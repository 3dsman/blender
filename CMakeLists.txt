# ***** BEGIN GPL LICENSE BLOCK *****
#
# This program is free software; you can redistribute it and/or
# modify it under the terms of the GNU General Public License
# as published by the Free Software Foundation; either version 2
# of the License, or (at your option) any later version.
#
# This program is distributed in the hope that it will be useful,
# but WITHOUT ANY WARRANTY; without even the implied warranty of
# MERCHANTABILITY or FITNESS FOR A PARTICULAR PURPOSE.  See the
# GNU General Public License for more details.
#
# You should have received a copy of the GNU General Public License
# along with this program; if not, write to the Free Software Foundation,
# Inc., 51 Franklin Street, Fifth Floor, Boston, MA 02110-1301, USA.
#
# The Original Code is Copyright (C) 2006, Blender Foundation
# All rights reserved.
#
# The Original Code is: all of this file.
#
# Contributor(s): Jacques Beaurain.
#
# ***** END GPL LICENSE BLOCK *****

#-----------------------------------------------------------------------------
# We don't allow in-source builds. This causes no end of troubles because
# all out-of-source builds will use the CMakeCache.txt file there and even
# build the libs and objects in it.

if(${CMAKE_SOURCE_DIR} STREQUAL ${CMAKE_BINARY_DIR})
	if(NOT DEFINED WITH_IN_SOURCE_BUILD)
		message(FATAL_ERROR
			"CMake generation for blender is not allowed within the source directory!"
			"\n Remove the CMakeCache.txt file and try again from another folder, e.g.:"
			"\n "
			"\n rm CMakeCache.txt"
			"\n cd .."
			"\n mkdir cmake-make"
			"\n cd cmake-make"
			"\n cmake ../blender"
			"\n "
			"\n Alternately define WITH_IN_SOURCE_BUILD to force this option (not recommended!)"
		)
	endif()
endif()

cmake_minimum_required(VERSION 2.8)

if(NOT (${CMAKE_VERSION} VERSION_LESS 3.0))
	# keep until CMake-3.0 is min requirement
	cmake_policy(SET CMP0043 OLD)
endif()

if(NOT EXECUTABLE_OUTPUT_PATH)
	set(FIRST_RUN "TRUE")
endif()

# this starts out unset
list(APPEND CMAKE_MODULE_PATH "${CMAKE_SOURCE_DIR}/build_files/cmake/Modules")

# avoid having empty buildtype
set(CMAKE_BUILD_TYPE_INIT "Release")

# quiet output for Makefiles, 'make -s' helps too
# set_property(GLOBAL PROPERTY RULE_MESSAGES OFF)

# global compile definitions since add_definitions() adds for all.
set_property(DIRECTORY APPEND PROPERTY COMPILE_DEFINITIONS_DEBUG           DEBUG _DEBUG)
set_property(DIRECTORY APPEND PROPERTY COMPILE_DEFINITIONS_RELEASE         NDEBUG)
set_property(DIRECTORY APPEND PROPERTY COMPILE_DEFINITIONS_MINSIZEREL      NDEBUG)
set_property(DIRECTORY APPEND PROPERTY COMPILE_DEFINITIONS_RELWITHDEBINFO  NDEBUG)


#-----------------------------------------------------------------------------
# Set policy

# see "cmake --help-policy CMP0003"
# So library linking is more sane
cmake_policy(SET CMP0003 NEW)

# So BUILDINFO and BLENDERPATH strings are automatically quoted
cmake_policy(SET CMP0005 NEW)

# So syntax problems are errors
cmake_policy(SET CMP0010 NEW)

# Input directories must have CMakeLists.txt
cmake_policy(SET CMP0014 NEW)

#-----------------------------------------------------------------------------
# Load some macros.
include(build_files/cmake/macros.cmake)


#-----------------------------------------------------------------------------
# Initialize project.

blender_project_hack_pre()

project(Blender)

blender_project_hack_post()

enable_testing()

#-----------------------------------------------------------------------------
# Redirect output files

set(EXECUTABLE_OUTPUT_PATH ${CMAKE_BINARY_DIR}/bin CACHE INTERNAL "" FORCE)
set(LIBRARY_OUTPUT_PATH ${CMAKE_BINARY_DIR}/lib CACHE INTERNAL "" FORCE)
set(TESTS_OUTPUT_DIR ${EXECUTABLE_OUTPUT_PATH}/tests CACHE INTERNAL "" FORCE)

#-----------------------------------------------------------------------------
# Set default config options

get_blender_version()


#-----------------------------------------------------------------------------
# Platform Specific Defaults

# list of var-names
set(_init_vars)

# initialize to ON
macro(option_defaults_init)
	foreach(_var ${ARGV})
		set(${_var} ON)
		list(APPEND _init_vars "${_var}")
	endforeach()
	unset(_INC)
endmacro()

# remove from namespace
macro(option_defaults_clear)
	foreach(_var ${_init_vars})
		unset(${_var})
	endforeach()
	unset(_var)
	unset(_init_vars)
endmacro()


# values to initialize WITH_****
option_defaults_init(
	_init_BUILDINFO
	_init_CODEC_FFMPEG
	_init_CYCLES_OSL
	_init_IMAGE_OPENEXR
	_init_IMAGE_REDCODE
	_init_INPUT_NDOF
	_init_JACK
	_init_LIBMV_SCHUR_SPECIALIZATION
	_init_OPENCOLLADA
	_init_OPENCOLORIO
	_init_SDL
	_init_FFTW3
	_init_GAMEENGINE
)

# customize...
if(UNIX AND NOT APPLE)
	# some of these libraries are problematic on Linux
	# disable less important dependencies by default
	set(_init_BUILDINFO                      OFF)
	set(_init_CODEC_FFMPEG                   OFF)
	set(_init_CYCLES_OSL                     OFF)
	set(_init_IMAGE_OPENEXR                  OFF)
	set(_init_IMAGE_REDCODE                  OFF)
	set(_init_INPUT_NDOF                     OFF)
	set(_init_JACK                           OFF)
	set(_init_LIBMV_SCHUR_SPECIALIZATION     OFF)
	set(_init_OPENCOLLADA                    OFF)
	set(_init_OPENCOLORIO                    OFF)
	set(_init_SDL                            OFF)
	set(_init_FFTW3                          OFF)
	set(_init_GAMEENGINE                     OFF)
endif()


#-----------------------------------------------------------------------------
# Options

# First platform spesific non-cached vars
if(UNIX AND NOT APPLE)
	set(WITH_X11 ON)
endif()

# Blender internal features
option(WITH_BLENDER "Build blender (disable to build only the blender player)" ON)
mark_as_advanced(WITH_BLENDER)

option(WITH_INTERNATIONAL "Enable I18N (International fonts and text)" ON)

option(WITH_PYTHON        "Enable Embedded Python API  (only disable for development)" ON)
option(WITH_PYTHON_SECURITY "Disables execution of scripts within blend files by default" ON) 
mark_as_advanced(WITH_PYTHON)  # dont want people disabling this unless they really know what they are doing.
mark_as_advanced(WITH_PYTHON_SECURITY)  # some distributions see this as a security issue, rather than have them patch it, make a build option.
set(WITH_PYTHON_SECURITY ON CACHE BOOL "ON" FORCE) # temp force on. 

option(WITH_PYTHON_SAFETY "Enable internal API error checking to track invalid data to prevent crash on access (at the expense of some effeciency, only enable for development)." OFF)
option(WITH_PYTHON_MODULE "Enable building as a python module which runs without a user interface, like running regular blender in background mode (experimental, only enable for development)" OFF)
if(APPLE)
	option(WITH_PYTHON_FRAMEWORK "Enable building using the Python available in the framework (OSX only)" OFF)
endif()

option(WITH_BUILDINFO     "Include extra build details (only disable for development & faster builds)" ${_init_BUILDINFO})
if(${CMAKE_VERSION} VERSION_LESS 2.8.8)
	# add_library OBJECT arg unsupported
	set(WITH_BUILDINFO OFF)
endif()

option(WITH_IK_ITASC      "Enable ITASC IK solver (only disable for development & for incompatible C++ compilers)" ON)
option(WITH_IK_SOLVER     "Enable Legacy IK solver (only disable for development)" ON)
option(WITH_FFTW3         "Enable FFTW3 support (Used for smoke and audio effects)" ${_init_FFTW3})
option(WITH_BULLET        "Enable Bullet (Physics Engine)" ON)
option(WITH_SYSTEM_BULLET "Use the systems bullet library (currently unsupported due to missing features in upstream!)" )
mark_as_advanced(WITH_SYSTEM_BULLET)
option(WITH_GAMEENGINE    "Enable Game Engine" ${_init_GAMEENGINE})
option(WITH_PLAYER        "Build Player" OFF)
option(WITH_OPENCOLORIO   "Enable OpenColorIO color management" ${_init_OPENCOLORIO})
option(WITH_COMPOSITOR    "Enable the tile based nodal compositor" ON)

# GHOST Windowing Library Options
option(WITH_GHOST_DEBUG   "Enable debugging output for the GHOST library" OFF)
mark_as_advanced(WITH_GHOST_DEBUG)

option(WITH_GHOST_SDL    "Enable building blender against SDL for windowing rather then the native APIs" OFF)
mark_as_advanced(WITH_GHOST_SDL)

if(WITH_X11)
	option(WITH_GHOST_XDND    "Enable drag'n'drop support on X11 using XDND protocol" ON)
endif()

# Misc...
option(WITH_HEADLESS      "Build without graphical support (renderfarm, server mode only)" OFF)
mark_as_advanced(WITH_HEADLESS)

option(WITH_AUDASPACE    "Build with blenders audio library (only disable if you know what you're doing!)" ON)
mark_as_advanced(WITH_AUDASPACE)

option(WITH_OPENMP        "Enable OpenMP (has to be supported by the compiler)" ON)

if(WITH_X11)
	option(WITH_X11_XINPUT    "Enable X11 Xinput (tablet support and unicode input)"  ON)
	option(WITH_X11_XF86VMODE "Enable X11 video mode switching"                       ON)
endif()

if(UNIX AND NOT APPLE)
	option(WITH_SYSTEM_GLEW "Use GLEW OpenGL wrapper library provided by the operating system" ON)
	option(WITH_SYSTEM_GLES "Use OpenGL ES library provided by the operating system"           ON)
else()
	# not an option for other OS's
	set(WITH_SYSTEM_GLEW OFF)
	set(WITH_SYSTEM_GLES OFF)
endif()


# (unix defaults to System OpenJPEG On)
option(WITH_SYSTEM_OPENJPEG "Use the operating systems OpenJPEG library" OFF)


# Modifiers
option(WITH_MOD_FLUID           "Enable Elbeem Modifier (Fluid Simulation)" ON)
option(WITH_MOD_SMOKE           "Enable Smoke Modifier (Smoke Simulation)" ON)
option(WITH_MOD_BOOLEAN         "Enable Boolean Modifier" ON)
option(WITH_MOD_REMESH          "Enable Remesh Modifier" ON)
# option(WITH_MOD_CLOTH_ELTOPO    "Enable Experimental cloth solver" OFF)  # this is now only available in a branch
# mark_as_advanced(WITH_MOD_CLOTH_ELTOPO)
option(WITH_MOD_OCEANSIM        "Enable Ocean Modifier" OFF)

# Alembic
option(WITH_ALEMBIC             "Enable Alembic Support" OFF)
option(WITH_HDF5                "Enable HDF5 Support for Alembic" OFF)

# Image format support
option(WITH_OPENIMAGEIO         "Enable OpenImageIO Support (http://www.openimageio.org)" ON)
option(WITH_IMAGE_OPENEXR       "Enable OpenEXR Support (http://www.openexr.com)" ${_init_IMAGE_OPENEXR})
option(WITH_IMAGE_OPENJPEG      "Enable OpenJpeg Support (http://www.openjpeg.org)" ON)
option(WITH_IMAGE_TIFF          "Enable LibTIFF Support" ON)
option(WITH_IMAGE_DDS           "Enable DDS Image Support" ON)
option(WITH_IMAGE_CINEON        "Enable CINEON and DPX Image Support" ON)
option(WITH_IMAGE_HDR           "Enable HDR Image Support" ON)
option(WITH_IMAGE_REDCODE       "Enable RedCode Image Support" ${_init_IMAGE_REDCODE})
option(WITH_IMAGE_FRAMESERVER   "Enable image FrameServer Support for rendering" ON)

# Audio/Video format support
option(WITH_CODEC_AVI           "Enable Blenders own AVI file support (raw/jpeg)" ON)
option(WITH_CODEC_FFMPEG        "Enable FFMPeg Support (http://ffmpeg.org)" ${_init_CODEC_FFMPEG})
option(WITH_CODEC_SNDFILE       "Enable libsndfile Support (http://www.mega-nerd.com/libsndfile)" OFF)

if(APPLE)
	option(WITH_CODEC_QUICKTIME     "Enable Quicktime Support" ON)
endif()

# 3D format support
# Disable opencollada when we don't have precompiled libs
option(WITH_OPENCOLLADA   "Enable OpenCollada Support (http://www.opencollada.org)" ${_init_OPENCOLLADA})

# Sound output
option(WITH_SDL           "Enable SDL for sound and joystick support" ${_init_SDL})
option(WITH_OPENAL        "Enable OpenAL Support (http://www.openal.org)" ON)
option(WITH_JACK          "Enable Jack Support (http://www.jackaudio.org)" ${_init_JACK})
if(UNIX AND NOT APPLE)
	option(WITH_JACK_DYNLOAD  "Enable runtime dynamic Jack libraries loading" OFF)
endif()
if(UNIX AND NOT APPLE)
	option(WITH_SDL_DYNLOAD  "Enable runtime dynamic SDL libraries loading" OFF)
endif()

# Compression
option(WITH_LZO           "Enable fast LZO compression (used for pointcache)" ON)
option(WITH_LZMA          "Enable best LZMA compression, (used for pointcache)" ON)

# Camera/motion tracking
option(WITH_LIBMV         "Enable libmv structure from motion library" ON)
option(WITH_LIBMV_SCHUR_SPECIALIZATIONS "Enable fixed-size schur specializations." ${_init_LIBMV_SCHUR_SPECIALIZATION})
mark_as_advanced(WITH_LIBMV_SCHUR_SPECIALIZATIONS)

# Freestyle
option(WITH_FREESTYLE     "Enable Freestyle (advanced edges rendering)" ON)

# Misc
if(WIN32)
	option(WITH_INPUT_IME "Enable Input Method Editor (IME) for complex Asian character input" ON)
endif()
option(WITH_INPUT_NDOF "Enable NDOF input devices (SpaceNavigator and friends)" ${_init_INPUT_NDOF})
option(WITH_RAYOPTIMIZATION	"Enable use of SIMD (SSE) optimizations for the raytracer" ON)
option(WITH_OPENNL        "Enable use of Open Numerical Library" ON)
if(UNIX AND NOT APPLE)
	option(WITH_INSTALL_PORTABLE "Install redistributeable runtime, otherwise install into CMAKE_INSTALL_PREFIX" ON)
	option(WITH_STATIC_LIBS "Try to link with static libraries, as much as possible, to make blender more portable across distributions" OFF)
	if(WITH_STATIC_LIBS)
		option(WITH_BOOST_ICU "Boost uses ICU library (required for linking with static Boost built with libicu)." OFF)
		mark_as_advanced(WITH_BOOST_ICU)
	endif()
endif()
option(WITH_PYTHON_INSTALL       "Copy system python into the blender install folder" ON)
option(WITH_PYTHON_INSTALL_NUMPY "Copy system numpy into the blender install folder"  ON)
set(PYTHON_NUMPY_PATH            "" CACHE PATH "Path to python site-packages or dist-packages containing 'numpy' module")
mark_as_advanced(PYTHON_NUMPY_PATH)
option(WITH_CPU_SSE              "Enable SIMD instruction if they're detected on the host machine" ON)
mark_as_advanced(WITH_CPU_SSE)

if(UNIX AND NOT APPLE)
	option(WITH_PYTHON_INSTALL_REQUESTS "Copy system requests into the blender install folder" ON)
	set(PYTHON_REQUESTS_PATH "" CACHE PATH "Path to python site-packages or dist-packages containing 'requests' module")
	mark_as_advanced(PYTHON_REQUESTS_PATH)
endif()

# Cycles
option(WITH_CYCLES					"Enable cycles Render Engine" ON)
option(WITH_CYCLES_STANDALONE		"Build cycles standalone application" OFF)
option(WITH_CYCLES_STANDALONE_GUI	"Build cycles standalone with GUI" OFF)
option(WITH_CYCLES_OSL				"Build Cycles with OSL support" ${_init_CYCLES_OSL})
option(WITH_CYCLES_CUDA_BINARIES	"Build cycles CUDA binaries" OFF)
set(CYCLES_CUDA_BINARIES_ARCH sm_20 sm_21 sm_30 sm_35 sm_50 CACHE STRING "CUDA architectures to build binaries for")
mark_as_advanced(CYCLES_CUDA_BINARIES_ARCH)
unset(PLATFORM_DEFAULT)
option(WITH_CYCLES_LOGGING	"Build cycles with logging support" ON)
option(WITH_CYCLES_DEBUG	"Build cycles with extra debug capabilities" OFF)
mark_as_advanced(WITH_CYCLES_LOGGING)
mark_as_advanced(WITH_CYCLES_DEBUG)

# LLVM
option(WITH_LLVM					"Use LLVM" OFF)
if(APPLE)
	option(LLVM_STATIC					"Link with LLVM static libraries" ON) # we prefer static llvm build on Apple, dyn build possible though
else()
	option(LLVM_STATIC					"Link with LLVM static libraries" OFF)
endif()
mark_as_advanced(LLVM_STATIC)

# disable for now, but plan to support on all platforms eventually
option(WITH_MEM_JEMALLOC   "Enable malloc replacement (http://www.canonware.com/jemalloc)" OFF)
mark_as_advanced(WITH_MEM_JEMALLOC)

# currently only used for BLI_mempool
option(WITH_MEM_VALGRIND "Enable extended valgrind support for better reporting" OFF)
mark_as_advanced(WITH_MEM_VALGRIND)

# Debug
option(WITH_CXX_GUARDEDALLOC "Enable GuardedAlloc for C++ memory allocation tracking (only enable for development)" OFF)
mark_as_advanced(WITH_CXX_GUARDEDALLOC)

option(WITH_ASSERT_ABORT "Call abort() when raising an assertion through BLI_assert()" OFF)
mark_as_advanced(WITH_ASSERT_ABORT)

option(WITH_BOOST					"Enable features depending on boost" ON)

# Unit testsing
option(WITH_GTESTS "Enable GTest unit testing" OFF)


# Documentation
if(UNIX AND NOT APPLE)
	option(WITH_DOC_MANPAGE "Create a manual page (Unix manpage)" OFF)
endif()


# OpenGL

option(WITH_GLEW_MX             "Support multiple GLEW contexts (experimental)"                                                                     OFF )
option(WITH_GLEW_ES             "Switches to experimental copy of GLEW that has support for OpenGL ES. (temporary option for development purposes)" OFF)
option(WITH_GL_EGL              "Use the EGL OpenGL system library instead of the platform specific OpenGL system library (CGL, glX, or WGL)"       OFF)
option(WITH_GL_PROFILE_COMPAT   "Support using the OpenGL 'compatibility' profile. (deprecated)"                                                    ON )
option(WITH_GL_PROFILE_CORE     "Support using the OpenGL 3.2+ 'core' profile."                                                                     OFF)
option(WITH_GL_PROFILE_ES20     "Support using OpenGL ES 2.0. (thru either EGL or the AGL/WGL/XGL 'es20' profile)"                                  OFF)

mark_as_advanced(
	WITH_GLEW_MX
	WITH_GLEW_ES
	WITH_GL_EGL
	WITH_GL_PROFILE_COMPAT
	WITH_GL_PROFILE_CORE
	WITH_GL_PROFILE_ES20
)

if(WITH_GL_PROFILE_COMPAT)
	set(WITH_GLU ON)
else()
	set(WITH_GLU OFF)
endif()

if(WIN32)
	option(WITH_GL_ANGLE "Link with the ANGLE library, an OpenGL ES 2.0 implementation based on Direct3D, instead of the system OpenGL library." OFF)
	mark_as_advanced(WITH_GL_ANGLE)
endif()

if(WITH_GLEW_ES AND WITH_SYSTEM_GLEW)
	message(WARNING Ignoring WITH_SYSTEM_GLEW and using WITH_GLEW_ES)
	set(WITH_SYSTEM_GLEW OFF)
endif()

if(MSVC)
	getDefaultWindowsPrefixBase(CMAKE_GENERIC_PROGRAM_FILES)
	set(CPACK_INSTALL_PREFIX ${CMAKE_GENERIC_PROGRAM_FILES}/${})
endif()

# avoid using again
option_defaults_clear()

# end option(...)



# By default we want to install to the directory we are compiling our executables
# unless specified otherwise, which we currently do not allow
if(CMAKE_INSTALL_PREFIX_INITIALIZED_TO_DEFAULT)
	if(MSVC)
		set(CMAKE_INSTALL_PREFIX ${EXECUTABLE_OUTPUT_PATH}/\${BUILD_TYPE} CACHE PATH "default install path" FORCE)
	elseif(APPLE)
		set(CMAKE_INSTALL_PREFIX ${EXECUTABLE_OUTPUT_PATH}/\${BUILD_TYPE} CACHE PATH "default install path" FORCE)
	else()
		if(WITH_INSTALL_PORTABLE)
			set(CMAKE_INSTALL_PREFIX ${EXECUTABLE_OUTPUT_PATH} CACHE PATH "default install path" FORCE)
		endif()
	endif()
endif()



# Apple

if(APPLE)
	if(${CMAKE_VERSION} VERSION_LESS 3.0) # else breaks setting CMP0043 policy
		cmake_minimum_required(VERSION 2.8.8)
		cmake_policy(VERSION 2.8.8)
	endif()

	if(NOT CMAKE_OSX_ARCHITECTURES)
		set(CMAKE_OSX_ARCHITECTURES x86_64 CACHE STRING
		"Choose the architecture you want to build Blender for: i386, x86_64 or ppc"
		FORCE)
	endif()
	
	execute_process(COMMAND uname -r OUTPUT_VARIABLE MAC_SYS) # check for actual system-version
	if(${MAC_SYS} MATCHES 14)
		set(OSX_SYSTEM 10.10)
		# throw an error here, older cmake cannot handle 2 digit subversion!
		cmake_minimum_required(VERSION 3.0.0)
	elseif(${MAC_SYS} MATCHES 13)
		set(OSX_SYSTEM 10.9)
	elseif(${MAC_SYS} MATCHES 12)
		set(OSX_SYSTEM 10.8)
	elseif(${MAC_SYS} MATCHES 11)
		set(OSX_SYSTEM 10.7)
	elseif(${MAC_SYS} MATCHES 10)
		set(OSX_SYSTEM 10.6)
	elseif(${MAC_SYS} MATCHES 9)
		set(OSX_SYSTEM 10.5)
	else()
		set(OSX_SYSTEM unsupported)
	endif()
	message(STATUS "Detected system-version: " ${OSX_SYSTEM})
	
	# workaround for incorrect cmake xcode lookup for developer previews - XCODE_VERSION does not take xcode-select path into accout
	# but would always look into /Applications/Xcode.app while dev versions are named Xcode<version>-DP<preview_number>
	execute_process(COMMAND xcode-select --print-path  OUTPUT_VARIABLE XCODE_CHECK OUTPUT_STRIP_TRAILING_WHITESPACE)
	string(REPLACE "/Contents/Developer" "" XCODE_BUNDLE ${XCODE_CHECK}) # truncate to bundlepath in any case
	message(STATUS "Xcode-bundle : " ${XCODE_BUNDLE})
	
	if(${CMAKE_GENERATOR} MATCHES "Xcode")
	
		if(${XCODE_VERSION} VERSION_GREATER 4.2) # earlier xcode has no bundled developer dir, no sense in getting xcode path from
			string(SUBSTRING "${XCODE_CHECK}" 14 6 DP_NAME) # reduce to XCode name without dp extension
			if(${DP_NAME} MATCHES Xcode5)
				set(XCODE_VERSION 5)
			endif()
		endif()

		##### cmake incompatibility with xcode  4.3 and higher #####
		if(${XCODE_VERSION} MATCHES '') # cmake fails due looking for xcode in the wrong path, thus will be empty var
			message(FATAL_ERROR "Xcode 4.3 and higher must be used with cmake 2.8-8 or higher")
		endif()
		### end cmake incompatibility with xcode 4.3 and higher ###
		
		if(${XCODE_VERSION} VERSION_EQUAL 4 OR ${XCODE_VERSION} VERSION_GREATER 4 AND ${XCODE_VERSION} VERSION_LESS 4.3)
			# Xcode 4 defaults to the Apple LLVM Compiler.
			# Override the default compiler selection because Blender only compiles with gcc up to xcode 4.2
			set(CMAKE_XCODE_ATTRIBUTE_GCC_VERSION "com.apple.compilers.llvmgcc42")
			message(STATUS "Setting compiler to: " ${CMAKE_XCODE_ATTRIBUTE_GCC_VERSION})
		endif()
	else() # unix makefile generator does not fill XCODE_VERSION var, so we get it with a command
		execute_process(COMMAND xcodebuild -version OUTPUT_VARIABLE XCODE_VERS_BUILD_NR)
		string(SUBSTRING "${XCODE_VERS_BUILD_NR}" 6 3 XCODE_VERSION) # truncate away build-nr
		unset(XCODE_VERS_BUILD_NR)
	endif()
	
	message(STATUS "Detected Xcode-version: " ${XCODE_VERSION})

	if(${XCODE_VERSION} VERSION_LESS 4.3)
		set(CMAKE_OSX_SYSROOT /Developer/SDKs/MacOSX${OSX_SYSTEM}.sdk CACHE PATH "" FORCE)  # use guaranteed existing sdk
	else()
		# note: xcode-select path could be ambigous, cause /Applications/Xcode.app/Contents/Developer or /Applications/Xcode.app would be allowed
		# so i use a selfcomposed bundlepath here  
		set(OSX_SYSROOT_PREFIX ${XCODE_BUNDLE}/Contents/Developer/Platforms/MacOSX.platform)
		message(STATUS "OSX_SYSROOT_PREFIX: " ${OSX_SYSROOT_PREFIX})
		set(OSX_DEVELOPER_PREFIX /Developer/SDKs/MacOSX${OSX_SYSTEM}.sdk) # use guaranteed existing sdk
		set(CMAKE_OSX_SYSROOT ${OSX_SYSROOT_PREFIX}/${OSX_DEVELOPER_PREFIX} CACHE PATH "" FORCE)
		if(${CMAKE_GENERATOR} MATCHES "Xcode")
			set(CMAKE_XCODE_ATTRIBUTE_SDKROOT macosx${OSX_SYSTEM}) # to silence sdk not found warning, just overrides CMAKE_OSX_SYSROOT
		endif()
	endif()

	if(OSX_SYSTEM MATCHES 10.9)
		set(CMAKE_FIND_ROOT_PATH ${CMAKE_OSX_SYSROOT}) # make sure syslibs and headers are looked up in sdk ( expecially for 10.9 openGL atm. )
	endif()

	if(NOT CMAKE_OSX_DEPLOYMENT_TARGET)
		set(CMAKE_OSX_DEPLOYMENT_TARGET "10.6" CACHE STRING "" FORCE) # 10.6 is our min. target, if you use higher sdk, weak linking happens
	endif()
	
	if(NOT ${CMAKE_GENERATOR} MATCHES "Xcode")
		# force CMAKE_OSX_DEPLOYMENT_TARGET for makefiles, will not work else ( cmake bug ? )
		set(CMAKE_C_FLAGS "${CMAKE_C_FLAGS} -mmacosx-version-min=${CMAKE_OSX_DEPLOYMENT_TARGET}")
		set(CMAKE_CXX_FLAGS "${CMAKE_CXX_FLAGS} -mmacosx-version-min=${CMAKE_OSX_DEPLOYMENT_TARGET}")
		add_definitions("-DMACOSX_DEPLOYMENT_TARGET=${CMAKE_OSX_DEPLOYMENT_TARGET}")
	endif()

	option(WITH_LIBS10.5  "Use 10.5 libs (needed for 64bit builds)" OFF)
endif()


#-----------------------------------------------------------------------------
# Check for conflicting/unsupported configurations

if(NOT WITH_BLENDER AND NOT WITH_PLAYER AND NOT WITH_CYCLES_STANDALONE)
	message(FATAL_ERROR "At least one of WITH_BLENDER or WITH_PLAYER or WITH_CYCLES_STANDALONE must be enabled, nothing to do!")
endif()

if(NOT WITH_GAMEENGINE AND WITH_PLAYER)
	message(FATAL_ERROR "WITH_PLAYER requires WITH_GAMEENGINE")
endif()

if(NOT WITH_AUDASPACE)
	if(WITH_OPENAL)
		message(FATAL_ERROR "WITH_OPENAL requires WITH_AUDASPACE")
	endif()
	if(WITH_JACK)
		message(FATAL_ERROR "WITH_JACK requires WITH_AUDASPACE")
	endif()
	if(WITH_GAMEENGINE)
		message(FATAL_ERROR "WITH_GAMEENGINE requires WITH_AUDASPACE")
	endif()
endif()

if(NOT WITH_SDL AND WITH_GHOST_SDL)
	message(FATAL_ERROR "WITH_GHOST_SDL requires WITH_SDL")
endif()

if(WITH_IMAGE_REDCODE AND ((NOT WITH_IMAGE_OPENJPEG) OR (NOT WITH_CODEC_FFMPEG)))
	message(FATAL_ERROR "WITH_IMAGE_REDCODE requires WITH_IMAGE_OPENJPEG and WITH_CODEC_FFMPEG")
endif()

# python module, needs some different options
if(WITH_PYTHON_MODULE AND WITH_PLAYER)
	message(FATAL_ERROR "WITH_PYTHON_MODULE requires WITH_PLAYER to be OFF")
endif()

if(WITH_PYTHON_MODULE AND WITH_PYTHON_INSTALL)
	message(FATAL_ERROR "WITH_PYTHON_MODULE requires WITH_PYTHON_INSTALL to be OFF")
endif()


# may as well build python module without a UI
if(WITH_PYTHON_MODULE)
	set(WITH_HEADLESS ON)
endif()

if(NOT WITH_PYTHON)
	set(WITH_CYCLES OFF)
endif()

# enable boost for cycles, audaspace or i18n
# otherwise if the user disabled
if(NOT WITH_BOOST)
	# Explicitly disabled. so disable all deps.
	macro(set_and_warn
		_setting _val)
		if(${${_setting}})
			message(STATUS "'WITH_BOOST' is disabled: forceing 'set(${_setting} ${_val})'")
		endif()
		set(${_setting} ${_val})
	endmacro()

	set_and_warn(WITH_CYCLES         OFF)
	set_and_warn(WITH_AUDASPACE      OFF)
	set_and_warn(WITH_ALEMBIC        OFF)
	set_and_warn(WITH_INTERNATIONAL  OFF)

	set_and_warn(WITH_OPENAL         OFF)  # depends on AUDASPACE
	set_and_warn(WITH_GAMEENGINE     OFF)  # depends on AUDASPACE
elseif(WITH_CYCLES OR WITH_OPENIMAGEIO OR WITH_AUDASPACE OR WITH_ALEMBIC OR WITH_INTERNATIONAL)
	# Keep enabled
else()
	# Enabled but we don't need it
	set(WITH_BOOST OFF)
endif()

# disable hdf5 if Alembic is disabled
if(NOT WITH_ALEMBIC)
	set(WITH_HDF5 OFF)
endif()

# auto enable openimageio for cycles
if(WITH_CYCLES)
	set(WITH_OPENIMAGEIO ON)
endif()

# auto enable openimageio linking dependencies
if(WITH_OPENIMAGEIO)
	set(WITH_IMAGE_OPENEXR ON)
	set(WITH_IMAGE_TIFF ON)
endif()

# auto enable llvm for cycles_osl
if(WITH_CYCLES_OSL)
	set(WITH_LLVM ON CACHE BOOL "" FORCE)
endif()

# don't store paths to libs for portable distribution
if(WITH_INSTALL_PORTABLE)
	set(CMAKE_SKIP_BUILD_RPATH TRUE)
endif()

if(WITH_GHOST_SDL OR WITH_HEADLESS)
	set(WITH_X11           OFF)
	set(WITH_X11_XINPUT    OFF)
	set(WITH_X11_XF86VMODE OFF)
	set(WITH_GHOST_XDND    OFF)
endif()

if(WITH_CPU_SSE)
	TEST_SSE_SUPPORT(COMPILER_SSE_FLAG COMPILER_SSE2_FLAG)
else()
	message(STATUS "SSE and SSE2 optimizations are DISABLED!")
	set(COMPILER_SSE_FLAG)
	set(COMPILER_SSE2_FLAG)
endif()

TEST_STDBOOL_SUPPORT()
if(HAVE_STDBOOL_H)
	add_definitions(-DHAVE_STDBOOL_H)
endif()

#-----------------------------------------------------------------------------
# Check for valid directories
# ... a partial checkout may cause this.
#
# note: we need to check for a known subdir in both cases.
#       since uninitialized git submodules will give blank dirs

if(WITH_INTERNATIONAL)
	if(NOT EXISTS "${CMAKE_SOURCE_DIR}/release/datafiles/locale/languages")
		message(WARNING "Translation path '${CMAKE_SOURCE_DIR}/release/datafiles/locale' is missing, "
						"This is a 'git submodule', which are known not to work with bridges to other version "
						"control systems, disabling 'WITH_INTERNATIONAL'.")
		set(WITH_INTERNATIONAL OFF)
	endif()
endif()

if(WITH_PYTHON)
	if(NOT EXISTS "${CMAKE_SOURCE_DIR}/release/scripts/addons/modules")
		message(WARNING "Addons path '${CMAKE_SOURCE_DIR}/release/scripts/addons' is missing, "
						"This is a 'git submodule', which are known not to work with bridges to other version "
						"control systems: * CONTINUING WITHOUT ADDONS *")
	endif()
endif()

#-----------------------------------------------------------------------------
# Initialize un-cached vars, avoid unused warning

# linux only, not cached
set(WITH_BINRELOC OFF)

# MAXOSX only, set to avoid uninitialized
set(EXETYPE "")

# C/C++ flags
set(PLATFORM_CFLAGS)

# these are added to later on.
set(C_WARNINGS)
set(CXX_WARNINGS)

# for gcc -Wno-blah-blah
set(CC_REMOVE_STRICT_FLAGS)

# libraries to link the binary with passed to target_link_libraries()
# known as LLIBS to scons
set(PLATFORM_LINKLIBS "")

# Added to linker flags in setup_liblinks
# - CMAKE_EXE_LINKER_FLAGS
# - CMAKE_EXE_LINKER_FLAGS_DEBUG
set(PLATFORM_LINKFLAGS "")
set(PLATFORM_LINKFLAGS_DEBUG "")


# For alternate Python locations the commandline can be used to override detected/default cache settings, e.g:
# On Unix:
#   cmake ../blender \
#         -D PYTHON_VERSION=3.4 \
#         -D PYTHON_INCLUDE_DIR=/opt/py34/include/python3.4d \
#         -D PYTHON_LIBRARY=/opt/py34/lib/libpython3.4d.so
#
# On Macs:
#   cmake ../blender \
#         -D PYTHON_INCLUDE_DIR=/System/Library/Frameworks/Python.framework/Versions/3.4/include/python3.4 \
#         -D PYTHON_LIBPATH=/System/Library/Frameworks/Python.framework/Versions/3.4/lib/python3.4/config \
#         -G Xcode
#
# When changing any of this remember to update the notes in doc/build_systems/cmake.txt

#-----------------------------------------------------------------------------
#Platform specifics

if(WITH_X11)
	find_package(X11 REQUIRED)

	find_path(X11_XF86keysym_INCLUDE_PATH X11/XF86keysym.h ${X11_INC_SEARCH_PATH})
	mark_as_advanced(X11_XF86keysym_INCLUDE_PATH)

	list(APPEND PLATFORM_LINKLIBS ${X11_X11_LIB})

	if(WITH_X11_XINPUT)
		if(X11_Xinput_LIB)
			list(APPEND PLATFORM_LINKLIBS ${X11_Xinput_LIB})
		else()
			set(WITH_X11_XINPUT OFF)
		endif()
	endif()

	if(WITH_X11_XF86VMODE)
		# XXX, why dont cmake make this available?
		find_library(X11_Xxf86vmode_LIB Xxf86vm   ${X11_LIB_SEARCH_PATH})
		mark_as_advanced(X11_Xxf86vmode_LIB)
		if(X11_Xxf86vmode_LIB)
			list(APPEND PLATFORM_LINKLIBS ${X11_Xxf86vmode_LIB})
		else()
			set(WITH_X11_XF86VMODE OFF)
		endif()
	endif()

endif()

if(UNIX AND NOT APPLE)
	macro(find_package_wrapper)
		if(WITH_STATIC_LIBS)
			set(_cmake_find_library_suffixes_back ${CMAKE_FIND_LIBRARY_SUFFIXES})
			set(CMAKE_FIND_LIBRARY_SUFFIXES .a ${CMAKE_FIND_LIBRARY_SUFFIXES})
		endif()
		find_package(${ARGV})
		if(WITH_STATIC_LIBS)
			set(CMAKE_FIND_LIBRARY_SUFFIXES ${_cmake_find_library_suffixes_back})
			unset(_cmake_find_library_suffixes_back)
		endif()
	endmacro()

	find_package_wrapper(JPEG REQUIRED)
	find_package_wrapper(PNG REQUIRED)
	find_package_wrapper(ZLIB REQUIRED)
	find_package_wrapper(Freetype REQUIRED)

	if(WITH_PYTHON)
		# No way to set py34. remove for now.
		# find_package(PythonLibs)

		# Use our own instead, since wothout py is such a rare case,
		# require this package
		# XXX Linking errors with debian static python :/
#		find_package_wrapper(PythonLibsUnix REQUIRED)
		find_package(PythonLibsUnix REQUIRED)
	endif()

	if(WITH_IMAGE_OPENEXR)
		find_package_wrapper(OpenEXR)  # our own module
		if(NOT OPENEXR_FOUND)
			set(WITH_IMAGE_OPENEXR OFF)
		endif()
	endif()

	if(WITH_IMAGE_OPENJPEG)
		find_package_wrapper(OpenJPEG)
		if(NOT OPENJPEG_FOUND)
			set(WITH_IMAGE_OPENJPEG OFF)
		endif()
	endif()

	if(WITH_IMAGE_TIFF)
		# XXX Linking errors with debian static tiff :/
#		find_package_wrapper(TIFF)
		find_package(TIFF)
		if(NOT TIFF_FOUND)
			set(WITH_IMAGE_TIFF OFF)
		endif()
	endif()

	# Audio IO
	if(WITH_OPENAL)
		find_package_wrapper(OpenAL)
		if(NOT OPENAL_FOUND)
			set(WITH_OPENAL OFF)
		endif()
	endif()

	if(WITH_SDL)
		if(WITH_SDL_DYNLOAD)
			set(SDLMAIN_LIBRARY)
			set(SDL_INCLUDE_DIR "${CMAKE_CURRENT_SOURCE_DIR}/extern/sdlew/include/SDL2")
			set(SDL_LIBRARY)
			set(SDL_LIBRARY_TEMP)
		else()
			find_package_wrapper(SDL)
			mark_as_advanced(
				SDLMAIN_LIBRARY
				SDL_INCLUDE_DIR
				SDL_LIBRARY
				SDL_LIBRARY_TEMP
			)
			# unset(SDLMAIN_LIBRARY CACHE)
			if(NOT SDL_FOUND)
				set(WITH_SDL OFF)
			endif()
		endif()
	endif()

	if(WITH_JACK)
		find_package_wrapper(Jack)
		if(NOT JACK_FOUND)
			set(WITH_JACK OFF)
		endif()
	endif()

	# Codecs
	if(WITH_CODEC_SNDFILE)
		find_package_wrapper(SndFile)
		if(NOT SNDFILE_FOUND)
			set(WITH_CODEC_SNDFILE OFF)
		endif()
	endif()

	if(WITH_CODEC_FFMPEG)
		set(FFMPEG /usr CACHE PATH "FFMPEG Directory")
		set(FFMPEG_LIBRARIES avformat avcodec avutil avdevice swscale CACHE STRING "FFMPEG Libraries")

		mark_as_advanced(FFMPEG)

		# lame, but until we have proper find module for ffmpeg
		set(FFMPEG_INCLUDE_DIRS ${FFMPEG}/include)
		if(EXISTS "${FFMPEG}/include/ffmpeg/")
			list(APPEND FFMPEG_INCLUDE_DIRS "${FFMPEG}/include/ffmpeg")
		endif()
		# end lameness

		mark_as_advanced(FFMPEG_LIBRARIES)
		set(FFMPEG_LIBPATH ${FFMPEG}/lib)
	endif()

	if(WITH_FFTW3)
		find_package_wrapper(Fftw3)
		if(NOT FFTW3_FOUND)
			set(WITH_FFTW3 OFF)
		endif()
	endif()

	if(WITH_OPENCOLLADA)
		find_package_wrapper(OpenCOLLADA)
		if(OPENCOLLADA_FOUND)
			find_package_wrapper(XML2)
			find_package_wrapper(PCRE)
		else()
			set(WITH_OPENCOLLADA OFF)
		endif()
	endif()

	if(WITH_MEM_JEMALLOC)
		find_package_wrapper(JeMalloc)
		if(NOT JEMALLOC_FOUND)
			set(WITH_MEM_JEMALLOC OFF)
		endif()
	endif()

	if(WITH_INPUT_NDOF)
		find_package_wrapper(Spacenav)
		if(NOT SPACENAV_FOUND)
			set(WITH_INPUT_NDOF OFF)
		endif()

		# use generic names within blenders buildsystem.
		if(SPACENAV_FOUND)
			set(NDOF_INCLUDE_DIRS ${SPACENAV_INCLUDE_DIRS})
			set(NDOF_LIBRARIES ${SPACENAV_LIBRARIES})
		endif()
	endif()

	if(WITH_CYCLES_OSL)
		set(CYCLES_OSL ${LIBDIR}/osl CACHE PATH "Path to OpenShadingLanguage installation")
		if(NOT OSL_ROOT)
			set(OSL_ROOT ${CYCLES_OSL})
		endif()
		find_package_wrapper(OpenShadingLanguage)
		if(OSL_FOUND)
			if(${OSL_LIBRARY_VERSION_MAJOR} EQUAL "1" AND ${OSL_LIBRARY_VERSION_MINOR} LESS "6")
				# Note: --whole-archive is needed to force loading of all symbols in liboslexec,
				# otherwise LLVM is missing the osl_allocate_closure_component function
				set(OSL_LIBRARIES ${OSL_OSLCOMP_LIBRARY} -Wl,--whole-archive ${OSL_OSLEXEC_LIBRARY} -Wl,--no-whole-archive ${OSL_OSLQUERY_LIBRARY})
			endif()
		else()
			message(STATUS "OSL not found, disabling it from Cycles")
			set(WITH_CYCLES_OSL OFF)
		endif()
	endif()

	if(WITH_BOOST)
		# uses in build instructions to override include and library variables
		if(NOT BOOST_CUSTOM)
			if(WITH_STATIC_LIBS)
				set(Boost_USE_STATIC_LIBS ON)
			endif()
			set(Boost_USE_MULTITHREADED ON)
			set(__boost_packages filesystem regex system thread date_time)
			if(WITH_CYCLES_OSL)
				if(NOT (${OSL_LIBRARY_VERSION_MAJOR} EQUAL "1" AND ${OSL_LIBRARY_VERSION_MINOR} LESS "6"))
					list(APPEND __boost_packages wave)
				else()
				endif()
			endif()
			if(WITH_INTERNATIONAL)
				list(APPEND __boost_packages locale)
			endif()
			if(WITH_CYCLES_NETWORK)
				list(APPEND __boost_packages serialization)
			endif()
			find_package(Boost 1.48 COMPONENTS ${__boost_packages})
			if(NOT Boost_FOUND)
				# try to find non-multithreaded if -mt not found, this flag
				# doesn't matter for us, it has nothing to do with thread
				# safety, but keep it to not disturb build setups
				set(Boost_USE_MULTITHREADED OFF)
				find_package(Boost 1.48 COMPONENTS ${__boost_packages})
			endif()
			unset(__boost_packages)
			if(Boost_USE_STATIC_LIBS AND WITH_BOOST_ICU)
				find_package(IcuLinux)
			endif()
			mark_as_advanced(Boost_DIR)  # why doesnt boost do this?
		endif()

		set(BOOST_INCLUDE_DIR ${Boost_INCLUDE_DIRS})
		set(BOOST_LIBRARIES ${Boost_LIBRARIES})
		set(BOOST_LIBPATH ${Boost_LIBRARY_DIRS})
		set(BOOST_DEFINITIONS "-DBOOST_ALL_NO_LIB")
	endif()

	if(WITH_OPENIMAGEIO)
		find_package_wrapper(OpenImageIO)
		if(NOT OPENIMAGEIO_PUGIXML_FOUND AND WITH_CYCLES_STANDALONE)
			find_package_wrapper(PugiXML)
		else()
			set(PUGIXML_INCLUDE_DIR "${OPENIMAGEIO_INCLUDE_DIR/OpenImageIO}")
			set(PUGIXML_LIBRARIES "")
		endif()

		set(OPENIMAGEIO_LIBRARIES ${OPENIMAGEIO_LIBRARIES} ${PNG_LIBRARIES} ${JPEG_LIBRARIES} ${ZLIB_LIBRARIES} ${BOOST_LIBRARIES})
		set(OPENIMAGEIO_LIBPATH)  # TODO, remove and reference the absolute path everywhere
		set(OPENIMAGEIO_DEFINITIONS "")

		if(WITH_IMAGE_TIFF)
			list(APPEND OPENIMAGEIO_LIBRARIES "${TIFF_LIBRARY}")
		endif()
		if(WITH_IMAGE_OPENEXR)
			list(APPEND OPENIMAGEIO_LIBRARIES "${OPENEXR_LIBRARIES}")
		endif()

		if(NOT OPENIMAGEIO_FOUND)
			set(WITH_OPENIMAGEIO OFF)
			message(STATUS "OpenImageIO not found, disabling WITH_CYCLES")
		endif()
	endif()

	if(WITH_OPENCOLORIO)
		find_package_wrapper(OpenColorIO)

		set(OPENCOLORIO_LIBRARIES ${OPENCOLORIO_LIBRARIES})
		set(OPENCOLORIO_LIBPATH)  # TODO, remove and reference the absolute path everywhere
		set(OPENCOLORIO_DEFINITIONS)

		if(NOT OPENCOLORIO_FOUND)
			set(WITH_OPENCOLORIO OFF)
			message(STATUS "OpenColorIO not found")
		endif()
	endif()

	# XXX Maybe most of this section should go into an llvm module?
	if(WITH_LLVM)
		# Set llvm version if not specified
		if(NOT LLVM_VERSION)
			set(LLVM_VERSION "3.0")
		endif()

		if(LLVM_DIRECTORY)
			find_program(LLVM_CONFIG llvm-config-${LLVM_VERSION} HINTS ${LLVM_DIRECTORY}/bin NO_CMAKE_PATH)
			if(NOT LLVM_CONFIG)
				find_program(LLVM_CONFIG llvm-config HINTS ${LLVM_DIRECTORY}/bin NO_CMAKE_PATH)
			endif()
		else()
			find_program(LLVM_CONFIG llvm-config-${LLVM_VERSION})
			if(NOT LLVM_CONFIG)
				find_program(LLVM_CONFIG llvm-config)
			endif()
		endif()

		if(NOT DEFINED LLVM_VERSION)
			execute_process(COMMAND ${LLVM_CONFIG} --version
							OUTPUT_VARIABLE LLVM_VERSION
							OUTPUT_STRIP_TRAILING_WHITESPACE)
			set(LLVM_VERSION ${LLVM_VERSION} CACHE STRING "Version of LLVM to use")
		endif()
		if(NOT DEFINED LLVM_DIRECTORY)
			execute_process(COMMAND ${LLVM_CONFIG} --prefix
							OUTPUT_VARIABLE LLVM_DIRECTORY
							OUTPUT_STRIP_TRAILING_WHITESPACE)
			set(LLVM_DIRECTORY ${LLVM_DIRECTORY} CACHE PATH "Path to the LLVM installation")
		endif()
		if(NOT DEFINED LLVM_LIBPATH)
			execute_process(COMMAND ${LLVM_CONFIG} --libdir
							OUTPUT_VARIABLE LLVM_LIBPATH
							OUTPUT_STRIP_TRAILING_WHITESPACE)
			set(LLVM_LIBPATH ${LLVM_LIBPATH} CACHE PATH "Path to the LLVM library path")
			mark_as_advanced(LLVM_LIBPATH)
		endif()

		if(LLVM_STATIC)
			find_library(LLVM_LIBRARY
			             NAMES LLVMAnalysis # first of a whole bunch of libs to get
			             PATHS ${LLVM_LIBPATH})
		else()
			find_library(LLVM_LIBRARY
			             NAMES LLVM-${LLVM_VERSION}
			             PATHS ${LLVM_LIBPATH})
		endif()


		if(LLVM_LIBRARY AND LLVM_DIRECTORY AND LLVM_LIBPATH)
			if(LLVM_STATIC)
				# if static LLVM libraries were requested, use llvm-config to generate
				# the list of what libraries we need, and substitute that in the right
				# way for LLVM_LIBRARY.
				execute_process(COMMAND ${LLVM_CONFIG} --libfiles
				                OUTPUT_VARIABLE LLVM_LIBRARY
				                OUTPUT_STRIP_TRAILING_WHITESPACE)
				string(REPLACE " " ";" LLVM_LIBRARY "${LLVM_LIBRARY}")
			endif()
		else()
			message(FATAL_ERROR "LLVM not found.")
		endif()

	endif()

	if(WITH_LLVM OR WITH_SDL_DYNLOAD)
		# Fix for conflict with Mesa llvmpipe
		set(PLATFORM_LINKFLAGS "${PLATFORM_LINKFLAGS} -Wl,--version-script=${CMAKE_SOURCE_DIR}/source/creator/blender.map")
	endif()

<<<<<<< HEAD
	if(WITH_CYCLES_OSL)
		set(CYCLES_OSL ${LIBDIR}/osl CACHE PATH "Path to OpenShadingLanguage installation")
	
		message(STATUS "CYCLES_OSL = ${CYCLES_OSL}")
	
		find_library(OSL_LIB_EXEC NAMES oslexec PATHS ${CYCLES_OSL}/lib)
		find_library(OSL_LIB_COMP NAMES oslcomp PATHS ${CYCLES_OSL}/lib)
		find_library(OSL_LIB_QUERY NAMES oslquery PATHS ${CYCLES_OSL}/lib)
		# Note: --whole-archive is needed to force loading of all symbols in liboslexec,
		# otherwise LLVM is missing the osl_allocate_closure_component function
		list(APPEND OSL_LIBRARIES ${OSL_LIB_COMP} -Wl,--whole-archive ${OSL_LIB_EXEC} -Wl,--no-whole-archive ${OSL_LIB_QUERY})
		find_path(OSL_INCLUDE_DIR OSL/oslclosure.h PATHS ${CYCLES_OSL}/include)
		find_program(OSL_COMPILER NAMES oslc PATHS ${CYCLES_OSL}/bin)
	
		if(OSL_INCLUDE_DIR AND OSL_LIBRARIES AND OSL_COMPILER)
			set(OSL_FOUND TRUE)
		else()
			message(STATUS "OSL not found")
			set(WITH_CYCLES_OSL OFF)
		endif()
	endif()

	if(WITH_ALEMBIC)
		find_package_wrapper(Alembic)
		set(ALEMBIC_LIBRARIES ${ALEMBIC_LIBRARIES} ${BOOST_LIBRARIES})
	endif()

	if(WITH_HDF5)
		find_package_wrapper(HDF5)
	endif()

=======
>>>>>>> 227a9407
	# OpenSuse needs lutil, ArchLinux not, for now keep, can avoid by using --as-needed
	list(APPEND PLATFORM_LINKLIBS -lutil -lc -lm)

	find_package(Threads REQUIRED)
	list(APPEND PLATFORM_LINKLIBS ${CMAKE_THREAD_LIBS_INIT})
	# used by other platforms
	set(PTHREADS_LIBRARIES ${CMAKE_THREAD_LIBS_INIT})

	if(CMAKE_DL_LIBS)
		list(APPEND PLATFORM_LINKLIBS ${CMAKE_DL_LIBS})
	endif()

	if(CMAKE_SYSTEM_NAME MATCHES "Linux")
		if(NOT WITH_PYTHON_MODULE)
			# binreloc is linux only
			set(BINRELOC_INCLUDE_DIRS ${CMAKE_SOURCE_DIR}/extern/binreloc/include)
			set(WITH_BINRELOC ON)
		endif()
	endif()

	# lfs on glibc, all compilers should use
	add_definitions(-D_LARGEFILE_SOURCE -D_FILE_OFFSET_BITS=64 -D_LARGEFILE64_SOURCE)

	# GNU Compiler
	if(CMAKE_COMPILER_IS_GNUCC)
		set(PLATFORM_CFLAGS "-pipe -fPIC -funsigned-char -fno-strict-aliasing")
	# CLang is the same as GCC for now.
	elseif(CMAKE_C_COMPILER_ID MATCHES "Clang")
		set(PLATFORM_CFLAGS "-pipe -fPIC -funsigned-char -fno-strict-aliasing")
	# Solaris CC
	elseif(CMAKE_C_COMPILER_ID MATCHES "SunPro")
		set(PLATFORM_CFLAGS "-pipe -features=extensions -fPIC -D__FUNCTION__=__func__")
		
	# Intel C++ Compiler
	elseif(CMAKE_C_COMPILER_ID MATCHES "Intel")
		# think these next two are broken
		find_program(XIAR xiar)
		if(XIAR)
			set(CMAKE_AR "${XIAR}")
		endif()
		mark_as_advanced(XIAR)

		find_program(XILD xild)
		if(XILD)
			set(CMAKE_LINKER "${XILD}")
		endif()
		mark_as_advanced(XILD)

		set(CMAKE_C_FLAGS "${CMAKE_C_FLAGS} -fp-model precise -prec_div -parallel")
		set(CMAKE_CXX_FLAGS "${CMAKE_CXX_FLAGS} -fp-model precise -prec_div -parallel")

		# set(PLATFORM_CFLAGS "${PLATFORM_CFLAGS} -diag-enable sc3")
		set(PLATFORM_CFLAGS "-pipe -fPIC -funsigned-char -fno-strict-aliasing")
		set(PLATFORM_LINKFLAGS "${PLATFORM_LINKFLAGS} -static-intel")
	endif()

elseif(WIN32)

	add_definitions(-DWIN32)

	if(MSVC)

		# needed for some MSVC installations
		set(CMAKE_EXE_LINKER_FLAGS "${CMAKE_EXE_LINKER_FLAGS} /SAFESEH:NO")
		set(CMAKE_SHARED_LINKER_FLAGS "${CMAKE_SHARED_LINKER_FLAGS} /SAFESEH:NO")
		set(CMAKE_MODULE_LINKER_FLAGS "${CMAKE_MODULE_LINKER_FLAGS} /SAFESEH:NO")

		list(APPEND PLATFORM_LINKLIBS ws2_32 vfw32 winmm kernel32 user32 gdi32 comdlg32 advapi32 shfolder shell32 ole32 oleaut32 uuid psapi)

		if(WITH_INPUT_IME)
			list(APPEND PLATFORM_LINKLIBS imm32)
		endif()

		add_definitions(
			-D_CRT_NONSTDC_NO_DEPRECATE
			-D_CRT_SECURE_NO_DEPRECATE
			-D_SCL_SECURE_NO_DEPRECATE
			-D_CONSOLE
			-D_LIB
		)

		# MSVC11 needs _ALLOW_KEYWORD_MACROS to build
		add_definitions(-D_ALLOW_KEYWORD_MACROS)

		if(CMAKE_CL_64)
			# We want to support Vista level ABI for x64
			add_definitions(-D_WIN32_WINNT=0x600)
		endif()

		# Make cmake find the msvc redistributables
		set(CMAKE_INSTALL_SYSTEM_RUNTIME_LIBS_SKIP TRUE)
		include(InstallRequiredSystemLibraries)

		set(CMAKE_CXX_FLAGS "/nologo /J /Gd /EHsc /MP" CACHE STRING "MSVC MT C++ flags " FORCE)
		set(CMAKE_C_FLAGS   "/nologo /J /Gd /MP"       CACHE STRING "MSVC MT C++ flags " FORCE)

		if(CMAKE_CL_64)
			set(CMAKE_CXX_FLAGS_DEBUG "/Od /RTC1 /MTd /Zi /MP" CACHE STRING "MSVC MT flags " FORCE)
		else()
			set(CMAKE_CXX_FLAGS_DEBUG "/Od /RTC1 /MTd /ZI /MP" CACHE STRING "MSVC MT flags " FORCE)
		endif()
		set(CMAKE_CXX_FLAGS_RELEASE "/O2 /Ob2 /MT /MP" CACHE STRING "MSVC MT flags " FORCE)
		set(CMAKE_CXX_FLAGS_MINSIZEREL "/O1 /Ob1 /MT /MP" CACHE STRING "MSVC MT flags " FORCE)
		set(CMAKE_CXX_FLAGS_RELWITHDEBINFO "/O2 /Ob1 /MT /Zi /MP" CACHE STRING "MSVC MT flags " FORCE)
		if(CMAKE_CL_64)
			set(CMAKE_C_FLAGS_DEBUG "/Od /RTC1 /MTd /Zi /MP" CACHE STRING "MSVC MT flags " FORCE)
		else()
			set(CMAKE_C_FLAGS_DEBUG "/Od /RTC1 /MTd /ZI /MP" CACHE STRING "MSVC MT flags " FORCE)
		endif()
		set(CMAKE_C_FLAGS_RELEASE "/O2 /Ob2 /MT /MP" CACHE STRING "MSVC MT flags " FORCE)
		set(CMAKE_C_FLAGS_MINSIZEREL "/O1 /Ob1 /MT /MP" CACHE STRING "MSVC MT flags " FORCE)
		set(CMAKE_C_FLAGS_RELWITHDEBINFO "/O2 /Ob1 /MT /Zi /MP" CACHE STRING "MSVC MT flags " FORCE)


		set(PLATFORM_LINKFLAGS "/SUBSYSTEM:CONSOLE /STACK:2097152 /INCREMENTAL:NO /NODEFAULTLIB:msvcrt.lib /NODEFAULTLIB:msvcmrt.lib /NODEFAULTLIB:msvcurt.lib /NODEFAULTLIB:msvcrtd.lib")

		# MSVC only, Mingw doesnt need
		if(CMAKE_CL_64)
			set(PLATFORM_LINKFLAGS "/MACHINE:X64 /OPT:NOREF ${PLATFORM_LINKFLAGS}")
		else()
			set(PLATFORM_LINKFLAGS "/MACHINE:IX86 /LARGEADDRESSAWARE ${PLATFORM_LINKFLAGS}")
		endif()

		set(PLATFORM_LINKFLAGS_DEBUG "/IGNORE:4099 /NODEFAULTLIB:libcmt.lib /NODEFAULTLIB:libc.lib")

		if(NOT DEFINED LIBDIR)
			# Setup 64bit and 64bit windows systems
			if(CMAKE_CL_64)
				message(STATUS "64 bit compiler detected.")
				set(LIBDIR ${CMAKE_SOURCE_DIR}/../lib/win64_vc12)
			else()
				message(STATUS "32 bit compiler detected.")
				set(LIBDIR ${CMAKE_SOURCE_DIR}/../lib/windows_vc12)
			endif()
		else()
			message(STATUS using LIBDIR  ${LIBDIR})
		endif()

		# Add each of our libraries to our cmake_prefix_path so find_package() could work
		file(GLOB children RELATIVE ${LIBDIR} ${LIBDIR}/*)
		foreach(child ${children})
		if(IS_DIRECTORY ${LIBDIR}/${child})
			list(APPEND CMAKE_PREFIX_PATH  ${LIBDIR}/${child})
		endif()
		endforeach()

		set(ZLIB_INCLUDE_DIRS ${LIBDIR}/zlib/include)
		set(ZLIB_LIBRARIES ${LIBDIR}/zlib/lib/libz_st.lib)
		set(ZLIB_INCLUDE_DIR ${LIBDIR}/zlib/include)
		set(ZLIB_LIBRARY ${LIBDIR}/zlib/lib/libz_st.lib)
		set(ZLIB_DIR ${LIBDIR}/zlib)
		#find_package(zlib) # we want to find before finding things that depend on it like png


		find_package(png)
		if(NOT PNG_FOUND)
			set(PNG_PNG_INCLUDE_DIR ${LIBDIR}/png/include)
			message(WARNING "Using HARDCODED libpng locations")
			set(PNG_LIBRARIES libpng)
			set(PNG "${LIBDIR}/png")
			set(PNG_INCLUDE_DIRS "${PNG}/include")
			set(PNG_LIBPATH ${PNG}/lib) # not cmake defined
		endif()

		if(MSVC)
			set(JPEG_NAMES ${JPEG_NAMES} libjpeg)
		endif()
		find_package(jpeg REQUIRED)

		set(PTHREADS_INCLUDE_DIRS ${LIBDIR}/pthreads/include)
		set(PTHREADS_LIBRARIES ${LIBDIR}/pthreads/lib/pthreadVC2.lib)

		set(FREETYPE ${LIBDIR}/freetype)
		set(FREETYPE_INCLUDE_DIRS
			${LIBDIR}/freetype/include
			${LIBDIR}/freetype/include/freetype2
		)
		set(FREETYPE_LIBRARY ${LIBDIR}/freetype/lib/freetype2ST.lib)
		find_package(freetype REQUIRED)

		if(WITH_FFTW3)
			set(FFTW3 ${LIBDIR}/fftw3)
			set(FFTW3_LIBRARIES libfftw)
			set(FFTW3_INCLUDE_DIRS ${FFTW3}/include)
			set(FFTW3_LIBPATH ${FFTW3}/lib)
		endif()

		if(WITH_OPENCOLLADA)
			set(OPENCOLLADA ${LIBDIR}/opencollada)

			set(OPENCOLLADA_INCLUDE_DIRS
				${OPENCOLLADA}/include/opencollada/COLLADAStreamWriter
				${OPENCOLLADA}/include/opencollada/COLLADABaseUtils
				${OPENCOLLADA}/include/opencollada/COLLADAFramework
				${OPENCOLLADA}/include/opencollada/COLLADASaxFrameworkLoader
				${OPENCOLLADA}/include/opencollada/GeneratedSaxParser
			)

			set(OPENCOLLADA_LIBRARIES
				${OPENCOLLADA}/lib/opencollada/OpenCOLLADASaxFrameworkLoader.lib
				${OPENCOLLADA}/lib/opencollada/OpenCOLLADAFramework.lib
				${OPENCOLLADA}/lib/opencollada/OpenCOLLADABaseUtils.lib
				${OPENCOLLADA}/lib/opencollada/OpenCOLLADAStreamWriter.lib
				${OPENCOLLADA}/lib/opencollada/MathMLSolver.lib
				${OPENCOLLADA}/lib/opencollada/GeneratedSaxParser.lib
				${OPENCOLLADA}/lib/opencollada/xml.lib
				${OPENCOLLADA}/lib/opencollada/buffer.lib
				${OPENCOLLADA}/lib/opencollada/ftoa.lib
			)

			if(NOT WITH_LLVM)
				list(APPEND OPENCOLLADA_LIBRARIES ${OPENCOLLADA}/lib/opencollada/UTF.lib)
			endif()

			set(PCRE_LIBRARIES
				${OPENCOLLADA}/lib/opencollada/pcre.lib
			)
		endif()

		if(WITH_CODEC_FFMPEG)
			set(FFMPEG_INCLUDE_DIRS
				${LIBDIR}/ffmpeg/include
				${LIBDIR}/ffmpeg/include/msvc
			)
			find_package(FFMPEG)
			if(NOT FFMPEG_FOUND)
				message(WARNING "Using HARDCODED ffmpeg locations")
				set(FFMPEG_LIBRARY_VERSION 55)
				set(FFMPEG_LIBRARY_VERSION_AVU 52)
				set(FFMPEG_LIBRARIES
					${LIBDIR}/ffmpeg/lib/avcodec-${FFMPEG_LIBRARY_VERSION}.lib
					${LIBDIR}/ffmpeg/lib/avformat-${FFMPEG_LIBRARY_VERSION}.lib
					${LIBDIR}/ffmpeg/lib/avdevice-${FFMPEG_LIBRARY_VERSION}.lib
					${LIBDIR}/ffmpeg/lib/avutil-${FFMPEG_LIBRARY_VERSION_AVU}.lib
					${LIBDIR}/ffmpeg/lib/swscale-2.lib
					)
			endif()
		endif()

		if(WITH_IMAGE_OPENEXR)
			set(OPENEXR_ROOT_DIR ${LIBDIR}/openexr)
			set(OPENEXR_VERSION "2.1")
			find_package(OPENEXR REQUIRED)
			if(NOT OPENEXR_FOUND)
			message(WARNING "Using HARDCODED OpenEXR locations")
			set(OPENEXR ${LIBDIR}/openexr)
			set(OPENEXR_INCLUDE_DIR ${OPENEXR}/include)
			set(OPENEXR_INCLUDE_DIRS ${OPENEXR}/include/OpenEXR)
			set(OPENEXR_LIBPATH ${OPENEXR}/lib)
			set(OPENEXR_LIBRARIES
				${OPENEXR_LIBPATH}/Iex-2_2.lib
				${OPENEXR_LIBPATH}/Half.lib
				${OPENEXR_LIBPATH}/IlmImf-2_2.lib
				${OPENEXR_LIBPATH}/Imath-2_2.lib
				${OPENEXR_LIBPATH}/IlmThread-2_2.lib
			)
			endif(NOT OPENEXR_FOUND)
		endif()

		if(WITH_IMAGE_TIFF)
		# Try to find tiff first then complain and set static and maybe wrong paths
		find_package(TIFF)
		if(NOT TIFF_FOUND)
			message(WARNING "Using HARDCODED libtiff locations")
			set(TIFF_LIBRARY ${LIBDIR}/tiff/lib/libtiff.lib)
			set(TIFF_INCLUDE_DIR ${LIBDIR}/tiff/include)
		endif()
		endif()

		if(WITH_JACK)
			set(JACK_INCLUDE_DIRS
				${LIBDIR}/jack/include/jack
				${LIBDIR}/jack/include
			)
			set(JACK_LIBRARIES optimized ${LIBDIR}/jack/lib/libjack.lib debug ${LIBDIR}/jack/lib/libjack_d.lib)
		endif()

		if(WITH_PYTHON)
			set(PYTHON_VERSION 3.4) # CACHE STRING)

			string(REPLACE "." "" _PYTHON_VERSION_NO_DOTS ${PYTHON_VERSION})
			# Use shared libs for vc2008 and vc2010 until we actually have vc2010 libs
			set(PYTHON_LIBRARY ${LIBDIR}/python/lib/python${_PYTHON_VERSION_NO_DOTS}.lib)
			unset(_PYTHON_VERSION_NO_DOTS)

			# Shared includes for both vc2008 and vc2010
			set(PYTHON_INCLUDE_DIR ${LIBDIR}/python/include/python${PYTHON_VERSION})

			# uncached vars
			set(PYTHON_INCLUDE_DIRS "${PYTHON_INCLUDE_DIR}")
			set(PYTHON_LIBRARIES  "${PYTHON_LIBRARY}")
		endif()

		if(WITH_BOOST)
			if(WITH_CYCLES_OSL)
				set(boost_extra_libs wave)
			endif(WITH_CYCLES_OSL)
			if(WITH_INTERNATIONAL)
				list(APPEND boost_extra_libs locale)
			endif(WITH_INTERNATIONAL)
			set(Boost_USE_STATIC_RUNTIME ON) # prefix lib
			set(Boost_USE_MULTITHREADED ON) # suffix -mt
			set(Boost_USE_STATIC_LIBS ON) # suffix -s
			find_package(Boost COMPONENTS date_time filesystem thread regex system ${boost_extra_libs})
			if(NOT Boost_FOUND)
				message(WARNING "USING HARDCODED boost locations")
				set(BOOST ${LIBDIR}/boost)
				set(BOOST_INCLUDE_DIR ${BOOST}/include)
				if(MSVC12)
					set(BOOST_LIBPATH ${BOOST}/lib)
					set(BOOST_POSTFIX "vc120-mt-s-1_55.lib")
					set(BOOST_DEBUG_POSTFIX "vc120-mt-sgd-1_55.lib")
				else()
					set(BOOST_LIBPATH ${BOOST}/lib)
					set(BOOST_POSTFIX "vc90-mt-s-1_49.lib")
					set(BOOST_DEBUG_POSTFIX "vc90-mt-sgd-1_49.lib")
				endif()
				set(BOOST_LIBRARIES
					optimized libboost_date_time-${BOOST_POSTFIX} optimized libboost_filesystem-${BOOST_POSTFIX}
					optimized libboost_regex-${BOOST_POSTFIX}
					optimized libboost_system-${BOOST_POSTFIX} optimized libboost_thread-${BOOST_POSTFIX}
					debug libboost_date_time-${BOOST_DEBUG_POSTFIX} debug libboost_filesystem-${BOOST_DEBUG_POSTFIX}
					debug libboost_regex-${BOOST_DEBUG_POSTFIX}
					debug libboost_system-${BOOST_DEBUG_POSTFIX} debug libboost_thread-${BOOST_DEBUG_POSTFIX})
				if(WITH_CYCLES_OSL)
					set(BOOST_LIBRARIES ${BOOST_LIBRARIES}
						optimized libboost_wave-${BOOST_POSTFIX}
						debug libboost_wave-${BOOST_DEBUG_POSTFIX})
				endif()
				if(WITH_INTERNATIONAL)
					set(BOOST_LIBRARIES ${BOOST_LIBRARIES}
						optimized libboost_locale-${BOOST_POSTFIX}
						debug libboost_locale-${BOOST_DEBUG_POSTFIX})
				endif()
			else() # we found boost using find_package
				set(BOOST_INCLUDE_DIR ${Boost_INCLUDE_DIRS})
				set(BOOST_LIBRARIES ${Boost_LIBRARIES})
				set(BOOST_LIBPATH ${Boost_LIBRARY_DIRS})
			endif()
			set(BOOST_DEFINITIONS "-DBOOST_ALL_NO_LIB")
		endif()
			
		if(WITH_OPENIMAGEIO)
			find_package(OpenImageIO)
			set(OPENIMAGEIO ${LIBDIR}/openimageio)
			set(OPENIMAGEIO_INCLUDE_DIRS ${OPENIMAGEIO}/include)
			set(OIIO_OPTIMIZED optimized OpenImageIO optimized OpenImageIO_Util)
			set(OIIO_DEBUG debug OpenImageIO_d debug OpenImageIO_Util_d)
			set(OPENIMAGEIO_LIBRARIES ${OIIO_OPTIMIZED} ${OIIO_DEBUG})
			set(OPENIMAGEIO_LIBPATH ${OPENIMAGEIO}/lib)
			set(OPENIMAGEIO_DEFINITIONS "-DUSE_TBB=0")
			set(OPENCOLORIO_DEFINITIONS "-DOCIO_STATIC_BUILD")
			set(OPENIMAGEIO_IDIFF "${OPENIMAGEIO}/bin/idiff.exe")
			add_definitions(-DOIIO_STATIC_BUILD)
		endif()

		if(WITH_LLVM)
			set(LLVM_DIRECTORY ${LIBDIR}/llvm CACHE PATH	"Path to the LLVM installation")
			file(GLOB LLVM_LIBRARY_OPTIMIZED ${LLVM_DIRECTORY}/lib/*.lib)

			if(EXISTS ${LLVM_DIRECTORY}/debug/lib)
				foreach(LLVM_OPTIMIZED_LIB ${LLVM_LIBRARY_OPTIMIZED})
					get_filename_component(LIBNAME ${LLVM_OPTIMIZED_LIB} ABSOLUTE)
					list(APPEND LLVM_LIBS optimized ${LIBNAME})
				endforeach(LLVM_OPTIMIZED_LIB)
			
				file(GLOB LLVM_LIBRARY_DEBUG ${LLVM_DIRECTORY}/debug/lib/*.lib)

				foreach(LLVM_DEBUG_LIB ${LLVM_LIBRARY_DEBUG})
					get_filename_component(LIBNAME ${LLVM_DEBUG_LIB} ABSOLUTE)
					list(APPEND LLVM_LIBS debug ${LIBNAME})
				endforeach(LLVM_DEBUG_LIB)

				set(LLVM_LIBRARY ${LLVM_LIBS})
			else()
				message(WARNING "LLVM debug libs not present on this system. Using release libs for debug builds.")
				set(LLVM_LIBRARY ${LLVM_LIBRARY_OPTIMIZED})
			endif()
			
		endif()
	
		if(WITH_OPENCOLORIO)
			set(OPENCOLORIO ${LIBDIR}/opencolorio)
			set(OPENCOLORIO_INCLUDE_DIRS ${OPENCOLORIO}/include)
			set(OPENCOLORIO_LIBRARIES OpenColorIO)
			set(OPENCOLORIO_LIBPATH ${LIBDIR}/opencolorio/lib)
			set(OPENCOLORIO_DEFINITIONS)
		endif()
		

		if(WITH_MOD_CLOTH_ELTOPO)
			set(LAPACK ${LIBDIR}/lapack)
			# set(LAPACK_INCLUDE_DIR ${LAPACK}/include)
			set(LAPACK_LIBPATH ${LAPACK}/lib)
			set(LAPACK_LIBRARIES
				${LIBDIR}/lapack/lib/libf2c.lib
				${LIBDIR}/lapack/lib/clapack_nowrap.lib
				${LIBDIR}/lapack/lib/BLAS_nowrap.lib
			)
		endif()

		if(WITH_SDL)
			set(SDL ${LIBDIR}/sdl)
			set(SDL_INCLUDE_DIR ${SDL}/include)
			set(SDL_LIBRARY SDL2)
			set(SDL_LIBPATH ${SDL}/lib)
		endif()

		# used in many places so include globally, like OpenGL
		blender_include_dirs_sys("${PTHREADS_INCLUDE_DIRS}")

	elseif(CMAKE_COMPILER_IS_GNUCC)
		# keep GCC specific stuff here
		include(CheckCSourceCompiles)
		# Setup 64bit and 64bit windows systems
		CHECK_C_SOURCE_COMPILES("
			#ifndef __MINGW64__
			#error
			#endif
			int main(void) { return 0; }
			" 
			WITH_MINGW64)
		
		if(WITH_MINGW64)
			message(STATUS "Compiling for 64 bit with MinGW-w64.")
			execute_process(COMMAND ${CMAKE_C_COMPILER} -dumpversion OUTPUT_VARIABLE GCC_VERSION)
			if (GCC_VERSION VERSION_GREATER 4.9 OR GCC_VERSION VERSION_EQUAL 4.9)
				set(LIBDIR ${CMAKE_SOURCE_DIR}/../lib/mingw64_gcc49)
			else()
				set(LIBDIR ${CMAKE_SOURCE_DIR}/../lib/mingw64)
			endif()
		else()
			message(STATUS "Compiling for 32 bit with MinGW-w32.")
			set(LIBDIR ${CMAKE_SOURCE_DIR}/../lib/mingw32)
			
			if(WITH_RAYOPTIMIZATION)
				message(WARNING "MinGW-w32 is known to be unstable with 'WITH_RAYOPTIMIZATION' option enabled.")
			endif()
		endif()
		
		list(APPEND PLATFORM_LINKLIBS -lshell32 -lshfolder -lgdi32 -lmsvcrt -lwinmm -lmingw32 -lm -lws2_32 -lz -lstdc++ -lole32 -luuid -lwsock32 -lpsapi)

		if(WITH_INPUT_IME)
			list(APPEND PLATFORM_LINKLIBS -limm32)
		endif()

		set(PLATFORM_CFLAGS "-pipe -funsigned-char -fno-strict-aliasing")

		if(WITH_MINGW64)
			set(CMAKE_CXX_FLAGS "${CMAKE_CXX_FLAGS} -fpermissive")
			list(APPEND PLATFORM_LINKLIBS -lpthread)
			
			add_definitions(-DFREE_WINDOWS64 -DMS_WIN64)
		endif()

		add_definitions(-D_LARGEFILE_SOURCE -D_FILE_OFFSET_BITS=64 -D_LARGEFILE64_SOURCE)

		add_definitions(-DFREE_WINDOWS)

		set(PNG "${LIBDIR}/png")
		set(PNG_INCLUDE_DIRS "${PNG}/include")
		set(PNG_LIBPATH ${PNG}/lib) # not cmake defined

		if(WITH_MINGW64)
			set(JPEG_LIBRARIES jpeg)
		else()
			set(JPEG_LIBRARIES libjpeg)
		endif()
		set(PNG_LIBRARIES png)

		set(ZLIB ${LIBDIR}/zlib)
		set(ZLIB_INCLUDE_DIRS ${ZLIB}/include)
		set(ZLIB_LIBPATH ${ZLIB}/lib)
		set(ZLIB_LIBRARIES z)

		set(JPEG "${LIBDIR}/jpeg")
		set(JPEG_INCLUDE_DIR "${JPEG}/include")
		set(JPEG_LIBPATH ${JPEG}/lib) # not cmake defined
		
		# comes with own pthread library
		if(NOT WITH_MINGW64)
			set(PTHREADS ${LIBDIR}/pthreads)
			#set(PTHREADS_INCLUDE_DIRS ${PTHREADS}/include)
			set(PTHREADS_LIBPATH ${PTHREADS}/lib)
			set(PTHREADS_LIBRARIES pthreadGC2)
		endif()
		
		set(FREETYPE ${LIBDIR}/freetype)
		set(FREETYPE_INCLUDE_DIRS ${FREETYPE}/include ${FREETYPE}/include/freetype2)
		set(FREETYPE_LIBPATH ${FREETYPE}/lib)
		set(FREETYPE_LIBRARY freetype)

		if(WITH_FFTW3)
			set(FFTW3 ${LIBDIR}/fftw3)
			set(FFTW3_LIBRARIES fftw3)
			set(FFTW3_INCLUDE_DIRS ${FFTW3}/include)
			set(FFTW3_LIBPATH ${FFTW3}/lib)
		endif()

		if(WITH_OPENCOLLADA)
			set(OPENCOLLADA ${LIBDIR}/opencollada)
			set(OPENCOLLADA_INCLUDE_DIRS
				${OPENCOLLADA}/include/opencollada/COLLADAStreamWriter
				${OPENCOLLADA}/include/opencollada/COLLADABaseUtils
				${OPENCOLLADA}/include/opencollada/COLLADAFramework
				${OPENCOLLADA}/include/opencollada/COLLADASaxFrameworkLoader
				${OPENCOLLADA}/include/opencollada/GeneratedSaxParser
			)
			set(OPENCOLLADA_LIBPATH ${OPENCOLLADA}/lib/opencollada)
			set(OPENCOLLADA_LIBRARIES OpenCOLLADAStreamWriter OpenCOLLADASaxFrameworkLoader OpenCOLLADAFramework OpenCOLLADABaseUtils GeneratedSaxParser UTF MathMLSolver buffer ftoa xml)
			set(PCRE_LIBRARIES pcre)
		endif()

		if(WITH_CODEC_FFMPEG)
			set(FFMPEG ${LIBDIR}/ffmpeg)
			set(FFMPEG_INCLUDE_DIRS ${FFMPEG}/include)
			if(WITH_MINGW64)
				set(FFMPEG_LIBRARIES avcodec.dll avformat.dll avdevice.dll avutil.dll swscale.dll swresample.dll)
			else()
				set(FFMPEG_LIBRARIES avcodec-55 avformat-55 avdevice-55 avutil-52 swscale-2)
			endif()
			set(FFMPEG_LIBPATH ${FFMPEG}/lib)
		endif()

		if(WITH_IMAGE_OPENEXR)
			set(OPENEXR ${LIBDIR}/openexr)
			set(OPENEXR_INCLUDE_DIR ${OPENEXR}/include)
			set(OPENEXR_INCLUDE_DIRS ${OPENEXR}/include/OpenEXR)
			set(OPENEXR_LIBRARIES Half IlmImf Imath IlmThread Iex)
			set(OPENEXR_LIBPATH ${OPENEXR}/lib)
		endif()

		if(WITH_IMAGE_TIFF)
			set(TIFF ${LIBDIR}/tiff)
			set(TIFF_LIBRARY tiff)
			set(TIFF_INCLUDE_DIR ${TIFF}/include)
			set(TIFF_LIBPATH ${TIFF}/lib)
		endif()

		if(WITH_JACK)
			set(JACK ${LIBDIR}/jack)
			set(JACK_INCLUDE_DIRS ${JACK}/include/jack ${JACK}/include)
			set(JACK_LIBRARIES jack)
			set(JACK_LIBPATH ${JACK}/lib)

			# TODO, gives linking errors, force off
			set(WITH_JACK OFF)
		endif()

		if(WITH_PYTHON)
			# normally cached but not since we include them with blender
			set(PYTHON_VERSION 3.4) #  CACHE STRING)
			string(REPLACE "." "" _PYTHON_VERSION_NO_DOTS ${PYTHON_VERSION})
			set(PYTHON_INCLUDE_DIR "${LIBDIR}/python/include/python${PYTHON_VERSION}")  # CACHE PATH)
			set(PYTHON_LIBRARY "${LIBDIR}/python/lib/python${_PYTHON_VERSION_NO_DOTS}mw.lib")  # CACHE FILEPATH)
			unset(_PYTHON_VERSION_NO_DOTS)

			# uncached vars
			set(PYTHON_INCLUDE_DIRS "${PYTHON_INCLUDE_DIR}")
			set(PYTHON_LIBRARIES  "${PYTHON_LIBRARY}")
		endif()

		if(WITH_BOOST)
			set(BOOST ${LIBDIR}/boost)
			set(BOOST_INCLUDE_DIR ${BOOST}/include)
			if(WITH_MINGW64)
				set(BOOST_POSTFIX "mgw47-mt-s-1_49")
				set(BOOST_DEBUG_POSTFIX "mgw47-mt-sd-1_49")
			else()
				set(BOOST_POSTFIX "mgw46-mt-s-1_49")
				set(BOOST_DEBUG_POSTFIX "mgw46-mt-sd-1_49")
			endif()
			set(BOOST_LIBRARIES
				optimized boost_date_time-${BOOST_POSTFIX} boost_filesystem-${BOOST_POSTFIX}
				boost_regex-${BOOST_POSTFIX}
				boost_system-${BOOST_POSTFIX} boost_thread-${BOOST_POSTFIX}
				debug boost_date_time-${BOOST_DEBUG_POSTFIX} boost_filesystem-${BOOST_DEBUG_POSTFIX}
				boost_regex-${BOOST_DEBUG_POSTFIX}
				boost_system-${BOOST_DEBUG_POSTFIX} boost_thread-${BOOST_DEBUG_POSTFIX})
			if(WITH_INTERNATIONAL)
				set(BOOST_LIBRARIES ${BOOST_LIBRARIES}
					optimized boost_locale-${BOOST_POSTFIX}
					debug boost_locale-${BOOST_DEBUG_POSTFIX}) 
			endif()
			if(WITH_CYCLES_OSL)
				set(BOOST_LIBRARIES ${BOOST_LIBRARIES}
					optimized boost_wave-${BOOST_POSTFIX}
					debug boost_wave-${BOOST_DEBUG_POSTFIX}) 
			endif()
			set(BOOST_LIBPATH ${BOOST}/lib)
			set(BOOST_DEFINITIONS "-DBOOST_ALL_NO_LIB -DBOOST_THREAD_USE_LIB ")
		endif()
			
		if(WITH_OPENIMAGEIO)
			set(OPENIMAGEIO ${LIBDIR}/openimageio)
			set(OPENIMAGEIO_INCLUDE_DIRS ${OPENIMAGEIO}/include)
			set(OPENIMAGEIO_LIBRARIES OpenImageIO)
			set(OPENIMAGEIO_LIBPATH ${OPENIMAGEIO}/lib)
			set(OPENIMAGEIO_DEFINITIONS "")
			set(OPENIMAGEIO_IDIFF "${OPENIMAGEIO}/bin/idiff.exe")
		endif()
		
		if(WITH_LLVM)
			set(LLVM_DIRECTORY ${LIBDIR}/llvm CACHE PATH	"Path to the LLVM installation")
			set(LLVM_LIBPATH ${LLVM_DIRECTORY}/lib)
			# Explicitly set llvm lib order.
			#---- WARNING ON GCC ORDER OF LIBS IS IMPORTANT, DO NOT CHANGE! ---------
			set(LLVM_LIBRARY LLVMSelectionDAG LLVMCodeGen LLVMScalarOpts LLVMAnalysis LLVMArchive
				LLVMAsmParser LLVMAsmPrinter
				LLVMBitReader LLVMBitWriter
				LLVMDebugInfo LLVMExecutionEngine
				LLVMInstCombine LLVMInstrumentation
				LLVMInterpreter LLVMJIT
				LLVMLinker LLVMMC
				LLVMMCDisassembler LLVMMCJIT
				LLVMMCParser LLVMObject
				LLVMRuntimeDyld 
				LLVMSupport
				LLVMTableGen LLVMTarget
				LLVMTransformUtils LLVMVectorize
				LLVMX86AsmParser LLVMX86AsmPrinter
				LLVMX86CodeGen LLVMX86Desc
				LLVMX86Disassembler LLVMX86Info
				LLVMX86Utils LLVMipa
				LLVMipo LLVMCore)
			# imagehelp is needed by LLVM 3.1 on MinGW, check lib\Support\Windows\Signals.inc
			list(APPEND PLATFORM_LINKLIBS -limagehlp)
		endif()
		
		if(WITH_OPENCOLORIO)
			set(OPENCOLORIO ${LIBDIR}/opencolorio)
			set(OPENCOLORIO_INCLUDE_DIRS ${OPENCOLORIO}/include)
			set(OPENCOLORIO_LIBRARIES OpenColorIO)
			set(OPENCOLORIO_LIBPATH ${OPENCOLORIO}/lib)
			set(OPENCOLORIO_DEFINITIONS)
		endif()

		if(WITH_SDL)
			set(SDL ${LIBDIR}/sdl)
			set(SDL_INCLUDE_DIR ${SDL}/include)
			set(SDL_LIBRARY SDL)
			set(SDL_LIBPATH ${SDL}/lib)
		endif()

		set(PLATFORM_LINKFLAGS "-Xlinker --stack=2097152")

		## DISABLE - causes linking errors 
		## for re-distribution, so users dont need mingw installed
		# set(PLATFORM_LINKFLAGS "${PLATFORM_LINKFLAGS} -static-libgcc -static-libstdc++")

	endif()
	
	# Things common to both mingw and MSVC  should go here

	set(WINTAB_INC ${LIBDIR}/wintab/include)

	if(WITH_OPENAL)
		set(OPENAL ${LIBDIR}/openal)
		set(OPENALDIR ${LIBDIR}/openal)
		set(OPENAL_INCLUDE_DIR ${OPENAL}/include)
		if(MSVC12)
			set(OPENAL_LIBRARY openal32)
		else()
			set(OPENAL_LIBRARY wrap_oal)
		endif()
		set(OPENAL_LIBPATH ${OPENAL}/lib)
	endif()

	if(WITH_CODEC_SNDFILE)
		set(SNDFILE ${LIBDIR}/sndfile)
		set(SNDFILE_INCLUDE_DIRS ${SNDFILE}/include)
		set(SNDFILE_LIBRARIES libsndfile-1)
		set(SNDFILE_LIBPATH ${SNDFILE}/lib) # TODO, deprecate
	endif()

	if(WITH_RAYOPTIMIZATION AND SUPPORT_SSE_BUILD)
		add_definitions(-D__SSE__ -D__MMX__)
	endif()

	if(WITH_CYCLES_OSL)
		set(CYCLES_OSL ${LIBDIR}/osl CACHE PATH "Path to OpenShadingLanguage installation")
	
		find_library(OSL_LIB_EXEC NAMES oslexec PATHS ${CYCLES_OSL}/lib)
		find_library(OSL_LIB_COMP NAMES oslcomp PATHS ${CYCLES_OSL}/lib)
		find_library(OSL_LIB_QUERY NAMES oslquery PATHS ${CYCLES_OSL}/lib)
		find_library(OSL_LIB_EXEC_DEBUG NAMES oslexec_d PATHS ${CYCLES_OSL}/lib)
		find_library(OSL_LIB_COMP_DEBUG NAMES oslcomp_d PATHS ${CYCLES_OSL}/lib)
		find_library(OSL_LIB_QUERY_DEBUG NAMES oslquery_d PATHS ${CYCLES_OSL}/lib)
		list(APPEND OSL_LIBRARIES optimized ${OSL_LIB_COMP} optimized ${OSL_LIB_EXEC} optimized ${OSL_LIB_QUERY} debug ${OSL_LIB_EXEC_DEBUG} debug ${OSL_LIB_COMP_DEBUG} debug ${OSL_LIB_QUERY_DEBUG})
		find_path(OSL_INCLUDE_DIR OSL/oslclosure.h PATHS ${CYCLES_OSL}/include)
		find_program(OSL_COMPILER NAMES oslc PATHS ${CYCLES_OSL}/bin)
	
		if(OSL_INCLUDE_DIR AND OSL_LIBRARIES AND OSL_COMPILER)
			set(OSL_FOUND TRUE)
		else()
			message(STATUS "OSL not found")
			set(WITH_CYCLES_OSL OFF)
		endif()
	endif()

elseif(APPLE)

	if(${CMAKE_OSX_DEPLOYMENT_TARGET} STREQUAL "10.5" OR ${CMAKE_OSX_DEPLOYMENT_TARGET} STRGREATER "10.5")
		set(WITH_LIBS10.5 ON CACHE BOOL "Use 10.5 libs" FORCE) # valid also for 10.6/7/8/9
	endif()

	if(WITH_LIBS10.5)
		set(LIBDIR ${CMAKE_SOURCE_DIR}/../lib/darwin-9.x.universal)
	else()
		if(CMAKE_OSX_ARCHITECTURES MATCHES i386)
			set(LIBDIR ${CMAKE_SOURCE_DIR}/../lib/darwin-8.x.i386)
		else()
			set(LIBDIR ${CMAKE_SOURCE_DIR}/../lib/darwin-8.0.0-powerpc)
		endif()
	endif()


	if(WITH_OPENAL)
		find_package(OpenAL)
		if(OPENAL_FOUND)
			set(WITH_OPENAL ON)
			set(OPENAL_INCLUDE_DIR "${LIBDIR}/openal/include")
		else()
			set(WITH_OPENAL OFF)
		endif()
	endif()

	if(WITH_JACK)
		find_library(JACK_FRAMEWORK
			NAMES jackmp
		)
		set(JACK_INCLUDE_DIRS ${JACK_FRAMEWORK}/headers)
		if(NOT JACK_FRAMEWORK)
			set(WITH_JACK OFF)
		endif()
	endif()

	if(WITH_CODEC_SNDFILE)
		set(SNDFILE ${LIBDIR}/sndfile)
		set(SNDFILE_INCLUDE_DIRS ${SNDFILE}/include)
		set(SNDFILE_LIBRARIES sndfile FLAC ogg vorbis vorbisenc)
		set(SNDFILE_LIBPATH ${SNDFILE}/lib ${FFMPEG}/lib)  # TODO, deprecate
	endif()

	if(WITH_PYTHON)
		# we use precompiled libraries for py 3.4 and up by default
		set(PYTHON_VERSION 3.4)
		if(NOT WITH_PYTHON_MODULE AND NOT WITH_PYTHON_FRAMEWORK)
			# normally cached but not since we include them with blender
			set(PYTHON_INCLUDE_DIR "${LIBDIR}/python/include/python${PYTHON_VERSION}m")
			# set(PYTHON_BINARY "${LIBDIR}/python/bin/python${PYTHON_VERSION}") # not used yet
			set(PYTHON_LIBRARY python${PYTHON_VERSION}m)
			set(PYTHON_LIBPATH "${LIBDIR}/python/lib/python${PYTHON_VERSION}")
			# set(PYTHON_LINKFLAGS "-u _PyMac_Error")  # won't  build with this enabled
		else()
			# module must be compiled against Python framework
			set(PYTHON_INCLUDE_DIR "/Library/Frameworks/Python.framework/Versions/${PYTHON_VERSION}/include/python${PYTHON_VERSION}m")
			set(PYTHON_BINARY "/Library/Frameworks/Python.framework/Versions/${PYTHON_VERSION}/bin/python${PYTHON_VERSION}")
			#set(PYTHON_LIBRARY python${PYTHON_VERSION})
			set(PYTHON_LIBPATH "/Library/Frameworks/Python.framework/Versions/${PYTHON_VERSION}/lib/python${PYTHON_VERSION}/config-${PYTHON_VERSION}m")
			#set(PYTHON_LINKFLAGS "-u _PyMac_Error -framework Python")  # won't  build with this enabled
		endif()
		
		# uncached vars
		set(PYTHON_INCLUDE_DIRS "${PYTHON_INCLUDE_DIR}")
		set(PYTHON_LIBRARIES  "${PYTHON_LIBRARY}")
	endif()

	if(WITH_FFTW3)
		set(FFTW3 ${LIBDIR}/fftw3)
		set(FFTW3_INCLUDE_DIRS ${FFTW3}/include)
		set(FFTW3_LIBRARIES fftw3)
		set(FFTW3_LIBPATH ${FFTW3}/lib)
	endif()

	set(PNG_LIBRARIES png)
	set(JPEG_LIBRARIES jpeg)

	set(ZLIB /usr)
	set(ZLIB_INCLUDE_DIRS "${ZLIB}/include")
	set(ZLIB_LIBRARIES z bz2)

	set(FREETYPE ${LIBDIR}/freetype)
	set(FREETYPE_INCLUDE_DIRS ${FREETYPE}/include ${FREETYPE}/include/freetype2)
	set(FREETYPE_LIBPATH ${FREETYPE}/lib)
	set(FREETYPE_LIBRARY freetype)

	if(WITH_IMAGE_OPENEXR)
		set(OPENEXR ${LIBDIR}/openexr)
		set(OPENEXR_INCLUDE_DIR ${OPENEXR}/include)
		set(OPENEXR_INCLUDE_DIRS ${OPENEXR}/include/OpenEXR)
		set(OPENEXR_LIBRARIES Iex Half IlmImf Imath IlmThread)
		set(OPENEXR_LIBPATH ${OPENEXR}/lib)
	endif()

	if(WITH_CODEC_FFMPEG)
		set(FFMPEG ${LIBDIR}/ffmpeg)
		set(FFMPEG_INCLUDE_DIRS ${FFMPEG}/include)
		set(FFMPEG_LIBRARIES avcodec avdevice avformat avutil mp3lame swscale x264 xvidcore theora theoradec theoraenc vorbis vorbisenc vorbisfile ogg)
		set(FFMPEG_LIBPATH ${FFMPEG}/lib)
	endif()

	find_library(SYSTEMSTUBS_LIBRARY
		NAMES
		SystemStubs
		PATHS
	)
	mark_as_advanced(SYSTEMSTUBS_LIBRARY)
	if(SYSTEMSTUBS_LIBRARY)
		list(APPEND PLATFORM_LINKLIBS stdc++ SystemStubs)
	else()
		list(APPEND PLATFORM_LINKLIBS stdc++)
	endif()

	set(PLATFORM_CFLAGS "-pipe -funsigned-char")
	set(PLATFORM_LINKFLAGS "-fexceptions -framework CoreServices -framework Foundation -framework IOKit -framework AppKit -framework Cocoa -framework Carbon -framework AudioUnit -framework AudioToolbox -framework CoreAudio")
	if(WITH_CODEC_QUICKTIME)
		set(PLATFORM_LINKFLAGS "${PLATFORM_LINKFLAGS} -framework QTKit")
		if(CMAKE_OSX_ARCHITECTURES MATCHES i386)
			set(PLATFORM_LINKFLAGS "${PLATFORM_LINKFLAGS} -framework QuickTime")
			# libSDL still needs 32bit carbon quicktime
		endif()
	endif()

	# XXX - SOME MAC DEV PLEASE TEST WITH THE SDK INSTALLED!
	# ALSO SHOULD BE MOVED INTO OWN MODULE WHEN FUNCTIONAL
	if(WITH_INPUT_NDOF)
		# This thread it *should* work and check the framework - campbell
		# http://www.cmake.org/pipermail/cmake/2005-December/007740.html
		find_library(3DCONNEXION_CLIENT_FRAMEWORK
			NAMES 3DconnexionClient
		)
		if(NOT 3DCONNEXION_CLIENT_FRAMEWORK)
			set(WITH_INPUT_NDOF OFF)
		endif()

		if(WITH_INPUT_NDOF)
			set(PLATFORM_LINKFLAGS "${PLATFORM_LINKFLAGS} -F/Library/Frameworks -weak_framework 3DconnexionClient")
			set(NDOF_INCLUDE_DIRS /Library/Frameworks/3DconnexionClient.framework/Headers )
		endif()
	endif()

	if(WITH_JACK)
		set(PLATFORM_LINKFLAGS "${PLATFORM_LINKFLAGS} -F/Library/Frameworks -weak_framework jackmp")
	endif()
	
	if(WITH_PYTHON_MODULE OR WITH_PYTHON_FRAMEWORK)
		set(PLATFORM_LINKFLAGS "${PLATFORM_LINKFLAGS} /Library/Frameworks/Python.framework/Versions/${PYTHON_VERSION}/Python")# force cmake to link right framework
	endif()
	
	if(WITH_OPENCOLLADA)
		set(OPENCOLLADA ${LIBDIR}/opencollada)

		set(OPENCOLLADA_INCLUDE_DIRS
			${LIBDIR}/opencollada/include/COLLADAStreamWriter
			${LIBDIR}/opencollada/include/COLLADABaseUtils
			${LIBDIR}/opencollada/include/COLLADAFramework
			${LIBDIR}/opencollada/include/COLLADASaxFrameworkLoader
			${LIBDIR}/opencollada/include/GeneratedSaxParser
		)

		set(OPENCOLLADA_LIBPATH ${OPENCOLLADA}/lib)
		set(OPENCOLLADA_LIBRARIES "OpenCOLLADASaxFrameworkLoader -lOpenCOLLADAFramework -lOpenCOLLADABaseUtils -lOpenCOLLADAStreamWriter -lMathMLSolver -lGeneratedSaxParser -lxml2 -lbuffer -lftoa")
		# Use UTF functions from collada if LLVM is not enabled
		if(NOT WITH_LLVM)
			set(OPENCOLLADA_LIBRARIES "${OPENCOLLADA_LIBRARIES} -lUTF")
		endif()
		# pcre is bundled with openCollada
		#set(PCRE ${LIBDIR}/pcre)
		#set(PCRE_LIBPATH ${PCRE}/lib)
		set(PCRE_LIBRARIES pcre)
		#libxml2 is used
		#set(EXPAT ${LIBDIR}/expat)
		#set(EXPAT_LIBPATH ${EXPAT}/lib)
		set(EXPAT_LIB)
	endif()

	if(WITH_SDL)
		set(SDL ${LIBDIR}/sdl)
		set(SDL_INCLUDE_DIR ${SDL}/include)
		set(SDL_LIBRARY SDL2)
		set(SDL_LIBPATH ${SDL}/lib)
		set(PLATFORM_LINKFLAGS "${PLATFORM_LINKFLAGS} -lazy_framework ForceFeedback")
	endif()

	set(PNG "${LIBDIR}/png")
	set(PNG_INCLUDE_DIRS "${PNG}/include")
	set(PNG_LIBPATH ${PNG}/lib)

	set(JPEG "${LIBDIR}/jpeg")
	set(JPEG_INCLUDE_DIR "${JPEG}/include")
	set(JPEG_LIBPATH ${JPEG}/lib)

	if(WITH_IMAGE_TIFF)
		set(TIFF ${LIBDIR}/tiff)
		set(TIFF_INCLUDE_DIR ${TIFF}/include)
		set(TIFF_LIBRARY tiff)
		set(TIFF_LIBPATH ${TIFF}/lib)
	endif()

	if(WITH_INPUT_NDOF)
		# linker needs "-weak_framework 3DconnexionClient"
	endif()

	if(WITH_BOOST)
		set(BOOST ${LIBDIR}/boost)
		set(BOOST_INCLUDE_DIR ${BOOST}/include)
		set(BOOST_LIBRARIES boost_date_time-mt boost_filesystem-mt boost_regex-mt boost_system-mt boost_thread-mt boost_wave-mt)
		if(WITH_INTERNATIONAL)
			list(APPEND BOOST_LIBRARIES boost_locale-mt)
		endif()
		if(WITH_CYCLES_NETWORK)
			list(APPEND BOOST_LIBRARIES boost_serialization-mt)
		endif()
		set(BOOST_LIBPATH ${BOOST}/lib)
		set(BOOST_DEFINITIONS)
	endif()
	
	if(WITH_INTERNATIONAL OR WITH_CODEC_FFMPEG)
		set(PLATFORM_LINKFLAGS "${PLATFORM_LINKFLAGS} -liconv") # boost_locale and ffmpeg needs it !
	endif()

	if(WITH_OPENIMAGEIO)
		set(OPENIMAGEIO ${LIBDIR}/openimageio)
		set(OPENIMAGEIO_INCLUDE_DIRS ${OPENIMAGEIO}/include)
		set(OPENIMAGEIO_LIBRARIES ${OPENIMAGEIO}/lib/libOpenImageIO.a ${PNG_LIBRARIES} ${JPEG_LIBRARIES} ${TIFF_LIBRARY} ${OPENEXR_LIBRARIES} ${ZLIB_LIBRARIES})
		set(OPENIMAGEIO_LIBPATH ${OPENIMAGEIO}/lib ${JPEG_LIBPATH} ${PNG_LIBPATH} ${TIFF_LIBPATH} ${OPENEXR_LIBPATH} ${ZLIB_LIBPATH})
		set(OPENIMAGEIO_DEFINITIONS "-DOIIO_STATIC_BUILD")
		set(OPENIMAGEIO_IDIFF "${LIBDIR}/openimageio/bin/idiff")
	endif()

	if(WITH_OPENCOLORIO)
		set(OPENCOLORIO ${LIBDIR}/opencolorio)
		set(OPENCOLORIO_INCLUDE_DIRS ${OPENCOLORIO}/include)
		set(OPENCOLORIO_LIBRARIES OpenColorIO tinyxml yaml-cpp)
		set(OPENCOLORIO_LIBPATH ${OPENCOLORIO}/lib)
	endif()

	if(WITH_LLVM)
		set(LLVM_DIRECTORY ${LIBDIR}/llvm CACHE PATH	"Path to the LLVM installation")
		set(LLVM_VERSION "3.4" CACHE STRING	"Version of LLVM to use")
		if(EXISTS "${LLVM_DIRECTORY}/bin/llvm-config")
			set(LLVM_CONFIG "${LLVM_DIRECTORY}/bin/llvm-config")
		else()
			set(LLVM_CONFIG llvm-config)
		endif()
		execute_process(COMMAND ${LLVM_CONFIG} --version
		                OUTPUT_VARIABLE LLVM_VERSION
		                OUTPUT_STRIP_TRAILING_WHITESPACE)
		execute_process(COMMAND ${LLVM_CONFIG} --prefix
		                OUTPUT_VARIABLE LLVM_DIRECTORY
		                OUTPUT_STRIP_TRAILING_WHITESPACE)
		execute_process(COMMAND ${LLVM_CONFIG} --libdir
		                OUTPUT_VARIABLE LLVM_LIBPATH
		                OUTPUT_STRIP_TRAILING_WHITESPACE)
		find_library(LLVM_LIBRARY
		             NAMES LLVMAnalysis # first of a whole bunch of libs to get
		             PATHS ${LLVM_LIBPATH})

		if(LLVM_LIBRARY AND LLVM_DIRECTORY AND LLVM_LIBPATH)
			if(LLVM_STATIC)
				# if static LLVM libraries were requested, use llvm-config to generate
				# the list of what libraries we need, and substitute that in the right
				# way for LLVM_LIBRARY.
				execute_process(COMMAND ${LLVM_CONFIG} --libfiles
				                OUTPUT_VARIABLE LLVM_LIBRARY
				                OUTPUT_STRIP_TRAILING_WHITESPACE)
				string(REPLACE " " ";" LLVM_LIBRARY ${LLVM_LIBRARY})
			else()
				set(PLATFORM_LINKFLAGS "${PLATFORM_LINKFLAGS} -lLLVM-3.4")
			endif()
		else()
			message(FATAL_ERROR "LLVM not found.")
		endif()
	endif()

	if(WITH_CYCLES_OSL)
		set(CYCLES_OSL ${LIBDIR}/osl CACHE PATH "Path to OpenShadingLanguage installation")
	
		find_library(OSL_LIB_EXEC NAMES oslexec PATHS ${CYCLES_OSL}/lib)
		find_library(OSL_LIB_COMP NAMES oslcomp PATHS ${CYCLES_OSL}/lib)
		find_library(OSL_LIB_QUERY NAMES oslquery PATHS ${CYCLES_OSL}/lib)
		# WARNING! depends on correct order of OSL libs linking
		list(APPEND OSL_LIBRARIES ${OSL_LIB_COMP} -force_load ${OSL_LIB_EXEC} ${OSL_LIB_QUERY})
		find_path(OSL_INCLUDE_DIR OSL/oslclosure.h PATHS ${CYCLES_OSL}/include)
		find_program(OSL_COMPILER NAMES oslc PATHS ${CYCLES_OSL}/bin)
	
		if(OSL_INCLUDE_DIR AND OSL_LIBRARIES AND OSL_COMPILER)
			set(OSL_FOUND TRUE)
		else()
			message(STATUS "OSL not found")
			set(WITH_CYCLES_OSL OFF)
		endif()
	endif()
	
	if(WITH_OPENMP)
		execute_process(COMMAND ${CMAKE_C_COMPILER} --version OUTPUT_VARIABLE COMPILER_VENDOR)
		string(SUBSTRING "${COMPILER_VENDOR}" 0 5 VENDOR_NAME) # truncate output
		if(${VENDOR_NAME} MATCHES "Apple") # Apple does not support OpenMP reliable with gcc and not with clang
			set(WITH_OPENMP OFF)
		else() # vanilla gcc or clang_omp support OpenMP
			message(STATUS "Using special OpenMP enabled compiler !") # letting find_package(OpenMP) module work for gcc
			if(CMAKE_C_COMPILER_ID MATCHES "Clang") # clang-omp in darwin libs
				set(OPENMP_FOUND ON)
				set(OpenMP_C_FLAGS "-fopenmp" CACHE STRING "C compiler flags for OpenMP parallization" FORCE)
				set(OpenMP_CXX_FLAGS "-fopenmp" CACHE STRING "C++ compiler flags for OpenMP parallization" FORCE)
				include_directories(${LIBDIR}/openmp/include)
				link_directories(${LIBDIR}/openmp/lib)
				# This is a workaround for our helperbinaries ( datatoc, masgfmt, ... ),
				# They are linked also to omp lib, so we need it in builddir for runtime exexcution, TODO: remove all unneeded dependencies from these
				execute_process(COMMAND ditto -arch ${CMAKE_OSX_ARCHITECTURES} ${LIBDIR}/openmp/lib/libiomp5.dylib ${CMAKE_BINARY_DIR}/Resources/lib/libiomp5.dylib) # for intermediate binaries, in respect to lib ID
			endif()
		endif()
	endif()

	set(EXETYPE MACOSX_BUNDLE)

	set(CMAKE_C_FLAGS_DEBUG "-fno-strict-aliasing -g")
	set(CMAKE_CXX_FLAGS_DEBUG "-fno-strict-aliasing -g")
	if(CMAKE_OSX_ARCHITECTURES MATCHES "x86_64" OR CMAKE_OSX_ARCHITECTURES MATCHES "i386")
		set(CMAKE_CXX_FLAGS_RELEASE "-O2 -mdynamic-no-pic -msse -msse2 -msse3 -mssse3")
		set(CMAKE_C_FLAGS_RELEASE "-O2 -mdynamic-no-pic  -msse -msse2 -msse3 -mssse3")
		if(NOT CMAKE_C_COMPILER_ID MATCHES "Clang")
			set(CMAKE_C_FLAGS_RELEASE "${CMAKE_C_FLAGS_RELEASE} -ftree-vectorize  -fvariable-expansion-in-unroller")
			set(CMAKE_CXX_FLAGS_RELEASE "${CMAKE_CXX_FLAGS_RELEASE} -ftree-vectorize  -fvariable-expansion-in-unroller")
		endif()
	else()
		set(CMAKE_C_FLAGS_RELEASE "-mdynamic-no-pic -fno-strict-aliasing")
		set(CMAKE_CXX_FLAGS_RELEASE "-mdynamic-no-pic -fno-strict-aliasing")
	endif()

	if(${XCODE_VERSION} VERSION_EQUAL 5 OR ${XCODE_VERSION} VERSION_GREATER 5)
		# Xcode 5 is always using CLANG, which has too low template depth of 128 for libmv
		set(CMAKE_CXX_FLAGS "${CMAKE_CXX_FLAGS} -ftemplate-depth=1024")
	endif()
	# Get rid of eventually clashes, we export some symbols explicite as local
	set(PLATFORM_LINKFLAGS "${PLATFORM_LINKFLAGS} -Xlinker -unexported_symbols_list -Xlinker ${CMAKE_SOURCE_DIR}/source/creator/osx_locals.map")
endif()

#-----------------------------------------------------------------------------
# Common.

if(APPLE OR WIN32)
	if(NOT EXISTS "${LIBDIR}/")
		message(FATAL_ERROR "Apple and Windows require pre-compiled libs at: '${LIBDIR}'")
	endif()
endif()

if(NOT WITH_FFTW3 AND WITH_MOD_OCEANSIM)
	message(FATAL_ERROR "WITH_MOD_OCEANSIM requires WITH_FFTW3 to be ON")
endif()

if(WITH_CYCLES)
	if(NOT WITH_OPENIMAGEIO)
		message(FATAL_ERROR "Cycles requires WITH_OPENIMAGEIO, the library may not have been found. Configure OIIO or disable WITH_CYCLES")
	endif()
	if(NOT WITH_BOOST)
		message(FATAL_ERROR "Cycles requires WITH_BOOST, the library may not have been found. Configure BOOST or disable WITH_CYCLES")
	endif()

	if(WITH_CYCLES_OSL)
		if(NOT WITH_LLVM)
			message(FATAL_ERROR "Cycles OSL requires WITH_LLVM, the library may not have been found. Configure LLVM or disable WITH_CYCLES_OSL")
		endif()
	endif()
endif()

if(WITH_ALEMBIC)
	if(NOT WITH_BOOST)
		message(FATAL_ERROR "Alembic requires WITH_BOOST, the library may not have been found. Configure BOOST or disable WITH_ALEMBIC")
	endif()
endif()

if(WITH_INTERNATIONAL)
	if(NOT WITH_BOOST)
		message(FATAL_ERROR "Internationalization requires WITH_BOOST, the library may not have been found. Configure BOOST or disable WITH_INTERNATIONAL")
	endif()
endif()

# See TEST_SSE_SUPPORT() for how this is defined.

if(WITH_RAYOPTIMIZATION)
	if(SUPPORT_SSE_BUILD)
		set(PLATFORM_CFLAGS " ${COMPILER_SSE_FLAG} ${PLATFORM_CFLAGS}")
		add_definitions(-D__SSE__ -D__MMX__)
	endif()
	if(SUPPORT_SSE2_BUILD)
		set(PLATFORM_CFLAGS " ${COMPILER_SSE2_FLAG} ${PLATFORM_CFLAGS}")
		add_definitions(-D__SSE2__)
		if(NOT SUPPORT_SSE_BUILD) # dont double up
			add_definitions(-D__MMX__)
		endif()
	endif()
endif()


# set the endian define
if(MSVC)
	# for some reason this fails on msvc
	add_definitions(-D__LITTLE_ENDIAN__)
	
# OSX-Note: as we do crosscompiling with specific set architecture,
# endianess-detection and autosetting is counterproductive
# so we just set endianess according CMAKE_OSX_ARCHITECTURES

elseif(CMAKE_OSX_ARCHITECTURES MATCHES i386 OR CMAKE_OSX_ARCHITECTURES MATCHES x86_64)
	add_definitions(-D__LITTLE_ENDIAN__)
elseif(CMAKE_OSX_ARCHITECTURES MATCHES ppc OR CMAKE_OSX_ARCHITECTURES MATCHES ppc64)		
	add_definitions(-D__BIG_ENDIAN__)
	
else()
	include(TestBigEndian)
	test_big_endian(_SYSTEM_BIG_ENDIAN)
	if(_SYSTEM_BIG_ENDIAN)
		add_definitions(-D__BIG_ENDIAN__)
	else()
		add_definitions(-D__LITTLE_ENDIAN__)
	endif()
	unset(_SYSTEM_BIG_ENDIAN)
endif()


if(WITH_IMAGE_OPENJPEG)
	if(WITH_SYSTEM_OPENJPEG)
		# dealt with above
	else()
		set(OPENJPEG_INCLUDE_DIRS "${CMAKE_SOURCE_DIR}/extern/libopenjpeg")
		add_definitions(-DOPJ_STATIC)
	endif()
endif()

if(WITH_IMAGE_REDCODE)
	set(REDCODE ${CMAKE_SOURCE_DIR}/extern)
	set(REDCODE_INC ${REDCODE})
endif()


#-----------------------------------------------------------------------------
# Configure OpenGL.

find_package(OpenGL)
blender_include_dirs_sys("${OPENGL_INCLUDE_DIR}")

if(WITH_GLU)
	list(APPEND BLENDER_GL_LIBRARIES "${OPENGL_glu_LIBRARY}")
	list(APPEND GL_DEFINITIONS -DWITH_GLU)
endif()

if(WITH_SYSTEM_GLES)
	find_package_wrapper(OpenGLES)
endif()

if(WITH_GL_PROFILE_COMPAT OR WITH_GL_PROFILE_CORE)
	list(APPEND BLENDER_GL_LIBRARIES "${OPENGL_gl_LIBRARY}")

elseif(WITH_GL_PROFILE_ES20)
	if(WITH_SYSTEM_GLES)
		if(NOT OPENGLES_LIBRARY)
			message(FATAL_ERROR "Unable to find OpenGL ES libraries.  Install them or disable WITH_SYSTEM_GLES.")
		endif()

		list(APPEND BLENDER_GL_LIBRARIES OPENGLES_LIBRARY)

	else()
		set(OPENGLES_LIBRARY "" CACHE FILEPATH "OpenGL ES 2.0 library file")
		mark_as_advanced(OPENGLES_LIBRARY)

		list(APPEND BLENDER_GL_LIBRARIES "${OPENGLES_LIBRARY}")

		if(NOT OPENGLES_LIBRARY)
			message(FATAL_ERROR "To compile WITH_GL_EGL you need to set OPENGLES_LIBRARY to the file path of an OpenGL ES 2.0 library.")
		endif()

	endif()

	if(WIN32)
		# Setup paths to files needed to install and redistribute Windows Blender with OpenGL ES

		set(OPENGLES_DLL "" CACHE FILEPATH "OpenGL ES 2.0 redistributable DLL file")
		mark_as_advanced(OPENGLES_DLL)

		if(NOT OPENGLES_DLL)
			message(FATAL_ERROR "To compile WITH_GL_PROFILE_ES20 you need to set OPENGLES_DLL to the file path of an OpenGL ES 2.0 runtime dynamic link library (DLL).")
		endif()

		if(WITH_GL_ANGLE)
			list(APPEND GL_DEFINITIONS -DWITH_ANGLE)

			set(D3DCOMPILER_DLL "" CACHE FILEPATH "Direct3D Compiler redistributable DLL file (needed by ANGLE)")

			get_filename_component(D3DCOMPILER_FILENAME "${D3DCOMPILER_DLL}" NAME)
			list(APPEND GL_DEFINITIONS "-DD3DCOMPILER=\"\\\"${D3DCOMPILER_FILENAME}\\\"\"")

			mark_as_advanced(D3DCOMPILER_DLL)

			if(D3DCOMPILER_DLL STREQUAL "")
				message(FATAL_ERROR "To compile WITH_GL_ANGLE you need to set D3DCOMPILER_DLL to the file path of a copy of the DirectX redistributable DLL file: D3DCompiler_46.dll")
			endif()

		endif()

	endif()

endif()

if(WITH_GL_EGL)
	list(APPEND GL_DEFINITIONS -DWITH_GL_EGL)

	if(WITH_SYSTEM_GLES)
		if(NOT OPENGLES_EGL_LIBRARY)
			message(FATAL_ERROR "Unable to find OpenGL ES libraries.  Install them or disable WITH_SYSTEM_GLES.")
		endif()

		list(APPEND BLENDER_GL_LIBRARIES OPENGLES_EGL_LIBRARY)

	else()
		set(OPENGLES_EGL_LIBRARY "" CACHE FILEPATH "EGL library file")
		mark_as_advanced(OPENGLES_EGL_LIBRARY)

		list(APPEND BLENDER_GL_LIBRARIES "${OPENGLES_LIBRARY}" "${OPENGLES_EGL_LIBRARY}")

		if(NOT OPENGLES_EGL_LIBRARY)
			message(FATAL_ERROR "To compile WITH_GL_EGL you need to set OPENGLES_EGL_LIBRARY to the file path of an EGL library.")
		endif()

	endif()

	if(WIN32)
		# Setup paths to files needed to install and redistribute Windows Blender with OpenGL ES

		set(OPENGLES_EGL_DLL "" CACHE FILEPATH "EGL redistributable DLL file")
		mark_as_advanced(OPENGLES_EGL_DLL)

		if(NOT OPENGLES_EGL_DLL)
			message(FATAL_ERROR "To compile WITH_GL_EGL you need to set OPENGLES_EGL_DLL to the file path of an EGL runtime dynamic link library (DLL).")
		endif()

	endif()

endif()

if(WITH_GL_PROFILE_COMPAT)
	list(APPEND GL_DEFINITIONS -DWITH_GL_PROFILE_COMPAT)
endif()

if(WITH_GL_PROFILE_CORE)
	list(APPEND GL_DEFINITIONS -DWITH_GL_PROFILE_CORE)
endif()

if(WITH_GL_PROFILE_ES20)
	list(APPEND GL_DEFINITIONS -DWITH_GL_PROFILE_ES20)
endif()

if(WITH_GL_EGL)
	list(APPEND GL_DEFINITIONS -DWITH_EGL)
endif()

#-----------------------------------------------------------------------------
# Configure OpenMP.
if(WITH_OPENMP)
	find_package(OpenMP)
	if(OPENMP_FOUND)
		set(CMAKE_C_FLAGS "${CMAKE_C_FLAGS} ${OpenMP_C_FLAGS}")
		set(CMAKE_CXX_FLAGS "${CMAKE_CXX_FLAGS} ${OpenMP_CXX_FLAGS}")
	else()
		set(WITH_OPENMP OFF)
	endif()

	mark_as_advanced(
		OpenMP_C_FLAGS
		OpenMP_CXX_FLAGS
	)
endif()

#-----------------------------------------------------------------------------
# Configure GLEW

if(WITH_GLEW_MX)
	list(APPEND GL_DEFINITIONS -DWITH_GLEW_MX)
endif()

if(WITH_SYSTEM_GLEW)
	find_package(GLEW)

	# Note: There is an assumption here that the system GLEW is not a static library.

	if(NOT GLEW_FOUND)
		message(FATAL_ERROR "GLEW is required to build Blender. Install it or disable WITH_SYSTEM_GLEW.")
	endif()

	if(WITH_GLEW_MX)
		set(BLENDER_GLEW_LIBRARIES ${GLEW_MX_LIBRARY})
	else()
		set(BLENDER_GLEW_LIBRARIES ${GLEW_LIBRARY})
	endif()
else()
	if(WITH_GLEW_ES)
		set(GLEW_INCLUDE_PATH "${CMAKE_SOURCE_DIR}/extern/glew-es/include")

		list(APPEND GL_DEFINITIONS -DGLEW_STATIC -DWITH_GLEW_ES)

		# These definitions remove APIs from glew.h, making GLEW smaller, and catching unguarded API usage
		if(NOT WITH_GL_PROFILE_ES20)
			# No ES functions are needed
			list(APPEND GL_DEFINITIONS -DGLEW_NO_ES)
		elseif(NOT (WITH_GL_PROFILE_CORE OR WITH_GL_PROFILE_COMPAT))
			# ES is enabled, but the other functions are all disabled
			list(APPEND GL_DEFINITIONS -DGLEW_ES_ONLY)
		endif()

		if(WITH_GL_PROFILE_ES20)
			if(WITH_GL_EGL)
				list(APPEND GL_DEFINITIONS -DGLEW_USE_LIB_ES20)
			endif()

			# ToDo: This is an experiment to eliminate ES 1 symbols,
			# GLEW doesn't really properly provide this level of control
			# (for example, without modification it eliminates too many symbols)
			# so there are lots of modifications to GLEW to make this work,
			# and no attempt to make it work beyond Blender at this point.
			list(APPEND GL_DEFINITIONS -DGL_ES_VERSION_1_0=0 -DGL_ES_VERSION_CL_1_1=0 -DGL_ES_VERSION_CM_1_1=0)
		endif()

		if(WITH_GL_EGL)
			list(APPEND GL_DEFINITIONS -DGLEW_INC_EGL)
		endif()

		set(BLENDER_GLEW_LIBRARIES extern_glew_es bf_intern_glew_mx)

	else()
		set(GLEW_INCLUDE_PATH "${CMAKE_SOURCE_DIR}/extern/glew/include")

		list(APPEND GL_DEFINITIONS -DGLEW_STATIC)

		# This won't affect the non-experimental glew library, 
		# but is used for conditional compilation elsewhere.
		list(APPEND GL_DEFINITIONS -DGLEW_NO_ES)

		set(BLENDER_GLEW_LIBRARIES extern_glew)

	endif()

endif()

if(NOT WITH_GLU)
	list(APPEND GL_DEFINITIONS -DGLEW_NO_GLU)
endif()

#-----------------------------------------------------------------------------
# Configure Bullet

if(WITH_BULLET AND WITH_SYSTEM_BULLET)
	find_package(Bullet)
	if(NOT BULLET_FOUND)
		set(WITH_BULLET OFF)
	endif()
else()
	set(BULLET_INCLUDE_DIRS "${CMAKE_SOURCE_DIR}/extern/bullet2/src")
	# set(BULLET_LIBRARIES "")
endif()

#-----------------------------------------------------------------------------
# Configure Python.

if(WITH_PYTHON_MODULE)
	add_definitions(-DPy_ENABLE_SHARED)
endif()

#-----------------------------------------------------------------------------
# Extra compile flags

if(CMAKE_COMPILER_IS_GNUCC)

	ADD_CHECK_C_COMPILER_FLAG(C_WARNINGS C_WARN_ALL -Wall)
	ADD_CHECK_C_COMPILER_FLAG(C_WARNINGS C_WARN_CAST_ALIGN -Wcast-align)
	ADD_CHECK_C_COMPILER_FLAG(C_WARNINGS C_WARN_ERROR_DECLARATION_AFTER_STATEMENT -Werror=declaration-after-statement)
	ADD_CHECK_C_COMPILER_FLAG(C_WARNINGS C_WARN_ERROR_IMPLICIT_FUNCTION_DECLARATION -Werror=implicit-function-declaration)
	ADD_CHECK_C_COMPILER_FLAG(C_WARNINGS C_WARN_ERROR_RETURN_TYPE  -Werror=return-type)
	# system headers sometimes do this, disable for now, was: -Werror=strict-prototypes
	ADD_CHECK_C_COMPILER_FLAG(C_WARNINGS C_WARN_STRICT_PROTOTYPES  -Wstrict-prototypes)
	ADD_CHECK_C_COMPILER_FLAG(C_WARNINGS C_WARN_MISSING_PROTOTYPES -Wmissing-prototypes)
	ADD_CHECK_C_COMPILER_FLAG(C_WARNINGS C_WARN_NO_CHAR_SUBSCRIPTS -Wno-char-subscripts)
	ADD_CHECK_C_COMPILER_FLAG(C_WARNINGS C_WARN_NO_UNKNOWN_PRAGMAS -Wno-unknown-pragmas)
	ADD_CHECK_C_COMPILER_FLAG(C_WARNINGS C_WARN_POINTER_ARITH -Wpointer-arith)
	ADD_CHECK_C_COMPILER_FLAG(C_WARNINGS C_WARN_UNUSED_PARAMETER -Wunused-parameter)
	ADD_CHECK_C_COMPILER_FLAG(C_WARNINGS C_WARN_WRITE_STRINGS -Wwrite-strings)
	ADD_CHECK_C_COMPILER_FLAG(C_WARNINGS C_WARN_LOGICAL_OP -Wlogical-op)
	ADD_CHECK_C_COMPILER_FLAG(C_WARNINGS C_WARN_UNDEF -Wundef)
	ADD_CHECK_C_COMPILER_FLAG(C_WARNINGS C_WARN_INIT_SELF -Winit-self)  # needs -Wuninitialized
	ADD_CHECK_C_COMPILER_FLAG(C_WARNINGS C_WARN_NO_NULL -Wnonnull)  # C only
	ADD_CHECK_C_COMPILER_FLAG(C_WARNINGS C_WARN_MISSING_INCLUDE_DIRS -Wmissing-include-dirs)
	ADD_CHECK_C_COMPILER_FLAG(C_WARNINGS C_WARN_NO_DIV_BY_ZERO -Wno-div-by-zero)
	ADD_CHECK_C_COMPILER_FLAG(C_WARNINGS C_WARN_TYPE_LIMITS -Wtype-limits)

	# gcc 4.2 gives annoying warnings on every file with this
	if(NOT "${CMAKE_C_COMPILER_VERSION}" VERSION_LESS "4.3")
		ADD_CHECK_C_COMPILER_FLAG(C_WARNINGS C_WARN_UNINITIALIZED -Wuninitialized)
	endif()

	# versions before gcc4.6 give many BLI_math warnings
	if(NOT "${CMAKE_C_COMPILER_VERSION}" VERSION_LESS "4.6")
		ADD_CHECK_C_COMPILER_FLAG(C_WARNINGS C_WARN_REDUNDANT_DECLS       -Wredundant-decls)
		ADD_CHECK_CXX_COMPILER_FLAG(CXX_WARNINGS CXX_WARN_REDUNDANT_DECLS -Wredundant-decls)
	endif()

	# disable because it gives warnings for printf() & friends.
	# ADD_CHECK_C_COMPILER_FLAG(C_WARNINGS C_WARN_DOUBLE_PROMOTION -Wdouble-promotion -Wno-error=double-promotion)

	if(NOT APPLE)
		ADD_CHECK_C_COMPILER_FLAG(C_WARNINGS C_WARN_NO_ERROR_UNUSED_BUT_SET_VARIABLE -Wno-error=unused-but-set-variable)
	endif()

	ADD_CHECK_CXX_COMPILER_FLAG(CXX_WARNINGS CXX_WARN_ALL -Wall)
	ADD_CHECK_CXX_COMPILER_FLAG(CXX_WARNINGS CXX_WARN_NO_INVALID_OFFSETOF -Wno-invalid-offsetof)
	ADD_CHECK_CXX_COMPILER_FLAG(CXX_WARNINGS CXX_WARN_NO_SIGN_COMPARE -Wno-sign-compare)
	ADD_CHECK_CXX_COMPILER_FLAG(CXX_WARNINGS CXX_WARN_LOGICAL_OP -Wlogical-op)
	ADD_CHECK_CXX_COMPILER_FLAG(CXX_WARNINGS CXX_WARN_INIT_SELF -Winit-self)  # needs -Wuninitialized
	ADD_CHECK_CXX_COMPILER_FLAG(CXX_WARNINGS CXX_WARN_MISSING_INCLUDE_DIRS -Wmissing-include-dirs)
	ADD_CHECK_CXX_COMPILER_FLAG(CXX_WARNINGS CXX_WARN_NO_DIV_BY_ZERO -Wno-div-by-zero)
	ADD_CHECK_CXX_COMPILER_FLAG(CXX_WARNINGS CXX_WARN_TYPE_LIMITS -Wtype-limits)

	# gcc 4.2 gives annoying warnings on every file with this
	if(NOT "${CMAKE_C_COMPILER_VERSION}" VERSION_LESS "4.3")
		ADD_CHECK_CXX_COMPILER_FLAG(CXX_WARNINGS CXX_WARN_UNINITIALIZED -Wuninitialized)
	endif()

	# causes too many warnings
	if(NOT APPLE)
		ADD_CHECK_CXX_COMPILER_FLAG(CXX_WARNINGS CXX_WARN_UNDEF -Wundef)
		ADD_CHECK_CXX_COMPILER_FLAG(CXX_WARNINGS CXX_WARN_MISSING_DECLARATIONS -Wmissing-declarations)
	endif()

	# flags to undo strict flags
	ADD_CHECK_C_COMPILER_FLAG(CC_REMOVE_STRICT_FLAGS C_WARN_NO_DEPRECATED_DECLARATIONS -Wno-deprecated-declarations)
	ADD_CHECK_C_COMPILER_FLAG(CC_REMOVE_STRICT_FLAGS C_WARN_NO_UNUSED_PARAMETER        -Wno-unused-parameter)

	if(NOT APPLE)
		ADD_CHECK_C_COMPILER_FLAG(CC_REMOVE_STRICT_FLAGS C_WARN_NO_ERROR_UNUSED_BUT_SET_VARIABLE -Wno-error=unused-but-set-variable)
	endif()

elseif(CMAKE_C_COMPILER_ID MATCHES "Clang")

	if(APPLE AND WITH_OPENMP) # we need the Intel omp lib linked here to not fail all tests due presence of -fopenmp !
		set(CMAKE_REQUIRED_FLAGS "-L${LIBDIR}/openmp/lib -liomp5") # these are only used for the checks
	endif()

	# strange, clang complains these are not supported, but then yses them.
	ADD_CHECK_C_COMPILER_FLAG(C_WARNINGS C_WARN_ALL -Wall)
	ADD_CHECK_C_COMPILER_FLAG(C_WARNINGS C_WARN_ERROR_DECLARATION_AFTER_STATEMENT -Werror=declaration-after-statement)
	ADD_CHECK_C_COMPILER_FLAG(C_WARNINGS C_WARN_ERROR_IMPLICIT_FUNCTION_DECLARATION -Werror=implicit-function-declaration)
	ADD_CHECK_C_COMPILER_FLAG(C_WARNINGS C_WARN_ERROR_RETURN_TYPE  -Werror=return-type)
	ADD_CHECK_C_COMPILER_FLAG(C_WARNINGS C_WARN_NO_AUTOLOGICAL_COMPARE -Wno-tautological-compare)
	ADD_CHECK_C_COMPILER_FLAG(C_WARNINGS C_WARN_NO_UNKNOWN_PRAGMAS -Wno-unknown-pragmas)
	ADD_CHECK_C_COMPILER_FLAG(C_WARNINGS C_WARN_NO_CHAR_SUBSCRIPTS -Wno-char-subscripts)
	ADD_CHECK_C_COMPILER_FLAG(C_WARNINGS C_WARN_STRICT_PROTOTYPES  -Wstrict-prototypes)
	ADD_CHECK_C_COMPILER_FLAG(C_WARNINGS C_WARN_MISSING_PROTOTYPES -Wmissing-prototypes)
	ADD_CHECK_C_COMPILER_FLAG(C_WARNINGS C_WARN_UNUSED_PARAMETER -Wunused-parameter)

	ADD_CHECK_CXX_COMPILER_FLAG(CXX_WARNINGS CXX_WARN_ALL -Wall)
	ADD_CHECK_CXX_COMPILER_FLAG(CXX_WARNINGS CXX_WARN_NO_AUTOLOGICAL_COMPARE -Wno-tautological-compare)
	ADD_CHECK_CXX_COMPILER_FLAG(CXX_WARNINGS CXX_WARN_NO_UNKNOWN_PRAGMAS     -Wno-unknown-pragmas)
	ADD_CHECK_CXX_COMPILER_FLAG(CXX_WARNINGS CXX_WARN_NO_CHAR_SUBSCRIPTS     -Wno-char-subscripts)
	ADD_CHECK_CXX_COMPILER_FLAG(CXX_WARNINGS CXX_WARN_NO_OVERLOADED_VIRTUAL  -Wno-overloaded-virtual)  # we get a lot of these, if its a problem a dev needs to look into it.
	ADD_CHECK_CXX_COMPILER_FLAG(CXX_WARNINGS CXX_WARN_NO_SIGN_COMPARE        -Wno-sign-compare)
	ADD_CHECK_CXX_COMPILER_FLAG(CXX_WARNINGS CXX_WARN_NO_INVALID_OFFSETOF    -Wno-invalid-offsetof)

	# gives too many unfixable warnings
	# ADD_CHECK_C_COMPILER_FLAG(C_WARNINGS C_WARN_UNUSED_MACROS      -Wunused-macros)
	# ADD_CHECK_CXX_COMPILER_FLAG(CXX_WARNINGS CXX_WARN_UNUSED_MACROS          -Wunused-macros)

	# flags to undo strict flags
	ADD_CHECK_C_COMPILER_FLAG(CC_REMOVE_STRICT_FLAGS C_WARN_NO_UNUSED_PARAMETER -Wno-unused-parameter)
	ADD_CHECK_C_COMPILER_FLAG(CC_REMOVE_STRICT_FLAGS C_WARN_NO_UNUSED_MACROS    -Wno-unused-macros)

	ADD_CHECK_C_COMPILER_FLAG(CC_REMOVE_STRICT_FLAGS C_WARN_NO_MISSING_VARIABLE_DECLARATIONS -Wno-missing-variable-declarations)
	ADD_CHECK_C_COMPILER_FLAG(CC_REMOVE_STRICT_FLAGS C_WARN_NO_INCOMPAT_PTR_DISCARD_QUAL -Wno-incompatible-pointer-types-discards-qualifiers)
	ADD_CHECK_C_COMPILER_FLAG(CC_REMOVE_STRICT_FLAGS C_WARN_NO_UNUSED_FUNCTION -Wno-unused-function)
	ADD_CHECK_C_COMPILER_FLAG(CC_REMOVE_STRICT_FLAGS C_WARN_NO_INT_TO_VOID_POINTER_CAST -Wno-int-to-void-pointer-cast)
	ADD_CHECK_C_COMPILER_FLAG(CC_REMOVE_STRICT_FLAGS C_WARN_NO_MISSING_PROTOTYPES -Wno-missing-prototypes)
	ADD_CHECK_C_COMPILER_FLAG(CC_REMOVE_STRICT_FLAGS C_WARN_NO_DUPLICATE_ENUM -Wno-duplicate-enum)
	ADD_CHECK_C_COMPILER_FLAG(CC_REMOVE_STRICT_FLAGS C_WARN_NO_UNDEF -Wno-undef)
	ADD_CHECK_C_COMPILER_FLAG(CC_REMOVE_STRICT_FLAGS C_WARN_NO_MISSING_NORETURN -Wno-missing-noreturn)

	ADD_CHECK_CXX_COMPILER_FLAG(CC_REMOVE_STRICT_FLAGS CXX_WARN_NO_UNUSED_PRIVATE_FIELD -Wno-unused-private-field)
	ADD_CHECK_CXX_COMPILER_FLAG(CC_REMOVE_STRICT_FLAGS CXX_WARN_NO_CXX11_NARROWING -Wno-c++11-narrowing)
	ADD_CHECK_CXX_COMPILER_FLAG(CC_REMOVE_STRICT_FLAGS CXX_WARN_NO_NON_VIRTUAL_DTOR -Wno-non-virtual-dtor)
	ADD_CHECK_CXX_COMPILER_FLAG(CC_REMOVE_STRICT_FLAGS CXX_WARN_NO_UNUSED_MACROS -Wno-unused-macros)
	ADD_CHECK_CXX_COMPILER_FLAG(CC_REMOVE_STRICT_FLAGS CXX_WARN_NO_REORDER -Wno-reorder)

elseif(CMAKE_C_COMPILER_ID MATCHES "Intel")

	ADD_CHECK_C_COMPILER_FLAG(C_WARNINGS C_WARN_ALL -Wall)
	ADD_CHECK_C_COMPILER_FLAG(C_WARNINGS C_WARN_POINTER_ARITH -Wpointer-arith)
	ADD_CHECK_C_COMPILER_FLAG(C_WARNINGS C_WARN_NO_UNKNOWN_PRAGMAS -Wno-unknown-pragmas)

	ADD_CHECK_CXX_COMPILER_FLAG(CXX_WARNINGS CXX_WARN_ALL -Wall)
	ADD_CHECK_CXX_COMPILER_FLAG(CXX_WARNINGS CXX_WARN_NO_INVALID_OFFSETOF -Wno-invalid-offsetof)
	ADD_CHECK_CXX_COMPILER_FLAG(CXX_WARNINGS CXX_WARN_NO_SIGN_COMPARE -Wno-sign-compare)

	# disable numbered, false positives
	set(C_WARNINGS "${C_WARNINGS} -wd188,186,144,913,556")
	set(CXX_WARNINGS "${CXX_WARNINGS} -wd188,186,144,913,556")
elseif(CMAKE_C_COMPILER_ID MATCHES "MSVC")
	# most msvc warnings are C & C++
	set(_WARNINGS
		# warning level:
		"/W3"
		"/w34062"  # switch statement contains 'default' but no 'case' labels
		# disable:
		"/wd4018"  # signed/unsigned mismatch
		"/wd4065"  # switch statement contains 'default' but no 'case' labels
		"/wd4127"  # conditional expression is constant
		"/wd4181"  # qualifier applied to reference type; ignored
		"/wd4200"  # zero-sized array in struct/union
		"/wd4244"  # conversion from 'type1' to 'type2', possible loss of data
		"/wd4267"  # conversion from 'size_t' to 'type', possible loss of data
		"/wd4305"  # truncation from 'type1' to 'type2'
		"/wd4800"  # forcing value to bool 'true' or 'false'
		# errors:
		"/we4013"  # 'function' undefined; assuming extern returning int
		"/we4431"  # missing type specifier - int assumed
	)

	string(REPLACE ";" " " _WARNINGS "${_WARNINGS}")
	set(C_WARNINGS "${_WARNINGS}")
	set(CXX_WARNINGS "${_WARNINGS}")
	unset(_WARNINGS)
endif()

# ensure python header is found since detection can fail, this could happen
# with _any_ library but since we used a fixed python version this tends to
# be most problematic.
if(WITH_PYTHON)
	if(NOT EXISTS "${PYTHON_INCLUDE_DIR}/Python.h")
		message(FATAL_ERROR "Missing: \"${PYTHON_INCLUDE_DIR}/Python.h\",\n"
							"Set the cache entry 'PYTHON_INCLUDE_DIR' to point "
							"to a valid python include path. Containing "
							"Python.h for python version \"${PYTHON_VERSION}\"")
	endif()

	if(WIN32)
		# pass, we have this in an archive to extract
	elseif(WITH_PYTHON_INSTALL AND WITH_PYTHON_INSTALL_NUMPY)
		find_python_package(numpy)
	endif()

	if(WIN32 OR APPLE)
		# pass, we have this in lib/python/site-packages
	elseif(WITH_PYTHON_INSTALL_REQUESTS)
		find_python_package(requests)
	endif()
endif()

# Include warnings first, so its possible to disable them with user defined flags
# eg: -Wno-uninitialized
set(CMAKE_C_FLAGS "${C_WARNINGS} ${CMAKE_C_FLAGS} ${PLATFORM_CFLAGS}")
set(CMAKE_CXX_FLAGS "${CXX_WARNINGS} ${CMAKE_CXX_FLAGS} ${PLATFORM_CFLAGS}")

# defined above, platform spesific but shared names
mark_as_advanced(
	CYCLES_OSL
	OSL_LIB_EXEC
	OSL_COMPILER
	OSL_LIB_COMP
	OSL_LIB_QUERY
	OSL_INCLUDE_DIR
)

mark_as_advanced(
	LLVM_CONFIG
	LLVM_DIRECTORY
	LLVM_LIBRARY
	LLVM_VERSION
)

#-------------------------------------------------------------------------------
# Global Defines

# better not set includes here but this debugging option is off by default.
if(WITH_CXX_GUARDEDALLOC)
	include_directories(${CMAKE_SOURCE_DIR}/intern/guardedalloc)
	add_definitions(-DWITH_CXX_GUARDEDALLOC)
endif()

if(WITH_ASSERT_ABORT)
	add_definitions(-DWITH_ASSERT_ABORT)
endif()

# message(STATUS "Using CFLAGS: ${CMAKE_C_FLAGS}")
# message(STATUS "Using CXXFLAGS: ${CMAKE_CXX_FLAGS}")

#-----------------------------------------------------------------------------
# Libraries

if(WITH_GTESTS)
	include(GTestTesting)
endif()

if(WITH_BLENDER OR WITH_PLAYER)
	add_subdirectory(intern)
	add_subdirectory(extern)

	# source after intern and extern to gather all
	# internal and external library information first, for test linking
	add_subdirectory(source)
elseif(WITH_CYCLES_STANDALONE)
	add_subdirectory(intern/cycles)
	add_subdirectory(extern/clew)
	add_subdirectory(extern/cuew)
	if(NOT WITH_SYSTEM_GLEW)
		add_subdirectory(extern/glew)
	endif()
endif()

#-----------------------------------------------------------------------------
# Blender Application
if(WITH_BLENDER)
	add_subdirectory(source/creator)
endif()


#-----------------------------------------------------------------------------
# Blender Player
if(WITH_PLAYER)
	add_subdirectory(source/blenderplayer)
endif()


#-----------------------------------------------------------------------------
# Testing
add_subdirectory(tests)


#-----------------------------------------------------------------------------
# CPack for generating packages
include(build_files/cmake/packaging.cmake)


#-----------------------------------------------------------------------------
# Print Final Configuration

if(FIRST_RUN)
	set(_config_msg "\n* Blender Configuration *")
	macro(info_cfg_option
		_setting)
		set(_msg "   * ${_setting}")
		string(LENGTH "${_msg}" _len)
		while("32" GREATER "${_len}")
			set(_msg "${_msg} ")
			 math(EXPR _len "${_len} + 1")
		endwhile()

		set(_config_msg "${_config_msg}\n${_msg}${${_setting}}")
	endmacro()

	macro(info_cfg_text
		_text)
		set(_config_msg "${_config_msg}\n\n  ${_text}")


	endmacro()

	message(STATUS "C Compiler:   \"${CMAKE_C_COMPILER_ID}\"")
	message(STATUS "C++ Compiler: \"${CMAKE_CXX_COMPILER_ID}\"")

	info_cfg_text("Build Options:")
	info_cfg_option(WITH_GAMEENGINE)
	info_cfg_option(WITH_PLAYER)
	info_cfg_option(WITH_BULLET)
	info_cfg_option(WITH_IK_SOLVER)
	info_cfg_option(WITH_IK_ITASC)
	info_cfg_option(WITH_OPENCOLLADA)
	info_cfg_option(WITH_FFTW3)
	info_cfg_option(WITH_INTERNATIONAL)
	info_cfg_option(WITH_INPUT_NDOF)
	info_cfg_option(WITH_CYCLES)
	info_cfg_option(WITH_FREESTYLE)
	info_cfg_option(WITH_OPENCOLORIO)

	info_cfg_text("Compiler Options:")
	info_cfg_option(WITH_BUILDINFO)
	info_cfg_option(WITH_OPENMP)
	info_cfg_option(WITH_RAYOPTIMIZATION)

	info_cfg_text("System Options:")
	info_cfg_option(WITH_INSTALL_PORTABLE)
	info_cfg_option(WITH_X11_XF86VMODE)
	info_cfg_option(WITH_X11_XINPUT)
	info_cfg_option(WITH_MEM_JEMALLOC)
	info_cfg_option(WITH_MEM_VALGRIND)
	info_cfg_option(WITH_SYSTEM_GLEW)
	info_cfg_option(WITH_SYSTEM_OPENJPEG)

	info_cfg_text("Image Formats:")
	info_cfg_option(WITH_OPENIMAGEIO)
	info_cfg_option(WITH_IMAGE_CINEON)
	info_cfg_option(WITH_IMAGE_DDS)
	info_cfg_option(WITH_IMAGE_HDR)
	info_cfg_option(WITH_IMAGE_OPENEXR)
	info_cfg_option(WITH_IMAGE_OPENJPEG)
	info_cfg_option(WITH_IMAGE_REDCODE)
	info_cfg_option(WITH_IMAGE_TIFF)

	info_cfg_text("Audio:")
	info_cfg_option(WITH_OPENAL)
	info_cfg_option(WITH_SDL)
	info_cfg_option(WITH_SDL_DYNLOAD)
	info_cfg_option(WITH_JACK)
	info_cfg_option(WITH_JACK_DYNLOAD)
	info_cfg_option(WITH_CODEC_AVI)
	info_cfg_option(WITH_CODEC_FFMPEG)
	info_cfg_option(WITH_CODEC_SNDFILE)

	info_cfg_text("Compression:")
	info_cfg_option(WITH_LZMA)
	info_cfg_option(WITH_LZO)

	info_cfg_text("Python:")
	info_cfg_option(WITH_PYTHON_INSTALL)
	info_cfg_option(WITH_PYTHON_INSTALL_NUMPY)
	info_cfg_option(WITH_PYTHON_MODULE)
	info_cfg_option(WITH_PYTHON_SAFETY)
	if(APPLE)
		info_cfg_option(WITH_PYTHON_FRAMEWORK)
	endif()

	info_cfg_text("Modifiers:")
	info_cfg_option(WITH_MOD_BOOLEAN)
	info_cfg_option(WITH_MOD_REMESH)
	info_cfg_option(WITH_MOD_FLUID)
	info_cfg_option(WITH_MOD_OCEANSIM)

	info_cfg_text("OpenGL:")
	info_cfg_option(WITH_GLEW_ES)
	info_cfg_option(WITH_GLU)
	info_cfg_option(WITH_GL_EGL)
	info_cfg_option(WITH_GL_PROFILE_COMPAT)
	info_cfg_option(WITH_GL_PROFILE_CORE)
	info_cfg_option(WITH_GL_PROFILE_ES20)
	if(WIN32)
		info_cfg_option(WITH_GL_ANGLE)
	endif()

	info_cfg_text("Other:")
	info_cfg_option(WITH_OPENNL)

	# debug
	message(STATUS "HAVE_STDBOOL_H = ${HAVE_STDBOOL_H}")

	info_cfg_text("")

	message("${_config_msg}")
endif()

if(0)
	print_all_vars()
endif()
<|MERGE_RESOLUTION|>--- conflicted
+++ resolved
@@ -1105,29 +1105,6 @@
 		set(PLATFORM_LINKFLAGS "${PLATFORM_LINKFLAGS} -Wl,--version-script=${CMAKE_SOURCE_DIR}/source/creator/blender.map")
 	endif()
 
-<<<<<<< HEAD
-	if(WITH_CYCLES_OSL)
-		set(CYCLES_OSL ${LIBDIR}/osl CACHE PATH "Path to OpenShadingLanguage installation")
-	
-		message(STATUS "CYCLES_OSL = ${CYCLES_OSL}")
-	
-		find_library(OSL_LIB_EXEC NAMES oslexec PATHS ${CYCLES_OSL}/lib)
-		find_library(OSL_LIB_COMP NAMES oslcomp PATHS ${CYCLES_OSL}/lib)
-		find_library(OSL_LIB_QUERY NAMES oslquery PATHS ${CYCLES_OSL}/lib)
-		# Note: --whole-archive is needed to force loading of all symbols in liboslexec,
-		# otherwise LLVM is missing the osl_allocate_closure_component function
-		list(APPEND OSL_LIBRARIES ${OSL_LIB_COMP} -Wl,--whole-archive ${OSL_LIB_EXEC} -Wl,--no-whole-archive ${OSL_LIB_QUERY})
-		find_path(OSL_INCLUDE_DIR OSL/oslclosure.h PATHS ${CYCLES_OSL}/include)
-		find_program(OSL_COMPILER NAMES oslc PATHS ${CYCLES_OSL}/bin)
-	
-		if(OSL_INCLUDE_DIR AND OSL_LIBRARIES AND OSL_COMPILER)
-			set(OSL_FOUND TRUE)
-		else()
-			message(STATUS "OSL not found")
-			set(WITH_CYCLES_OSL OFF)
-		endif()
-	endif()
-
 	if(WITH_ALEMBIC)
 		find_package_wrapper(Alembic)
 		set(ALEMBIC_LIBRARIES ${ALEMBIC_LIBRARIES} ${BOOST_LIBRARIES})
@@ -1137,8 +1114,6 @@
 		find_package_wrapper(HDF5)
 	endif()
 
-=======
->>>>>>> 227a9407
 	# OpenSuse needs lutil, ArchLinux not, for now keep, can avoid by using --as-needed
 	list(APPEND PLATFORM_LINKLIBS -lutil -lc -lm)
 
