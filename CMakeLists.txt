# ***** BEGIN GPL LICENSE BLOCK *****
#
# This program is free software; you can redistribute it and/or
# modify it under the terms of the GNU General Public License
# as published by the Free Software Foundation; either version 2
# of the License, or (at your option) any later version.
#
# This program is distributed in the hope that it will be useful,
# but WITHOUT ANY WARRANTY; without even the implied warranty of
# MERCHANTABILITY or FITNESS FOR A PARTICULAR PURPOSE.  See the
# GNU General Public License for more details.
#
# You should have received a copy of the GNU General Public License
# along with this program; if not, write to the Free Software Foundation,
# Inc., 51 Franklin Street, Fifth Floor, Boston, MA 02110-1301, USA.
#
# The Original Code is Copyright (C) 2006, Blender Foundation
# All rights reserved.
#
# The Original Code is: all of this file.
#
# Contributor(s): Jacques Beaurain.
#
# ***** END GPL LICENSE BLOCK *****

#-----------------------------------------------------------------------------
# We don't allow in-source builds. This causes no end of troubles because
# all out-of-source builds will use the CMakeCache.txt file there and even
# build the libs and objects in it.

if(${CMAKE_SOURCE_DIR} STREQUAL ${CMAKE_BINARY_DIR})
	if(NOT DEFINED WITH_IN_SOURCE_BUILD)
		message(FATAL_ERROR
			"CMake generation for blender is not allowed within the source directory!"
			"\n Remove the CMakeCache.txt file and try again from another folder, e.g.:"
			"\n "
			"\n rm CMakeCache.txt"
			"\n cd .."
			"\n mkdir cmake-make"
			"\n cd cmake-make"
			"\n cmake ../blender"
			"\n "
			"\n Alternately define WITH_IN_SOURCE_BUILD to force this option (not recommended!)"
		)
	endif()
endif()

cmake_minimum_required(VERSION 2.8)

if(NOT EXECUTABLE_OUTPUT_PATH)
	set(FIRST_RUN TRUE)
else()
	set(FIRST_RUN FALSE)
endif()

# this starts out unset
list(APPEND CMAKE_MODULE_PATH "${CMAKE_SOURCE_DIR}/build_files/cmake/Modules")
list(APPEND CMAKE_MODULE_PATH "${CMAKE_SOURCE_DIR}/build_files/cmake/platform")

# avoid having empty buildtype
set(CMAKE_BUILD_TYPE_INIT "Release")

# quiet output for Makefiles, 'make -s' helps too
# set_property(GLOBAL PROPERTY RULE_MESSAGES OFF)

# global compile definitions since add_definitions() adds for all.

if(NOT (${CMAKE_VERSION} VERSION_LESS 3.0))
	set_property(DIRECTORY APPEND PROPERTY COMPILE_DEFINITIONS
		$<$<CONFIG:Debug>:DEBUG;_DEBUG>
		$<$<CONFIG:Release>:NDEBUG>
		$<$<CONFIG:MinSizeRel>:NDEBUG>
		$<$<CONFIG:RelWithDebInfo>:NDEBUG>
	)
else()
	# keep until CMake-3.0 is min requirement
	set_property(DIRECTORY APPEND PROPERTY COMPILE_DEFINITIONS_DEBUG           DEBUG _DEBUG)
	set_property(DIRECTORY APPEND PROPERTY COMPILE_DEFINITIONS_RELEASE         NDEBUG)
	set_property(DIRECTORY APPEND PROPERTY COMPILE_DEFINITIONS_MINSIZEREL      NDEBUG)
	set_property(DIRECTORY APPEND PROPERTY COMPILE_DEFINITIONS_RELWITHDEBINFO  NDEBUG)
endif()

#-----------------------------------------------------------------------------
# Set policy

# see "cmake --help-policy CMP0003"
# So library linking is more sane
cmake_policy(SET CMP0003 NEW)

# So BUILDINFO and BLENDERPATH strings are automatically quoted
cmake_policy(SET CMP0005 NEW)

# So syntax problems are errors
cmake_policy(SET CMP0010 NEW)

# Input directories must have CMakeLists.txt
cmake_policy(SET CMP0014 NEW)

#-----------------------------------------------------------------------------
# Load some macros.
include(build_files/cmake/macros.cmake)


#-----------------------------------------------------------------------------
# Initialize project.

blender_project_hack_pre()

project(Blender)

blender_project_hack_post()

enable_testing()

#-----------------------------------------------------------------------------
# Redirect output files

set(EXECUTABLE_OUTPUT_PATH ${CMAKE_BINARY_DIR}/bin CACHE INTERNAL "" FORCE)
set(LIBRARY_OUTPUT_PATH ${CMAKE_BINARY_DIR}/lib CACHE INTERNAL "" FORCE)
set(TESTS_OUTPUT_DIR ${EXECUTABLE_OUTPUT_PATH}/tests CACHE INTERNAL "" FORCE)

#-----------------------------------------------------------------------------
# Set default config options

get_blender_version()


#-----------------------------------------------------------------------------
# Platform Specific Defaults

# list of var-names
set(_init_vars)

# initialize to ON
macro(option_defaults_init)
	foreach(_var ${ARGV})
		set(${_var} ON)
		list(APPEND _init_vars "${_var}")
	endforeach()
	unset(_var)
endmacro()

# remove from namespace
macro(option_defaults_clear)
	foreach(_var ${_init_vars})
		unset(${_var})
	endforeach()
	unset(_var)
	unset(_init_vars)
endmacro()


# values to initialize WITH_****
option_defaults_init(
	_init_BUILDINFO
	_init_CODEC_FFMPEG
	_init_CYCLES_OSL
	_init_CYCLES_OPENSUBDIV
	_init_IMAGE_OPENEXR
	_init_INPUT_NDOF
	_init_JACK
	_init_OPENCOLLADA
	_init_OPENCOLORIO
	_init_SDL
	_init_FFTW3
	_init_GAMEENGINE
	_init_OPENSUBDIV
)

# customize...
if(UNIX AND NOT APPLE)
	# some of these libraries are problematic on Linux
	# disable less important dependencies by default
	set(_init_CODEC_FFMPEG                   OFF)
	set(_init_CYCLES_OSL                     OFF)
	set(_init_CYCLES_OPENSUBDIV              OFF)
	set(_init_IMAGE_OPENEXR                  OFF)
	set(_init_JACK                           OFF)
	set(_init_OPENCOLLADA                    OFF)
	set(_init_OPENCOLORIO                    OFF)
	set(_init_SDL                            OFF)
	set(_init_FFTW3                          OFF)
	set(_init_OPENSUBDIV                     OFF)
elseif(WIN32)
	set(_init_JACK                           OFF)
elseif(APPLE)
	set(_init_JACK                           OFF)
	set(_init_OPENSUBDIV                     OFF)
endif()


#-----------------------------------------------------------------------------
# Options

# First platform spesific non-cached vars
if(UNIX AND NOT APPLE)
	set(WITH_X11 ON)
endif()

# Blender internal features
option(WITH_BLENDER "Build blender (disable to build only the blender player)" ON)
mark_as_advanced(WITH_BLENDER)

option(WITH_INTERNATIONAL "Enable I18N (International fonts and text)" ON)

option(WITH_PYTHON        "Enable Embedded Python API  (only disable for development)" ON)
option(WITH_PYTHON_SECURITY "Disables execution of scripts within blend files by default" ON) 
mark_as_advanced(WITH_PYTHON)  # dont want people disabling this unless they really know what they are doing.
mark_as_advanced(WITH_PYTHON_SECURITY)  # some distributions see this as a security issue, rather than have them patch it, make a build option.

option(WITH_PYTHON_SAFETY "Enable internal API error checking to track invalid data to prevent crash on access (at the expense of some effeciency, only enable for development)." OFF)
mark_as_advanced(WITH_PYTHON_SAFETY)
option(WITH_PYTHON_MODULE "Enable building as a python module which runs without a user interface, like running regular blender in background mode (experimental, only enable for development), installs to PYTHON_SITE_PACKAGES (or CMAKE_INSTALL_PREFIX if WITH_INSTALL_PORTABLE is enabled)." OFF)
if(APPLE)
	option(WITH_PYTHON_FRAMEWORK "Enable building using the Python available in the framework (OSX only)" OFF)
endif()

option(WITH_BUILDINFO     "Include extra build details (only disable for development & faster builds)" ${_init_BUILDINFO})
if(${CMAKE_VERSION} VERSION_LESS 2.8.8)
	# add_library OBJECT arg unsupported
	set(WITH_BUILDINFO OFF)
endif()
set(BUILDINFO_OVERRIDE_DATE "" CACHE STRING "Use instead of the current date for reproducable builds (empty string disables this option)")
set(BUILDINFO_OVERRIDE_TIME "" CACHE STRING "Use instead of the current time for reproducable builds (empty string disables this option)")
set(CPACK_OVERRIDE_PACKAGENAME "" CACHE STRING "Use instead of the standard packagename (empty string disables this option)")
mark_as_advanced(CPACK_OVERRIDE_PACKAGENAME)
mark_as_advanced(BUILDINFO_OVERRIDE_DATE)
mark_as_advanced(BUILDINFO_OVERRIDE_TIME)

option(WITH_IK_ITASC      "Enable ITASC IK solver (only disable for development & for incompatible C++ compilers)" ON)
option(WITH_IK_SOLVER     "Enable Legacy IK solver (only disable for development)" ON)
option(WITH_FFTW3         "Enable FFTW3 support (Used for smoke and audio effects)" ${_init_FFTW3})
option(WITH_BULLET        "Enable Bullet (Physics Engine)" ON)
option(WITH_SYSTEM_BULLET "Use the systems bullet library (currently unsupported due to missing features in upstream!)" )
mark_as_advanced(WITH_SYSTEM_BULLET)
option(WITH_GAMEENGINE    "Enable Game Engine" ${_init_GAMEENGINE})
if(APPLE)
	set(WITH_GAMEENGINE_DECKLINK OFF)
else()
	option(WITH_GAMEENGINE_DECKLINK "Support BlackMagicDesign DeckLink cards in the Game Engine" ON)
endif()
option(WITH_PLAYER        "Build Player" OFF)
option(WITH_OPENCOLORIO   "Enable OpenColorIO color management" ${_init_OPENCOLORIO})
option(WITH_VORO    "Enable Voronoi Fracture based on Voro++" ON)

# Compositor
option(WITH_COMPOSITOR         "Enable the tile based nodal compositor" ON)

option(WITH_OPENSUBDIV    "Enable OpenSubdiv for surface subdivision" _init_OPENSUBDIV)

option(WITH_OPENVDB       "Enable features relying on OpenVDB" OFF)
option(WITH_OPENVDB_BLOSC "Enable blosc compression for OpenVDB, only enable if OpenVDB was built with blosc support" OFF)

# GHOST Windowing Library Options
option(WITH_GHOST_DEBUG   "Enable debugging output for the GHOST library" OFF)
mark_as_advanced(WITH_GHOST_DEBUG)

option(WITH_GHOST_SDL    "Enable building Blender against SDL for windowing rather than the native APIs" OFF)
mark_as_advanced(WITH_GHOST_SDL)

if(WITH_X11)
	option(WITH_GHOST_XDND    "Enable drag'n'drop support on X11 using XDND protocol" ON)
endif()

# Misc...
option(WITH_HEADLESS      "Build without graphical support (renderfarm, server mode only)" OFF)
mark_as_advanced(WITH_HEADLESS)

option(WITH_AUDASPACE    "Build with blenders audio library (only disable if you know what you're doing!)" ON)
option(WITH_SYSTEM_AUDASPACE "Build with external audaspace library installed on the system (only enable if you know what you're doing!)" OFF)
mark_as_advanced(WITH_AUDASPACE)
mark_as_advanced(WITH_SYSTEM_AUDASPACE)

if(NOT WITH_AUDASPACE)
	set(WITH_SYSTEM_AUDASPACE OFF)
endif()

option(WITH_OPENMP        "Enable OpenMP (has to be supported by the compiler)" ON)
if(UNIX AND NOT APPLE)
	option(WITH_OPENMP_STATIC "Link OpenMP statically (only used by the release environment)" OFF)
	mark_as_advanced(WITH_OPENMP_STATIC)
endif()

if(WITH_X11)
	option(WITH_X11_XINPUT    "Enable X11 Xinput (tablet support and unicode input)"  ON)
	option(WITH_X11_XF86VMODE "Enable X11 video mode switching"                       ON)
	option(WITH_X11_ALPHA     "Enable X11 transparent background"                     ON)
endif()

if(UNIX AND NOT APPLE)
	option(WITH_SYSTEM_GLEW "Use GLEW OpenGL wrapper library provided by the operating system" ON)
	option(WITH_SYSTEM_GLES "Use OpenGL ES library provided by the operating system"           ON)
else()
	# not an option for other OS's
	set(WITH_SYSTEM_GLEW OFF)
	set(WITH_SYSTEM_GLES OFF)
endif()


# (unix defaults to System OpenJPEG On)
option(WITH_SYSTEM_OPENJPEG "Use the operating systems OpenJPEG library" OFF)

if(UNIX AND NOT APPLE)
	option(WITH_SYSTEM_EIGEN3 "Use the systems Eigen3 library" OFF)
endif()


# Modifiers
option(WITH_MOD_FLUID           "Enable Elbeem Modifier (Fluid Simulation)" ON)
option(WITH_MOD_SMOKE           "Enable Smoke Modifier (Smoke Simulation)" ON)
option(WITH_MOD_BOOLEAN         "Enable Boolean Modifier" ON)
option(WITH_MOD_REMESH          "Enable Remesh Modifier" ON)
# option(WITH_MOD_CLOTH_ELTOPO    "Enable Experimental cloth solver" OFF)  # this is now only available in a branch
# mark_as_advanced(WITH_MOD_CLOTH_ELTOPO)
option(WITH_MOD_OCEANSIM        "Enable Ocean Modifier" OFF)

# Image format support
option(WITH_OPENIMAGEIO         "Enable OpenImageIO Support (http://www.openimageio.org)" ON)
option(WITH_IMAGE_OPENEXR       "Enable OpenEXR Support (http://www.openexr.com)" ${_init_IMAGE_OPENEXR})
option(WITH_IMAGE_OPENJPEG      "Enable OpenJpeg Support (http://www.openjpeg.org)" ON)
option(WITH_IMAGE_TIFF          "Enable LibTIFF Support" ON)
option(WITH_IMAGE_DDS           "Enable DDS Image Support" ON)
option(WITH_IMAGE_CINEON        "Enable CINEON and DPX Image Support" ON)
option(WITH_IMAGE_HDR           "Enable HDR Image Support" ON)
option(WITH_IMAGE_FRAMESERVER   "Enable image FrameServer Support for rendering" ON)

# Audio/Video format support
option(WITH_CODEC_AVI           "Enable Blenders own AVI file support (raw/jpeg)" ON)
option(WITH_CODEC_FFMPEG        "Enable FFMPeg Support (http://ffmpeg.org)" ${_init_CODEC_FFMPEG})
option(WITH_CODEC_SNDFILE       "Enable libsndfile Support (http://www.mega-nerd.com/libsndfile)" OFF)

# Alembic support
option(WITH_ALEMBIC             "Enable Alembic Support" OFF)
option(WITH_ALEMBIC_HDF5        "Enable Legacy Alembic Support (not officially supported)" OFF)

if(APPLE)
	option(WITH_CODEC_QUICKTIME     "Enable Quicktime Support" ON)
endif()

# 3D format support
# Disable opencollada when we don't have precompiled libs
option(WITH_OPENCOLLADA   "Enable OpenCollada Support (http://www.opencollada.org)" ${_init_OPENCOLLADA})

# Sound output
option(WITH_SDL           "Enable SDL for sound and joystick support" ${_init_SDL})
option(WITH_OPENAL        "Enable OpenAL Support (http://www.openal.org)" ON)
option(WITH_JACK          "Enable Jack Support (http://www.jackaudio.org)" ${_init_JACK})
if(UNIX AND NOT APPLE)
	option(WITH_JACK_DYNLOAD  "Enable runtime dynamic Jack libraries loading" OFF)
endif()
if(UNIX AND NOT APPLE)
	option(WITH_SDL_DYNLOAD  "Enable runtime dynamic SDL libraries loading" OFF)
endif()

# Compression
option(WITH_LZO           "Enable fast LZO compression (used for pointcache)" ON)
option(WITH_LZMA          "Enable best LZMA compression, (used for pointcache)" ON)
if(UNIX AND NOT APPLE)
	option(WITH_SYSTEM_LZO    "Use the system LZO library" OFF)
endif()

# Camera/motion tracking
option(WITH_LIBMV         "Enable Libmv structure from motion library" ON)
option(WITH_LIBMV_SCHUR_SPECIALIZATIONS "Enable fixed-size schur specializations." OFF)
mark_as_advanced(WITH_LIBMV_SCHUR_SPECIALIZATIONS)

# Freestyle
option(WITH_FREESTYLE     "Enable Freestyle (advanced edges rendering)" ON)

# Misc
if(WIN32)
	option(WITH_INPUT_IME "Enable Input Method Editor (IME) for complex Asian character input" ON)
endif()
option(WITH_INPUT_NDOF "Enable NDOF input devices (SpaceNavigator and friends)" ${_init_INPUT_NDOF})
option(WITH_RAYOPTIMIZATION	"Enable use of SIMD (SSE) optimizations for the raytracer" ON)
if(UNIX AND NOT APPLE)
	option(WITH_INSTALL_PORTABLE "Install redistributeable runtime, otherwise install into CMAKE_INSTALL_PREFIX" ON)
	option(WITH_STATIC_LIBS "Try to link with static libraries, as much as possible, to make blender more portable across distributions" OFF)
	if(WITH_STATIC_LIBS)
		option(WITH_BOOST_ICU "Boost uses ICU library (required for linking with static Boost built with libicu)." OFF)
		mark_as_advanced(WITH_BOOST_ICU)
	endif()
endif()

option(WITH_PYTHON_INSTALL       "Copy system python into the blender install folder" ON)
if(WITH_PYTHON_INSTALL)
	option(WITH_PYTHON_INSTALL_NUMPY "Copy system numpy into the blender install folder"  ON)
	set(PYTHON_NUMPY_PATH            "" CACHE PATH "Path to python site-packages or dist-packages containing 'numpy' module")
	mark_as_advanced(PYTHON_NUMPY_PATH)

	if(UNIX AND NOT APPLE)
		option(WITH_PYTHON_INSTALL_REQUESTS "Copy system requests into the blender install folder" ON)
		set(PYTHON_REQUESTS_PATH "" CACHE PATH "Path to python site-packages or dist-packages containing 'requests' module")
		mark_as_advanced(PYTHON_REQUESTS_PATH)
	endif()
endif()

option(WITH_CPU_SSE              "Enable SIMD instruction if they're detected on the host machine" ON)
mark_as_advanced(WITH_CPU_SSE)

# Cycles
option(WITH_CYCLES					"Enable Cycles Render Engine" ON)
option(WITH_CYCLES_STANDALONE		"Build Cycles standalone application" OFF)
option(WITH_CYCLES_STANDALONE_GUI	"Build Cycles standalone with GUI" OFF)
option(WITH_CYCLES_OSL				"Build Cycles with OSL support" ${_init_CYCLES_OSL})
option(WITH_CYCLES_OPENSUBDIV		"Build Cycles with OpenSubdiv support" ${_init_CYCLES_OPENSUBDIV})
option(WITH_CYCLES_CUDA_BINARIES	"Build Cycles CUDA binaries" OFF)
set(CYCLES_CUDA_BINARIES_ARCH sm_20 sm_21 sm_30 sm_35 sm_37 sm_50 sm_52 CACHE STRING "CUDA architectures to build binaries for")
mark_as_advanced(CYCLES_CUDA_BINARIES_ARCH)
unset(PLATFORM_DEFAULT)
option(WITH_CYCLES_LOGGING	"Build Cycles with logging support" ON)
option(WITH_CYCLES_DEBUG	"Build Cycles with extra debug capabilities" OFF)
option(WITH_CYCLES_NATIVE_ONLY	"Build Cycles with native kernel only (which fits current CPU, use for development only)" OFF)
mark_as_advanced(WITH_CYCLES_LOGGING)
mark_as_advanced(WITH_CYCLES_DEBUG)
mark_as_advanced(WITH_CYCLES_NATIVE_ONLY)

option(WITH_CUDA_DYNLOAD "Dynamically load CUDA libraries at runtime" ON)
mark_as_advanced(WITH_CUDA_DYNLOAD)

# LLVM
option(WITH_LLVM					"Use LLVM" OFF)
if(APPLE)
	option(LLVM_STATIC					"Link with LLVM static libraries" ON) # we prefer static llvm build on Apple, dyn build possible though
else()
	option(LLVM_STATIC					"Link with LLVM static libraries" OFF)
endif()
mark_as_advanced(LLVM_STATIC)

# disable for now, but plan to support on all platforms eventually
option(WITH_MEM_JEMALLOC   "Enable malloc replacement (http://www.canonware.com/jemalloc)" ON)
mark_as_advanced(WITH_MEM_JEMALLOC)

# currently only used for BLI_mempool
option(WITH_MEM_VALGRIND "Enable extended valgrind support for better reporting" OFF)
mark_as_advanced(WITH_MEM_VALGRIND)

# Debug
option(WITH_CXX_GUARDEDALLOC "Enable GuardedAlloc for C++ memory allocation tracking (only enable for development)" OFF)
mark_as_advanced(WITH_CXX_GUARDEDALLOC)

option(WITH_ASSERT_ABORT "Call abort() when raising an assertion through BLI_assert()" OFF)
mark_as_advanced(WITH_ASSERT_ABORT)

option(WITH_BOOST					"Enable features depending on boost" ON)

# Unit testsing
option(WITH_GTESTS "Enable GTest unit testing" OFF)


# Documentation
if(UNIX AND NOT APPLE)
	option(WITH_DOC_MANPAGE "Create a manual page (Unix manpage)" OFF)
endif()


# OpenGL

option(WITH_GLEW_MX             "Support multiple GLEW contexts (experimental)"                                                                     OFF )
option(WITH_GLEW_ES             "Switches to experimental copy of GLEW that has support for OpenGL ES. (temporary option for development purposes)" OFF)
option(WITH_GL_EGL              "Use the EGL OpenGL system library instead of the platform specific OpenGL system library (CGL, glX, or WGL)"       OFF)
option(WITH_GL_PROFILE_COMPAT   "Support using the OpenGL 'compatibility' profile. (deprecated)"                                                    ON )
option(WITH_GL_PROFILE_CORE     "Support using the OpenGL 3.2+ 'core' profile."                                                                     OFF)
option(WITH_GL_PROFILE_ES20     "Support using OpenGL ES 2.0. (thru either EGL or the AGL/WGL/XGL 'es20' profile)"                                  OFF)

mark_as_advanced(
	WITH_GLEW_MX
	WITH_GLEW_ES
	WITH_GL_EGL
	WITH_GL_PROFILE_COMPAT
	WITH_GL_PROFILE_CORE
	WITH_GL_PROFILE_ES20
)

if(WITH_GL_PROFILE_COMPAT)
	set(WITH_GLU ON)
else()
	set(WITH_GLU OFF)
endif()

if(WIN32)
	option(WITH_GL_ANGLE "Link with the ANGLE library, an OpenGL ES 2.0 implementation based on Direct3D, instead of the system OpenGL library." OFF)
	mark_as_advanced(WITH_GL_ANGLE)
endif()

if(WITH_GLEW_ES AND WITH_SYSTEM_GLEW)
	message(WARNING Ignoring WITH_SYSTEM_GLEW and using WITH_GLEW_ES)
	set(WITH_SYSTEM_GLEW OFF)
endif()

if(WIN32)
	getDefaultWindowsPrefixBase(CMAKE_GENERIC_PROGRAM_FILES)
	set(CPACK_INSTALL_PREFIX ${CMAKE_GENERIC_PROGRAM_FILES}/${})
endif()

# Experimental support of C11 and C++11
#
# We default options to whatever default standard in the current compiler.
if(CMAKE_COMPILER_IS_GNUCC AND (NOT "${CMAKE_C_COMPILER_VERSION}" VERSION_LESS "6.0") AND (NOT WITH_CXX11))
	set(_c11_init ON)
	set(_cxx11_init ON)
else()
	set(_c11_init OFF)
	set(_cxx11_init OFF)
endif()

option(WITH_C11 "Build with C11 standard enabled, for development use only!" ${_c11_init})
mark_as_advanced(WITH_C11)
option(WITH_CXX11 "Build with C++11 standard enabled, for development use only!" ${_cxx11_init})
mark_as_advanced(WITH_CXX11)

# Dependency graph
option(WITH_LEGACY_DEPSGRAPH "Build Blender with legacy dependency graph" ON)
mark_as_advanced(WITH_LEGACY_DEPSGRAPH)

# Use hardcoded paths or find_package to find externals
option(WITH_WINDOWS_FIND_MODULES "Use find_package to locate libraries" OFF)
mark_as_advanced(WITH_WINDOWS_FIND_MODULES)

option(WITH_WINDOWS_CODESIGN "Use signtool to sign the final binary." OFF)
mark_as_advanced(WITH_WINDOWS_CODESIGN)

set(WINDOWS_CODESIGN_PFX CACHE FILEPATH  "Path to pfx file to use for codesigning.")
mark_as_advanced(WINDOWS_CODESIGN_PFX)

set(WINDOWS_CODESIGN_PFX_PASSWORD CACHE STRING  "password for pfx file used for codesigning.")
mark_as_advanced(WINDOWS_CODESIGN_PFX_PASSWORD)

# avoid using again
option_defaults_clear()

# end option(...)



# By default we want to install to the directory we are compiling our executables
# unless specified otherwise, which we currently do not allow
if(CMAKE_INSTALL_PREFIX_INITIALIZED_TO_DEFAULT)
	if(WIN32)
		set(CMAKE_INSTALL_PREFIX ${EXECUTABLE_OUTPUT_PATH}/\${BUILD_TYPE} CACHE PATH "default install path" FORCE)
	elseif(APPLE)
		set(CMAKE_INSTALL_PREFIX ${EXECUTABLE_OUTPUT_PATH}/\${BUILD_TYPE} CACHE PATH "default install path" FORCE)
	else()
		if(WITH_INSTALL_PORTABLE)
			set(CMAKE_INSTALL_PREFIX ${EXECUTABLE_OUTPUT_PATH} CACHE PATH "default install path" FORCE)
		endif()
	endif()
endif()



# Apple

if(APPLE)
	# require newer cmake on osx because of version handling,
	# older cmake cannot handle 2 digit subversion!
	cmake_minimum_required(VERSION 3.0.0)

	if(NOT CMAKE_OSX_ARCHITECTURES)
		set(CMAKE_OSX_ARCHITECTURES x86_64 CACHE STRING
			"Choose the architecture you want to build Blender for: i386, x86_64 or ppc"
			FORCE)
	endif()

	if(NOT DEFINED OSX_SYSTEM)
		execute_process(
		        COMMAND xcodebuild -version -sdk macosx SDKVersion
		        OUTPUT_VARIABLE OSX_SYSTEM
		        OUTPUT_STRIP_TRAILING_WHITESPACE)
	endif()

<<<<<<< HEAD
	# workaround for incorrect cmake xcode lookup for developer previews - XCODE_VERSION does not take xcode-select path into accout
	# but would always look into /Applications/Xcode.app while dev versions are named Xcode<version>-DP<preview_number>
	execute_process(COMMAND xcode-select --print-path  OUTPUT_VARIABLE XCODE_CHECK OUTPUT_STRIP_TRAILING_WHITESPACE)
=======
	# workaround for incorrect cmake xcode lookup for developer previews - XCODE_VERSION does not
	# take xcode-select path into account but would always look  into /Applications/Xcode.app
	# while dev versions are named Xcode<version>-DP<preview_number>
	execute_process(
	        COMMAND xcode-select --print-path
	        OUTPUT_VARIABLE XCODE_CHECK OUTPUT_STRIP_TRAILING_WHITESPACE)
>>>>>>> 4bb1e224
	string(REPLACE "/Contents/Developer" "" XCODE_BUNDLE ${XCODE_CHECK}) # truncate to bundlepath in any case
	
	if(${CMAKE_GENERATOR} MATCHES "Xcode")
	
		# earlier xcode has no bundled developer dir, no sense in getting xcode path from
		if(${XCODE_VERSION} VERSION_GREATER 4.2) 
			# reduce to XCode name without dp extension
			string(SUBSTRING "${XCODE_CHECK}" 14 6 DP_NAME) 
			if(${DP_NAME} MATCHES Xcode5)
				set(XCODE_VERSION 5)
			endif()
		endif()

		##### cmake incompatibility with xcode  4.3 and higher #####
		if(${XCODE_VERSION} MATCHES '') # cmake fails due looking for xcode in the wrong path, thus will be empty var
			message(FATAL_ERROR "Xcode 4.3 and higher must be used with cmake 2.8-8 or higher")
		endif()
		### end cmake incompatibility with xcode 4.3 and higher ###
		
		if(${XCODE_VERSION} VERSION_EQUAL 4 OR ${XCODE_VERSION} VERSION_GREATER 4 AND ${XCODE_VERSION} VERSION_LESS 4.3)
			# Xcode 4 defaults to the Apple LLVM Compiler.
			# Override the default compiler selection because Blender only compiles with gcc up to xcode 4.2
			set(CMAKE_XCODE_ATTRIBUTE_GCC_VERSION "com.apple.compilers.llvmgcc42")
			message(STATUS "Setting compiler to: " ${CMAKE_XCODE_ATTRIBUTE_GCC_VERSION})
		endif()
	else() # unix makefile generator does not fill XCODE_VERSION var, so we get it with a command
		execute_process(COMMAND xcodebuild -version OUTPUT_VARIABLE XCODE_VERS_BUILD_NR)
		string(SUBSTRING "${XCODE_VERS_BUILD_NR}" 6 3 XCODE_VERSION) # truncate away build-nr
		unset(XCODE_VERS_BUILD_NR)
	endif()

	message(STATUS "Detected OS X ${OSX_SYSTEM} and Xcode ${XCODE_VERSION} at ${XCODE_BUNDLE}")

	if(${XCODE_VERSION} VERSION_LESS 4.3)
		# use guaranteed existing sdk
		set(CMAKE_OSX_SYSROOT /Developer/SDKs/MacOSX${OSX_SYSTEM}.sdk CACHE PATH "" FORCE)
	else()
		# note: xcode-select path could be ambigous,
		# cause /Applications/Xcode.app/Contents/Developer or /Applications/Xcode.app would be allowed
		# so i use a selfcomposed bundlepath here  
		set(OSX_SYSROOT_PREFIX ${XCODE_BUNDLE}/Contents/Developer/Platforms/MacOSX.platform)
		message(STATUS "OSX_SYSROOT_PREFIX: " ${OSX_SYSROOT_PREFIX})
		set(OSX_DEVELOPER_PREFIX /Developer/SDKs/MacOSX${OSX_SYSTEM}.sdk) # use guaranteed existing sdk
		set(CMAKE_OSX_SYSROOT ${OSX_SYSROOT_PREFIX}/${OSX_DEVELOPER_PREFIX} CACHE PATH "" FORCE)
		if(${CMAKE_GENERATOR} MATCHES "Xcode")
			# to silence sdk not found warning, just overrides CMAKE_OSX_SYSROOT
			set(CMAKE_XCODE_ATTRIBUTE_SDKROOT macosx${OSX_SYSTEM})
		endif()
	endif()

	if(OSX_SYSTEM MATCHES 10.9)
		# make sure syslibs and headers are looked up in sdk ( expecially for 10.9 openGL atm. )
		set(CMAKE_FIND_ROOT_PATH ${CMAKE_OSX_SYSROOT})
	endif()

	if(NOT CMAKE_OSX_DEPLOYMENT_TARGET)
		# 10.6 is our min. target, if you use higher sdk, weak linking happens
		set(CMAKE_OSX_DEPLOYMENT_TARGET "10.6" CACHE STRING "" FORCE)
	endif()
	
	if(NOT ${CMAKE_GENERATOR} MATCHES "Xcode")
		# force CMAKE_OSX_DEPLOYMENT_TARGET for makefiles, will not work else ( cmake bug ? )
		set(CMAKE_C_FLAGS "${CMAKE_C_FLAGS} -mmacosx-version-min=${CMAKE_OSX_DEPLOYMENT_TARGET}")
		set(CMAKE_CXX_FLAGS "${CMAKE_CXX_FLAGS} -mmacosx-version-min=${CMAKE_OSX_DEPLOYMENT_TARGET}")
		add_definitions("-DMACOSX_DEPLOYMENT_TARGET=${CMAKE_OSX_DEPLOYMENT_TARGET}")
	endif()
endif()


#-----------------------------------------------------------------------------
# Check for conflicting/unsupported configurations

if(NOT WITH_BLENDER AND NOT WITH_PLAYER AND NOT WITH_CYCLES_STANDALONE)
	message(FATAL_ERROR
		"At least one of WITH_BLENDER or WITH_PLAYER or "
		"WITH_CYCLES_STANDALONE must be enabled, nothing to do!"
	)
endif()

if(NOT WITH_GAMEENGINE AND WITH_PLAYER)
	message(FATAL_ERROR "WITH_PLAYER requires WITH_GAMEENGINE")
endif()

if(NOT WITH_AUDASPACE)
	if(WITH_OPENAL)
		message(FATAL_ERROR "WITH_OPENAL requires WITH_AUDASPACE")
	endif()
	if(WITH_JACK)
		message(FATAL_ERROR "WITH_JACK requires WITH_AUDASPACE")
	endif()
	if(WITH_GAMEENGINE)
		message(FATAL_ERROR "WITH_GAMEENGINE requires WITH_AUDASPACE")
	endif()
endif()

if(NOT WITH_SDL AND WITH_GHOST_SDL)
	message(FATAL_ERROR "WITH_GHOST_SDL requires WITH_SDL")
endif()

# python module, needs some different options
if(WITH_PYTHON_MODULE AND WITH_PLAYER)
	message(FATAL_ERROR "WITH_PYTHON_MODULE requires WITH_PLAYER to be OFF")
endif()

if(WITH_PYTHON_MODULE AND WITH_PYTHON_INSTALL)
	message(FATAL_ERROR "WITH_PYTHON_MODULE requires WITH_PYTHON_INSTALL to be OFF")
endif()


# may as well build python module without a UI
if(WITH_PYTHON_MODULE)
	set(WITH_HEADLESS ON)
endif()

if(NOT WITH_PYTHON)
	set(WITH_CYCLES OFF)
endif()

# enable boost for cycles, audaspace or i18n
# otherwise if the user disabled
if(NOT WITH_BOOST)
	# Explicitly disabled. so disable all deps.
	macro(set_and_warn
		_setting _val)
		if(${${_setting}})
			message(STATUS "'WITH_BOOST' is disabled: forceing 'set(${_setting} ${_val})'")
		endif()
		set(${_setting} ${_val})
	endmacro()

	set_and_warn(WITH_CYCLES         OFF)
	set_and_warn(WITH_AUDASPACE      OFF)
	set_and_warn(WITH_INTERNATIONAL  OFF)
	set_and_warn(WITH_OPENVDB        OFF)
	set_and_warn(WITH_OPENCOLORIO    OFF)
	set_and_warn(WITH_MOD_BOOLEAN    OFF)

	set_and_warn(WITH_OPENAL         OFF)  # depends on AUDASPACE
	set_and_warn(WITH_GAMEENGINE     OFF)  # depends on AUDASPACE
	set_and_warn(WITH_PLAYER         OFF)  # depends on GAMEENGINE
elseif(WITH_CYCLES OR WITH_OPENIMAGEIO OR WITH_AUDASPACE OR WITH_INTERNATIONAL OR
       WITH_OPENVDB OR WITH_OPENCOLORIO OR WITH_MOD_BOOLEAN)
	# Keep enabled
else()
	# New dependency graph needs either Boost or C++11 for function bindings.
	if(NOT USE_CXX11)
		# Enabled but we don't need it
		set(WITH_BOOST OFF)
	endif()
endif()

# auto enable openimageio for cycles
if(WITH_CYCLES)
	set(WITH_OPENIMAGEIO ON)

	# auto enable llvm for cycles_osl
	if(WITH_CYCLES_OSL)
		set(WITH_LLVM ON CACHE BOOL "" FORCE)
	endif()
else()
	set(WITH_CYCLES_OSL OFF)
endif()

# auto enable openimageio linking dependencies
if(WITH_OPENIMAGEIO)
	set(WITH_IMAGE_OPENEXR ON)
	set(WITH_IMAGE_TIFF ON)
endif()

# auto enable alembic linking dependencies
if(WITH_ALEMBIC)
	set(WITH_IMAGE_OPENEXR ON)
endif()

# don't store paths to libs for portable distribution
if(WITH_INSTALL_PORTABLE)
	set(CMAKE_SKIP_BUILD_RPATH TRUE)
endif()

if(WITH_GHOST_SDL OR WITH_HEADLESS)
	set(WITH_X11           OFF)
	set(WITH_X11_XINPUT    OFF)
	set(WITH_X11_XF86VMODE OFF)
	set(WITH_X11_ALPHA     OFF)
	set(WITH_GHOST_XDND    OFF)
	set(WITH_INPUT_IME     OFF)
endif()

if(WITH_CPU_SSE)
	TEST_SSE_SUPPORT(COMPILER_SSE_FLAG COMPILER_SSE2_FLAG)
else()
	message(STATUS "SSE and SSE2 optimizations are DISABLED!")
	set(COMPILER_SSE_FLAG)
	set(COMPILER_SSE2_FLAG)
endif()

if(WITH_BUILDINFO)
	find_package(Git)
	if(NOT GIT_FOUND)
		message(WARNING "Git was not found, disabling WITH_BUILDINFO")
		set(WITH_BUILDINFO OFF)
	endif()
endif()

TEST_SHARED_PTR_SUPPORT()
TEST_UNORDERED_MAP_SUPPORT()

if(WITH_AUDASPACE)
	if(WITH_SYSTEM_AUDASPACE)
		set(AUDASPACE_DEFINITIONS
			-DWITH_AUDASPACE
			-DWITH_SYSTEM_AUDASPACE
			"-DAUD_DEVICE_H=<AUD_Device.h>"
			"-DAUD_SPECIAL_H=<AUD_Special.h>"
			"-DAUD_SOUND_H=<AUD_Sound.h>"
			"-DAUD_HANDLE_H=<AUD_Handle.h>"
			"-DAUD_SEQUENCE_H=<AUD_Sequence.h>"
			"-DAUD_TYPES_H=<AUD_Types.h>"
			"-DAUD_PYTHON_H=<python/PyAPI.h>"
		)
	else()
		set(AUDASPACE_C_INCLUDE_DIRS "${CMAKE_SOURCE_DIR}/intern/audaspace/intern")
		set(AUDASPACE_PY_INCLUDE_DIRS "${CMAKE_SOURCE_DIR}/intern/audaspace/intern")
		set(AUDASPACE_DEFINITIONS
			-DWITH_AUDASPACE
			"-DAUD_DEVICE_H=<AUD_C-API.h>"
			"-DAUD_SPECIAL_H=<AUD_C-API.h>"
			"-DAUD_SOUND_H=<AUD_C-API.h>"
			"-DAUD_HANDLE_H=<AUD_C-API.h>"
			"-DAUD_SEQUENCE_H=<AUD_C-API.h>"
			"-DAUD_TYPES_H=<AUD_Space.h>"
		)
	endif()
endif()

#-----------------------------------------------------------------------------
# Check for valid directories
# ... a partial checkout may cause this.
#
# note: we need to check for a known subdir in both cases.
#       since uninitialized git submodules will give blank dirs

if(WITH_INTERNATIONAL)
	if(NOT EXISTS "${CMAKE_SOURCE_DIR}/release/datafiles/locale/languages")
		message(WARNING
			"Translation path '${CMAKE_SOURCE_DIR}/release/datafiles/locale' is missing, "
			"This is a 'git submodule', which are known not to work with bridges to other version "
			"control systems, disabling 'WITH_INTERNATIONAL'."
		)
		set(WITH_INTERNATIONAL OFF)
	endif()
endif()

if(WITH_PYTHON)
	if(NOT EXISTS "${CMAKE_SOURCE_DIR}/release/scripts/addons/modules")
		message(WARNING
			"Addons path '${CMAKE_SOURCE_DIR}/release/scripts/addons' is missing, "
			"This is a 'git submodule', which are known not to work with bridges to other version "
			"control systems: * CONTINUING WITHOUT ADDONS *"
		)
	endif()
endif()

#-----------------------------------------------------------------------------
# Initialize un-cached vars, avoid unused warning

# linux only, not cached
set(WITH_BINRELOC OFF)

# MAXOSX only, set to avoid uninitialized
set(EXETYPE "")

# C/C++ flags
set(PLATFORM_CFLAGS)

# these are added to later on.
set(C_WARNINGS)
set(CXX_WARNINGS)

# for gcc -Wno-blah-blah
set(CC_REMOVE_STRICT_FLAGS)

# libraries to link the binary with passed to target_link_libraries()
# known as LLIBS to scons
set(PLATFORM_LINKLIBS "")

# Added to linker flags in setup_liblinks
# - CMAKE_EXE_LINKER_FLAGS
# - CMAKE_EXE_LINKER_FLAGS_DEBUG
set(PLATFORM_LINKFLAGS "")
set(PLATFORM_LINKFLAGS_DEBUG "")


#-----------------------------------------------------------------------------
#Platform specifics

if(WITH_X11)
	find_package(X11 REQUIRED)

	find_path(X11_XF86keysym_INCLUDE_PATH X11/XF86keysym.h ${X11_INC_SEARCH_PATH})
	mark_as_advanced(X11_XF86keysym_INCLUDE_PATH)

	list(APPEND PLATFORM_LINKLIBS ${X11_X11_LIB})

	if(WITH_X11_XINPUT)
		if(X11_Xinput_LIB)
			list(APPEND PLATFORM_LINKLIBS ${X11_Xinput_LIB})
		else()
			set(WITH_X11_XINPUT OFF)
		endif()
	endif()

	if(WITH_X11_XF86VMODE)
		# XXX, why dont cmake make this available?
		find_library(X11_Xxf86vmode_LIB Xxf86vm   ${X11_LIB_SEARCH_PATH})
		mark_as_advanced(X11_Xxf86vmode_LIB)
		if(X11_Xxf86vmode_LIB)
			list(APPEND PLATFORM_LINKLIBS ${X11_Xxf86vmode_LIB})
		else()
			set(WITH_X11_XF86VMODE OFF)
		endif()
	endif()

	if(WITH_X11_ALPHA)
		find_library(X11_Xrender_LIB Xrender  ${X11_LIB_SEARCH_PATH})
		mark_as_advanced(X11_Xrender_LIB)
		if (X11_Xrender_LIB)
			list(APPEND PLATFORM_LINKLIBS ${X11_Xrender_LIB})
		else()
			set(WITH_X11_ALPHA OFF)
		endif()
	endif()

endif()


# ----------------------------------------------------------------------------
# Main Platform Checks
#
# - UNIX
# - WIN32
# - APPLE

if(UNIX AND NOT APPLE)
	include(platform_unix)
elseif(WIN32)
<<<<<<< HEAD

	add_definitions(-DWIN32)

	if(MSVC)
		# Minimum MSVC Version
		set(_min_ver "18.0.31101")
		if(CMAKE_CXX_COMPILER_VERSION VERSION_LESS ${_min_ver})
			message(FATAL_ERROR
			        "Visual Studio 2013 (Update 4, ${_min_ver}) required, "
			        "found (${CMAKE_CXX_COMPILER_VERSION})")
		endif()
		unset(_min_ver)

		# needed for some MSVC installations
		set(CMAKE_EXE_LINKER_FLAGS "${CMAKE_EXE_LINKER_FLAGS} /SAFESEH:NO")
		set(CMAKE_SHARED_LINKER_FLAGS "${CMAKE_SHARED_LINKER_FLAGS} /SAFESEH:NO")
		set(CMAKE_MODULE_LINKER_FLAGS "${CMAKE_MODULE_LINKER_FLAGS} /SAFESEH:NO")

		list(APPEND PLATFORM_LINKLIBS ws2_32 vfw32 winmm kernel32 user32 gdi32 comdlg32 advapi32 shfolder shell32 ole32 oleaut32 uuid psapi Dbghelp)

		if(WITH_INPUT_IME)
			list(APPEND PLATFORM_LINKLIBS imm32)
		endif()

		add_definitions(
			-D_CRT_NONSTDC_NO_DEPRECATE
			-D_CRT_SECURE_NO_DEPRECATE
			-D_SCL_SECURE_NO_DEPRECATE
			-D_CONSOLE
			-D_LIB
		)

		# MSVC11 needs _ALLOW_KEYWORD_MACROS to build
		add_definitions(-D_ALLOW_KEYWORD_MACROS)

		if(CMAKE_CL_64)
			# We want to support Vista level ABI for x64
			add_definitions(-D_WIN32_WINNT=0x600)
		endif()

		# Make cmake find the msvc redistributables
		set(CMAKE_INSTALL_SYSTEM_RUNTIME_LIBS_SKIP TRUE)
		include(InstallRequiredSystemLibraries)

		set(CMAKE_CXX_FLAGS "${CMAKE_CXX_FLAGS} /nologo /J /Gd /MP /EHsc")
		set(CMAKE_C_FLAGS     "${CMAKE_C_FLAGS} /nologo /J /Gd /MP")

		set(CMAKE_CXX_FLAGS_DEBUG "${CMAKE_CXX_FLAGS_DEBUG} /MTd")
		set(CMAKE_C_FLAGS_DEBUG "${CMAKE_C_FLAGS_DEBUG} /MTd")
		set(CMAKE_CXX_FLAGS_RELEASE "${CMAKE_CXX_FLAGS_RELEASE} /MT")
		set(CMAKE_C_FLAGS_RELEASE "${CMAKE_C_FLAGS_RELEASE} /MT")
		set(CMAKE_CXX_FLAGS_MINSIZEREL "${CMAKE_CXX_FLAGS_MINSIZEREL} /MT")
		set(CMAKE_C_FLAGS_MINSIZEREL "${CMAKE_C_FLAGS_MINSIZEREL} /MT")
		set(CMAKE_CXX_FLAGS_RELWITHDEBINFO "${CMAKE_CXX_FLAGS_RELWITHDEBINFO} /MT")
		set(CMAKE_C_FLAGS_RELWITHDEBINFO "${CMAKE_C_FLAGS_RELWITHDEBINFO} /MT")

		set(PLATFORM_LINKFLAGS "/SUBSYSTEM:CONSOLE /STACK:2097152 /INCREMENTAL:NO /NODEFAULTLIB:msvcrt.lib /NODEFAULTLIB:msvcmrt.lib /NODEFAULTLIB:msvcurt.lib /NODEFAULTLIB:msvcrtd.lib")

		# Ignore meaningless for us linker warnings.
		set(PLATFORM_LINKFLAGS "${PLATFORM_LINKFLAGS} /ignore:4049 /ignore:4217 /ignore:4221")
		set(CMAKE_STATIC_LINKER_FLAGS "${CMAKE_STATIC_LINKER_FLAGS} /ignore:4221")

		# MSVC only, Mingw doesnt need
		if(CMAKE_CL_64)
			set(PLATFORM_LINKFLAGS "/MACHINE:X64 /OPT:NOREF ${PLATFORM_LINKFLAGS}")
		else()
			set(PLATFORM_LINKFLAGS "/MACHINE:IX86 /LARGEADDRESSAWARE ${PLATFORM_LINKFLAGS}")
		endif()

		set(PLATFORM_LINKFLAGS_DEBUG "/IGNORE:4099 /NODEFAULTLIB:libcmt.lib /NODEFAULTLIB:libc.lib")

		# Use dynamic loading for OpenMP
		if(WITH_OPENMP)
			if(MSVC_VERSION EQUAL 1800)
				set(OPENMP_DLL_NAME "vcomp120")
			else()
				set(OPENMP_DLL_NAME "vcomp140")
			endif()
			set(PLATFORM_LINKFLAGS "${PLATFORM_LINKFLAGS} /DELAYLOAD:${OPENMP_DLL_NAME}.dll delayimp.lib")
			set(PLATFORM_LINKFLAGS_DEBUG "${PLATFORM_LINKFLAGS_DEBUG} /DELAYLOAD:${OPENMP_DLL_NAME}d.dll delayimp.lib")
		endif()

		if(NOT DEFINED LIBDIR)

			# Setup 64bit and 64bit windows systems
			if(CMAKE_CL_64)
				message(STATUS "64 bit compiler detected.")
				set(LIBDIR_BASE "win64")
			else()
				message(STATUS "32 bit compiler detected.")
				set(LIBDIR_BASE "windows")
			endif()

			if(MSVC_VERSION EQUAL 1900)
				message(STATUS "Visual Studio 2015 detected.")
				set(LIBDIR ${CMAKE_SOURCE_DIR}/../lib/${LIBDIR_BASE}_vc14)
			else()
				message(STATUS "Visual Studio 2013 detected.")
				set(LIBDIR ${CMAKE_SOURCE_DIR}/../lib/${LIBDIR_BASE}_vc12)
			endif()
		else()
			message(STATUS "Using pre-compiled LIBDIR: ${LIBDIR}")
		endif()
		if(NOT EXISTS "${LIBDIR}/")
			message(FATAL_ERROR "Windows requires pre-compiled libs at: '${LIBDIR}'")
		endif()

		# Add each of our libraries to our cmake_prefix_path so find_package() could work
		file(GLOB children RELATIVE ${LIBDIR} ${LIBDIR}/*)
		foreach(child ${children})
		if(IS_DIRECTORY ${LIBDIR}/${child})
			list(APPEND CMAKE_PREFIX_PATH  ${LIBDIR}/${child})
		endif()
		endforeach()

		set(ZLIB_INCLUDE_DIRS ${LIBDIR}/zlib/include)
		set(ZLIB_LIBRARIES ${LIBDIR}/zlib/lib/libz_st.lib)
		set(ZLIB_INCLUDE_DIR ${LIBDIR}/zlib/include)
		set(ZLIB_LIBRARY ${LIBDIR}/zlib/lib/libz_st.lib)
		set(ZLIB_DIR ${LIBDIR}/zlib)
		#find_package(zlib) # we want to find before finding things that depend on it like png


		find_package(png)
		if(NOT PNG_FOUND)
			message(WARNING "Using HARDCODED libpng locations")
			set(PNG_PNG_INCLUDE_DIR ${LIBDIR}/png/include)
			set(PNG_LIBRARIES libpng)
			set(PNG "${LIBDIR}/png")
			set(PNG_INCLUDE_DIRS "${PNG}/include")
			set(PNG_LIBPATH ${PNG}/lib) # not cmake defined
		endif()

		set(JPEG_NAMES ${JPEG_NAMES} libjpeg)
		find_package(jpeg REQUIRED)

		set(PTHREADS_INCLUDE_DIRS ${LIBDIR}/pthreads/include)
		set(PTHREADS_LIBRARIES ${LIBDIR}/pthreads/lib/pthreadVC2.lib)

		set(FREETYPE ${LIBDIR}/freetype)
		set(FREETYPE_INCLUDE_DIRS
			${LIBDIR}/freetype/include
			${LIBDIR}/freetype/include/freetype2
		)
		set(FREETYPE_LIBRARY ${LIBDIR}/freetype/lib/freetype2ST.lib)
		find_package(freetype REQUIRED)

		if(WITH_FFTW3)
			set(FFTW3 ${LIBDIR}/fftw3)
			set(FFTW3_LIBRARIES libfftw)
			set(FFTW3_INCLUDE_DIRS ${FFTW3}/include)
			set(FFTW3_LIBPATH ${FFTW3}/lib)
		endif()

		if(WITH_OPENCOLLADA)
			set(OPENCOLLADA ${LIBDIR}/opencollada)

			set(OPENCOLLADA_INCLUDE_DIRS
				${OPENCOLLADA}/include/opencollada/COLLADAStreamWriter
				${OPENCOLLADA}/include/opencollada/COLLADABaseUtils
				${OPENCOLLADA}/include/opencollada/COLLADAFramework
				${OPENCOLLADA}/include/opencollada/COLLADASaxFrameworkLoader
				${OPENCOLLADA}/include/opencollada/GeneratedSaxParser
			)

			set(OPENCOLLADA_LIBRARIES
				${OPENCOLLADA}/lib/opencollada/OpenCOLLADASaxFrameworkLoader.lib
				${OPENCOLLADA}/lib/opencollada/OpenCOLLADAFramework.lib
				${OPENCOLLADA}/lib/opencollada/OpenCOLLADABaseUtils.lib
				${OPENCOLLADA}/lib/opencollada/OpenCOLLADAStreamWriter.lib
				${OPENCOLLADA}/lib/opencollada/MathMLSolver.lib
				${OPENCOLLADA}/lib/opencollada/GeneratedSaxParser.lib
				${OPENCOLLADA}/lib/opencollada/xml.lib
				${OPENCOLLADA}/lib/opencollada/buffer.lib
				${OPENCOLLADA}/lib/opencollada/ftoa.lib
			)

			if(NOT WITH_LLVM)
				list(APPEND OPENCOLLADA_LIBRARIES ${OPENCOLLADA}/lib/opencollada/UTF.lib)
			endif()

			set(PCRE_LIBRARIES
				${OPENCOLLADA}/lib/opencollada/pcre.lib
			)
		endif()

		if(WITH_CODEC_FFMPEG)
			set(FFMPEG_INCLUDE_DIRS
				${LIBDIR}/ffmpeg/include
				${LIBDIR}/ffmpeg/include/msvc
			)
			find_package(FFMPEG)
			if(NOT FFMPEG_FOUND)
				message(WARNING "Using HARDCODED ffmpeg locations")
				set(FFMPEG_LIBRARY_VERSION 55)
				set(FFMPEG_LIBRARY_VERSION_AVU 52)
				set(FFMPEG_LIBRARIES
					${LIBDIR}/ffmpeg/lib/avcodec-${FFMPEG_LIBRARY_VERSION}.lib
					${LIBDIR}/ffmpeg/lib/avformat-${FFMPEG_LIBRARY_VERSION}.lib
					${LIBDIR}/ffmpeg/lib/avdevice-${FFMPEG_LIBRARY_VERSION}.lib
					${LIBDIR}/ffmpeg/lib/avutil-${FFMPEG_LIBRARY_VERSION_AVU}.lib
					${LIBDIR}/ffmpeg/lib/swscale-2.lib
					)
			endif()
		endif()

		if(WITH_IMAGE_OPENEXR)
			set(OPENEXR_ROOT_DIR ${LIBDIR}/openexr)
			set(OPENEXR_VERSION "2.1")
			find_package(OPENEXR REQUIRED)
			if(NOT OPENEXR_FOUND)
				message(WARNING "Using HARDCODED OpenEXR locations")
				set(OPENEXR ${LIBDIR}/openexr)
				set(OPENEXR_INCLUDE_DIR ${OPENEXR}/include)
				set(OPENEXR_INCLUDE_DIRS ${OPENEXR_INCLUDE_DIR} ${OPENEXR}/include/OpenEXR)
				set(OPENEXR_LIBPATH ${OPENEXR}/lib)
				set(OPENEXR_LIBRARIES
					optimized ${OPENEXR_LIBPATH}/Iex-2_2.lib debug ${OPENEXR_LIBPATH}/Iex-2_2_d.lib
					optimized ${OPENEXR_LIBPATH}/Half.lib debug ${OPENEXR_LIBPATH}/Half_d.lib
					optimized ${OPENEXR_LIBPATH}/IlmImf-2_2.lib debug ${OPENEXR_LIBPATH}/IlmImf-2_2_d.lib
					optimized ${OPENEXR_LIBPATH}/Imath-2_2.lib debug ${OPENEXR_LIBPATH}/Imath-2_2_d.lib
					optimized ${OPENEXR_LIBPATH}/IlmThread-2_2.lib debug ${OPENEXR_LIBPATH}/IlmThread-2_2_d.lib
				)
			endif()
		endif()

		if(WITH_IMAGE_TIFF)
		# Try to find tiff first then complain and set static and maybe wrong paths
		find_package(TIFF)
		if(NOT TIFF_FOUND)
			message(WARNING "Using HARDCODED libtiff locations")
			set(TIFF_LIBRARY ${LIBDIR}/tiff/lib/libtiff.lib)
			set(TIFF_INCLUDE_DIR ${LIBDIR}/tiff/include)
		endif()
		endif()

		if(WITH_JACK)
			set(JACK_INCLUDE_DIRS
				${LIBDIR}/jack/include/jack
				${LIBDIR}/jack/include
			)
			set(JACK_LIBRARIES optimized ${LIBDIR}/jack/lib/libjack.lib debug ${LIBDIR}/jack/lib/libjack_d.lib)
		endif()

		if(WITH_PYTHON)
			set(PYTHON_VERSION 3.5) # CACHE STRING)

			string(REPLACE "." "" _PYTHON_VERSION_NO_DOTS ${PYTHON_VERSION})
			# Use shared libs for vc2008 and vc2010 until we actually have vc2010 libs
			set(PYTHON_LIBRARY ${LIBDIR}/python/lib/python${_PYTHON_VERSION_NO_DOTS}.lib)
			unset(_PYTHON_VERSION_NO_DOTS)

			# Shared includes for both vc2008 and vc2010
			set(PYTHON_INCLUDE_DIR ${LIBDIR}/python/include/python${PYTHON_VERSION})

			# uncached vars
			set(PYTHON_INCLUDE_DIRS "${PYTHON_INCLUDE_DIR}")
			set(PYTHON_LIBRARIES  "${PYTHON_LIBRARY}")
		endif()

		if(WITH_BOOST)
			if(WITH_CYCLES_OSL)
				set(boost_extra_libs wave)
			endif()
			if(WITH_INTERNATIONAL)
				list(APPEND boost_extra_libs locale)
			endif()
			if(WITH_OPENVDB)
				list(APPEND boost_extra_libs iostreams)
			endif()
			set(Boost_USE_STATIC_RUNTIME ON) # prefix lib
			set(Boost_USE_MULTITHREADED ON) # suffix -mt
			set(Boost_USE_STATIC_LIBS ON) # suffix -s
			find_package(Boost COMPONENTS date_time filesystem thread regex system ${boost_extra_libs})
			if(NOT Boost_FOUND)
				message(WARNING "USING HARDCODED boost locations")
				set(BOOST ${LIBDIR}/boost)
				set(BOOST_INCLUDE_DIR ${BOOST}/include)
				if(MSVC12)
					set(BOOST_LIBPATH ${BOOST}/lib)
					set(BOOST_POSTFIX "vc120-mt-s-1_60.lib")
					set(BOOST_DEBUG_POSTFIX "vc120-mt-sgd-1_60.lib")
				else()
					set(BOOST_LIBPATH ${BOOST}/lib)
					set(BOOST_POSTFIX "vc140-mt-s-1_60.lib")
					set(BOOST_DEBUG_POSTFIX "vc140-mt-sgd-1_60.lib")
				endif()
				set(BOOST_LIBRARIES
					optimized libboost_date_time-${BOOST_POSTFIX} optimized libboost_filesystem-${BOOST_POSTFIX}
					optimized libboost_regex-${BOOST_POSTFIX}
					optimized libboost_system-${BOOST_POSTFIX} optimized libboost_thread-${BOOST_POSTFIX}
					debug libboost_date_time-${BOOST_DEBUG_POSTFIX} debug libboost_filesystem-${BOOST_DEBUG_POSTFIX}
					debug libboost_regex-${BOOST_DEBUG_POSTFIX}
					debug libboost_system-${BOOST_DEBUG_POSTFIX} debug libboost_thread-${BOOST_DEBUG_POSTFIX})
				if(WITH_CYCLES_OSL)
					set(BOOST_LIBRARIES ${BOOST_LIBRARIES}
						optimized libboost_wave-${BOOST_POSTFIX}
						debug libboost_wave-${BOOST_DEBUG_POSTFIX})
				endif()
				if(WITH_INTERNATIONAL)
					set(BOOST_LIBRARIES ${BOOST_LIBRARIES}
						optimized libboost_locale-${BOOST_POSTFIX}
						debug libboost_locale-${BOOST_DEBUG_POSTFIX})
				endif()
			else() # we found boost using find_package
				set(BOOST_INCLUDE_DIR ${Boost_INCLUDE_DIRS})
				set(BOOST_LIBRARIES ${Boost_LIBRARIES})
				set(BOOST_LIBPATH ${Boost_LIBRARY_DIRS})
			endif()
			set(BOOST_DEFINITIONS "-DBOOST_ALL_NO_LIB")
		endif()
			
		if(WITH_OPENIMAGEIO)
			find_package(OpenImageIO)
			set(OPENIMAGEIO ${LIBDIR}/openimageio)
			set(OPENIMAGEIO_INCLUDE_DIRS ${OPENIMAGEIO}/include)
			set(OIIO_OPTIMIZED optimized OpenImageIO optimized OpenImageIO_Util)
			set(OIIO_DEBUG debug OpenImageIO_d debug OpenImageIO_Util_d)
			set(OPENIMAGEIO_LIBRARIES ${OIIO_OPTIMIZED} ${OIIO_DEBUG})
			set(OPENIMAGEIO_LIBPATH ${OPENIMAGEIO}/lib)
			set(OPENIMAGEIO_DEFINITIONS "-DUSE_TBB=0")
			set(OPENCOLORIO_DEFINITIONS "-DOCIO_STATIC_BUILD")
			set(OPENIMAGEIO_IDIFF "${OPENIMAGEIO}/bin/idiff.exe")
			add_definitions(-DOIIO_STATIC_BUILD)
		endif()

		if(WITH_LLVM)
			set(LLVM_ROOT_DIR ${LIBDIR}/llvm CACHE PATH	"Path to the LLVM installation")
			file(GLOB LLVM_LIBRARY_OPTIMIZED ${LLVM_ROOT_DIR}/lib/*.lib)

			if(EXISTS ${LLVM_ROOT_DIR}/debug/lib)
				foreach(LLVM_OPTIMIZED_LIB ${LLVM_LIBRARY_OPTIMIZED})
					get_filename_component(LIBNAME ${LLVM_OPTIMIZED_LIB} ABSOLUTE)
					list(APPEND LLVM_LIBS optimized ${LIBNAME})
				endforeach(LLVM_OPTIMIZED_LIB)
			
				file(GLOB LLVM_LIBRARY_DEBUG ${LLVM_ROOT_DIR}/debug/lib/*.lib)

				foreach(LLVM_DEBUG_LIB ${LLVM_LIBRARY_DEBUG})
					get_filename_component(LIBNAME ${LLVM_DEBUG_LIB} ABSOLUTE)
					list(APPEND LLVM_LIBS debug ${LIBNAME})
				endforeach(LLVM_DEBUG_LIB)

				set(LLVM_LIBRARY ${LLVM_LIBS})
			else()
				message(WARNING "LLVM debug libs not present on this system. Using release libs for debug builds.")
				set(LLVM_LIBRARY ${LLVM_LIBRARY_OPTIMIZED})
			endif()
			
		endif()
	
		if(WITH_OPENCOLORIO)
			set(OPENCOLORIO ${LIBDIR}/opencolorio)
			set(OPENCOLORIO_INCLUDE_DIRS ${OPENCOLORIO}/include)
			set(OPENCOLORIO_LIBRARIES OpenColorIO)
			set(OPENCOLORIO_LIBPATH ${LIBDIR}/opencolorio/lib)
			set(OPENCOLORIO_DEFINITIONS)
		endif()

		if(WITH_OPENVDB)
			set(BLOSC_LIBRARIES optimized ${LIBDIR}/blosc/lib/libblosc.lib debug ${LIBDIR}/blosc/lib/libblosc_d.lib)
			set(TBB_LIBRARIES optimized ${LIBDIR}/tbb/lib/tbb.lib debug ${LIBDIR}/tbb/lib/tbb_debug.lib)
			set(TBB_INCLUDE_DIR ${LIBDIR}/tbb/include)
			set(OPENVDB ${LIBDIR}/openvdb)
			set(OPENVDB_INCLUDE_DIRS ${OPENVDB}/include ${TBB_INCLUDE_DIR})
			set(OPENVDB_LIBRARIES optimized openvdb debug openvdb_d ${TBB_LIBRARIES} ${BLOSC_LIBRARIES})
			set(OPENVDB_LIBPATH ${LIBDIR}/openvdb/lib)
		endif()

		if(WITH_MOD_CLOTH_ELTOPO)
			set(LAPACK ${LIBDIR}/lapack)
			# set(LAPACK_INCLUDE_DIR ${LAPACK}/include)
			set(LAPACK_LIBPATH ${LAPACK}/lib)
			set(LAPACK_LIBRARIES
				${LIBDIR}/lapack/lib/libf2c.lib
				${LIBDIR}/lapack/lib/clapack_nowrap.lib
				${LIBDIR}/lapack/lib/BLAS_nowrap.lib
			)
		endif()

		if(WITH_OPENSUBDIV)
			set(OPENSUBDIV_INCLUDE_DIR ${LIBDIR}/opensubdiv/include)
			set(OPENSUBDIV_LIBPATH ${LIBDIR}/opensubdiv/lib)
			set(OPENSUBDIV_LIBRARIES ${OPENSUBDIV_LIBPATH}/osdCPU.lib ${OPENSUBDIV_LIBPATH}/osdGPU.lib)
			find_package(OpenSubdiv)
		endif()

		if(WITH_SDL)
			set(SDL ${LIBDIR}/sdl)
			set(SDL_INCLUDE_DIR ${SDL}/include)
			set(SDL_LIBPATH ${SDL}/lib)
			# MinGW TODO: Update MinGW to SDL2
			if(NOT CMAKE_COMPILER_IS_GNUCC)
				set(SDL_LIBRARY SDL2)
			else()
				set(SDL_LIBRARY SDL)
			endif()
		endif()

		# Audio IO
		if(WITH_SYSTEM_AUDASPACE)
			set(AUDASPACE_INCLUDE_DIRS ${LIBDIR}/audaspace/include/audaspace)
			set(AUDASPACE_LIBRARIES ${LIBDIR}/audaspace/lib/audaspace.lib)
			set(AUDASPACE_C_INCLUDE_DIRS ${LIBDIR}/audaspace/include/audaspace)
			set(AUDASPACE_C_LIBRARIES ${LIBDIR}/audaspace/lib/audaspace-c.lib)
			set(AUDASPACE_PY_INCLUDE_DIRS ${LIBDIR}/audaspace/include/audaspace)
			set(AUDASPACE_PY_LIBRARIES ${LIBDIR}/audaspace/lib/audaspace-py.lib)
		endif()

		# used in many places so include globally, like OpenGL
		blender_include_dirs_sys("${PTHREADS_INCLUDE_DIRS}")

	elseif(CMAKE_COMPILER_IS_GNUCC)
		# keep GCC specific stuff here
		include(CheckCSourceCompiles)
		# Setup 64bit and 64bit windows systems
		CHECK_C_SOURCE_COMPILES("
			#ifndef __MINGW64__
			#error
			#endif
			int main(void) { return 0; }
			" 
			WITH_MINGW64)
		
		if(NOT DEFINED LIBDIR)
			if(WITH_MINGW64)
				message(STATUS "Compiling for 64 bit with MinGW-w64.")
				set(LIBDIR ${CMAKE_SOURCE_DIR}/../lib/mingw64)
			else()
				message(STATUS "Compiling for 32 bit with MinGW-w32.")
				set(LIBDIR ${CMAKE_SOURCE_DIR}/../lib/mingw32)

				if(WITH_RAYOPTIMIZATION)
					message(WARNING "MinGW-w32 is known to be unstable with 'WITH_RAYOPTIMIZATION' option enabled.")
				endif()
			endif()
		else()
			message(STATUS "Using pre-compiled LIBDIR: ${LIBDIR}")
		endif()
		if(NOT EXISTS "${LIBDIR}/")
			message(FATAL_ERROR "Windows requires pre-compiled libs at: '${LIBDIR}'")
		endif()

		list(APPEND PLATFORM_LINKLIBS -lshell32 -lshfolder -lgdi32 -lmsvcrt -lwinmm -lmingw32 -lm -lws2_32 -lz -lstdc++ -lole32 -luuid -lwsock32 -lpsapi -ldbghelp)

		if(WITH_INPUT_IME)
			list(APPEND PLATFORM_LINKLIBS -limm32)
		endif()

		set(PLATFORM_CFLAGS "-pipe -funsigned-char -fno-strict-aliasing")

		if(WITH_MINGW64)
			set(CMAKE_CXX_FLAGS "${CMAKE_CXX_FLAGS} -fpermissive")
			list(APPEND PLATFORM_LINKLIBS -lpthread)
			
			add_definitions(-DFREE_WINDOWS64 -DMS_WIN64)
		endif()

		add_definitions(-D_LARGEFILE_SOURCE -D_FILE_OFFSET_BITS=64 -D_LARGEFILE64_SOURCE)

		add_definitions(-DFREE_WINDOWS)

		set(PNG "${LIBDIR}/png")
		set(PNG_INCLUDE_DIRS "${PNG}/include")
		set(PNG_LIBPATH ${PNG}/lib) # not cmake defined

		if(WITH_MINGW64)
			set(JPEG_LIBRARIES jpeg)
		else()
			set(JPEG_LIBRARIES libjpeg)
		endif()
		set(PNG_LIBRARIES png)

		set(ZLIB ${LIBDIR}/zlib)
		set(ZLIB_INCLUDE_DIRS ${ZLIB}/include)
		set(ZLIB_LIBPATH ${ZLIB}/lib)
		set(ZLIB_LIBRARIES z)

		set(JPEG "${LIBDIR}/jpeg")
		set(JPEG_INCLUDE_DIR "${JPEG}/include")
		set(JPEG_LIBPATH ${JPEG}/lib) # not cmake defined
		
		# comes with own pthread library
		if(NOT WITH_MINGW64)
			set(PTHREADS ${LIBDIR}/pthreads)
			#set(PTHREADS_INCLUDE_DIRS ${PTHREADS}/include)
			set(PTHREADS_LIBPATH ${PTHREADS}/lib)
			set(PTHREADS_LIBRARIES pthreadGC2)
		endif()
		
		set(FREETYPE ${LIBDIR}/freetype)
		set(FREETYPE_INCLUDE_DIRS ${FREETYPE}/include ${FREETYPE}/include/freetype2)
		set(FREETYPE_LIBPATH ${FREETYPE}/lib)
		set(FREETYPE_LIBRARY freetype)

		if(WITH_FFTW3)
			set(FFTW3 ${LIBDIR}/fftw3)
			set(FFTW3_LIBRARIES fftw3)
			set(FFTW3_INCLUDE_DIRS ${FFTW3}/include)
			set(FFTW3_LIBPATH ${FFTW3}/lib)
		endif()

		if(WITH_OPENCOLLADA)
			set(OPENCOLLADA ${LIBDIR}/opencollada)
			set(OPENCOLLADA_INCLUDE_DIRS
				${OPENCOLLADA}/include/opencollada/COLLADAStreamWriter
				${OPENCOLLADA}/include/opencollada/COLLADABaseUtils
				${OPENCOLLADA}/include/opencollada/COLLADAFramework
				${OPENCOLLADA}/include/opencollada/COLLADASaxFrameworkLoader
				${OPENCOLLADA}/include/opencollada/GeneratedSaxParser
			)
			set(OPENCOLLADA_LIBPATH ${OPENCOLLADA}/lib/opencollada)
			set(OPENCOLLADA_LIBRARIES OpenCOLLADAStreamWriter OpenCOLLADASaxFrameworkLoader OpenCOLLADAFramework OpenCOLLADABaseUtils GeneratedSaxParser UTF MathMLSolver buffer ftoa xml)
			set(PCRE_LIBRARIES pcre)
		endif()

		if(WITH_CODEC_FFMPEG)
			set(FFMPEG ${LIBDIR}/ffmpeg)
			set(FFMPEG_INCLUDE_DIRS ${FFMPEG}/include)
			if(WITH_MINGW64)
				set(FFMPEG_LIBRARIES avcodec.dll avformat.dll avdevice.dll avutil.dll swscale.dll swresample.dll)
			else()
				set(FFMPEG_LIBRARIES avcodec-55 avformat-55 avdevice-55 avutil-52 swscale-2)
			endif()
			set(FFMPEG_LIBPATH ${FFMPEG}/lib)
		endif()

		if(WITH_IMAGE_OPENEXR)
			set(OPENEXR ${LIBDIR}/openexr)
			set(OPENEXR_INCLUDE_DIR ${OPENEXR}/include)
			set(OPENEXR_INCLUDE_DIRS ${OPENEXR}/include/OpenEXR)
			set(OPENEXR_LIBRARIES Half IlmImf Imath IlmThread Iex)
			set(OPENEXR_LIBPATH ${OPENEXR}/lib)
		endif()

		if(WITH_IMAGE_TIFF)
			set(TIFF ${LIBDIR}/tiff)
			set(TIFF_LIBRARY tiff)
			set(TIFF_INCLUDE_DIR ${TIFF}/include)
			set(TIFF_LIBPATH ${TIFF}/lib)
		endif()

		if(WITH_JACK)
			set(JACK ${LIBDIR}/jack)
			set(JACK_INCLUDE_DIRS ${JACK}/include/jack ${JACK}/include)
			set(JACK_LIBRARIES jack)
			set(JACK_LIBPATH ${JACK}/lib)

			# TODO, gives linking errors, force off
			set(WITH_JACK OFF)
		endif()

		if(WITH_PYTHON)
			# normally cached but not since we include them with blender
			set(PYTHON_VERSION 3.5) #  CACHE STRING)
			string(REPLACE "." "" _PYTHON_VERSION_NO_DOTS ${PYTHON_VERSION})
			set(PYTHON_INCLUDE_DIR "${LIBDIR}/python/include/python${PYTHON_VERSION}")  # CACHE PATH)
			set(PYTHON_LIBRARY "${LIBDIR}/python/lib/python${_PYTHON_VERSION_NO_DOTS}mw.lib")  # CACHE FILEPATH)
			unset(_PYTHON_VERSION_NO_DOTS)

			# uncached vars
			set(PYTHON_INCLUDE_DIRS "${PYTHON_INCLUDE_DIR}")
			set(PYTHON_LIBRARIES  "${PYTHON_LIBRARY}")
		endif()

		if(WITH_BOOST)
			set(BOOST ${LIBDIR}/boost)
			set(BOOST_INCLUDE_DIR ${BOOST}/include)
			if(WITH_MINGW64)
				set(BOOST_POSTFIX "mgw47-mt-s-1_49")
				set(BOOST_DEBUG_POSTFIX "mgw47-mt-sd-1_49")
			else()
				set(BOOST_POSTFIX "mgw46-mt-s-1_49")
				set(BOOST_DEBUG_POSTFIX "mgw46-mt-sd-1_49")
			endif()
			set(BOOST_LIBRARIES
				optimized boost_date_time-${BOOST_POSTFIX} boost_filesystem-${BOOST_POSTFIX}
				boost_regex-${BOOST_POSTFIX}
				boost_system-${BOOST_POSTFIX} boost_thread-${BOOST_POSTFIX}
				debug boost_date_time-${BOOST_DEBUG_POSTFIX} boost_filesystem-${BOOST_DEBUG_POSTFIX}
				boost_regex-${BOOST_DEBUG_POSTFIX}
				boost_system-${BOOST_DEBUG_POSTFIX} boost_thread-${BOOST_DEBUG_POSTFIX})
			if(WITH_INTERNATIONAL)
				set(BOOST_LIBRARIES ${BOOST_LIBRARIES}
					optimized boost_locale-${BOOST_POSTFIX}
					debug boost_locale-${BOOST_DEBUG_POSTFIX}) 
			endif()
			if(WITH_CYCLES_OSL)
				set(BOOST_LIBRARIES ${BOOST_LIBRARIES}
					optimized boost_wave-${BOOST_POSTFIX}
					debug boost_wave-${BOOST_DEBUG_POSTFIX}) 
			endif()
			set(BOOST_LIBPATH ${BOOST}/lib)
			set(BOOST_DEFINITIONS "-DBOOST_ALL_NO_LIB -DBOOST_THREAD_USE_LIB ")
		endif()
			
		if(WITH_OPENIMAGEIO)
			set(OPENIMAGEIO ${LIBDIR}/openimageio)
			set(OPENIMAGEIO_INCLUDE_DIRS ${OPENIMAGEIO}/include)
			set(OPENIMAGEIO_LIBRARIES OpenImageIO)
			set(OPENIMAGEIO_LIBPATH ${OPENIMAGEIO}/lib)
			set(OPENIMAGEIO_DEFINITIONS "")
			set(OPENIMAGEIO_IDIFF "${OPENIMAGEIO}/bin/idiff.exe")
		endif()
		
		if(WITH_LLVM)
			set(LLVM_ROOT_DIR ${LIBDIR}/llvm CACHE PATH	"Path to the LLVM installation")
			set(LLVM_LIBPATH ${LLVM_ROOT_DIR}/lib)
			# Explicitly set llvm lib order.
			#---- WARNING ON GCC ORDER OF LIBS IS IMPORTANT, DO NOT CHANGE! ---------
			set(LLVM_LIBRARY LLVMSelectionDAG LLVMCodeGen LLVMScalarOpts LLVMAnalysis LLVMArchive
				LLVMAsmParser LLVMAsmPrinter
				LLVMBitReader LLVMBitWriter
				LLVMDebugInfo LLVMExecutionEngine
				LLVMInstCombine LLVMInstrumentation
				LLVMInterpreter LLVMJIT
				LLVMLinker LLVMMC
				LLVMMCDisassembler LLVMMCJIT
				LLVMMCParser LLVMObject
				LLVMRuntimeDyld 
				LLVMSupport
				LLVMTableGen LLVMTarget
				LLVMTransformUtils LLVMVectorize
				LLVMX86AsmParser LLVMX86AsmPrinter
				LLVMX86CodeGen LLVMX86Desc
				LLVMX86Disassembler LLVMX86Info
				LLVMX86Utils LLVMipa
				LLVMipo LLVMCore)
			# imagehelp is needed by LLVM 3.1 on MinGW, check lib\Support\Windows\Signals.inc
			list(APPEND PLATFORM_LINKLIBS -limagehlp)
		endif()
		
		if(WITH_OPENCOLORIO)
			set(OPENCOLORIO ${LIBDIR}/opencolorio)
			set(OPENCOLORIO_INCLUDE_DIRS ${OPENCOLORIO}/include)
			set(OPENCOLORIO_LIBRARIES OpenColorIO)
			set(OPENCOLORIO_LIBPATH ${OPENCOLORIO}/lib)
			set(OPENCOLORIO_DEFINITIONS)
		endif()

		if(WITH_SDL)
			set(SDL ${LIBDIR}/sdl)
			set(SDL_INCLUDE_DIR ${SDL}/include)
			set(SDL_LIBRARY SDL)
			set(SDL_LIBPATH ${SDL}/lib)
		endif()

		if(WITH_OPENVDB)
			set(OPENVDB ${LIBDIR}/openvdb)
			set(OPENVDB_INCLUDE_DIRS ${OPENVDB}/include)
			set(OPENVDB_LIBRARIES openvdb ${TBB_LIBRARIES})
			set(OPENVDB_LIBPATH ${LIBDIR}/openvdb/lib)
			set(OPENVDB_DEFINITIONS)
		endif()

		set(PLATFORM_LINKFLAGS "-Xlinker --stack=2097152")

		## DISABLE - causes linking errors 
		## for re-distribution, so users dont need mingw installed
		# set(PLATFORM_LINKFLAGS "${PLATFORM_LINKFLAGS} -static-libgcc -static-libstdc++")

	endif()
	
	# Things common to both mingw and MSVC  should go here

	set(WINTAB_INC ${LIBDIR}/wintab/include)

	if(WITH_OPENAL)
		set(OPENAL ${LIBDIR}/openal)
		set(OPENALDIR ${LIBDIR}/openal)
		set(OPENAL_INCLUDE_DIR ${OPENAL}/include)
		if(MSVC12)
			set(OPENAL_LIBRARY openal32)
		else()
			set(OPENAL_LIBRARY wrap_oal)
		endif()
		set(OPENAL_LIBPATH ${OPENAL}/lib)
	endif()

	if(WITH_CODEC_SNDFILE)
		set(SNDFILE ${LIBDIR}/sndfile)
		set(SNDFILE_INCLUDE_DIRS ${SNDFILE}/include)
		set(SNDFILE_LIBRARIES libsndfile-1)
		set(SNDFILE_LIBPATH ${SNDFILE}/lib) # TODO, deprecate
	endif()

	if(WITH_RAYOPTIMIZATION AND SUPPORT_SSE_BUILD)
		add_definitions(-D__SSE__ -D__MMX__)
	endif()

	if(WITH_CYCLES_OSL)
		set(CYCLES_OSL ${LIBDIR}/osl CACHE PATH "Path to OpenShadingLanguage installation")
	
		find_library(OSL_LIB_EXEC NAMES oslexec PATHS ${CYCLES_OSL}/lib)
		find_library(OSL_LIB_COMP NAMES oslcomp PATHS ${CYCLES_OSL}/lib)
		find_library(OSL_LIB_QUERY NAMES oslquery PATHS ${CYCLES_OSL}/lib)
		find_library(OSL_LIB_EXEC_DEBUG NAMES oslexec_d PATHS ${CYCLES_OSL}/lib)
		find_library(OSL_LIB_COMP_DEBUG NAMES oslcomp_d PATHS ${CYCLES_OSL}/lib)
		find_library(OSL_LIB_QUERY_DEBUG NAMES oslquery_d PATHS ${CYCLES_OSL}/lib)
		list(APPEND OSL_LIBRARIES optimized ${OSL_LIB_COMP} optimized ${OSL_LIB_EXEC} optimized ${OSL_LIB_QUERY} debug ${OSL_LIB_EXEC_DEBUG} debug ${OSL_LIB_COMP_DEBUG} debug ${OSL_LIB_QUERY_DEBUG})
		find_path(OSL_INCLUDE_DIR OSL/oslclosure.h PATHS ${CYCLES_OSL}/include)
		find_program(OSL_COMPILER NAMES oslc PATHS ${CYCLES_OSL}/bin)
	
		if(OSL_INCLUDE_DIR AND OSL_LIBRARIES AND OSL_COMPILER)
			set(OSL_FOUND TRUE)
		else()
			message(STATUS "OSL not found")
			set(WITH_CYCLES_OSL OFF)
		endif()
	endif()

elseif(APPLE)

	if(${CMAKE_OSX_DEPLOYMENT_TARGET} STREQUAL "10.5" OR ${CMAKE_OSX_DEPLOYMENT_TARGET} STRGREATER "10.5")
		set(WITH_LIBS10.5 ON CACHE BOOL "Use 10.5 libs" FORCE) # valid also for 10.6/7/8/9
	endif()

	if(NOT DEFINED LIBDIR)
		if(WITH_LIBS10.5)
			set(LIBDIR ${CMAKE_SOURCE_DIR}/../lib/darwin-9.x.universal)
		else()
			if(CMAKE_OSX_ARCHITECTURES MATCHES i386)
				set(LIBDIR ${CMAKE_SOURCE_DIR}/../lib/darwin-8.x.i386)
			else()
				set(LIBDIR ${CMAKE_SOURCE_DIR}/../lib/darwin-8.0.0-powerpc)
			endif()
		endif()
	else()
		message(STATUS "Using pre-compiled LIBDIR: ${LIBDIR}")
	endif()
	if(NOT EXISTS "${LIBDIR}/")
		message(FATAL_ERROR "Mac OSX requires pre-compiled libs at: '${LIBDIR}'")
	endif()

	if(WITH_OPENAL)
		find_package(OpenAL)
		if(OPENAL_FOUND)
			set(WITH_OPENAL ON)
			set(OPENAL_INCLUDE_DIR "${LIBDIR}/openal/include")
		else()
			set(WITH_OPENAL OFF)
		endif()
	endif()

	if(WITH_OPENSUBDIV)
		set(OPENSUBDIV ${LIBDIR}/opensubdiv)
		set(OPENSUBDIV_LIBPATH ${OPENSUBDIV}/lib)
		find_library(OSL_LIB_UTIL NAMES osdutil PATHS ${OPENSUBDIV_LIBPATH})
		find_library(OSL_LIB_CPU NAMES osdCPU PATHS ${OPENSUBDIV_LIBPATH})
		find_library(OSL_LIB_GPU NAMES osdGPU PATHS ${OPENSUBDIV_LIBPATH})
		set(OPENSUBDIV_INCLUDE_DIR ${OPENSUBDIV}/include)
		set(OPENSUBDIV_INCLUDE_DIRS ${OPENSUBDIV_INCLUDE_DIR})
		list(APPEND OPENSUBDIV_LIBRARIES ${OSL_LIB_UTIL} ${OSL_LIB_CPU} ${OSL_LIB_GPU})
	endif()

	if(WITH_JACK)
		find_library(JACK_FRAMEWORK
			NAMES jackmp
		)
		set(JACK_INCLUDE_DIRS ${JACK_FRAMEWORK}/headers)
		if(NOT JACK_FRAMEWORK)
			set(WITH_JACK OFF)
		endif()
	endif()

	if(WITH_CODEC_SNDFILE)
		set(SNDFILE ${LIBDIR}/sndfile)
		set(SNDFILE_INCLUDE_DIRS ${SNDFILE}/include)
		set(SNDFILE_LIBRARIES sndfile FLAC ogg vorbis vorbisenc)
		set(SNDFILE_LIBPATH ${SNDFILE}/lib ${FFMPEG}/lib)  # TODO, deprecate
	endif()

	if(WITH_PYTHON)
		# we use precompiled libraries for py 3.5 and up by default
		set(PYTHON_VERSION 3.5)
		if(NOT WITH_PYTHON_MODULE AND NOT WITH_PYTHON_FRAMEWORK)
			# normally cached but not since we include them with blender
			set(PYTHON_INCLUDE_DIR "${LIBDIR}/python/include/python${PYTHON_VERSION}m")
			set(PYTHON_EXECUTABLE "${LIBDIR}/python/bin/python${PYTHON_VERSION}m")
			set(PYTHON_LIBRARY python${PYTHON_VERSION}m)
			set(PYTHON_LIBPATH "${LIBDIR}/python/lib/python${PYTHON_VERSION}")
			# set(PYTHON_LINKFLAGS "-u _PyMac_Error")  # won't  build with this enabled
		else()
			# module must be compiled against Python framework
			set(PYTHON_INCLUDE_DIR "/Library/Frameworks/Python.framework/Versions/${PYTHON_VERSION}/include/python${PYTHON_VERSION}m")
			set(PYTHON_EXECUTABLE "/Library/Frameworks/Python.framework/Versions/${PYTHON_VERSION}/bin/python${PYTHON_VERSION}m")
			#set(PYTHON_LIBRARY python${PYTHON_VERSION})
			set(PYTHON_LIBPATH "/Library/Frameworks/Python.framework/Versions/${PYTHON_VERSION}/lib/python${PYTHON_VERSION}/config-${PYTHON_VERSION}m")
			#set(PYTHON_LINKFLAGS "-u _PyMac_Error -framework Python")  # won't  build with this enabled
		endif()
		
		# uncached vars
		set(PYTHON_INCLUDE_DIRS "${PYTHON_INCLUDE_DIR}")
		set(PYTHON_LIBRARIES  "${PYTHON_LIBRARY}")

		if(NOT EXISTS "${PYTHON_EXECUTABLE}")
			message(FATAL_ERROR "Python executable missing: ${PYTHON_EXECUTABLE}")
		endif()
	endif()

	if(WITH_FFTW3)
		set(FFTW3 ${LIBDIR}/fftw3)
		set(FFTW3_INCLUDE_DIRS ${FFTW3}/include)
		set(FFTW3_LIBRARIES fftw3)
		set(FFTW3_LIBPATH ${FFTW3}/lib)
	endif()

	set(PNG_LIBRARIES png)
	set(JPEG_LIBRARIES jpeg)

	set(ZLIB /usr)
	set(ZLIB_INCLUDE_DIRS "${ZLIB}/include")
	set(ZLIB_LIBRARIES z bz2)

	set(FREETYPE ${LIBDIR}/freetype)
	set(FREETYPE_INCLUDE_DIRS ${FREETYPE}/include ${FREETYPE}/include/freetype2)
	set(FREETYPE_LIBPATH ${FREETYPE}/lib)
	set(FREETYPE_LIBRARY freetype)

	if(WITH_IMAGE_OPENEXR)
		set(OPENEXR ${LIBDIR}/openexr)
		set(OPENEXR_INCLUDE_DIR ${OPENEXR}/include)
		set(OPENEXR_INCLUDE_DIRS ${OPENEXR_INCLUDE_DIR} ${OPENEXR}/include/OpenEXR)
		set(OPENEXR_LIBRARIES Iex Half IlmImf Imath IlmThread)
		set(OPENEXR_LIBPATH ${OPENEXR}/lib)
	endif()

	if(WITH_CODEC_FFMPEG)
		set(FFMPEG ${LIBDIR}/ffmpeg)
		set(FFMPEG_INCLUDE_DIRS ${FFMPEG}/include)
		set(FFMPEG_LIBRARIES avcodec avdevice avformat avutil mp3lame swscale x264 xvidcore theora theoradec theoraenc vorbis vorbisenc vorbisfile ogg)
		set(FFMPEG_LIBPATH ${FFMPEG}/lib)
	endif()

	find_library(SYSTEMSTUBS_LIBRARY
		NAMES
		SystemStubs
		PATHS
	)
	mark_as_advanced(SYSTEMSTUBS_LIBRARY)
	if(SYSTEMSTUBS_LIBRARY)
		list(APPEND PLATFORM_LINKLIBS stdc++ SystemStubs)
	else()
		list(APPEND PLATFORM_LINKLIBS stdc++)
	endif()

	set(PLATFORM_CFLAGS "-pipe -funsigned-char")
	set(PLATFORM_LINKFLAGS "-fexceptions -framework CoreServices -framework Foundation -framework IOKit -framework AppKit -framework Cocoa -framework Carbon -framework AudioUnit -framework AudioToolbox -framework CoreAudio")
	if(WITH_CODEC_QUICKTIME)
		set(PLATFORM_LINKFLAGS "${PLATFORM_LINKFLAGS} -framework QTKit")
		if(CMAKE_OSX_ARCHITECTURES MATCHES i386)
			set(PLATFORM_LINKFLAGS "${PLATFORM_LINKFLAGS} -framework QuickTime")
			# libSDL still needs 32bit carbon quicktime
		endif()
	endif()

	# XXX - SOME MAC DEV PLEASE TEST WITH THE SDK INSTALLED!
	# ALSO SHOULD BE MOVED INTO OWN MODULE WHEN FUNCTIONAL
	if(WITH_INPUT_NDOF)
		# This thread it *should* work and check the framework - campbell
		# http://www.cmake.org/pipermail/cmake/2005-December/007740.html
		find_library(3DCONNEXION_CLIENT_FRAMEWORK
			NAMES 3DconnexionClient
		)
		if(NOT 3DCONNEXION_CLIENT_FRAMEWORK)
			set(WITH_INPUT_NDOF OFF)
		endif()

		if(WITH_INPUT_NDOF)
			set(PLATFORM_LINKFLAGS "${PLATFORM_LINKFLAGS} -F/Library/Frameworks -weak_framework 3DconnexionClient")
			set(NDOF_INCLUDE_DIRS /Library/Frameworks/3DconnexionClient.framework/Headers )
		endif()
	endif()

	if(WITH_JACK)
		set(PLATFORM_LINKFLAGS "${PLATFORM_LINKFLAGS} -F/Library/Frameworks -weak_framework jackmp")
	endif()
	
	if(WITH_PYTHON_MODULE OR WITH_PYTHON_FRAMEWORK)
		set(PLATFORM_LINKFLAGS "${PLATFORM_LINKFLAGS} /Library/Frameworks/Python.framework/Versions/${PYTHON_VERSION}/Python")# force cmake to link right framework
	endif()
	
	if(WITH_OPENCOLLADA)
		set(OPENCOLLADA ${LIBDIR}/opencollada)

		set(OPENCOLLADA_INCLUDE_DIRS
			${LIBDIR}/opencollada/include/COLLADAStreamWriter
			${LIBDIR}/opencollada/include/COLLADABaseUtils
			${LIBDIR}/opencollada/include/COLLADAFramework
			${LIBDIR}/opencollada/include/COLLADASaxFrameworkLoader
			${LIBDIR}/opencollada/include/GeneratedSaxParser
		)

		set(OPENCOLLADA_LIBPATH ${OPENCOLLADA}/lib)
		set(OPENCOLLADA_LIBRARIES "OpenCOLLADASaxFrameworkLoader -lOpenCOLLADAFramework -lOpenCOLLADABaseUtils -lOpenCOLLADAStreamWriter -lMathMLSolver -lGeneratedSaxParser -lxml2 -lbuffer -lftoa")
		# Use UTF functions from collada if LLVM is not enabled
		if(NOT WITH_LLVM)
			set(OPENCOLLADA_LIBRARIES "${OPENCOLLADA_LIBRARIES} -lUTF")
		endif()
		# pcre is bundled with openCollada
		#set(PCRE ${LIBDIR}/pcre)
		#set(PCRE_LIBPATH ${PCRE}/lib)
		set(PCRE_LIBRARIES pcre)
		#libxml2 is used
		#set(EXPAT ${LIBDIR}/expat)
		#set(EXPAT_LIBPATH ${EXPAT}/lib)
		set(EXPAT_LIB)
	endif()

	if(WITH_SDL)
		set(SDL ${LIBDIR}/sdl)
		set(SDL_INCLUDE_DIR ${SDL}/include)
		set(SDL_LIBRARY SDL2)
		set(SDL_LIBPATH ${SDL}/lib)
		set(PLATFORM_LINKFLAGS "${PLATFORM_LINKFLAGS} -lazy_framework ForceFeedback")
	endif()

	set(PNG "${LIBDIR}/png")
	set(PNG_INCLUDE_DIRS "${PNG}/include")
	set(PNG_LIBPATH ${PNG}/lib)

	set(JPEG "${LIBDIR}/jpeg")
	set(JPEG_INCLUDE_DIR "${JPEG}/include")
	set(JPEG_LIBPATH ${JPEG}/lib)

	if(WITH_IMAGE_TIFF)
		set(TIFF ${LIBDIR}/tiff)
		set(TIFF_INCLUDE_DIR ${TIFF}/include)
		set(TIFF_LIBRARY tiff)
		set(TIFF_LIBPATH ${TIFF}/lib)
	endif()

	if(WITH_INPUT_NDOF)
		# linker needs "-weak_framework 3DconnexionClient"
	endif()

	if(WITH_BOOST)
		set(BOOST ${LIBDIR}/boost)
		set(BOOST_INCLUDE_DIR ${BOOST}/include)
		set(BOOST_LIBRARIES boost_date_time-mt boost_filesystem-mt boost_regex-mt boost_system-mt boost_thread-mt boost_wave-mt)
		if(WITH_INTERNATIONAL)
			list(APPEND BOOST_LIBRARIES boost_locale-mt)
		endif()
		if(WITH_CYCLES_NETWORK)
			list(APPEND BOOST_LIBRARIES boost_serialization-mt)
		endif()
		if(WITH_OPENVDB)
			list(APPEND BOOST_LIBRARIES boost_iostreams-mt)
		endif()
		set(BOOST_LIBPATH ${BOOST}/lib)
		set(BOOST_DEFINITIONS)
	endif()
	
	if(WITH_INTERNATIONAL OR WITH_CODEC_FFMPEG)
		set(PLATFORM_LINKFLAGS "${PLATFORM_LINKFLAGS} -liconv") # boost_locale and ffmpeg needs it !
	endif()

	if(WITH_OPENIMAGEIO)
		set(OPENIMAGEIO ${LIBDIR}/openimageio)
		set(OPENIMAGEIO_INCLUDE_DIRS ${OPENIMAGEIO}/include)
		set(OPENIMAGEIO_LIBRARIES ${OPENIMAGEIO}/lib/libOpenImageIO.a ${PNG_LIBRARIES} ${JPEG_LIBRARIES} ${TIFF_LIBRARY} ${OPENEXR_LIBRARIES} ${ZLIB_LIBRARIES})
		set(OPENIMAGEIO_LIBPATH ${OPENIMAGEIO}/lib ${JPEG_LIBPATH} ${PNG_LIBPATH} ${TIFF_LIBPATH} ${OPENEXR_LIBPATH} ${ZLIB_LIBPATH})
		set(OPENIMAGEIO_DEFINITIONS "-DOIIO_STATIC_BUILD")
		set(OPENIMAGEIO_IDIFF "${LIBDIR}/openimageio/bin/idiff")
	endif()

	if(WITH_OPENCOLORIO)
		set(OPENCOLORIO ${LIBDIR}/opencolorio)
		set(OPENCOLORIO_INCLUDE_DIRS ${OPENCOLORIO}/include)
		set(OPENCOLORIO_LIBRARIES OpenColorIO tinyxml yaml-cpp)
		set(OPENCOLORIO_LIBPATH ${OPENCOLORIO}/lib)
	endif()

	if(WITH_OPENVDB)
		set(OPENVDB ${LIBDIR}/openvdb)
		set(OPENVDB_INCLUDE_DIRS ${OPENVDB}/include)
		set(TBB_INCLUDE_DIRS ${LIBDIR}/tbb/include)
		set(TBB_LIBRARIES ${LIBDIR}/tbb/lib/libtbb.a)
		set(OPENVDB_LIBRARIES openvdb blosc ${TBB_LIBRARIES})
		set(OPENVDB_LIBPATH ${LIBDIR}/openvdb/lib)
		set(OPENVDB_DEFINITIONS)
	endif()

	if(WITH_LLVM)
		set(LLVM_ROOT_DIR ${LIBDIR}/llvm CACHE PATH	"Path to the LLVM installation")
		set(LLVM_VERSION "3.4" CACHE STRING	"Version of LLVM to use")
		if(EXISTS "${LLVM_ROOT_DIR}/bin/llvm-config")
			set(LLVM_CONFIG "${LLVM_ROOT_DIR}/bin/llvm-config")
		else()
			set(LLVM_CONFIG llvm-config)
		endif()
		execute_process(COMMAND ${LLVM_CONFIG} --version
		                OUTPUT_VARIABLE LLVM_VERSION
		                OUTPUT_STRIP_TRAILING_WHITESPACE)
		execute_process(COMMAND ${LLVM_CONFIG} --prefix
		                OUTPUT_VARIABLE LLVM_ROOT_DIR
		                OUTPUT_STRIP_TRAILING_WHITESPACE)
		execute_process(COMMAND ${LLVM_CONFIG} --libdir
		                OUTPUT_VARIABLE LLVM_LIBPATH
		                OUTPUT_STRIP_TRAILING_WHITESPACE)
		find_library(LLVM_LIBRARY
		             NAMES LLVMAnalysis # first of a whole bunch of libs to get
		             PATHS ${LLVM_LIBPATH})

		if(LLVM_LIBRARY AND LLVM_ROOT_DIR AND LLVM_LIBPATH)
			if(LLVM_STATIC)
				# if static LLVM libraries were requested, use llvm-config to generate
				# the list of what libraries we need, and substitute that in the right
				# way for LLVM_LIBRARY.
				execute_process(COMMAND ${LLVM_CONFIG} --libfiles
				                OUTPUT_VARIABLE LLVM_LIBRARY
				                OUTPUT_STRIP_TRAILING_WHITESPACE)
				string(REPLACE " " ";" LLVM_LIBRARY ${LLVM_LIBRARY})
			else()
				set(PLATFORM_LINKFLAGS "${PLATFORM_LINKFLAGS} -lLLVM-3.4")
			endif()
		else()
			message(FATAL_ERROR "LLVM not found.")
		endif()
	endif()

	if(WITH_CYCLES_OSL)
		set(CYCLES_OSL ${LIBDIR}/osl CACHE PATH "Path to OpenShadingLanguage installation")
	
		find_library(OSL_LIB_EXEC NAMES oslexec PATHS ${CYCLES_OSL}/lib)
		find_library(OSL_LIB_COMP NAMES oslcomp PATHS ${CYCLES_OSL}/lib)
		find_library(OSL_LIB_QUERY NAMES oslquery PATHS ${CYCLES_OSL}/lib)
		# WARNING! depends on correct order of OSL libs linking
		list(APPEND OSL_LIBRARIES ${OSL_LIB_COMP} -force_load ${OSL_LIB_EXEC} ${OSL_LIB_QUERY})
		find_path(OSL_INCLUDE_DIR OSL/oslclosure.h PATHS ${CYCLES_OSL}/include)
		find_program(OSL_COMPILER NAMES oslc PATHS ${CYCLES_OSL}/bin)
	
		if(OSL_INCLUDE_DIR AND OSL_LIBRARIES AND OSL_COMPILER)
			set(OSL_FOUND TRUE)
		else()
			message(STATUS "OSL not found")
			set(WITH_CYCLES_OSL OFF)
		endif()
	endif()
	
	if(WITH_OPENMP)
		execute_process(COMMAND ${CMAKE_C_COMPILER} --version OUTPUT_VARIABLE COMPILER_VENDOR)
		string(SUBSTRING "${COMPILER_VENDOR}" 0 5 VENDOR_NAME) # truncate output
		if(${VENDOR_NAME} MATCHES "Apple") # Apple does not support OpenMP reliable with gcc and not with clang
			set(WITH_OPENMP OFF)
		else() # vanilla gcc or clang_omp support OpenMP
			message(STATUS "Using special OpenMP enabled compiler !") # letting find_package(OpenMP) module work for gcc
			if(CMAKE_C_COMPILER_ID MATCHES "Clang") # clang-omp in darwin libs
				set(OPENMP_FOUND ON)
				set(OpenMP_C_FLAGS "-fopenmp" CACHE STRING "C compiler flags for OpenMP parallization" FORCE)
				set(OpenMP_CXX_FLAGS "-fopenmp" CACHE STRING "C++ compiler flags for OpenMP parallization" FORCE)
				include_directories(${LIBDIR}/openmp/include)
				link_directories(${LIBDIR}/openmp/lib)
				# This is a workaround for our helperbinaries ( datatoc, masgfmt, ... ),
				# They are linked also to omp lib, so we need it in builddir for runtime exexcution, TODO: remove all unneeded dependencies from these
				execute_process(COMMAND ditto -arch ${CMAKE_OSX_ARCHITECTURES} ${LIBDIR}/openmp/lib/libiomp5.dylib ${CMAKE_BINARY_DIR}/Resources/lib/libiomp5.dylib) # for intermediate binaries, in respect to lib ID
			endif()
		endif()
	endif()

	set(EXETYPE MACOSX_BUNDLE)

	set(CMAKE_C_FLAGS_DEBUG "-fno-strict-aliasing -g")
	set(CMAKE_CXX_FLAGS_DEBUG "-fno-strict-aliasing -g")
	if(CMAKE_OSX_ARCHITECTURES MATCHES "x86_64" OR CMAKE_OSX_ARCHITECTURES MATCHES "i386")
		set(CMAKE_CXX_FLAGS_RELEASE "-O2 -mdynamic-no-pic -msse -msse2 -msse3 -mssse3")
		set(CMAKE_C_FLAGS_RELEASE "-O2 -mdynamic-no-pic  -msse -msse2 -msse3 -mssse3")
		if(NOT CMAKE_C_COMPILER_ID MATCHES "Clang")
			set(CMAKE_C_FLAGS_RELEASE "${CMAKE_C_FLAGS_RELEASE} -ftree-vectorize  -fvariable-expansion-in-unroller")
			set(CMAKE_CXX_FLAGS_RELEASE "${CMAKE_CXX_FLAGS_RELEASE} -ftree-vectorize  -fvariable-expansion-in-unroller")
		endif()
	else()
		set(CMAKE_C_FLAGS_RELEASE "-mdynamic-no-pic -fno-strict-aliasing")
		set(CMAKE_CXX_FLAGS_RELEASE "-mdynamic-no-pic -fno-strict-aliasing")
	endif()

	if(${XCODE_VERSION} VERSION_EQUAL 5 OR ${XCODE_VERSION} VERSION_GREATER 5)
		# Xcode 5 is always using CLANG, which has too low template depth of 128 for libmv
		set(CMAKE_CXX_FLAGS "${CMAKE_CXX_FLAGS} -ftemplate-depth=1024")
	endif()
	# Get rid of eventually clashes, we export some symbols explicite as local
	set(PLATFORM_LINKFLAGS "${PLATFORM_LINKFLAGS} -Xlinker -unexported_symbols_list -Xlinker ${CMAKE_SOURCE_DIR}/source/creator/osx_locals.map")
=======
	include(platform_win32)
elseif(APPLE)
	include(platform_apple)
>>>>>>> 4bb1e224
endif()

#-----------------------------------------------------------------------------
# Common.

if(NOT WITH_FFTW3 AND WITH_MOD_OCEANSIM)
	message(FATAL_ERROR "WITH_MOD_OCEANSIM requires WITH_FFTW3 to be ON")
endif()

if(WITH_CYCLES)
	if(NOT WITH_OPENIMAGEIO)
		message(FATAL_ERROR
			"Cycles requires WITH_OPENIMAGEIO, the library may not have been found. "
			"Configure OIIO or disable WITH_CYCLES"
		)
	endif()
	if(NOT WITH_BOOST)
		message(FATAL_ERROR
			"Cycles requires WITH_BOOST, the library may not have been found. "
			"Configure BOOST or disable WITH_CYCLES"
		)
	endif()

	if(WITH_CYCLES_OSL)
		if(NOT WITH_LLVM)
			message(FATAL_ERROR
				"Cycles OSL requires WITH_LLVM, the library may not have been found. "
				"Configure LLVM or disable WITH_CYCLES_OSL"
			)
		endif()
	endif()
endif()

if(WITH_INTERNATIONAL)
	if(NOT WITH_BOOST)
		message(FATAL_ERROR
			"Internationalization requires WITH_BOOST, the library may not have been found. "
			"Configure BOOST or disable WITH_INTERNATIONAL"
		)
	endif()
endif()

# See TEST_SSE_SUPPORT() for how this is defined.

# Do it globally, SSE2 is required for quite some time now.
# Doing it now allows to use SSE/SSE2 in inline headers.
if(SUPPORT_SSE_BUILD)
	set(PLATFORM_CFLAGS " ${COMPILER_SSE_FLAG} ${PLATFORM_CFLAGS}")
	add_definitions(-D__SSE__ -D__MMX__)
endif()
if(SUPPORT_SSE2_BUILD)
	set(PLATFORM_CFLAGS " ${COMPILER_SSE2_FLAG} ${PLATFORM_CFLAGS}")
	add_definitions(-D__SSE2__)
	if(NOT SUPPORT_SSE_BUILD) # dont double up
		add_definitions(-D__MMX__)
	endif()
endif()


# set the endian define
if(MSVC)
	# for some reason this fails on msvc
	add_definitions(-D__LITTLE_ENDIAN__)
	
# OSX-Note: as we do crosscompiling with specific set architecture,
# endianess-detection and autosetting is counterproductive
# so we just set endianess according CMAKE_OSX_ARCHITECTURES

elseif(CMAKE_OSX_ARCHITECTURES MATCHES i386 OR CMAKE_OSX_ARCHITECTURES MATCHES x86_64)
	add_definitions(-D__LITTLE_ENDIAN__)
elseif(CMAKE_OSX_ARCHITECTURES MATCHES ppc OR CMAKE_OSX_ARCHITECTURES MATCHES ppc64)		
	add_definitions(-D__BIG_ENDIAN__)
	
else()
	include(TestBigEndian)
	test_big_endian(_SYSTEM_BIG_ENDIAN)
	if(_SYSTEM_BIG_ENDIAN)
		add_definitions(-D__BIG_ENDIAN__)
	else()
		add_definitions(-D__LITTLE_ENDIAN__)
	endif()
	unset(_SYSTEM_BIG_ENDIAN)
endif()
if(WITH_IMAGE_OPENJPEG)
	if(WITH_SYSTEM_OPENJPEG)
		# dealt with above
		set(OPENJPEG_DEFINES "")
	else()
		set(OPENJPEG_INCLUDE_DIRS "${CMAKE_SOURCE_DIR}/extern/libopenjpeg")
		set(OPENJPEG_DEFINES "-DOPJ_STATIC")
	endif()
	# Special handling of Windows platform where openjpeg is always static.
	if(WIN32)
		set(OPENJPEG_DEFINES "-DOPJ_STATIC")
	endif()
endif()

if(NOT WITH_SYSTEM_EIGEN3)
	set(EIGEN3_INCLUDE_DIRS ${CMAKE_SOURCE_DIR}/extern/Eigen3)
endif()

#-----------------------------------------------------------------------------
# Configure OpenGL.

find_package(OpenGL)
blender_include_dirs_sys("${OPENGL_INCLUDE_DIR}")

if(WITH_GLU)
	list(APPEND BLENDER_GL_LIBRARIES "${OPENGL_glu_LIBRARY}")
	list(APPEND GL_DEFINITIONS -DWITH_GLU)
endif()

if(WITH_SYSTEM_GLES)
	find_package_wrapper(OpenGLES)
endif()

if(WITH_GL_PROFILE_COMPAT OR WITH_GL_PROFILE_CORE)
	list(APPEND BLENDER_GL_LIBRARIES "${OPENGL_gl_LIBRARY}")

elseif(WITH_GL_PROFILE_ES20)
	if(WITH_SYSTEM_GLES)
		if(NOT OPENGLES_LIBRARY)
			message(FATAL_ERROR
				"Unable to find OpenGL ES libraries. "
				"Install them or disable WITH_SYSTEM_GLES."
			)
		endif()

		list(APPEND BLENDER_GL_LIBRARIES OPENGLES_LIBRARY)

	else()
		set(OPENGLES_LIBRARY "" CACHE FILEPATH "OpenGL ES 2.0 library file")
		mark_as_advanced(OPENGLES_LIBRARY)

		list(APPEND BLENDER_GL_LIBRARIES "${OPENGLES_LIBRARY}")

		if(NOT OPENGLES_LIBRARY)
			message(FATAL_ERROR
				"To compile WITH_GL_EGL you need to set OPENGLES_LIBRARY "
				"to the file path of an OpenGL ES 2.0 library."
			)
		endif()

	endif()

	if(WIN32)
		# Setup paths to files needed to install and redistribute Windows Blender with OpenGL ES

		set(OPENGLES_DLL "" CACHE FILEPATH "OpenGL ES 2.0 redistributable DLL file")
		mark_as_advanced(OPENGLES_DLL)

		if(NOT OPENGLES_DLL)
			message(FATAL_ERROR
				"To compile WITH_GL_PROFILE_ES20 you need to set OPENGLES_DLL to the file "
				"path of an OpenGL ES 2.0 runtime dynamic link library (DLL)."
			)
		endif()

		if(WITH_GL_ANGLE)
			list(APPEND GL_DEFINITIONS -DWITH_ANGLE)

			set(D3DCOMPILER_DLL "" CACHE FILEPATH "Direct3D Compiler redistributable DLL file (needed by ANGLE)")

			get_filename_component(D3DCOMPILER_FILENAME "${D3DCOMPILER_DLL}" NAME)
			list(APPEND GL_DEFINITIONS "-DD3DCOMPILER=\"\\\"${D3DCOMPILER_FILENAME}\\\"\"")

			mark_as_advanced(D3DCOMPILER_DLL)

			if(D3DCOMPILER_DLL STREQUAL "")
				message(FATAL_ERROR
					"To compile WITH_GL_ANGLE you need to set D3DCOMPILER_DLL to the file "
					"path of a copy of the DirectX redistributable DLL file: D3DCompiler_46.dll"
				)
			endif()

		endif()

	endif()

endif()

if(WITH_GL_EGL)
	list(APPEND GL_DEFINITIONS -DWITH_GL_EGL)

	if(WITH_SYSTEM_GLES)
		if(NOT OPENGLES_EGL_LIBRARY)
			message(FATAL_ERROR
				"Unable to find OpenGL ES libraries. "
				"Install them or disable WITH_SYSTEM_GLES."
			)
		endif()

		list(APPEND BLENDER_GL_LIBRARIES OPENGLES_EGL_LIBRARY)

	else()
		set(OPENGLES_EGL_LIBRARY "" CACHE FILEPATH "EGL library file")
		mark_as_advanced(OPENGLES_EGL_LIBRARY)

		list(APPEND BLENDER_GL_LIBRARIES "${OPENGLES_LIBRARY}" "${OPENGLES_EGL_LIBRARY}")

		if(NOT OPENGLES_EGL_LIBRARY)
			message(FATAL_ERROR
				"To compile WITH_GL_EGL you need to set OPENGLES_EGL_LIBRARY "
				"to the file path of an EGL library."
			)
		endif()

	endif()

	if(WIN32)
		# Setup paths to files needed to install and redistribute Windows Blender with OpenGL ES

		set(OPENGLES_EGL_DLL "" CACHE FILEPATH "EGL redistributable DLL file")
		mark_as_advanced(OPENGLES_EGL_DLL)

		if(NOT OPENGLES_EGL_DLL)
			message(FATAL_ERROR
				"To compile WITH_GL_EGL you need to set OPENGLES_EGL_DLL "
				"to the file path of an EGL runtime dynamic link library (DLL)."
			)
		endif()

	endif()

endif()

if(WITH_GL_PROFILE_COMPAT)
	list(APPEND GL_DEFINITIONS -DWITH_GL_PROFILE_COMPAT)
endif()

if(WITH_GL_PROFILE_CORE)
	list(APPEND GL_DEFINITIONS -DWITH_GL_PROFILE_CORE)
endif()

if(WITH_GL_PROFILE_ES20)
	list(APPEND GL_DEFINITIONS -DWITH_GL_PROFILE_ES20)
endif()

if(WITH_GL_EGL)
	list(APPEND GL_DEFINITIONS -DWITH_EGL)
endif()

#-----------------------------------------------------------------------------
# Configure OpenMP.
if(WITH_OPENMP)
	find_package(OpenMP)
	if(OPENMP_FOUND)
		if(NOT WITH_OPENMP_STATIC)
			set(CMAKE_C_FLAGS "${CMAKE_C_FLAGS} ${OpenMP_C_FLAGS}")
			set(CMAKE_CXX_FLAGS "${CMAKE_CXX_FLAGS} ${OpenMP_CXX_FLAGS}")
		else()
			# Typically avoid adding flags as defines but we can't
			# pass OpenMP flags to the linker for static builds, meaning
			# we can't add any OpenMP related flags to CFLAGS variables
			# since they're passed to the linker as well.
			add_definitions("${OpenMP_C_FLAGS}")

			find_library_static(OpenMP_LIBRARIES gomp ${CMAKE_CXX_IMPLICIT_LINK_DIRECTORIES})
		endif()
	else()
		set(WITH_OPENMP OFF)
	endif()

	mark_as_advanced(
		OpenMP_C_FLAGS
		OpenMP_CXX_FLAGS
	)
endif()

#-----------------------------------------------------------------------------
# Configure GLEW

if(WITH_GLEW_MX)
	list(APPEND GL_DEFINITIONS -DWITH_GLEW_MX)
endif()

if(WITH_SYSTEM_GLEW)
	find_package(GLEW)

	# Note: There is an assumption here that the system GLEW is not a static library.

	if(NOT GLEW_FOUND)
		message(FATAL_ERROR "GLEW is required to build Blender. Install it or disable WITH_SYSTEM_GLEW.")
	endif()

	if(WITH_GLEW_MX)
		set(BLENDER_GLEW_LIBRARIES ${GLEW_MX_LIBRARY})
	else()
		set(BLENDER_GLEW_LIBRARIES ${GLEW_LIBRARY})
	endif()
else()
	if(WITH_GLEW_ES)
		set(GLEW_INCLUDE_PATH "${CMAKE_SOURCE_DIR}/extern/glew-es/include")

		list(APPEND GL_DEFINITIONS -DGLEW_STATIC -DWITH_GLEW_ES)

		# These definitions remove APIs from glew.h, making GLEW smaller, and catching unguarded API usage
		if(NOT WITH_GL_PROFILE_ES20)
			# No ES functions are needed
			list(APPEND GL_DEFINITIONS -DGLEW_NO_ES)
		elseif(NOT (WITH_GL_PROFILE_CORE OR WITH_GL_PROFILE_COMPAT))
			# ES is enabled, but the other functions are all disabled
			list(APPEND GL_DEFINITIONS -DGLEW_ES_ONLY)
		endif()

		if(WITH_GL_PROFILE_ES20)
			if(WITH_GL_EGL)
				list(APPEND GL_DEFINITIONS -DGLEW_USE_LIB_ES20)
			endif()

			# ToDo: This is an experiment to eliminate ES 1 symbols,
			# GLEW doesn't really properly provide this level of control
			# (for example, without modification it eliminates too many symbols)
			# so there are lots of modifications to GLEW to make this work,
			# and no attempt to make it work beyond Blender at this point.
			list(APPEND GL_DEFINITIONS -DGL_ES_VERSION_1_0=0 -DGL_ES_VERSION_CL_1_1=0 -DGL_ES_VERSION_CM_1_1=0)
		endif()

		if(WITH_GL_EGL)
			list(APPEND GL_DEFINITIONS -DGLEW_INC_EGL)
		endif()

		set(BLENDER_GLEW_LIBRARIES extern_glew_es bf_intern_glew_mx)

	else()
		set(GLEW_INCLUDE_PATH "${CMAKE_SOURCE_DIR}/extern/glew/include")

		list(APPEND GL_DEFINITIONS -DGLEW_STATIC)

		# This won't affect the non-experimental glew library, 
		# but is used for conditional compilation elsewhere.
		list(APPEND GL_DEFINITIONS -DGLEW_NO_ES)

		set(BLENDER_GLEW_LIBRARIES extern_glew)

	endif()

endif()

if(NOT WITH_GLU)
	list(APPEND GL_DEFINITIONS -DGLEW_NO_GLU)
endif()

#-----------------------------------------------------------------------------
# Configure Bullet

if(WITH_BULLET AND WITH_SYSTEM_BULLET)
	find_package(Bullet)
	if(NOT BULLET_FOUND)
		set(WITH_BULLET OFF)
	endif()
else()
	set(BULLET_INCLUDE_DIRS "${CMAKE_SOURCE_DIR}/extern/bullet2/src")
	# set(BULLET_LIBRARIES "")
endif()

#-----------------------------------------------------------------------------
# Configure Python.

if(WITH_PYTHON_MODULE)
	add_definitions(-DPy_ENABLE_SHARED)
endif()

#-----------------------------------------------------------------------------
# Configure GLog/GFlags

if(WITH_LIBMV OR WITH_GTESTS OR (WITH_CYCLES AND WITH_CYCLES_LOGGING))
	set(GLOG_DEFINES
		-DGOOGLE_GLOG_DLL_DECL=
	)

	set(GFLAGS_DEFINES
		-DGFLAGS_DLL_DEFINE_FLAG=
		-DGFLAGS_DLL_DECLARE_FLAG=
		-DGFLAGS_DLL_DECL=
	)
endif()

#-----------------------------------------------------------------------------
# Configure Ceres

if(WITH_LIBMV)
	set(CERES_DEFINES)

	if(WITH_CXX11)
		# nothing to be done
	elseif(SHARED_PTR_FOUND)
		if(SHARED_PTR_TR1_MEMORY_HEADER)
			list(APPEND CERES_DEFINES -DCERES_TR1_MEMORY_HEADER)
		endif()
		if(SHARED_PTR_TR1_NAMESPACE)
			list(APPEND CERES_DEFINES -DCERES_TR1_SHARED_PTR)
		endif()
	else()
		message(FATAL_ERROR "Ceres: Unable to find shared_ptr.")
	endif()

	if(WITH_CXX11)
		list(APPEND CERES_DEFINES -DCERES_STD_UNORDERED_MAP)
	elseif(HAVE_STD_UNORDERED_MAP_HEADER)
		if(HAVE_UNORDERED_MAP_IN_STD_NAMESPACE)
			list(APPEND CERES_DEFINES -DCERES_STD_UNORDERED_MAP)
		else()
			if(HAVE_UNORDERED_MAP_IN_TR1_NAMESPACE)
				list(APPEND CERES_DEFINES -DCERES_STD_UNORDERED_MAP_IN_TR1_NAMESPACE)
			else()
				list(APPEND CERES_DEFINES -DCERES_NO_UNORDERED_MAP)
				message(STATUS "Ceres: Replacing unordered_map/set with map/set (warning: slower!)")
			endif()
		endif()
	else()
		if(HAVE_UNORDERED_MAP_IN_TR1_NAMESPACE)
			list(APPEND CERES_DEFINES -DCERES_TR1_UNORDERED_MAP)
		else()
			list(APPEND CERES_DEFINES -DCERES_NO_UNORDERED_MAP)
			message(STATUS "Ceres: Replacing unordered_map/set with map/set (warning: slower!)")
		endif()
	endif()
endif()

#-----------------------------------------------------------------------------
# Extra compile flags

if(CMAKE_COMPILER_IS_GNUCC)

	ADD_CHECK_C_COMPILER_FLAG(C_WARNINGS C_WARN_ALL -Wall)
	ADD_CHECK_C_COMPILER_FLAG(C_WARNINGS C_WARN_CAST_ALIGN -Wcast-align)
	ADD_CHECK_C_COMPILER_FLAG(C_WARNINGS C_WARN_ERROR_IMPLICIT_FUNCTION_DECLARATION -Werror=implicit-function-declaration)
	ADD_CHECK_C_COMPILER_FLAG(C_WARNINGS C_WARN_ERROR_RETURN_TYPE  -Werror=return-type)
	ADD_CHECK_C_COMPILER_FLAG(C_WARNINGS C_WARN_ERROR_VLA -Werror=vla)
	# system headers sometimes do this, disable for now, was: -Werror=strict-prototypes
	ADD_CHECK_C_COMPILER_FLAG(C_WARNINGS C_WARN_STRICT_PROTOTYPES  -Wstrict-prototypes)
	ADD_CHECK_C_COMPILER_FLAG(C_WARNINGS C_WARN_MISSING_PROTOTYPES -Wmissing-prototypes)
	ADD_CHECK_C_COMPILER_FLAG(C_WARNINGS C_WARN_NO_CHAR_SUBSCRIPTS -Wno-char-subscripts)
	ADD_CHECK_C_COMPILER_FLAG(C_WARNINGS C_WARN_NO_UNKNOWN_PRAGMAS -Wno-unknown-pragmas)
	ADD_CHECK_C_COMPILER_FLAG(C_WARNINGS C_WARN_POINTER_ARITH -Wpointer-arith)
	ADD_CHECK_C_COMPILER_FLAG(C_WARNINGS C_WARN_UNUSED_PARAMETER -Wunused-parameter)
	ADD_CHECK_C_COMPILER_FLAG(C_WARNINGS C_WARN_WRITE_STRINGS -Wwrite-strings)
	ADD_CHECK_C_COMPILER_FLAG(C_WARNINGS C_WARN_LOGICAL_OP -Wlogical-op)
	ADD_CHECK_C_COMPILER_FLAG(C_WARNINGS C_WARN_UNDEF -Wundef)
	ADD_CHECK_C_COMPILER_FLAG(C_WARNINGS C_WARN_INIT_SELF -Winit-self)  # needs -Wuninitialized
	ADD_CHECK_C_COMPILER_FLAG(C_WARNINGS C_WARN_NO_NULL -Wnonnull)  # C only
	ADD_CHECK_C_COMPILER_FLAG(C_WARNINGS C_WARN_MISSING_INCLUDE_DIRS -Wmissing-include-dirs)
	ADD_CHECK_C_COMPILER_FLAG(C_WARNINGS C_WARN_NO_DIV_BY_ZERO -Wno-div-by-zero)
	ADD_CHECK_C_COMPILER_FLAG(C_WARNINGS C_WARN_TYPE_LIMITS -Wtype-limits)
	ADD_CHECK_C_COMPILER_FLAG(C_WARNINGS C_WARN_FORMAT_SIGN -Wformat-signedness)

	# gcc 4.2 gives annoying warnings on every file with this
	if(NOT "${CMAKE_C_COMPILER_VERSION}" VERSION_LESS "4.3")
		ADD_CHECK_C_COMPILER_FLAG(C_WARNINGS C_WARN_UNINITIALIZED -Wuninitialized)
	endif()

	# versions before gcc4.6 give many BLI_math warnings
	if(NOT "${CMAKE_C_COMPILER_VERSION}" VERSION_LESS "4.6")
		ADD_CHECK_C_COMPILER_FLAG(C_WARNINGS C_WARN_REDUNDANT_DECLS       -Wredundant-decls)
		ADD_CHECK_CXX_COMPILER_FLAG(CXX_WARNINGS CXX_WARN_REDUNDANT_DECLS -Wredundant-decls)
	endif()

	# versions before gcc4.8 include global name-space.
	if(NOT "${CMAKE_C_COMPILER_VERSION}" VERSION_LESS "4.8")
		ADD_CHECK_C_COMPILER_FLAG(C_WARNINGS C_WARN_SHADOW -Wshadow)
	endif()

	# disable because it gives warnings for printf() & friends.
	# ADD_CHECK_C_COMPILER_FLAG(C_WARNINGS C_WARN_DOUBLE_PROMOTION -Wdouble-promotion -Wno-error=double-promotion)

	if(NOT APPLE)
		ADD_CHECK_C_COMPILER_FLAG(C_WARNINGS C_WARN_NO_ERROR_UNUSED_BUT_SET_VARIABLE -Wno-error=unused-but-set-variable)
	endif()

	ADD_CHECK_CXX_COMPILER_FLAG(CXX_WARNINGS CXX_WARN_ALL -Wall)
	ADD_CHECK_CXX_COMPILER_FLAG(CXX_WARNINGS CXX_WARN_NO_INVALID_OFFSETOF -Wno-invalid-offsetof)
	ADD_CHECK_CXX_COMPILER_FLAG(CXX_WARNINGS CXX_WARN_NO_SIGN_COMPARE -Wno-sign-compare)
	ADD_CHECK_CXX_COMPILER_FLAG(CXX_WARNINGS CXX_WARN_LOGICAL_OP -Wlogical-op)
	ADD_CHECK_CXX_COMPILER_FLAG(CXX_WARNINGS CXX_WARN_INIT_SELF -Winit-self)  # needs -Wuninitialized
	ADD_CHECK_CXX_COMPILER_FLAG(CXX_WARNINGS CXX_WARN_MISSING_INCLUDE_DIRS -Wmissing-include-dirs)
	ADD_CHECK_CXX_COMPILER_FLAG(CXX_WARNINGS CXX_WARN_NO_DIV_BY_ZERO -Wno-div-by-zero)
	ADD_CHECK_CXX_COMPILER_FLAG(CXX_WARNINGS CXX_WARN_TYPE_LIMITS -Wtype-limits)
	ADD_CHECK_CXX_COMPILER_FLAG(CXX_WARNINGS CXX_WARN_ERROR_RETURN_TYPE  -Werror=return-type)
	ADD_CHECK_CXX_COMPILER_FLAG(CXX_WARNINGS CXX_WARN_ERROR_IMPLICIT_FUNCTION_DECLARATION -Werror=implicit-function-declaration)
	ADD_CHECK_CXX_COMPILER_FLAG(CXX_WARNINGS CXX_WARN_NO_CHAR_SUBSCRIPTS -Wno-char-subscripts)
	ADD_CHECK_CXX_COMPILER_FLAG(CXX_WARNINGS CXX_WARN_NO_UNKNOWN_PRAGMAS -Wno-unknown-pragmas)
	ADD_CHECK_CXX_COMPILER_FLAG(CXX_WARNINGS CXX_WARN_POINTER_ARITH -Wpointer-arith)
	ADD_CHECK_CXX_COMPILER_FLAG(CXX_WARNINGS CXX_WARN_UNUSED_PARAMETER -Wunused-parameter)
	ADD_CHECK_CXX_COMPILER_FLAG(CXX_WARNINGS CXX_WARN_WRITE_STRINGS -Wwrite-strings)
	ADD_CHECK_CXX_COMPILER_FLAG(CXX_WARNINGS CXX_WARN_UNDEF -Wundef)
	ADD_CHECK_CXX_COMPILER_FLAG(CXX_WARNINGS CXX_WARN_FORMAT_SIGN -Wformat-signedness)

	# gcc 4.2 gives annoying warnings on every file with this
	if(NOT "${CMAKE_C_COMPILER_VERSION}" VERSION_LESS "4.3")
		ADD_CHECK_CXX_COMPILER_FLAG(CXX_WARNINGS CXX_WARN_UNINITIALIZED -Wuninitialized)
	endif()

	# causes too many warnings
	if(NOT APPLE)
		ADD_CHECK_CXX_COMPILER_FLAG(CXX_WARNINGS CXX_WARN_UNDEF -Wundef)
		ADD_CHECK_CXX_COMPILER_FLAG(CXX_WARNINGS CXX_WARN_MISSING_DECLARATIONS -Wmissing-declarations)
	endif()

	# flags to undo strict flags
	ADD_CHECK_C_COMPILER_FLAG(CC_REMOVE_STRICT_FLAGS C_WARN_NO_DEPRECATED_DECLARATIONS -Wno-deprecated-declarations)
	ADD_CHECK_C_COMPILER_FLAG(CC_REMOVE_STRICT_FLAGS C_WARN_NO_UNUSED_PARAMETER        -Wno-unused-parameter)

	if(NOT APPLE)
		ADD_CHECK_C_COMPILER_FLAG(CC_REMOVE_STRICT_FLAGS C_WARN_NO_ERROR_UNUSED_BUT_SET_VARIABLE -Wno-error=unused-but-set-variable)
	endif()

elseif(CMAKE_C_COMPILER_ID MATCHES "Clang")

	if(APPLE AND WITH_OPENMP) # we need the Intel omp lib linked here to not fail all tests due presence of -fopenmp !
		set(CMAKE_REQUIRED_FLAGS "-L${LIBDIR}/openmp/lib -liomp5") # these are only used for the checks
	endif()

	# strange, clang complains these are not supported, but then yses them.
	ADD_CHECK_C_COMPILER_FLAG(C_WARNINGS C_WARN_ALL -Wall)
	ADD_CHECK_C_COMPILER_FLAG(C_WARNINGS C_WARN_ERROR_IMPLICIT_FUNCTION_DECLARATION -Werror=implicit-function-declaration)
	ADD_CHECK_C_COMPILER_FLAG(C_WARNINGS C_WARN_ERROR_RETURN_TYPE  -Werror=return-type)
	ADD_CHECK_C_COMPILER_FLAG(C_WARNINGS C_WARN_NO_AUTOLOGICAL_COMPARE -Wno-tautological-compare)
	ADD_CHECK_C_COMPILER_FLAG(C_WARNINGS C_WARN_NO_UNKNOWN_PRAGMAS -Wno-unknown-pragmas)
	ADD_CHECK_C_COMPILER_FLAG(C_WARNINGS C_WARN_NO_CHAR_SUBSCRIPTS -Wno-char-subscripts)
	ADD_CHECK_C_COMPILER_FLAG(C_WARNINGS C_WARN_STRICT_PROTOTYPES  -Wstrict-prototypes)
	ADD_CHECK_C_COMPILER_FLAG(C_WARNINGS C_WARN_MISSING_PROTOTYPES -Wmissing-prototypes)
	ADD_CHECK_C_COMPILER_FLAG(C_WARNINGS C_WARN_UNUSED_PARAMETER -Wunused-parameter)

	ADD_CHECK_CXX_COMPILER_FLAG(CXX_WARNINGS CXX_WARN_ALL -Wall)
	ADD_CHECK_CXX_COMPILER_FLAG(CXX_WARNINGS CXX_WARN_NO_AUTOLOGICAL_COMPARE -Wno-tautological-compare)
	ADD_CHECK_CXX_COMPILER_FLAG(CXX_WARNINGS CXX_WARN_NO_UNKNOWN_PRAGMAS     -Wno-unknown-pragmas)
	ADD_CHECK_CXX_COMPILER_FLAG(CXX_WARNINGS CXX_WARN_NO_CHAR_SUBSCRIPTS     -Wno-char-subscripts)
	ADD_CHECK_CXX_COMPILER_FLAG(CXX_WARNINGS CXX_WARN_NO_OVERLOADED_VIRTUAL  -Wno-overloaded-virtual)  # we get a lot of these, if its a problem a dev needs to look into it.
	ADD_CHECK_CXX_COMPILER_FLAG(CXX_WARNINGS CXX_WARN_NO_SIGN_COMPARE        -Wno-sign-compare)
	ADD_CHECK_CXX_COMPILER_FLAG(CXX_WARNINGS CXX_WARN_NO_INVALID_OFFSETOF    -Wno-invalid-offsetof)

	# gives too many unfixable warnings
	# ADD_CHECK_C_COMPILER_FLAG(C_WARNINGS C_WARN_UNUSED_MACROS      -Wunused-macros)
	# ADD_CHECK_CXX_COMPILER_FLAG(CXX_WARNINGS CXX_WARN_UNUSED_MACROS          -Wunused-macros)

	# flags to undo strict flags
	ADD_CHECK_C_COMPILER_FLAG(CC_REMOVE_STRICT_FLAGS C_WARN_NO_UNUSED_PARAMETER -Wno-unused-parameter)
	ADD_CHECK_C_COMPILER_FLAG(CC_REMOVE_STRICT_FLAGS C_WARN_NO_UNUSED_MACROS    -Wno-unused-macros)

	ADD_CHECK_C_COMPILER_FLAG(CC_REMOVE_STRICT_FLAGS C_WARN_NO_MISSING_VARIABLE_DECLARATIONS -Wno-missing-variable-declarations)
	ADD_CHECK_C_COMPILER_FLAG(CC_REMOVE_STRICT_FLAGS C_WARN_NO_INCOMPAT_PTR_DISCARD_QUAL -Wno-incompatible-pointer-types-discards-qualifiers)
	ADD_CHECK_C_COMPILER_FLAG(CC_REMOVE_STRICT_FLAGS C_WARN_NO_UNUSED_FUNCTION -Wno-unused-function)
	ADD_CHECK_C_COMPILER_FLAG(CC_REMOVE_STRICT_FLAGS C_WARN_NO_INT_TO_VOID_POINTER_CAST -Wno-int-to-void-pointer-cast)
	ADD_CHECK_C_COMPILER_FLAG(CC_REMOVE_STRICT_FLAGS C_WARN_NO_MISSING_PROTOTYPES -Wno-missing-prototypes)
	ADD_CHECK_C_COMPILER_FLAG(CC_REMOVE_STRICT_FLAGS C_WARN_NO_DUPLICATE_ENUM -Wno-duplicate-enum)
	ADD_CHECK_C_COMPILER_FLAG(CC_REMOVE_STRICT_FLAGS C_WARN_NO_UNDEF -Wno-undef)
	ADD_CHECK_C_COMPILER_FLAG(CC_REMOVE_STRICT_FLAGS C_WARN_NO_MISSING_NORETURN -Wno-missing-noreturn)

	ADD_CHECK_CXX_COMPILER_FLAG(CC_REMOVE_STRICT_FLAGS CXX_WARN_NO_UNUSED_PRIVATE_FIELD -Wno-unused-private-field)
	ADD_CHECK_CXX_COMPILER_FLAG(CC_REMOVE_STRICT_FLAGS CXX_WARN_NO_CXX11_NARROWING -Wno-c++11-narrowing)
	ADD_CHECK_CXX_COMPILER_FLAG(CC_REMOVE_STRICT_FLAGS CXX_WARN_NO_NON_VIRTUAL_DTOR -Wno-non-virtual-dtor)
	ADD_CHECK_CXX_COMPILER_FLAG(CC_REMOVE_STRICT_FLAGS CXX_WARN_NO_UNUSED_MACROS -Wno-unused-macros)
	ADD_CHECK_CXX_COMPILER_FLAG(CC_REMOVE_STRICT_FLAGS CXX_WARN_NO_REORDER -Wno-reorder)

elseif(CMAKE_C_COMPILER_ID MATCHES "Intel")

	ADD_CHECK_C_COMPILER_FLAG(C_WARNINGS C_WARN_ALL -Wall)
	ADD_CHECK_C_COMPILER_FLAG(C_WARNINGS C_WARN_POINTER_ARITH -Wpointer-arith)
	ADD_CHECK_C_COMPILER_FLAG(C_WARNINGS C_WARN_NO_UNKNOWN_PRAGMAS -Wno-unknown-pragmas)

	ADD_CHECK_CXX_COMPILER_FLAG(CXX_WARNINGS CXX_WARN_ALL -Wall)
	ADD_CHECK_CXX_COMPILER_FLAG(CXX_WARNINGS CXX_WARN_NO_INVALID_OFFSETOF -Wno-invalid-offsetof)
	ADD_CHECK_CXX_COMPILER_FLAG(CXX_WARNINGS CXX_WARN_NO_SIGN_COMPARE -Wno-sign-compare)

	# disable numbered, false positives
	set(C_WARNINGS "${C_WARNINGS} -wd188,186,144,913,556")
	set(CXX_WARNINGS "${CXX_WARNINGS} -wd188,186,144,913,556")
elseif(CMAKE_C_COMPILER_ID MATCHES "MSVC")
	# most msvc warnings are C & C++
	set(_WARNINGS
		# warning level:
		"/W3"
		"/w34062"  # switch statement contains 'default' but no 'case' labels
		# disable:
		"/wd4018"  # signed/unsigned mismatch
		"/wd4146"  # unary minus operator applied to unsigned type, result still unsigned
		"/wd4065"  # switch statement contains 'default' but no 'case' labels
		"/wd4127"  # conditional expression is constant
		"/wd4181"  # qualifier applied to reference type; ignored
		"/wd4200"  # zero-sized array in struct/union
		"/wd4244"  # conversion from 'type1' to 'type2', possible loss of data
		"/wd4267"  # conversion from 'size_t' to 'type', possible loss of data
		"/wd4305"  # truncation from 'type1' to 'type2'
		"/wd4800"  # forcing value to bool 'true' or 'false'
		# errors:
		"/we4013"  # 'function' undefined; assuming extern returning int
		"/we4431"  # missing type specifier - int assumed
	)

	string(REPLACE ";" " " _WARNINGS "${_WARNINGS}")
	set(C_WARNINGS "${_WARNINGS}")
	set(CXX_WARNINGS "${_WARNINGS}")
	unset(_WARNINGS)
endif()

# ensure python header is found since detection can fail, this could happen
# with _any_ library but since we used a fixed python version this tends to
# be most problematic.
if(WITH_PYTHON)
	if(NOT EXISTS "${PYTHON_INCLUDE_DIR}/Python.h")
		message(FATAL_ERROR
			"Missing: \"${PYTHON_INCLUDE_DIR}/Python.h\",\n"
			"Set the cache entry 'PYTHON_INCLUDE_DIR' to point "
			"to a valid python include path. Containing "
			"Python.h for python version \"${PYTHON_VERSION}\""
		)
	endif()

	if(WIN32 OR APPLE)
		# pass, we have this in an archive to extract
	elseif(WITH_PYTHON_INSTALL AND WITH_PYTHON_INSTALL_NUMPY)
		find_python_package(numpy)
	endif()

	if(WIN32 OR APPLE)
		# pass, we have this in lib/python/site-packages
	elseif(WITH_PYTHON_INSTALL_REQUESTS)
		find_python_package(requests)
	endif()
endif()

if(WITH_CXX11)
	if(CMAKE_COMPILER_IS_GNUCC OR CMAKE_C_COMPILER_ID MATCHES "Clang")
		# TODO(sergey): Do we want c++11 or gnu-c++11 here?
		set(CMAKE_CXX_FLAGS "${CMAKE_CXX_FLAGS} -std=c++11")
	elseif(MSVC12)
		# Nothing special is needed, C++11 features are available by default.
	else()
		message(FATAL_ERROR "Compiler ${CMAKE_C_COMPILER_ID} is not supported for C++11 build yet")
	endif()
else()
	# GCC-6 switched to C++11 by default, which would break linking with existing libraries
	# by default. So we explicitly disable C++11 for a new GCC so no linking issues happens.
	if(CMAKE_COMPILER_IS_GNUCC AND (NOT "${CMAKE_C_COMPILER_VERSION}" VERSION_LESS "6.0"))
		set(CMAKE_CXX_FLAGS "${CMAKE_CXX_FLAGS} -std=gnu++98")
		# We also disable any of C++11 ABI from usage, so we wouldn't even try to
		# link to stuff from std::__cxx11 namespace.
		add_definitions("-D_GLIBCXX_USE_CXX11_ABI=0")
	endif()
endif()

# Visual Studio has all standards it supports available by default
if(CMAKE_COMPILER_IS_GNUCC OR CMAKE_C_COMPILER_ID MATCHES "Clang" OR CMAKE_C_COMPILER_ID MATCHES "Intel")
	# Use C99 + GNU extensions, works with GCC, Clang, ICC
	if(WITH_C11)
		set(CMAKE_C_FLAGS "${CMAKE_C_FLAGS} -std=gnu11")
	else()
		set(CMAKE_C_FLAGS "${CMAKE_C_FLAGS} -std=gnu99")
	endif()
endif()

# Include warnings first, so its possible to disable them with user defined flags
# eg: -Wno-uninitialized
set(CMAKE_C_FLAGS "${C_WARNINGS} ${CMAKE_C_FLAGS} ${PLATFORM_CFLAGS}")
set(CMAKE_CXX_FLAGS "${CXX_WARNINGS} ${CMAKE_CXX_FLAGS} ${PLATFORM_CFLAGS}")

# defined above, platform spesific but shared names
mark_as_advanced(
	CYCLES_OSL
	OSL_LIB_EXEC
	OSL_COMPILER
	OSL_LIB_COMP
	OSL_LIB_QUERY
	OSL_INCLUDE_DIR
)

mark_as_advanced(
	LLVM_CONFIG
	LLVM_ROOT_DIR
	LLVM_LIBRARY
	LLVM_VERSION
)

#-------------------------------------------------------------------------------
# Global Defines

# better not set includes here but this debugging option is off by default.
if(WITH_CXX_GUARDEDALLOC)
	include_directories(${CMAKE_SOURCE_DIR}/intern/guardedalloc)
	add_definitions(-DWITH_CXX_GUARDEDALLOC)
endif()

if(WITH_ASSERT_ABORT)
	add_definitions(-DWITH_ASSERT_ABORT)
endif()

# message(STATUS "Using CFLAGS: ${CMAKE_C_FLAGS}")
# message(STATUS "Using CXXFLAGS: ${CMAKE_CXX_FLAGS}")

#-----------------------------------------------------------------------------
# Libraries

if(WITH_GTESTS)
	include(GTestTesting)
endif()

if(WITH_BLENDER OR WITH_PLAYER)
	add_subdirectory(intern)
	add_subdirectory(extern)

	# source after intern and extern to gather all
	# internal and external library information first, for test linking
	add_subdirectory(source)
elseif(WITH_CYCLES_STANDALONE)
	add_subdirectory(intern/cycles)
	add_subdirectory(extern/clew)
	if(WITH_CUDA_DYNLOAD)
		add_subdirectory(extern/cuew)
	endif()
	if(NOT WITH_SYSTEM_GLEW)
		add_subdirectory(extern/glew)
	endif()
endif()

#-----------------------------------------------------------------------------
# Blender Application
if(WITH_BLENDER)
	add_subdirectory(source/creator)
endif()


#-----------------------------------------------------------------------------
# Blender Player
if(WITH_PLAYER)
	add_subdirectory(source/blenderplayer)
endif()


#-----------------------------------------------------------------------------
# Testing
add_subdirectory(tests)


#-----------------------------------------------------------------------------
# CPack for generating packages
include(build_files/cmake/packaging.cmake)

#-----------------------------------------------------------------------------
# Use dynamic loading for OpenMP
if(WITH_BLENDER)
	openmp_delayload(blender)
endif(WITH_BLENDER)
if(WITH_PLAYER)
	openmp_delayload(blenderplayer)
endif(WITH_PLAYER)

#-----------------------------------------------------------------------------
# Print Final Configuration

if(FIRST_RUN)

	set(_config_msg "\nBlender Configuration\n=====================")

	function(info_cfg_option
		_setting
		)

		set(_msg "  - ${_setting}")
		string(LENGTH "${_msg}" _len)
		while("32" GREATER "${_len}")
			set(_msg "${_msg} ")
			math(EXPR _len "${_len} + 1")
		endwhile()

		set(_config_msg "${_config_msg}\n${_msg}${${_setting}}" PARENT_SCOPE)
	endfunction()

	function(info_cfg_text
		_text
		)

		set(_config_msg "${_config_msg}\n\n  ${_text}" PARENT_SCOPE)
	endfunction()

	message(STATUS "C Compiler:   \"${CMAKE_C_COMPILER_ID}\"")
	message(STATUS "C++ Compiler: \"${CMAKE_CXX_COMPILER_ID}\"")

	info_cfg_text("Build Options:")
	info_cfg_option(WITH_GAMEENGINE)
	info_cfg_option(WITH_PLAYER)
	info_cfg_option(WITH_BULLET)
	info_cfg_option(WITH_IK_SOLVER)
	info_cfg_option(WITH_IK_ITASC)
	info_cfg_option(WITH_OPENCOLLADA)
	info_cfg_option(WITH_FFTW3)
	info_cfg_option(WITH_INTERNATIONAL)
	info_cfg_option(WITH_INPUT_NDOF)
	info_cfg_option(WITH_CYCLES)
	info_cfg_option(WITH_FREESTYLE)
	info_cfg_option(WITH_OPENCOLORIO)
	info_cfg_option(WITH_VORO)
	info_cfg_option(WITH_OPENVDB)
	info_cfg_option(WITH_ALEMBIC)

	info_cfg_text("Compiler Options:")
	info_cfg_option(WITH_BUILDINFO)
	info_cfg_option(WITH_OPENMP)
	info_cfg_option(WITH_RAYOPTIMIZATION)

	info_cfg_text("System Options:")
	info_cfg_option(WITH_INSTALL_PORTABLE)
	info_cfg_option(WITH_X11_ALPHA)
	info_cfg_option(WITH_X11_XF86VMODE)
	info_cfg_option(WITH_X11_XINPUT)
	info_cfg_option(WITH_MEM_JEMALLOC)
	info_cfg_option(WITH_MEM_VALGRIND)
	info_cfg_option(WITH_SYSTEM_GLEW)
	info_cfg_option(WITH_SYSTEM_OPENJPEG)

	info_cfg_text("Image Formats:")
	info_cfg_option(WITH_OPENIMAGEIO)
	info_cfg_option(WITH_IMAGE_CINEON)
	info_cfg_option(WITH_IMAGE_DDS)
	info_cfg_option(WITH_IMAGE_HDR)
	info_cfg_option(WITH_IMAGE_OPENEXR)
	info_cfg_option(WITH_IMAGE_OPENJPEG)
	info_cfg_option(WITH_IMAGE_TIFF)

	info_cfg_text("Audio:")
	info_cfg_option(WITH_OPENAL)
	info_cfg_option(WITH_SDL)
	info_cfg_option(WITH_SDL_DYNLOAD)
	info_cfg_option(WITH_JACK)
	info_cfg_option(WITH_JACK_DYNLOAD)
	info_cfg_option(WITH_CODEC_AVI)
	info_cfg_option(WITH_CODEC_FFMPEG)
	info_cfg_option(WITH_CODEC_SNDFILE)

	info_cfg_text("Compression:")
	info_cfg_option(WITH_LZMA)
	info_cfg_option(WITH_LZO)

	info_cfg_text("Python:")
	info_cfg_option(WITH_PYTHON_INSTALL)
	info_cfg_option(WITH_PYTHON_INSTALL_NUMPY)
	info_cfg_option(WITH_PYTHON_MODULE)
	info_cfg_option(WITH_PYTHON_SAFETY)
	if(APPLE)
		info_cfg_option(WITH_PYTHON_FRAMEWORK)
	endif()

	info_cfg_text("Modifiers:")
	info_cfg_option(WITH_MOD_BOOLEAN)
	info_cfg_option(WITH_MOD_REMESH)
	info_cfg_option(WITH_MOD_FLUID)
	info_cfg_option(WITH_MOD_OCEANSIM)

	info_cfg_text("OpenGL:")
	info_cfg_option(WITH_GLEW_ES)
	info_cfg_option(WITH_GLU)
	info_cfg_option(WITH_GL_EGL)
	info_cfg_option(WITH_GL_PROFILE_COMPAT)
	info_cfg_option(WITH_GL_PROFILE_CORE)
	info_cfg_option(WITH_GL_PROFILE_ES20)
	if(WIN32)
		info_cfg_option(WITH_GL_ANGLE)
	endif()

	info_cfg_text("")

	message("${_config_msg}")
endif()

if(0)
	print_all_vars()
endif()
<|MERGE_RESOLUTION|>--- conflicted
+++ resolved
@@ -569,18 +569,12 @@
 		        OUTPUT_STRIP_TRAILING_WHITESPACE)
 	endif()
 
-<<<<<<< HEAD
-	# workaround for incorrect cmake xcode lookup for developer previews - XCODE_VERSION does not take xcode-select path into accout
-	# but would always look into /Applications/Xcode.app while dev versions are named Xcode<version>-DP<preview_number>
-	execute_process(COMMAND xcode-select --print-path  OUTPUT_VARIABLE XCODE_CHECK OUTPUT_STRIP_TRAILING_WHITESPACE)
-=======
 	# workaround for incorrect cmake xcode lookup for developer previews - XCODE_VERSION does not
 	# take xcode-select path into account but would always look  into /Applications/Xcode.app
 	# while dev versions are named Xcode<version>-DP<preview_number>
 	execute_process(
 	        COMMAND xcode-select --print-path
 	        OUTPUT_VARIABLE XCODE_CHECK OUTPUT_STRIP_TRAILING_WHITESPACE)
->>>>>>> 4bb1e224
 	string(REPLACE "/Contents/Developer" "" XCODE_BUNDLE ${XCODE_CHECK}) # truncate to bundlepath in any case
 	
 	if(${CMAKE_GENERATOR} MATCHES "Xcode")
@@ -927,1094 +921,9 @@
 if(UNIX AND NOT APPLE)
 	include(platform_unix)
 elseif(WIN32)
-<<<<<<< HEAD
-
-	add_definitions(-DWIN32)
-
-	if(MSVC)
-		# Minimum MSVC Version
-		set(_min_ver "18.0.31101")
-		if(CMAKE_CXX_COMPILER_VERSION VERSION_LESS ${_min_ver})
-			message(FATAL_ERROR
-			        "Visual Studio 2013 (Update 4, ${_min_ver}) required, "
-			        "found (${CMAKE_CXX_COMPILER_VERSION})")
-		endif()
-		unset(_min_ver)
-
-		# needed for some MSVC installations
-		set(CMAKE_EXE_LINKER_FLAGS "${CMAKE_EXE_LINKER_FLAGS} /SAFESEH:NO")
-		set(CMAKE_SHARED_LINKER_FLAGS "${CMAKE_SHARED_LINKER_FLAGS} /SAFESEH:NO")
-		set(CMAKE_MODULE_LINKER_FLAGS "${CMAKE_MODULE_LINKER_FLAGS} /SAFESEH:NO")
-
-		list(APPEND PLATFORM_LINKLIBS ws2_32 vfw32 winmm kernel32 user32 gdi32 comdlg32 advapi32 shfolder shell32 ole32 oleaut32 uuid psapi Dbghelp)
-
-		if(WITH_INPUT_IME)
-			list(APPEND PLATFORM_LINKLIBS imm32)
-		endif()
-
-		add_definitions(
-			-D_CRT_NONSTDC_NO_DEPRECATE
-			-D_CRT_SECURE_NO_DEPRECATE
-			-D_SCL_SECURE_NO_DEPRECATE
-			-D_CONSOLE
-			-D_LIB
-		)
-
-		# MSVC11 needs _ALLOW_KEYWORD_MACROS to build
-		add_definitions(-D_ALLOW_KEYWORD_MACROS)
-
-		if(CMAKE_CL_64)
-			# We want to support Vista level ABI for x64
-			add_definitions(-D_WIN32_WINNT=0x600)
-		endif()
-
-		# Make cmake find the msvc redistributables
-		set(CMAKE_INSTALL_SYSTEM_RUNTIME_LIBS_SKIP TRUE)
-		include(InstallRequiredSystemLibraries)
-
-		set(CMAKE_CXX_FLAGS "${CMAKE_CXX_FLAGS} /nologo /J /Gd /MP /EHsc")
-		set(CMAKE_C_FLAGS     "${CMAKE_C_FLAGS} /nologo /J /Gd /MP")
-
-		set(CMAKE_CXX_FLAGS_DEBUG "${CMAKE_CXX_FLAGS_DEBUG} /MTd")
-		set(CMAKE_C_FLAGS_DEBUG "${CMAKE_C_FLAGS_DEBUG} /MTd")
-		set(CMAKE_CXX_FLAGS_RELEASE "${CMAKE_CXX_FLAGS_RELEASE} /MT")
-		set(CMAKE_C_FLAGS_RELEASE "${CMAKE_C_FLAGS_RELEASE} /MT")
-		set(CMAKE_CXX_FLAGS_MINSIZEREL "${CMAKE_CXX_FLAGS_MINSIZEREL} /MT")
-		set(CMAKE_C_FLAGS_MINSIZEREL "${CMAKE_C_FLAGS_MINSIZEREL} /MT")
-		set(CMAKE_CXX_FLAGS_RELWITHDEBINFO "${CMAKE_CXX_FLAGS_RELWITHDEBINFO} /MT")
-		set(CMAKE_C_FLAGS_RELWITHDEBINFO "${CMAKE_C_FLAGS_RELWITHDEBINFO} /MT")
-
-		set(PLATFORM_LINKFLAGS "/SUBSYSTEM:CONSOLE /STACK:2097152 /INCREMENTAL:NO /NODEFAULTLIB:msvcrt.lib /NODEFAULTLIB:msvcmrt.lib /NODEFAULTLIB:msvcurt.lib /NODEFAULTLIB:msvcrtd.lib")
-
-		# Ignore meaningless for us linker warnings.
-		set(PLATFORM_LINKFLAGS "${PLATFORM_LINKFLAGS} /ignore:4049 /ignore:4217 /ignore:4221")
-		set(CMAKE_STATIC_LINKER_FLAGS "${CMAKE_STATIC_LINKER_FLAGS} /ignore:4221")
-
-		# MSVC only, Mingw doesnt need
-		if(CMAKE_CL_64)
-			set(PLATFORM_LINKFLAGS "/MACHINE:X64 /OPT:NOREF ${PLATFORM_LINKFLAGS}")
-		else()
-			set(PLATFORM_LINKFLAGS "/MACHINE:IX86 /LARGEADDRESSAWARE ${PLATFORM_LINKFLAGS}")
-		endif()
-
-		set(PLATFORM_LINKFLAGS_DEBUG "/IGNORE:4099 /NODEFAULTLIB:libcmt.lib /NODEFAULTLIB:libc.lib")
-
-		# Use dynamic loading for OpenMP
-		if(WITH_OPENMP)
-			if(MSVC_VERSION EQUAL 1800)
-				set(OPENMP_DLL_NAME "vcomp120")
-			else()
-				set(OPENMP_DLL_NAME "vcomp140")
-			endif()
-			set(PLATFORM_LINKFLAGS "${PLATFORM_LINKFLAGS} /DELAYLOAD:${OPENMP_DLL_NAME}.dll delayimp.lib")
-			set(PLATFORM_LINKFLAGS_DEBUG "${PLATFORM_LINKFLAGS_DEBUG} /DELAYLOAD:${OPENMP_DLL_NAME}d.dll delayimp.lib")
-		endif()
-
-		if(NOT DEFINED LIBDIR)
-
-			# Setup 64bit and 64bit windows systems
-			if(CMAKE_CL_64)
-				message(STATUS "64 bit compiler detected.")
-				set(LIBDIR_BASE "win64")
-			else()
-				message(STATUS "32 bit compiler detected.")
-				set(LIBDIR_BASE "windows")
-			endif()
-
-			if(MSVC_VERSION EQUAL 1900)
-				message(STATUS "Visual Studio 2015 detected.")
-				set(LIBDIR ${CMAKE_SOURCE_DIR}/../lib/${LIBDIR_BASE}_vc14)
-			else()
-				message(STATUS "Visual Studio 2013 detected.")
-				set(LIBDIR ${CMAKE_SOURCE_DIR}/../lib/${LIBDIR_BASE}_vc12)
-			endif()
-		else()
-			message(STATUS "Using pre-compiled LIBDIR: ${LIBDIR}")
-		endif()
-		if(NOT EXISTS "${LIBDIR}/")
-			message(FATAL_ERROR "Windows requires pre-compiled libs at: '${LIBDIR}'")
-		endif()
-
-		# Add each of our libraries to our cmake_prefix_path so find_package() could work
-		file(GLOB children RELATIVE ${LIBDIR} ${LIBDIR}/*)
-		foreach(child ${children})
-		if(IS_DIRECTORY ${LIBDIR}/${child})
-			list(APPEND CMAKE_PREFIX_PATH  ${LIBDIR}/${child})
-		endif()
-		endforeach()
-
-		set(ZLIB_INCLUDE_DIRS ${LIBDIR}/zlib/include)
-		set(ZLIB_LIBRARIES ${LIBDIR}/zlib/lib/libz_st.lib)
-		set(ZLIB_INCLUDE_DIR ${LIBDIR}/zlib/include)
-		set(ZLIB_LIBRARY ${LIBDIR}/zlib/lib/libz_st.lib)
-		set(ZLIB_DIR ${LIBDIR}/zlib)
-		#find_package(zlib) # we want to find before finding things that depend on it like png
-
-
-		find_package(png)
-		if(NOT PNG_FOUND)
-			message(WARNING "Using HARDCODED libpng locations")
-			set(PNG_PNG_INCLUDE_DIR ${LIBDIR}/png/include)
-			set(PNG_LIBRARIES libpng)
-			set(PNG "${LIBDIR}/png")
-			set(PNG_INCLUDE_DIRS "${PNG}/include")
-			set(PNG_LIBPATH ${PNG}/lib) # not cmake defined
-		endif()
-
-		set(JPEG_NAMES ${JPEG_NAMES} libjpeg)
-		find_package(jpeg REQUIRED)
-
-		set(PTHREADS_INCLUDE_DIRS ${LIBDIR}/pthreads/include)
-		set(PTHREADS_LIBRARIES ${LIBDIR}/pthreads/lib/pthreadVC2.lib)
-
-		set(FREETYPE ${LIBDIR}/freetype)
-		set(FREETYPE_INCLUDE_DIRS
-			${LIBDIR}/freetype/include
-			${LIBDIR}/freetype/include/freetype2
-		)
-		set(FREETYPE_LIBRARY ${LIBDIR}/freetype/lib/freetype2ST.lib)
-		find_package(freetype REQUIRED)
-
-		if(WITH_FFTW3)
-			set(FFTW3 ${LIBDIR}/fftw3)
-			set(FFTW3_LIBRARIES libfftw)
-			set(FFTW3_INCLUDE_DIRS ${FFTW3}/include)
-			set(FFTW3_LIBPATH ${FFTW3}/lib)
-		endif()
-
-		if(WITH_OPENCOLLADA)
-			set(OPENCOLLADA ${LIBDIR}/opencollada)
-
-			set(OPENCOLLADA_INCLUDE_DIRS
-				${OPENCOLLADA}/include/opencollada/COLLADAStreamWriter
-				${OPENCOLLADA}/include/opencollada/COLLADABaseUtils
-				${OPENCOLLADA}/include/opencollada/COLLADAFramework
-				${OPENCOLLADA}/include/opencollada/COLLADASaxFrameworkLoader
-				${OPENCOLLADA}/include/opencollada/GeneratedSaxParser
-			)
-
-			set(OPENCOLLADA_LIBRARIES
-				${OPENCOLLADA}/lib/opencollada/OpenCOLLADASaxFrameworkLoader.lib
-				${OPENCOLLADA}/lib/opencollada/OpenCOLLADAFramework.lib
-				${OPENCOLLADA}/lib/opencollada/OpenCOLLADABaseUtils.lib
-				${OPENCOLLADA}/lib/opencollada/OpenCOLLADAStreamWriter.lib
-				${OPENCOLLADA}/lib/opencollada/MathMLSolver.lib
-				${OPENCOLLADA}/lib/opencollada/GeneratedSaxParser.lib
-				${OPENCOLLADA}/lib/opencollada/xml.lib
-				${OPENCOLLADA}/lib/opencollada/buffer.lib
-				${OPENCOLLADA}/lib/opencollada/ftoa.lib
-			)
-
-			if(NOT WITH_LLVM)
-				list(APPEND OPENCOLLADA_LIBRARIES ${OPENCOLLADA}/lib/opencollada/UTF.lib)
-			endif()
-
-			set(PCRE_LIBRARIES
-				${OPENCOLLADA}/lib/opencollada/pcre.lib
-			)
-		endif()
-
-		if(WITH_CODEC_FFMPEG)
-			set(FFMPEG_INCLUDE_DIRS
-				${LIBDIR}/ffmpeg/include
-				${LIBDIR}/ffmpeg/include/msvc
-			)
-			find_package(FFMPEG)
-			if(NOT FFMPEG_FOUND)
-				message(WARNING "Using HARDCODED ffmpeg locations")
-				set(FFMPEG_LIBRARY_VERSION 55)
-				set(FFMPEG_LIBRARY_VERSION_AVU 52)
-				set(FFMPEG_LIBRARIES
-					${LIBDIR}/ffmpeg/lib/avcodec-${FFMPEG_LIBRARY_VERSION}.lib
-					${LIBDIR}/ffmpeg/lib/avformat-${FFMPEG_LIBRARY_VERSION}.lib
-					${LIBDIR}/ffmpeg/lib/avdevice-${FFMPEG_LIBRARY_VERSION}.lib
-					${LIBDIR}/ffmpeg/lib/avutil-${FFMPEG_LIBRARY_VERSION_AVU}.lib
-					${LIBDIR}/ffmpeg/lib/swscale-2.lib
-					)
-			endif()
-		endif()
-
-		if(WITH_IMAGE_OPENEXR)
-			set(OPENEXR_ROOT_DIR ${LIBDIR}/openexr)
-			set(OPENEXR_VERSION "2.1")
-			find_package(OPENEXR REQUIRED)
-			if(NOT OPENEXR_FOUND)
-				message(WARNING "Using HARDCODED OpenEXR locations")
-				set(OPENEXR ${LIBDIR}/openexr)
-				set(OPENEXR_INCLUDE_DIR ${OPENEXR}/include)
-				set(OPENEXR_INCLUDE_DIRS ${OPENEXR_INCLUDE_DIR} ${OPENEXR}/include/OpenEXR)
-				set(OPENEXR_LIBPATH ${OPENEXR}/lib)
-				set(OPENEXR_LIBRARIES
-					optimized ${OPENEXR_LIBPATH}/Iex-2_2.lib debug ${OPENEXR_LIBPATH}/Iex-2_2_d.lib
-					optimized ${OPENEXR_LIBPATH}/Half.lib debug ${OPENEXR_LIBPATH}/Half_d.lib
-					optimized ${OPENEXR_LIBPATH}/IlmImf-2_2.lib debug ${OPENEXR_LIBPATH}/IlmImf-2_2_d.lib
-					optimized ${OPENEXR_LIBPATH}/Imath-2_2.lib debug ${OPENEXR_LIBPATH}/Imath-2_2_d.lib
-					optimized ${OPENEXR_LIBPATH}/IlmThread-2_2.lib debug ${OPENEXR_LIBPATH}/IlmThread-2_2_d.lib
-				)
-			endif()
-		endif()
-
-		if(WITH_IMAGE_TIFF)
-		# Try to find tiff first then complain and set static and maybe wrong paths
-		find_package(TIFF)
-		if(NOT TIFF_FOUND)
-			message(WARNING "Using HARDCODED libtiff locations")
-			set(TIFF_LIBRARY ${LIBDIR}/tiff/lib/libtiff.lib)
-			set(TIFF_INCLUDE_DIR ${LIBDIR}/tiff/include)
-		endif()
-		endif()
-
-		if(WITH_JACK)
-			set(JACK_INCLUDE_DIRS
-				${LIBDIR}/jack/include/jack
-				${LIBDIR}/jack/include
-			)
-			set(JACK_LIBRARIES optimized ${LIBDIR}/jack/lib/libjack.lib debug ${LIBDIR}/jack/lib/libjack_d.lib)
-		endif()
-
-		if(WITH_PYTHON)
-			set(PYTHON_VERSION 3.5) # CACHE STRING)
-
-			string(REPLACE "." "" _PYTHON_VERSION_NO_DOTS ${PYTHON_VERSION})
-			# Use shared libs for vc2008 and vc2010 until we actually have vc2010 libs
-			set(PYTHON_LIBRARY ${LIBDIR}/python/lib/python${_PYTHON_VERSION_NO_DOTS}.lib)
-			unset(_PYTHON_VERSION_NO_DOTS)
-
-			# Shared includes for both vc2008 and vc2010
-			set(PYTHON_INCLUDE_DIR ${LIBDIR}/python/include/python${PYTHON_VERSION})
-
-			# uncached vars
-			set(PYTHON_INCLUDE_DIRS "${PYTHON_INCLUDE_DIR}")
-			set(PYTHON_LIBRARIES  "${PYTHON_LIBRARY}")
-		endif()
-
-		if(WITH_BOOST)
-			if(WITH_CYCLES_OSL)
-				set(boost_extra_libs wave)
-			endif()
-			if(WITH_INTERNATIONAL)
-				list(APPEND boost_extra_libs locale)
-			endif()
-			if(WITH_OPENVDB)
-				list(APPEND boost_extra_libs iostreams)
-			endif()
-			set(Boost_USE_STATIC_RUNTIME ON) # prefix lib
-			set(Boost_USE_MULTITHREADED ON) # suffix -mt
-			set(Boost_USE_STATIC_LIBS ON) # suffix -s
-			find_package(Boost COMPONENTS date_time filesystem thread regex system ${boost_extra_libs})
-			if(NOT Boost_FOUND)
-				message(WARNING "USING HARDCODED boost locations")
-				set(BOOST ${LIBDIR}/boost)
-				set(BOOST_INCLUDE_DIR ${BOOST}/include)
-				if(MSVC12)
-					set(BOOST_LIBPATH ${BOOST}/lib)
-					set(BOOST_POSTFIX "vc120-mt-s-1_60.lib")
-					set(BOOST_DEBUG_POSTFIX "vc120-mt-sgd-1_60.lib")
-				else()
-					set(BOOST_LIBPATH ${BOOST}/lib)
-					set(BOOST_POSTFIX "vc140-mt-s-1_60.lib")
-					set(BOOST_DEBUG_POSTFIX "vc140-mt-sgd-1_60.lib")
-				endif()
-				set(BOOST_LIBRARIES
-					optimized libboost_date_time-${BOOST_POSTFIX} optimized libboost_filesystem-${BOOST_POSTFIX}
-					optimized libboost_regex-${BOOST_POSTFIX}
-					optimized libboost_system-${BOOST_POSTFIX} optimized libboost_thread-${BOOST_POSTFIX}
-					debug libboost_date_time-${BOOST_DEBUG_POSTFIX} debug libboost_filesystem-${BOOST_DEBUG_POSTFIX}
-					debug libboost_regex-${BOOST_DEBUG_POSTFIX}
-					debug libboost_system-${BOOST_DEBUG_POSTFIX} debug libboost_thread-${BOOST_DEBUG_POSTFIX})
-				if(WITH_CYCLES_OSL)
-					set(BOOST_LIBRARIES ${BOOST_LIBRARIES}
-						optimized libboost_wave-${BOOST_POSTFIX}
-						debug libboost_wave-${BOOST_DEBUG_POSTFIX})
-				endif()
-				if(WITH_INTERNATIONAL)
-					set(BOOST_LIBRARIES ${BOOST_LIBRARIES}
-						optimized libboost_locale-${BOOST_POSTFIX}
-						debug libboost_locale-${BOOST_DEBUG_POSTFIX})
-				endif()
-			else() # we found boost using find_package
-				set(BOOST_INCLUDE_DIR ${Boost_INCLUDE_DIRS})
-				set(BOOST_LIBRARIES ${Boost_LIBRARIES})
-				set(BOOST_LIBPATH ${Boost_LIBRARY_DIRS})
-			endif()
-			set(BOOST_DEFINITIONS "-DBOOST_ALL_NO_LIB")
-		endif()
-			
-		if(WITH_OPENIMAGEIO)
-			find_package(OpenImageIO)
-			set(OPENIMAGEIO ${LIBDIR}/openimageio)
-			set(OPENIMAGEIO_INCLUDE_DIRS ${OPENIMAGEIO}/include)
-			set(OIIO_OPTIMIZED optimized OpenImageIO optimized OpenImageIO_Util)
-			set(OIIO_DEBUG debug OpenImageIO_d debug OpenImageIO_Util_d)
-			set(OPENIMAGEIO_LIBRARIES ${OIIO_OPTIMIZED} ${OIIO_DEBUG})
-			set(OPENIMAGEIO_LIBPATH ${OPENIMAGEIO}/lib)
-			set(OPENIMAGEIO_DEFINITIONS "-DUSE_TBB=0")
-			set(OPENCOLORIO_DEFINITIONS "-DOCIO_STATIC_BUILD")
-			set(OPENIMAGEIO_IDIFF "${OPENIMAGEIO}/bin/idiff.exe")
-			add_definitions(-DOIIO_STATIC_BUILD)
-		endif()
-
-		if(WITH_LLVM)
-			set(LLVM_ROOT_DIR ${LIBDIR}/llvm CACHE PATH	"Path to the LLVM installation")
-			file(GLOB LLVM_LIBRARY_OPTIMIZED ${LLVM_ROOT_DIR}/lib/*.lib)
-
-			if(EXISTS ${LLVM_ROOT_DIR}/debug/lib)
-				foreach(LLVM_OPTIMIZED_LIB ${LLVM_LIBRARY_OPTIMIZED})
-					get_filename_component(LIBNAME ${LLVM_OPTIMIZED_LIB} ABSOLUTE)
-					list(APPEND LLVM_LIBS optimized ${LIBNAME})
-				endforeach(LLVM_OPTIMIZED_LIB)
-			
-				file(GLOB LLVM_LIBRARY_DEBUG ${LLVM_ROOT_DIR}/debug/lib/*.lib)
-
-				foreach(LLVM_DEBUG_LIB ${LLVM_LIBRARY_DEBUG})
-					get_filename_component(LIBNAME ${LLVM_DEBUG_LIB} ABSOLUTE)
-					list(APPEND LLVM_LIBS debug ${LIBNAME})
-				endforeach(LLVM_DEBUG_LIB)
-
-				set(LLVM_LIBRARY ${LLVM_LIBS})
-			else()
-				message(WARNING "LLVM debug libs not present on this system. Using release libs for debug builds.")
-				set(LLVM_LIBRARY ${LLVM_LIBRARY_OPTIMIZED})
-			endif()
-			
-		endif()
-	
-		if(WITH_OPENCOLORIO)
-			set(OPENCOLORIO ${LIBDIR}/opencolorio)
-			set(OPENCOLORIO_INCLUDE_DIRS ${OPENCOLORIO}/include)
-			set(OPENCOLORIO_LIBRARIES OpenColorIO)
-			set(OPENCOLORIO_LIBPATH ${LIBDIR}/opencolorio/lib)
-			set(OPENCOLORIO_DEFINITIONS)
-		endif()
-
-		if(WITH_OPENVDB)
-			set(BLOSC_LIBRARIES optimized ${LIBDIR}/blosc/lib/libblosc.lib debug ${LIBDIR}/blosc/lib/libblosc_d.lib)
-			set(TBB_LIBRARIES optimized ${LIBDIR}/tbb/lib/tbb.lib debug ${LIBDIR}/tbb/lib/tbb_debug.lib)
-			set(TBB_INCLUDE_DIR ${LIBDIR}/tbb/include)
-			set(OPENVDB ${LIBDIR}/openvdb)
-			set(OPENVDB_INCLUDE_DIRS ${OPENVDB}/include ${TBB_INCLUDE_DIR})
-			set(OPENVDB_LIBRARIES optimized openvdb debug openvdb_d ${TBB_LIBRARIES} ${BLOSC_LIBRARIES})
-			set(OPENVDB_LIBPATH ${LIBDIR}/openvdb/lib)
-		endif()
-
-		if(WITH_MOD_CLOTH_ELTOPO)
-			set(LAPACK ${LIBDIR}/lapack)
-			# set(LAPACK_INCLUDE_DIR ${LAPACK}/include)
-			set(LAPACK_LIBPATH ${LAPACK}/lib)
-			set(LAPACK_LIBRARIES
-				${LIBDIR}/lapack/lib/libf2c.lib
-				${LIBDIR}/lapack/lib/clapack_nowrap.lib
-				${LIBDIR}/lapack/lib/BLAS_nowrap.lib
-			)
-		endif()
-
-		if(WITH_OPENSUBDIV)
-			set(OPENSUBDIV_INCLUDE_DIR ${LIBDIR}/opensubdiv/include)
-			set(OPENSUBDIV_LIBPATH ${LIBDIR}/opensubdiv/lib)
-			set(OPENSUBDIV_LIBRARIES ${OPENSUBDIV_LIBPATH}/osdCPU.lib ${OPENSUBDIV_LIBPATH}/osdGPU.lib)
-			find_package(OpenSubdiv)
-		endif()
-
-		if(WITH_SDL)
-			set(SDL ${LIBDIR}/sdl)
-			set(SDL_INCLUDE_DIR ${SDL}/include)
-			set(SDL_LIBPATH ${SDL}/lib)
-			# MinGW TODO: Update MinGW to SDL2
-			if(NOT CMAKE_COMPILER_IS_GNUCC)
-				set(SDL_LIBRARY SDL2)
-			else()
-				set(SDL_LIBRARY SDL)
-			endif()
-		endif()
-
-		# Audio IO
-		if(WITH_SYSTEM_AUDASPACE)
-			set(AUDASPACE_INCLUDE_DIRS ${LIBDIR}/audaspace/include/audaspace)
-			set(AUDASPACE_LIBRARIES ${LIBDIR}/audaspace/lib/audaspace.lib)
-			set(AUDASPACE_C_INCLUDE_DIRS ${LIBDIR}/audaspace/include/audaspace)
-			set(AUDASPACE_C_LIBRARIES ${LIBDIR}/audaspace/lib/audaspace-c.lib)
-			set(AUDASPACE_PY_INCLUDE_DIRS ${LIBDIR}/audaspace/include/audaspace)
-			set(AUDASPACE_PY_LIBRARIES ${LIBDIR}/audaspace/lib/audaspace-py.lib)
-		endif()
-
-		# used in many places so include globally, like OpenGL
-		blender_include_dirs_sys("${PTHREADS_INCLUDE_DIRS}")
-
-	elseif(CMAKE_COMPILER_IS_GNUCC)
-		# keep GCC specific stuff here
-		include(CheckCSourceCompiles)
-		# Setup 64bit and 64bit windows systems
-		CHECK_C_SOURCE_COMPILES("
-			#ifndef __MINGW64__
-			#error
-			#endif
-			int main(void) { return 0; }
-			" 
-			WITH_MINGW64)
-		
-		if(NOT DEFINED LIBDIR)
-			if(WITH_MINGW64)
-				message(STATUS "Compiling for 64 bit with MinGW-w64.")
-				set(LIBDIR ${CMAKE_SOURCE_DIR}/../lib/mingw64)
-			else()
-				message(STATUS "Compiling for 32 bit with MinGW-w32.")
-				set(LIBDIR ${CMAKE_SOURCE_DIR}/../lib/mingw32)
-
-				if(WITH_RAYOPTIMIZATION)
-					message(WARNING "MinGW-w32 is known to be unstable with 'WITH_RAYOPTIMIZATION' option enabled.")
-				endif()
-			endif()
-		else()
-			message(STATUS "Using pre-compiled LIBDIR: ${LIBDIR}")
-		endif()
-		if(NOT EXISTS "${LIBDIR}/")
-			message(FATAL_ERROR "Windows requires pre-compiled libs at: '${LIBDIR}'")
-		endif()
-
-		list(APPEND PLATFORM_LINKLIBS -lshell32 -lshfolder -lgdi32 -lmsvcrt -lwinmm -lmingw32 -lm -lws2_32 -lz -lstdc++ -lole32 -luuid -lwsock32 -lpsapi -ldbghelp)
-
-		if(WITH_INPUT_IME)
-			list(APPEND PLATFORM_LINKLIBS -limm32)
-		endif()
-
-		set(PLATFORM_CFLAGS "-pipe -funsigned-char -fno-strict-aliasing")
-
-		if(WITH_MINGW64)
-			set(CMAKE_CXX_FLAGS "${CMAKE_CXX_FLAGS} -fpermissive")
-			list(APPEND PLATFORM_LINKLIBS -lpthread)
-			
-			add_definitions(-DFREE_WINDOWS64 -DMS_WIN64)
-		endif()
-
-		add_definitions(-D_LARGEFILE_SOURCE -D_FILE_OFFSET_BITS=64 -D_LARGEFILE64_SOURCE)
-
-		add_definitions(-DFREE_WINDOWS)
-
-		set(PNG "${LIBDIR}/png")
-		set(PNG_INCLUDE_DIRS "${PNG}/include")
-		set(PNG_LIBPATH ${PNG}/lib) # not cmake defined
-
-		if(WITH_MINGW64)
-			set(JPEG_LIBRARIES jpeg)
-		else()
-			set(JPEG_LIBRARIES libjpeg)
-		endif()
-		set(PNG_LIBRARIES png)
-
-		set(ZLIB ${LIBDIR}/zlib)
-		set(ZLIB_INCLUDE_DIRS ${ZLIB}/include)
-		set(ZLIB_LIBPATH ${ZLIB}/lib)
-		set(ZLIB_LIBRARIES z)
-
-		set(JPEG "${LIBDIR}/jpeg")
-		set(JPEG_INCLUDE_DIR "${JPEG}/include")
-		set(JPEG_LIBPATH ${JPEG}/lib) # not cmake defined
-		
-		# comes with own pthread library
-		if(NOT WITH_MINGW64)
-			set(PTHREADS ${LIBDIR}/pthreads)
-			#set(PTHREADS_INCLUDE_DIRS ${PTHREADS}/include)
-			set(PTHREADS_LIBPATH ${PTHREADS}/lib)
-			set(PTHREADS_LIBRARIES pthreadGC2)
-		endif()
-		
-		set(FREETYPE ${LIBDIR}/freetype)
-		set(FREETYPE_INCLUDE_DIRS ${FREETYPE}/include ${FREETYPE}/include/freetype2)
-		set(FREETYPE_LIBPATH ${FREETYPE}/lib)
-		set(FREETYPE_LIBRARY freetype)
-
-		if(WITH_FFTW3)
-			set(FFTW3 ${LIBDIR}/fftw3)
-			set(FFTW3_LIBRARIES fftw3)
-			set(FFTW3_INCLUDE_DIRS ${FFTW3}/include)
-			set(FFTW3_LIBPATH ${FFTW3}/lib)
-		endif()
-
-		if(WITH_OPENCOLLADA)
-			set(OPENCOLLADA ${LIBDIR}/opencollada)
-			set(OPENCOLLADA_INCLUDE_DIRS
-				${OPENCOLLADA}/include/opencollada/COLLADAStreamWriter
-				${OPENCOLLADA}/include/opencollada/COLLADABaseUtils
-				${OPENCOLLADA}/include/opencollada/COLLADAFramework
-				${OPENCOLLADA}/include/opencollada/COLLADASaxFrameworkLoader
-				${OPENCOLLADA}/include/opencollada/GeneratedSaxParser
-			)
-			set(OPENCOLLADA_LIBPATH ${OPENCOLLADA}/lib/opencollada)
-			set(OPENCOLLADA_LIBRARIES OpenCOLLADAStreamWriter OpenCOLLADASaxFrameworkLoader OpenCOLLADAFramework OpenCOLLADABaseUtils GeneratedSaxParser UTF MathMLSolver buffer ftoa xml)
-			set(PCRE_LIBRARIES pcre)
-		endif()
-
-		if(WITH_CODEC_FFMPEG)
-			set(FFMPEG ${LIBDIR}/ffmpeg)
-			set(FFMPEG_INCLUDE_DIRS ${FFMPEG}/include)
-			if(WITH_MINGW64)
-				set(FFMPEG_LIBRARIES avcodec.dll avformat.dll avdevice.dll avutil.dll swscale.dll swresample.dll)
-			else()
-				set(FFMPEG_LIBRARIES avcodec-55 avformat-55 avdevice-55 avutil-52 swscale-2)
-			endif()
-			set(FFMPEG_LIBPATH ${FFMPEG}/lib)
-		endif()
-
-		if(WITH_IMAGE_OPENEXR)
-			set(OPENEXR ${LIBDIR}/openexr)
-			set(OPENEXR_INCLUDE_DIR ${OPENEXR}/include)
-			set(OPENEXR_INCLUDE_DIRS ${OPENEXR}/include/OpenEXR)
-			set(OPENEXR_LIBRARIES Half IlmImf Imath IlmThread Iex)
-			set(OPENEXR_LIBPATH ${OPENEXR}/lib)
-		endif()
-
-		if(WITH_IMAGE_TIFF)
-			set(TIFF ${LIBDIR}/tiff)
-			set(TIFF_LIBRARY tiff)
-			set(TIFF_INCLUDE_DIR ${TIFF}/include)
-			set(TIFF_LIBPATH ${TIFF}/lib)
-		endif()
-
-		if(WITH_JACK)
-			set(JACK ${LIBDIR}/jack)
-			set(JACK_INCLUDE_DIRS ${JACK}/include/jack ${JACK}/include)
-			set(JACK_LIBRARIES jack)
-			set(JACK_LIBPATH ${JACK}/lib)
-
-			# TODO, gives linking errors, force off
-			set(WITH_JACK OFF)
-		endif()
-
-		if(WITH_PYTHON)
-			# normally cached but not since we include them with blender
-			set(PYTHON_VERSION 3.5) #  CACHE STRING)
-			string(REPLACE "." "" _PYTHON_VERSION_NO_DOTS ${PYTHON_VERSION})
-			set(PYTHON_INCLUDE_DIR "${LIBDIR}/python/include/python${PYTHON_VERSION}")  # CACHE PATH)
-			set(PYTHON_LIBRARY "${LIBDIR}/python/lib/python${_PYTHON_VERSION_NO_DOTS}mw.lib")  # CACHE FILEPATH)
-			unset(_PYTHON_VERSION_NO_DOTS)
-
-			# uncached vars
-			set(PYTHON_INCLUDE_DIRS "${PYTHON_INCLUDE_DIR}")
-			set(PYTHON_LIBRARIES  "${PYTHON_LIBRARY}")
-		endif()
-
-		if(WITH_BOOST)
-			set(BOOST ${LIBDIR}/boost)
-			set(BOOST_INCLUDE_DIR ${BOOST}/include)
-			if(WITH_MINGW64)
-				set(BOOST_POSTFIX "mgw47-mt-s-1_49")
-				set(BOOST_DEBUG_POSTFIX "mgw47-mt-sd-1_49")
-			else()
-				set(BOOST_POSTFIX "mgw46-mt-s-1_49")
-				set(BOOST_DEBUG_POSTFIX "mgw46-mt-sd-1_49")
-			endif()
-			set(BOOST_LIBRARIES
-				optimized boost_date_time-${BOOST_POSTFIX} boost_filesystem-${BOOST_POSTFIX}
-				boost_regex-${BOOST_POSTFIX}
-				boost_system-${BOOST_POSTFIX} boost_thread-${BOOST_POSTFIX}
-				debug boost_date_time-${BOOST_DEBUG_POSTFIX} boost_filesystem-${BOOST_DEBUG_POSTFIX}
-				boost_regex-${BOOST_DEBUG_POSTFIX}
-				boost_system-${BOOST_DEBUG_POSTFIX} boost_thread-${BOOST_DEBUG_POSTFIX})
-			if(WITH_INTERNATIONAL)
-				set(BOOST_LIBRARIES ${BOOST_LIBRARIES}
-					optimized boost_locale-${BOOST_POSTFIX}
-					debug boost_locale-${BOOST_DEBUG_POSTFIX}) 
-			endif()
-			if(WITH_CYCLES_OSL)
-				set(BOOST_LIBRARIES ${BOOST_LIBRARIES}
-					optimized boost_wave-${BOOST_POSTFIX}
-					debug boost_wave-${BOOST_DEBUG_POSTFIX}) 
-			endif()
-			set(BOOST_LIBPATH ${BOOST}/lib)
-			set(BOOST_DEFINITIONS "-DBOOST_ALL_NO_LIB -DBOOST_THREAD_USE_LIB ")
-		endif()
-			
-		if(WITH_OPENIMAGEIO)
-			set(OPENIMAGEIO ${LIBDIR}/openimageio)
-			set(OPENIMAGEIO_INCLUDE_DIRS ${OPENIMAGEIO}/include)
-			set(OPENIMAGEIO_LIBRARIES OpenImageIO)
-			set(OPENIMAGEIO_LIBPATH ${OPENIMAGEIO}/lib)
-			set(OPENIMAGEIO_DEFINITIONS "")
-			set(OPENIMAGEIO_IDIFF "${OPENIMAGEIO}/bin/idiff.exe")
-		endif()
-		
-		if(WITH_LLVM)
-			set(LLVM_ROOT_DIR ${LIBDIR}/llvm CACHE PATH	"Path to the LLVM installation")
-			set(LLVM_LIBPATH ${LLVM_ROOT_DIR}/lib)
-			# Explicitly set llvm lib order.
-			#---- WARNING ON GCC ORDER OF LIBS IS IMPORTANT, DO NOT CHANGE! ---------
-			set(LLVM_LIBRARY LLVMSelectionDAG LLVMCodeGen LLVMScalarOpts LLVMAnalysis LLVMArchive
-				LLVMAsmParser LLVMAsmPrinter
-				LLVMBitReader LLVMBitWriter
-				LLVMDebugInfo LLVMExecutionEngine
-				LLVMInstCombine LLVMInstrumentation
-				LLVMInterpreter LLVMJIT
-				LLVMLinker LLVMMC
-				LLVMMCDisassembler LLVMMCJIT
-				LLVMMCParser LLVMObject
-				LLVMRuntimeDyld 
-				LLVMSupport
-				LLVMTableGen LLVMTarget
-				LLVMTransformUtils LLVMVectorize
-				LLVMX86AsmParser LLVMX86AsmPrinter
-				LLVMX86CodeGen LLVMX86Desc
-				LLVMX86Disassembler LLVMX86Info
-				LLVMX86Utils LLVMipa
-				LLVMipo LLVMCore)
-			# imagehelp is needed by LLVM 3.1 on MinGW, check lib\Support\Windows\Signals.inc
-			list(APPEND PLATFORM_LINKLIBS -limagehlp)
-		endif()
-		
-		if(WITH_OPENCOLORIO)
-			set(OPENCOLORIO ${LIBDIR}/opencolorio)
-			set(OPENCOLORIO_INCLUDE_DIRS ${OPENCOLORIO}/include)
-			set(OPENCOLORIO_LIBRARIES OpenColorIO)
-			set(OPENCOLORIO_LIBPATH ${OPENCOLORIO}/lib)
-			set(OPENCOLORIO_DEFINITIONS)
-		endif()
-
-		if(WITH_SDL)
-			set(SDL ${LIBDIR}/sdl)
-			set(SDL_INCLUDE_DIR ${SDL}/include)
-			set(SDL_LIBRARY SDL)
-			set(SDL_LIBPATH ${SDL}/lib)
-		endif()
-
-		if(WITH_OPENVDB)
-			set(OPENVDB ${LIBDIR}/openvdb)
-			set(OPENVDB_INCLUDE_DIRS ${OPENVDB}/include)
-			set(OPENVDB_LIBRARIES openvdb ${TBB_LIBRARIES})
-			set(OPENVDB_LIBPATH ${LIBDIR}/openvdb/lib)
-			set(OPENVDB_DEFINITIONS)
-		endif()
-
-		set(PLATFORM_LINKFLAGS "-Xlinker --stack=2097152")
-
-		## DISABLE - causes linking errors 
-		## for re-distribution, so users dont need mingw installed
-		# set(PLATFORM_LINKFLAGS "${PLATFORM_LINKFLAGS} -static-libgcc -static-libstdc++")
-
-	endif()
-	
-	# Things common to both mingw and MSVC  should go here
-
-	set(WINTAB_INC ${LIBDIR}/wintab/include)
-
-	if(WITH_OPENAL)
-		set(OPENAL ${LIBDIR}/openal)
-		set(OPENALDIR ${LIBDIR}/openal)
-		set(OPENAL_INCLUDE_DIR ${OPENAL}/include)
-		if(MSVC12)
-			set(OPENAL_LIBRARY openal32)
-		else()
-			set(OPENAL_LIBRARY wrap_oal)
-		endif()
-		set(OPENAL_LIBPATH ${OPENAL}/lib)
-	endif()
-
-	if(WITH_CODEC_SNDFILE)
-		set(SNDFILE ${LIBDIR}/sndfile)
-		set(SNDFILE_INCLUDE_DIRS ${SNDFILE}/include)
-		set(SNDFILE_LIBRARIES libsndfile-1)
-		set(SNDFILE_LIBPATH ${SNDFILE}/lib) # TODO, deprecate
-	endif()
-
-	if(WITH_RAYOPTIMIZATION AND SUPPORT_SSE_BUILD)
-		add_definitions(-D__SSE__ -D__MMX__)
-	endif()
-
-	if(WITH_CYCLES_OSL)
-		set(CYCLES_OSL ${LIBDIR}/osl CACHE PATH "Path to OpenShadingLanguage installation")
-	
-		find_library(OSL_LIB_EXEC NAMES oslexec PATHS ${CYCLES_OSL}/lib)
-		find_library(OSL_LIB_COMP NAMES oslcomp PATHS ${CYCLES_OSL}/lib)
-		find_library(OSL_LIB_QUERY NAMES oslquery PATHS ${CYCLES_OSL}/lib)
-		find_library(OSL_LIB_EXEC_DEBUG NAMES oslexec_d PATHS ${CYCLES_OSL}/lib)
-		find_library(OSL_LIB_COMP_DEBUG NAMES oslcomp_d PATHS ${CYCLES_OSL}/lib)
-		find_library(OSL_LIB_QUERY_DEBUG NAMES oslquery_d PATHS ${CYCLES_OSL}/lib)
-		list(APPEND OSL_LIBRARIES optimized ${OSL_LIB_COMP} optimized ${OSL_LIB_EXEC} optimized ${OSL_LIB_QUERY} debug ${OSL_LIB_EXEC_DEBUG} debug ${OSL_LIB_COMP_DEBUG} debug ${OSL_LIB_QUERY_DEBUG})
-		find_path(OSL_INCLUDE_DIR OSL/oslclosure.h PATHS ${CYCLES_OSL}/include)
-		find_program(OSL_COMPILER NAMES oslc PATHS ${CYCLES_OSL}/bin)
-	
-		if(OSL_INCLUDE_DIR AND OSL_LIBRARIES AND OSL_COMPILER)
-			set(OSL_FOUND TRUE)
-		else()
-			message(STATUS "OSL not found")
-			set(WITH_CYCLES_OSL OFF)
-		endif()
-	endif()
-
-elseif(APPLE)
-
-	if(${CMAKE_OSX_DEPLOYMENT_TARGET} STREQUAL "10.5" OR ${CMAKE_OSX_DEPLOYMENT_TARGET} STRGREATER "10.5")
-		set(WITH_LIBS10.5 ON CACHE BOOL "Use 10.5 libs" FORCE) # valid also for 10.6/7/8/9
-	endif()
-
-	if(NOT DEFINED LIBDIR)
-		if(WITH_LIBS10.5)
-			set(LIBDIR ${CMAKE_SOURCE_DIR}/../lib/darwin-9.x.universal)
-		else()
-			if(CMAKE_OSX_ARCHITECTURES MATCHES i386)
-				set(LIBDIR ${CMAKE_SOURCE_DIR}/../lib/darwin-8.x.i386)
-			else()
-				set(LIBDIR ${CMAKE_SOURCE_DIR}/../lib/darwin-8.0.0-powerpc)
-			endif()
-		endif()
-	else()
-		message(STATUS "Using pre-compiled LIBDIR: ${LIBDIR}")
-	endif()
-	if(NOT EXISTS "${LIBDIR}/")
-		message(FATAL_ERROR "Mac OSX requires pre-compiled libs at: '${LIBDIR}'")
-	endif()
-
-	if(WITH_OPENAL)
-		find_package(OpenAL)
-		if(OPENAL_FOUND)
-			set(WITH_OPENAL ON)
-			set(OPENAL_INCLUDE_DIR "${LIBDIR}/openal/include")
-		else()
-			set(WITH_OPENAL OFF)
-		endif()
-	endif()
-
-	if(WITH_OPENSUBDIV)
-		set(OPENSUBDIV ${LIBDIR}/opensubdiv)
-		set(OPENSUBDIV_LIBPATH ${OPENSUBDIV}/lib)
-		find_library(OSL_LIB_UTIL NAMES osdutil PATHS ${OPENSUBDIV_LIBPATH})
-		find_library(OSL_LIB_CPU NAMES osdCPU PATHS ${OPENSUBDIV_LIBPATH})
-		find_library(OSL_LIB_GPU NAMES osdGPU PATHS ${OPENSUBDIV_LIBPATH})
-		set(OPENSUBDIV_INCLUDE_DIR ${OPENSUBDIV}/include)
-		set(OPENSUBDIV_INCLUDE_DIRS ${OPENSUBDIV_INCLUDE_DIR})
-		list(APPEND OPENSUBDIV_LIBRARIES ${OSL_LIB_UTIL} ${OSL_LIB_CPU} ${OSL_LIB_GPU})
-	endif()
-
-	if(WITH_JACK)
-		find_library(JACK_FRAMEWORK
-			NAMES jackmp
-		)
-		set(JACK_INCLUDE_DIRS ${JACK_FRAMEWORK}/headers)
-		if(NOT JACK_FRAMEWORK)
-			set(WITH_JACK OFF)
-		endif()
-	endif()
-
-	if(WITH_CODEC_SNDFILE)
-		set(SNDFILE ${LIBDIR}/sndfile)
-		set(SNDFILE_INCLUDE_DIRS ${SNDFILE}/include)
-		set(SNDFILE_LIBRARIES sndfile FLAC ogg vorbis vorbisenc)
-		set(SNDFILE_LIBPATH ${SNDFILE}/lib ${FFMPEG}/lib)  # TODO, deprecate
-	endif()
-
-	if(WITH_PYTHON)
-		# we use precompiled libraries for py 3.5 and up by default
-		set(PYTHON_VERSION 3.5)
-		if(NOT WITH_PYTHON_MODULE AND NOT WITH_PYTHON_FRAMEWORK)
-			# normally cached but not since we include them with blender
-			set(PYTHON_INCLUDE_DIR "${LIBDIR}/python/include/python${PYTHON_VERSION}m")
-			set(PYTHON_EXECUTABLE "${LIBDIR}/python/bin/python${PYTHON_VERSION}m")
-			set(PYTHON_LIBRARY python${PYTHON_VERSION}m)
-			set(PYTHON_LIBPATH "${LIBDIR}/python/lib/python${PYTHON_VERSION}")
-			# set(PYTHON_LINKFLAGS "-u _PyMac_Error")  # won't  build with this enabled
-		else()
-			# module must be compiled against Python framework
-			set(PYTHON_INCLUDE_DIR "/Library/Frameworks/Python.framework/Versions/${PYTHON_VERSION}/include/python${PYTHON_VERSION}m")
-			set(PYTHON_EXECUTABLE "/Library/Frameworks/Python.framework/Versions/${PYTHON_VERSION}/bin/python${PYTHON_VERSION}m")
-			#set(PYTHON_LIBRARY python${PYTHON_VERSION})
-			set(PYTHON_LIBPATH "/Library/Frameworks/Python.framework/Versions/${PYTHON_VERSION}/lib/python${PYTHON_VERSION}/config-${PYTHON_VERSION}m")
-			#set(PYTHON_LINKFLAGS "-u _PyMac_Error -framework Python")  # won't  build with this enabled
-		endif()
-		
-		# uncached vars
-		set(PYTHON_INCLUDE_DIRS "${PYTHON_INCLUDE_DIR}")
-		set(PYTHON_LIBRARIES  "${PYTHON_LIBRARY}")
-
-		if(NOT EXISTS "${PYTHON_EXECUTABLE}")
-			message(FATAL_ERROR "Python executable missing: ${PYTHON_EXECUTABLE}")
-		endif()
-	endif()
-
-	if(WITH_FFTW3)
-		set(FFTW3 ${LIBDIR}/fftw3)
-		set(FFTW3_INCLUDE_DIRS ${FFTW3}/include)
-		set(FFTW3_LIBRARIES fftw3)
-		set(FFTW3_LIBPATH ${FFTW3}/lib)
-	endif()
-
-	set(PNG_LIBRARIES png)
-	set(JPEG_LIBRARIES jpeg)
-
-	set(ZLIB /usr)
-	set(ZLIB_INCLUDE_DIRS "${ZLIB}/include")
-	set(ZLIB_LIBRARIES z bz2)
-
-	set(FREETYPE ${LIBDIR}/freetype)
-	set(FREETYPE_INCLUDE_DIRS ${FREETYPE}/include ${FREETYPE}/include/freetype2)
-	set(FREETYPE_LIBPATH ${FREETYPE}/lib)
-	set(FREETYPE_LIBRARY freetype)
-
-	if(WITH_IMAGE_OPENEXR)
-		set(OPENEXR ${LIBDIR}/openexr)
-		set(OPENEXR_INCLUDE_DIR ${OPENEXR}/include)
-		set(OPENEXR_INCLUDE_DIRS ${OPENEXR_INCLUDE_DIR} ${OPENEXR}/include/OpenEXR)
-		set(OPENEXR_LIBRARIES Iex Half IlmImf Imath IlmThread)
-		set(OPENEXR_LIBPATH ${OPENEXR}/lib)
-	endif()
-
-	if(WITH_CODEC_FFMPEG)
-		set(FFMPEG ${LIBDIR}/ffmpeg)
-		set(FFMPEG_INCLUDE_DIRS ${FFMPEG}/include)
-		set(FFMPEG_LIBRARIES avcodec avdevice avformat avutil mp3lame swscale x264 xvidcore theora theoradec theoraenc vorbis vorbisenc vorbisfile ogg)
-		set(FFMPEG_LIBPATH ${FFMPEG}/lib)
-	endif()
-
-	find_library(SYSTEMSTUBS_LIBRARY
-		NAMES
-		SystemStubs
-		PATHS
-	)
-	mark_as_advanced(SYSTEMSTUBS_LIBRARY)
-	if(SYSTEMSTUBS_LIBRARY)
-		list(APPEND PLATFORM_LINKLIBS stdc++ SystemStubs)
-	else()
-		list(APPEND PLATFORM_LINKLIBS stdc++)
-	endif()
-
-	set(PLATFORM_CFLAGS "-pipe -funsigned-char")
-	set(PLATFORM_LINKFLAGS "-fexceptions -framework CoreServices -framework Foundation -framework IOKit -framework AppKit -framework Cocoa -framework Carbon -framework AudioUnit -framework AudioToolbox -framework CoreAudio")
-	if(WITH_CODEC_QUICKTIME)
-		set(PLATFORM_LINKFLAGS "${PLATFORM_LINKFLAGS} -framework QTKit")
-		if(CMAKE_OSX_ARCHITECTURES MATCHES i386)
-			set(PLATFORM_LINKFLAGS "${PLATFORM_LINKFLAGS} -framework QuickTime")
-			# libSDL still needs 32bit carbon quicktime
-		endif()
-	endif()
-
-	# XXX - SOME MAC DEV PLEASE TEST WITH THE SDK INSTALLED!
-	# ALSO SHOULD BE MOVED INTO OWN MODULE WHEN FUNCTIONAL
-	if(WITH_INPUT_NDOF)
-		# This thread it *should* work and check the framework - campbell
-		# http://www.cmake.org/pipermail/cmake/2005-December/007740.html
-		find_library(3DCONNEXION_CLIENT_FRAMEWORK
-			NAMES 3DconnexionClient
-		)
-		if(NOT 3DCONNEXION_CLIENT_FRAMEWORK)
-			set(WITH_INPUT_NDOF OFF)
-		endif()
-
-		if(WITH_INPUT_NDOF)
-			set(PLATFORM_LINKFLAGS "${PLATFORM_LINKFLAGS} -F/Library/Frameworks -weak_framework 3DconnexionClient")
-			set(NDOF_INCLUDE_DIRS /Library/Frameworks/3DconnexionClient.framework/Headers )
-		endif()
-	endif()
-
-	if(WITH_JACK)
-		set(PLATFORM_LINKFLAGS "${PLATFORM_LINKFLAGS} -F/Library/Frameworks -weak_framework jackmp")
-	endif()
-	
-	if(WITH_PYTHON_MODULE OR WITH_PYTHON_FRAMEWORK)
-		set(PLATFORM_LINKFLAGS "${PLATFORM_LINKFLAGS} /Library/Frameworks/Python.framework/Versions/${PYTHON_VERSION}/Python")# force cmake to link right framework
-	endif()
-	
-	if(WITH_OPENCOLLADA)
-		set(OPENCOLLADA ${LIBDIR}/opencollada)
-
-		set(OPENCOLLADA_INCLUDE_DIRS
-			${LIBDIR}/opencollada/include/COLLADAStreamWriter
-			${LIBDIR}/opencollada/include/COLLADABaseUtils
-			${LIBDIR}/opencollada/include/COLLADAFramework
-			${LIBDIR}/opencollada/include/COLLADASaxFrameworkLoader
-			${LIBDIR}/opencollada/include/GeneratedSaxParser
-		)
-
-		set(OPENCOLLADA_LIBPATH ${OPENCOLLADA}/lib)
-		set(OPENCOLLADA_LIBRARIES "OpenCOLLADASaxFrameworkLoader -lOpenCOLLADAFramework -lOpenCOLLADABaseUtils -lOpenCOLLADAStreamWriter -lMathMLSolver -lGeneratedSaxParser -lxml2 -lbuffer -lftoa")
-		# Use UTF functions from collada if LLVM is not enabled
-		if(NOT WITH_LLVM)
-			set(OPENCOLLADA_LIBRARIES "${OPENCOLLADA_LIBRARIES} -lUTF")
-		endif()
-		# pcre is bundled with openCollada
-		#set(PCRE ${LIBDIR}/pcre)
-		#set(PCRE_LIBPATH ${PCRE}/lib)
-		set(PCRE_LIBRARIES pcre)
-		#libxml2 is used
-		#set(EXPAT ${LIBDIR}/expat)
-		#set(EXPAT_LIBPATH ${EXPAT}/lib)
-		set(EXPAT_LIB)
-	endif()
-
-	if(WITH_SDL)
-		set(SDL ${LIBDIR}/sdl)
-		set(SDL_INCLUDE_DIR ${SDL}/include)
-		set(SDL_LIBRARY SDL2)
-		set(SDL_LIBPATH ${SDL}/lib)
-		set(PLATFORM_LINKFLAGS "${PLATFORM_LINKFLAGS} -lazy_framework ForceFeedback")
-	endif()
-
-	set(PNG "${LIBDIR}/png")
-	set(PNG_INCLUDE_DIRS "${PNG}/include")
-	set(PNG_LIBPATH ${PNG}/lib)
-
-	set(JPEG "${LIBDIR}/jpeg")
-	set(JPEG_INCLUDE_DIR "${JPEG}/include")
-	set(JPEG_LIBPATH ${JPEG}/lib)
-
-	if(WITH_IMAGE_TIFF)
-		set(TIFF ${LIBDIR}/tiff)
-		set(TIFF_INCLUDE_DIR ${TIFF}/include)
-		set(TIFF_LIBRARY tiff)
-		set(TIFF_LIBPATH ${TIFF}/lib)
-	endif()
-
-	if(WITH_INPUT_NDOF)
-		# linker needs "-weak_framework 3DconnexionClient"
-	endif()
-
-	if(WITH_BOOST)
-		set(BOOST ${LIBDIR}/boost)
-		set(BOOST_INCLUDE_DIR ${BOOST}/include)
-		set(BOOST_LIBRARIES boost_date_time-mt boost_filesystem-mt boost_regex-mt boost_system-mt boost_thread-mt boost_wave-mt)
-		if(WITH_INTERNATIONAL)
-			list(APPEND BOOST_LIBRARIES boost_locale-mt)
-		endif()
-		if(WITH_CYCLES_NETWORK)
-			list(APPEND BOOST_LIBRARIES boost_serialization-mt)
-		endif()
-		if(WITH_OPENVDB)
-			list(APPEND BOOST_LIBRARIES boost_iostreams-mt)
-		endif()
-		set(BOOST_LIBPATH ${BOOST}/lib)
-		set(BOOST_DEFINITIONS)
-	endif()
-	
-	if(WITH_INTERNATIONAL OR WITH_CODEC_FFMPEG)
-		set(PLATFORM_LINKFLAGS "${PLATFORM_LINKFLAGS} -liconv") # boost_locale and ffmpeg needs it !
-	endif()
-
-	if(WITH_OPENIMAGEIO)
-		set(OPENIMAGEIO ${LIBDIR}/openimageio)
-		set(OPENIMAGEIO_INCLUDE_DIRS ${OPENIMAGEIO}/include)
-		set(OPENIMAGEIO_LIBRARIES ${OPENIMAGEIO}/lib/libOpenImageIO.a ${PNG_LIBRARIES} ${JPEG_LIBRARIES} ${TIFF_LIBRARY} ${OPENEXR_LIBRARIES} ${ZLIB_LIBRARIES})
-		set(OPENIMAGEIO_LIBPATH ${OPENIMAGEIO}/lib ${JPEG_LIBPATH} ${PNG_LIBPATH} ${TIFF_LIBPATH} ${OPENEXR_LIBPATH} ${ZLIB_LIBPATH})
-		set(OPENIMAGEIO_DEFINITIONS "-DOIIO_STATIC_BUILD")
-		set(OPENIMAGEIO_IDIFF "${LIBDIR}/openimageio/bin/idiff")
-	endif()
-
-	if(WITH_OPENCOLORIO)
-		set(OPENCOLORIO ${LIBDIR}/opencolorio)
-		set(OPENCOLORIO_INCLUDE_DIRS ${OPENCOLORIO}/include)
-		set(OPENCOLORIO_LIBRARIES OpenColorIO tinyxml yaml-cpp)
-		set(OPENCOLORIO_LIBPATH ${OPENCOLORIO}/lib)
-	endif()
-
-	if(WITH_OPENVDB)
-		set(OPENVDB ${LIBDIR}/openvdb)
-		set(OPENVDB_INCLUDE_DIRS ${OPENVDB}/include)
-		set(TBB_INCLUDE_DIRS ${LIBDIR}/tbb/include)
-		set(TBB_LIBRARIES ${LIBDIR}/tbb/lib/libtbb.a)
-		set(OPENVDB_LIBRARIES openvdb blosc ${TBB_LIBRARIES})
-		set(OPENVDB_LIBPATH ${LIBDIR}/openvdb/lib)
-		set(OPENVDB_DEFINITIONS)
-	endif()
-
-	if(WITH_LLVM)
-		set(LLVM_ROOT_DIR ${LIBDIR}/llvm CACHE PATH	"Path to the LLVM installation")
-		set(LLVM_VERSION "3.4" CACHE STRING	"Version of LLVM to use")
-		if(EXISTS "${LLVM_ROOT_DIR}/bin/llvm-config")
-			set(LLVM_CONFIG "${LLVM_ROOT_DIR}/bin/llvm-config")
-		else()
-			set(LLVM_CONFIG llvm-config)
-		endif()
-		execute_process(COMMAND ${LLVM_CONFIG} --version
-		                OUTPUT_VARIABLE LLVM_VERSION
-		                OUTPUT_STRIP_TRAILING_WHITESPACE)
-		execute_process(COMMAND ${LLVM_CONFIG} --prefix
-		                OUTPUT_VARIABLE LLVM_ROOT_DIR
-		                OUTPUT_STRIP_TRAILING_WHITESPACE)
-		execute_process(COMMAND ${LLVM_CONFIG} --libdir
-		                OUTPUT_VARIABLE LLVM_LIBPATH
-		                OUTPUT_STRIP_TRAILING_WHITESPACE)
-		find_library(LLVM_LIBRARY
-		             NAMES LLVMAnalysis # first of a whole bunch of libs to get
-		             PATHS ${LLVM_LIBPATH})
-
-		if(LLVM_LIBRARY AND LLVM_ROOT_DIR AND LLVM_LIBPATH)
-			if(LLVM_STATIC)
-				# if static LLVM libraries were requested, use llvm-config to generate
-				# the list of what libraries we need, and substitute that in the right
-				# way for LLVM_LIBRARY.
-				execute_process(COMMAND ${LLVM_CONFIG} --libfiles
-				                OUTPUT_VARIABLE LLVM_LIBRARY
-				                OUTPUT_STRIP_TRAILING_WHITESPACE)
-				string(REPLACE " " ";" LLVM_LIBRARY ${LLVM_LIBRARY})
-			else()
-				set(PLATFORM_LINKFLAGS "${PLATFORM_LINKFLAGS} -lLLVM-3.4")
-			endif()
-		else()
-			message(FATAL_ERROR "LLVM not found.")
-		endif()
-	endif()
-
-	if(WITH_CYCLES_OSL)
-		set(CYCLES_OSL ${LIBDIR}/osl CACHE PATH "Path to OpenShadingLanguage installation")
-	
-		find_library(OSL_LIB_EXEC NAMES oslexec PATHS ${CYCLES_OSL}/lib)
-		find_library(OSL_LIB_COMP NAMES oslcomp PATHS ${CYCLES_OSL}/lib)
-		find_library(OSL_LIB_QUERY NAMES oslquery PATHS ${CYCLES_OSL}/lib)
-		# WARNING! depends on correct order of OSL libs linking
-		list(APPEND OSL_LIBRARIES ${OSL_LIB_COMP} -force_load ${OSL_LIB_EXEC} ${OSL_LIB_QUERY})
-		find_path(OSL_INCLUDE_DIR OSL/oslclosure.h PATHS ${CYCLES_OSL}/include)
-		find_program(OSL_COMPILER NAMES oslc PATHS ${CYCLES_OSL}/bin)
-	
-		if(OSL_INCLUDE_DIR AND OSL_LIBRARIES AND OSL_COMPILER)
-			set(OSL_FOUND TRUE)
-		else()
-			message(STATUS "OSL not found")
-			set(WITH_CYCLES_OSL OFF)
-		endif()
-	endif()
-	
-	if(WITH_OPENMP)
-		execute_process(COMMAND ${CMAKE_C_COMPILER} --version OUTPUT_VARIABLE COMPILER_VENDOR)
-		string(SUBSTRING "${COMPILER_VENDOR}" 0 5 VENDOR_NAME) # truncate output
-		if(${VENDOR_NAME} MATCHES "Apple") # Apple does not support OpenMP reliable with gcc and not with clang
-			set(WITH_OPENMP OFF)
-		else() # vanilla gcc or clang_omp support OpenMP
-			message(STATUS "Using special OpenMP enabled compiler !") # letting find_package(OpenMP) module work for gcc
-			if(CMAKE_C_COMPILER_ID MATCHES "Clang") # clang-omp in darwin libs
-				set(OPENMP_FOUND ON)
-				set(OpenMP_C_FLAGS "-fopenmp" CACHE STRING "C compiler flags for OpenMP parallization" FORCE)
-				set(OpenMP_CXX_FLAGS "-fopenmp" CACHE STRING "C++ compiler flags for OpenMP parallization" FORCE)
-				include_directories(${LIBDIR}/openmp/include)
-				link_directories(${LIBDIR}/openmp/lib)
-				# This is a workaround for our helperbinaries ( datatoc, masgfmt, ... ),
-				# They are linked also to omp lib, so we need it in builddir for runtime exexcution, TODO: remove all unneeded dependencies from these
-				execute_process(COMMAND ditto -arch ${CMAKE_OSX_ARCHITECTURES} ${LIBDIR}/openmp/lib/libiomp5.dylib ${CMAKE_BINARY_DIR}/Resources/lib/libiomp5.dylib) # for intermediate binaries, in respect to lib ID
-			endif()
-		endif()
-	endif()
-
-	set(EXETYPE MACOSX_BUNDLE)
-
-	set(CMAKE_C_FLAGS_DEBUG "-fno-strict-aliasing -g")
-	set(CMAKE_CXX_FLAGS_DEBUG "-fno-strict-aliasing -g")
-	if(CMAKE_OSX_ARCHITECTURES MATCHES "x86_64" OR CMAKE_OSX_ARCHITECTURES MATCHES "i386")
-		set(CMAKE_CXX_FLAGS_RELEASE "-O2 -mdynamic-no-pic -msse -msse2 -msse3 -mssse3")
-		set(CMAKE_C_FLAGS_RELEASE "-O2 -mdynamic-no-pic  -msse -msse2 -msse3 -mssse3")
-		if(NOT CMAKE_C_COMPILER_ID MATCHES "Clang")
-			set(CMAKE_C_FLAGS_RELEASE "${CMAKE_C_FLAGS_RELEASE} -ftree-vectorize  -fvariable-expansion-in-unroller")
-			set(CMAKE_CXX_FLAGS_RELEASE "${CMAKE_CXX_FLAGS_RELEASE} -ftree-vectorize  -fvariable-expansion-in-unroller")
-		endif()
-	else()
-		set(CMAKE_C_FLAGS_RELEASE "-mdynamic-no-pic -fno-strict-aliasing")
-		set(CMAKE_CXX_FLAGS_RELEASE "-mdynamic-no-pic -fno-strict-aliasing")
-	endif()
-
-	if(${XCODE_VERSION} VERSION_EQUAL 5 OR ${XCODE_VERSION} VERSION_GREATER 5)
-		# Xcode 5 is always using CLANG, which has too low template depth of 128 for libmv
-		set(CMAKE_CXX_FLAGS "${CMAKE_CXX_FLAGS} -ftemplate-depth=1024")
-	endif()
-	# Get rid of eventually clashes, we export some symbols explicite as local
-	set(PLATFORM_LINKFLAGS "${PLATFORM_LINKFLAGS} -Xlinker -unexported_symbols_list -Xlinker ${CMAKE_SOURCE_DIR}/source/creator/osx_locals.map")
-=======
 	include(platform_win32)
 elseif(APPLE)
 	include(platform_apple)
->>>>>>> 4bb1e224
 endif()
 
 #-----------------------------------------------------------------------------
