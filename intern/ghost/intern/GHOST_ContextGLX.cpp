--- conflicted
+++ resolved
@@ -40,10 +40,6 @@
 #include <cstdio>
 #include <cstring>
 
-<<<<<<< HEAD
-/* this should eventually be enabled, but causes T46431 */
-// #define USE_CONTEXT_FLAGS
-=======
 /* needed for intel drivers (works w/ mesa-swrast & nvidia) */
 #define USE_GLXEW_INIT_WORKAROUND
 
@@ -51,7 +47,6 @@
 static GLuint _glewStrLen(const GLubyte *s);
 static GLboolean _glewSearchExtension(const char *name, const GLubyte *start, const GLubyte *end);
 #endif
->>>>>>> f6c11062
 
 #ifdef WITH_GLEW_MX
 GLXEWContext *glxewContext = NULL;
@@ -166,14 +161,6 @@
 	XIOErrorHandler old_handler_io = XSetIOErrorHandler(GHOST_X11_ApplicationIOErrorHandler);
 #endif
 
-<<<<<<< HEAD
-#ifdef USE_CONTEXT_FLAGS
-	/* needed so 'GLXEW_ARB_create_context' is valid */
-	mxIgnoreNoVersion(1);
-	initContextGLXEW();
-	mxIgnoreNoVersion(0);
-#endif
-=======
 
 
 	/* -------------------------------------------------------------------- */
@@ -222,14 +209,8 @@
 #endif  /* USE_GLXEW_INIT_WORKAROUND */
 
 
->>>>>>> f6c11062
-
-#ifdef USE_CONTEXT_FLAGS
-	if (GLXEW_ARB_create_context)
-#else
-	if (0)
-#endif
-	{
+
+	if (GLXEW_ARB_create_context) {
 		int profileBitCore   = m_contextProfileMask & GLX_CONTEXT_CORE_PROFILE_BIT_ARB;
 		int profileBitCompat = m_contextProfileMask & GLX_CONTEXT_COMPATIBILITY_PROFILE_BIT_ARB;
 
@@ -336,17 +317,9 @@
 
 		glXMakeCurrent(m_display, m_window, m_context);
 
-<<<<<<< HEAD
-#ifndef USE_CONTEXT_FLAGS
 		// Seems that this has to be called after MakeCurrent,
 		// which means we cannot use glX extensions until after we create a context
 		initContextGLXEW();
-#endif
-=======
-		// Seems that this has to be called after MakeCurrent,
-		// which means we cannot use glX extensions until after we create a context
-		initContextGLXEW();
->>>>>>> f6c11062
 
 		initClearGL();
 		::glXSwapBuffers(m_display, m_window);
