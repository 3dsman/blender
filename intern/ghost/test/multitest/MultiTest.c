/**
 * ***** BEGIN GPL LICENSE BLOCK *****
 *
 * This program is free software; you can redistribute it and/or
 * modify it under the terms of the GNU General Public License
 * as published by the Free Software Foundation; either version 2
 * of the License, or (at your option) any later version.
 *
 * This program is distributed in the hope that it will be useful,
 * but WITHOUT ANY WARRANTY; without even the implied warranty of
 * MERCHANTABILITY or FITNESS FOR A PARTICULAR PURPOSE.  See the
 * GNU General Public License for more details.
 *
 * You should have received a copy of the GNU General Public License
 * along with this program; if not, write to the Free Software Foundation,
 * Inc., 51 Franklin Street, Fifth Floor, Boston, MA 02110-1301, USA.
 *
 * The Original Code is Copyright (C) 2001-2002 by NaN Holding BV.
 * All rights reserved.
 *
 * The Original Code is: all of this file.
 *
 * Contributor(s): none yet.
 *
 * ***** END GPL LICENSE BLOCK *****
 */
#define FALSE 0

#ifdef WIN32

#pragma warning(disable: 4244 4305)
#endif

#include <stdlib.h>
#include <string.h>
#include <stdio.h>
#include <math.h>

#include "GL.h"

#include "MEM_guardedalloc.h"

#include "GHOST_C-api.h"

#ifdef USE_BMF
#  include "BMF_Api.h"
#else
#  include "BLF_api.h"
   extern int datatoc_bfont_ttf_size;
   extern char datatoc_bfont_ttf[];

   /* cheat */
   char U[1024]= {0};
#endif

#include "Util.h"
#include "Basic.h"
#include "ScrollBar.h"
#include "EventToBuf.h"

#include "WindowData.h"

/***/

typedef struct _MultiTestApp MultiTestApp;
typedef struct _LoggerWindow LoggerWindow;

void loggerwindow_log(LoggerWindow *lw, char *line);

void multitestapp_toggle_extra_window(MultiTestApp *app);
void multitestapp_free_extrawindow(MultiTestApp *app);
LoggerWindow *multitestapp_get_logger(MultiTestApp *app);
GHOST_SystemHandle multitestapp_get_system(MultiTestApp *app);
void multitestapp_exit(MultiTestApp *app);

/**/

<<<<<<< HEAD
void rect_bevel_side(int rect[2][2], int side, float *lt, float *dk, float *col, int width) {
	int ltidx= (side/2)%4;
	int dkidx= (ltidx + 1 + (side&1))%4;
=======
void rect_bevel_side(int rect[2][2], int side, float *lt, float *dk, float *col, int width)
{
	int ltidx = (side / 2) % 4;
	int dkidx = (ltidx + 1 + (side & 1)) % 4;
>>>>>>> dfc19a1f
	int i, corner;
	
	glBegin(GL_LINES);
	for (i=0; i<width; i++) {
		float ltf= pow(lt[i], 1.0/2.2), dkf= pow(dk[i], 1.0/2.2);
		float stf= (dkidx>ltidx)?dkf:ltf;
		int lx= rect[1][0]-i-1;
		int ly= rect[0][1]+i;
		
		glColor3f(col[0]*stf, col[1]*stf, col[2]*stf);
		for (corner=0; corner<4; corner++) {
			int x= (corner==0 || corner==1)?(rect[0][0]+i):(rect[1][0]-i-1);
			int y= (corner==0 || corner==3)?(rect[0][1]+i):(rect[1][1]-i-1);

			if (ltidx==corner)
				glColor3f(col[0]*ltf, col[1]*ltf, col[2]*ltf);
			if (dkidx==corner)
				glColor3f(col[0]*dkf, col[1]*dkf, col[2]*dkf);

			glVertex2i(lx, ly);
			glVertex2i(lx= x, ly= y);
		}
	}
	glEnd();
	
	glColor3fv(col);
	glRecti(rect[0][0]+width, rect[0][1]+width, rect[1][0]-width, rect[1][1]-width);
}

<<<<<<< HEAD
void rect_bevel_smooth(int rect[2][2], int width) {
	float *lt= malloc(sizeof(*lt)*width);
	float *dk= malloc(sizeof(*dk)*width);
=======
void rect_bevel_smooth(int rect[2][2], int width)
{
	float *lt = malloc(sizeof(*lt) * width);
	float *dk = malloc(sizeof(*dk) * width);
>>>>>>> dfc19a1f
	float col[4];
	int i;
	
	for (i=0; i<width; i++) {
		float v= width-1?((float) i/(width-1)):0;
		lt[i]= 1.2 + (1.0-1.2)*v;
		dk[i]= 0.2 + (1.0-0.2)*v;
	}
	
	glGetFloatv(GL_CURRENT_COLOR, col);
	
	rect_bevel_side(rect, 3, lt, dk, col, width);
	
	free(lt);
	free(dk);
}

	/*
	 * MainWindow
	 */

typedef struct {
	MultiTestApp		*app;

	GHOST_WindowHandle	win;
	
	int		size[2];
	
	int		lmouse[2], lmbut[3];
	
	int		tmouse[2];
} MainWindow;

static void mainwindow_log(MainWindow *mw, char *str)
{
	loggerwindow_log(multitestapp_get_logger(mw->app), str);
}

static void mainwindow_do_draw(MainWindow *mw)
{
	GHOST_ActivateWindowDrawingContext(mw->win);
	
	if (mw->lmbut[0]) {
		glClearColor(0.5, 0.5, 0.5, 1);
	} else {
		glClearColor(1, 1, 1, 1);
	}		
	glClear(GL_COLOR_BUFFER_BIT);
	
	glColor3f(0.5, 0.6, 0.8);
	glRecti(mw->tmouse[0]-5, mw->tmouse[1]-5, mw->tmouse[0]+5, mw->tmouse[1]+5);
	
	GHOST_SwapWindowBuffers(mw->win);
}

<<<<<<< HEAD
static void mainwindow_do_reshape(MainWindow *mw) {
	GHOST_RectangleHandle bounds= GHOST_GetClientBounds(mw->win);
=======
static void mainwindow_do_reshape(MainWindow *mw)
{
	GHOST_RectangleHandle bounds = GHOST_GetClientBounds(mw->win);
>>>>>>> dfc19a1f

	GHOST_ActivateWindowDrawingContext(mw->win);

	mw->size[0]= GHOST_GetWidthRectangle(bounds);
	mw->size[1]= GHOST_GetHeightRectangle(bounds);
	
	glViewport(0, 0, mw->size[0], mw->size[1]);

	glMatrixMode(GL_PROJECTION);
	glLoadIdentity();
	glOrtho(0, mw->size[0], 0, mw->size[1], -1, 1);
	glTranslatef(0.375, 0.375, 0.0);

	glMatrixMode(GL_MODELVIEW);
	glLoadIdentity();
}

<<<<<<< HEAD
static void mainwindow_do_key(MainWindow *mw, GHOST_TKey key, int press) {
	switch(key) {
	case GHOST_kKeyC:
		if (press)
			GHOST_SetCursorShape(mw->win, (GHOST_TStandardCursor) (rand()%(GHOST_kStandardCursorNumCursors)));
		break;
	case GHOST_kKeyLeftBracket:
		if (press)
			GHOST_SetCursorVisibility(mw->win, 0);
		break;
	case GHOST_kKeyRightBracket:
		if (press)
			GHOST_SetCursorVisibility(mw->win, 1);
		break;
	case GHOST_kKeyE:
		if (press)
			multitestapp_toggle_extra_window(mw->app);
		break;
	case GHOST_kKeyQ:
		if (press)
			multitestapp_exit(mw->app);
		break;
	case GHOST_kKeyT:
		if (press)
			mainwindow_log(mw, "TextTest~|`hello`\"world\",<>/");
		break;
	case GHOST_kKeyR:
		if (press) {
			int i;
			
			mainwindow_log(mw, "Invalidating window 10 times");
			for (i=0; i<10; i++)
				GHOST_InvalidateWindow(mw->win);
		}
		break;
	case GHOST_kKeyF11:
		if (press) {
			GHOST_SetWindowOrder(mw->win, GHOST_kWindowOrderBottom);
		}
		break;
	}
}

static void mainwindow_do_move(MainWindow *mw, int x, int y) {
	mw->lmouse[0]= x, mw->lmouse[1]= y;
=======
static void mainwindow_do_key(MainWindow *mw, GHOST_TKey key, int press)
{
	switch (key) {
		case GHOST_kKeyC:
			if (press)
				GHOST_SetCursorShape(mw->win, (GHOST_TStandardCursor) (rand() % (GHOST_kStandardCursorNumCursors)));
			break;
		case GHOST_kKeyLeftBracket:
			if (press)
				GHOST_SetCursorVisibility(mw->win, 0);
			break;
		case GHOST_kKeyRightBracket:
			if (press)
				GHOST_SetCursorVisibility(mw->win, 1);
			break;
		case GHOST_kKeyE:
			if (press)
				multitestapp_toggle_extra_window(mw->app);
			break;
		case GHOST_kKeyQ:
			if (press)
				multitestapp_exit(mw->app);
			break;
		case GHOST_kKeyT:
			if (press)
				mainwindow_log(mw, "TextTest~|`hello`\"world\",<>/");
			break;
		case GHOST_kKeyR:
			if (press) {
				int i;

				mainwindow_log(mw, "Invalidating window 10 times");
				for (i = 0; i < 10; i++)
					GHOST_InvalidateWindow(mw->win);
			}
			break;
		case GHOST_kKeyF11:
			if (press) {
				GHOST_SetWindowOrder(mw->win, GHOST_kWindowOrderBottom);
			}
			break;
	}
}

static void mainwindow_do_move(MainWindow *mw, int x, int y)
{
	mw->lmouse[0] = x, mw->lmouse[1] = y;
>>>>>>> dfc19a1f
	
	if (mw->lmbut[0]) {
		mw->tmouse[0]= x, mw->tmouse[1]= y;
		GHOST_InvalidateWindow(mw->win);
	}
}

<<<<<<< HEAD
static void mainwindow_do_button(MainWindow *mw, int which, int press) {
	if (which==GHOST_kButtonMaskLeft) {
		mw->lmbut[0]= press;
		mw->tmouse[0]= mw->lmouse[0], mw->tmouse[1]= mw->lmouse[1];
=======
static void mainwindow_do_button(MainWindow *mw, int which, int press)
{
	if (which == GHOST_kButtonMaskLeft) {
		mw->lmbut[0] = press;
		mw->tmouse[0] = mw->lmouse[0], mw->tmouse[1] = mw->lmouse[1];
>>>>>>> dfc19a1f
		GHOST_InvalidateWindow(mw->win);
	} else if (which==GHOST_kButtonMaskLeft) {
		mw->lmbut[1]= press;
	} else if (which==GHOST_kButtonMaskLeft) {
		mw->lmbut[2]= press;
	}
}

<<<<<<< HEAD
static void mainwindow_handle(void *priv, GHOST_EventHandle evt) {
	MainWindow *mw= priv;
	GHOST_TEventType type= GHOST_GetEventType(evt);
=======
static void mainwindow_handle(void *priv, GHOST_EventHandle evt)
{
	MainWindow *mw = priv;
	GHOST_TEventType type = GHOST_GetEventType(evt);
>>>>>>> dfc19a1f
	char buf[256];
	
	event_to_buf(evt, buf);
	mainwindow_log(mw, buf);
	
	switch (type) {
	case GHOST_kEventCursorMove: {
		GHOST_TEventCursorData *cd= GHOST_GetEventData(evt);
		int x, y;
		GHOST_ScreenToClient(mw->win, cd->x, cd->y, &x, &y);
		mainwindow_do_move(mw, x, mw->size[1]-y-1);
		break;
	}
	case GHOST_kEventButtonDown:
	case GHOST_kEventButtonUp: {
		GHOST_TEventButtonData *bd= GHOST_GetEventData(evt);
		mainwindow_do_button(mw, bd->button, (type == GHOST_kEventButtonDown));
		break;
	}
	case GHOST_kEventKeyDown:
	case GHOST_kEventKeyUp: {
		GHOST_TEventKeyData *kd= GHOST_GetEventData(evt);
		mainwindow_do_key(mw, kd->key, (type == GHOST_kEventKeyDown));
		break;
	}

	case GHOST_kEventWindowUpdate:
		mainwindow_do_draw(mw);
		break;
	case GHOST_kEventWindowSize:
		mainwindow_do_reshape(mw);
		break;
	}
}

/**/

<<<<<<< HEAD
static void mainwindow_timer_proc(GHOST_TimerTaskHandle task, GHOST_TUns64 time) {
	MainWindow *mw= GHOST_GetTimerTaskUserData(task);
=======
static void mainwindow_timer_proc(GHOST_TimerTaskHandle task, GHOST_TUns64 time)
{
	MainWindow *mw = GHOST_GetTimerTaskUserData(task);
>>>>>>> dfc19a1f
	char buf[64];
	
	sprintf(buf, "timer: %6.2f", (double) ((GHOST_TInt64) time)/1000);
	mainwindow_log(mw, buf);
}

MainWindow *mainwindow_new(MultiTestApp *app) {
	GHOST_SystemHandle sys= multitestapp_get_system(app);
	GHOST_WindowHandle win;
	
	win= GHOST_CreateWindow(sys, "MultiTest:Main", 40, 40, 400, 400, 
		GHOST_kWindowStateNormal, GHOST_kDrawingContextTypeOpenGL, 
		FALSE, FALSE);
	
	if (win) {
		MainWindow *mw= MEM_callocN(sizeof(*mw), "mainwindow_new");
		mw->app= app;
		mw->win= win;
		
		GHOST_SetWindowUserData(mw->win, windowdata_new(mw, mainwindow_handle));
		
		GHOST_InstallTimer(sys, 1000, 10000, mainwindow_timer_proc, mw);
		
		return mw;
	} else {
		return NULL;
	}
}

<<<<<<< HEAD
void mainwindow_free(MainWindow *mw) {
	GHOST_SystemHandle sys= multitestapp_get_system(mw->app);
=======
void mainwindow_free(MainWindow *mw)
{
	GHOST_SystemHandle sys = multitestapp_get_system(mw->app);
>>>>>>> dfc19a1f

	windowdata_free(GHOST_GetWindowUserData(mw->win));
	GHOST_DisposeWindow(sys, mw->win);
	MEM_freeN(mw);
}

	/*
	 * LoggerWindow
	 */

struct _LoggerWindow {
	MultiTestApp		*app;

	GHOST_WindowHandle	win;

#ifdef USE_BMF	
	BMF_Font	*font;
#else
	int			font;
#endif
	int			fonttexid;
	int			fontheight;
	
	int			size[2];
	
	int			ndisplines;
	int			textarea[2][2];
	ScrollBar	*scroll;
	
	char		**loglines;
	int			nloglines, logsize;
	
	int			lmbut[3];
	int			lmouse[2];
};

#define SCROLLBAR_PAD 2
#define SCROLLBAR_WIDTH 14
#define TEXTAREA_PAD 2
static void loggerwindow_recalc_regions(LoggerWindow *lw)
{
	int nscroll[2][2];
	
	nscroll[0][0]= SCROLLBAR_PAD;
	nscroll[0][1]= SCROLLBAR_PAD;
	nscroll[1][0]= nscroll[0][0] + SCROLLBAR_WIDTH;
	nscroll[1][1]= lw->size[1] - SCROLLBAR_PAD - 1;

	lw->textarea[0][0]= nscroll[1][0] + TEXTAREA_PAD;
	lw->textarea[0][1]= TEXTAREA_PAD;
	lw->textarea[1][0]= lw->size[0] - TEXTAREA_PAD - 1;
	lw->textarea[1][1]= lw->size[1] - TEXTAREA_PAD - 1;

	lw->ndisplines= (lw->textarea[1][1]-lw->textarea[0][1])/lw->fontheight;

	scrollbar_set_thumbpct(lw->scroll, (float) lw->ndisplines/lw->nloglines);
	scrollbar_set_rect(lw->scroll, nscroll);
}

static void loggerwindow_setup_window_gl(LoggerWindow *lw)
{
	glViewport(0, 0, lw->size[0], lw->size[1]);

	glMatrixMode(GL_PROJECTION);
	glLoadIdentity();
	glOrtho(0, lw->size[0], 0, lw->size[1], -1, 1);
	glTranslatef(0.375, 0.375, 0.0);

	glMatrixMode(GL_MODELVIEW);
	glLoadIdentity();
}

<<<<<<< HEAD
static void loggerwindow_do_reshape(LoggerWindow *lw) {
	GHOST_RectangleHandle bounds= GHOST_GetClientBounds(lw->win);
=======
static void loggerwindow_do_reshape(LoggerWindow *lw)
{
	GHOST_RectangleHandle bounds = GHOST_GetClientBounds(lw->win);
>>>>>>> dfc19a1f

	GHOST_ActivateWindowDrawingContext(lw->win);
	
	lw->size[0]= GHOST_GetWidthRectangle(bounds);
	lw->size[1]= GHOST_GetHeightRectangle(bounds);
	
	loggerwindow_recalc_regions(lw);
	loggerwindow_setup_window_gl(lw);
}

static void loggerwindow_do_draw(LoggerWindow *lw)
{
	int i, ndisplines, startline;
	int sb_rect[2][2], sb_thumb[2][2];
		
	GHOST_ActivateWindowDrawingContext(lw->win);
	
	glClearColor(1, 1, 1, 1);
	glClear(GL_COLOR_BUFFER_BIT);

	glColor3f(0.8, 0.8, 0.8);
	rect_bevel_smooth(lw->textarea, 4);
	
	scrollbar_get_rect(lw->scroll, sb_rect);
	scrollbar_get_thumb(lw->scroll, sb_thumb);
	
	glColor3f(0.6, 0.6, 0.6);
	rect_bevel_smooth(sb_rect, 1);
	
	if (scrollbar_is_scrolling(lw->scroll)) {
		glColor3f(0.6, 0.7, 0.5);
	} else {
		glColor3f(0.9, 0.9, 0.92);
	}
	rect_bevel_smooth(sb_thumb, 1);
	
	startline= scrollbar_get_thumbpos(lw->scroll)*(lw->nloglines-1);
	ndisplines= min_i(lw->ndisplines, lw->nloglines-startline);

	if (lw->fonttexid!=-1) {
		glBindTexture(GL_TEXTURE_2D, lw->fonttexid);
		
		glBlendFunc(GL_SRC_ALPHA, GL_ONE_MINUS_SRC_ALPHA);
		glEnable(GL_BLEND);
		glEnable(GL_TEXTURE_2D);		
	}
	glColor3f(0, 0, 0);
	for (i=0; i<ndisplines; i++) {
			/* stored in reverse order */
		char *line= lw->loglines[(lw->nloglines-1)-(i+startline)];
		int x_pos= lw->textarea[0][0] + 4;
		int y_pos= lw->textarea[0][1] + 4 + i*lw->fontheight;

#ifdef USE_BMF		
		if (lw->fonttexid==-1) {
			glRasterPos2i(x_pos, y_pos);
			BMF_DrawString(lw->font, line);
		} else {
			BMF_DrawStringTexture(lw->font, line, x_pos, y_pos, 0.0);
		}
#else
		BLF_position(lw->font, x_pos, y_pos, 0.0);
		BLF_draw(lw->font, line, 256); // XXX
#endif
	}

#ifdef USE_BMF
	if (lw->fonttexid!=-1) {
		glDisable(GL_TEXTURE_2D);		
		glDisable(GL_BLEND);
	}
#endif

	GHOST_SwapWindowBuffers(lw->win);
}

<<<<<<< HEAD
static void loggerwindow_do_move(LoggerWindow *lw, int x, int y) {
	lw->lmouse[0]= x, lw->lmouse[1]= y;
=======
static void loggerwindow_do_move(LoggerWindow *lw, int x, int y)
{
	lw->lmouse[0] = x, lw->lmouse[1] = y;
>>>>>>> dfc19a1f
	
	if (scrollbar_is_scrolling(lw->scroll)) {
		scrollbar_keep_scrolling(lw->scroll, y);
		GHOST_InvalidateWindow(lw->win);
	}
}

<<<<<<< HEAD
static void loggerwindow_do_button(LoggerWindow *lw, int which, int press) {
	if (which==GHOST_kButtonMaskLeft) {
		lw->lmbut[0]= press;
=======
static void loggerwindow_do_button(LoggerWindow *lw, int which, int press)
{
	if (which == GHOST_kButtonMaskLeft) {
		lw->lmbut[0] = press;
>>>>>>> dfc19a1f
		
		if (press) {
			if (scrollbar_contains_pt(lw->scroll, lw->lmouse)) {
				scrollbar_start_scrolling(lw->scroll, lw->lmouse[1]);				
				GHOST_SetCursorShape(lw->win, GHOST_kStandardCursorUpDown);
				GHOST_InvalidateWindow(lw->win);
			}
		} else {
			if (scrollbar_is_scrolling(lw->scroll)) {
				scrollbar_stop_scrolling(lw->scroll);
				GHOST_SetCursorShape(lw->win, GHOST_kStandardCursorDefault);
				GHOST_InvalidateWindow(lw->win);
			}
		}
	} else if (which==GHOST_kButtonMaskMiddle) {
		lw->lmbut[1]= press;
	} else if (which==GHOST_kButtonMaskRight) {
		lw->lmbut[2]= press;
	}
}

static void loggerwindow_do_key(LoggerWindow *lw, GHOST_TKey key, int press)
{
	switch (key) {
	case GHOST_kKeyQ:
		if (press)
			multitestapp_exit(lw->app);
		break;
	}
}

<<<<<<< HEAD
static void loggerwindow_handle(void *priv, GHOST_EventHandle evt) {
	LoggerWindow *lw= priv;
	GHOST_TEventType type= GHOST_GetEventType(evt);
	
	switch(type) {
	case GHOST_kEventCursorMove: {
		GHOST_TEventCursorData *cd= GHOST_GetEventData(evt);
		int x, y;
		GHOST_ScreenToClient(lw->win, cd->x, cd->y, &x, &y);
		loggerwindow_do_move(lw, x, lw->size[1]-y-1);
		break;
	}
	case GHOST_kEventButtonDown:
	case GHOST_kEventButtonUp: {
		GHOST_TEventButtonData *bd= GHOST_GetEventData(evt);
		loggerwindow_do_button(lw, bd->button, (type == GHOST_kEventButtonDown));
		break;
	}
	case GHOST_kEventKeyDown:
	case GHOST_kEventKeyUp: {
		GHOST_TEventKeyData *kd= GHOST_GetEventData(evt);
		loggerwindow_do_key(lw, kd->key, (type == GHOST_kEventKeyDown));
		break;
	}
		
	case GHOST_kEventWindowUpdate:
		loggerwindow_do_draw(lw);
		break;
	case GHOST_kEventWindowSize:
		loggerwindow_do_reshape(lw);
		break;
=======
static void loggerwindow_handle(void *priv, GHOST_EventHandle evt)
{
	LoggerWindow *lw = priv;
	GHOST_TEventType type = GHOST_GetEventType(evt);
	
	switch (type) {
		case GHOST_kEventCursorMove: {
			GHOST_TEventCursorData *cd = GHOST_GetEventData(evt);
			int x, y;
			GHOST_ScreenToClient(lw->win, cd->x, cd->y, &x, &y);
			loggerwindow_do_move(lw, x, lw->size[1] - y - 1);
			break;
		}
		case GHOST_kEventButtonDown:
		case GHOST_kEventButtonUp: {
			GHOST_TEventButtonData *bd = GHOST_GetEventData(evt);
			loggerwindow_do_button(lw, bd->button, (type == GHOST_kEventButtonDown));
			break;
		}
		case GHOST_kEventKeyDown:
		case GHOST_kEventKeyUp: {
			GHOST_TEventKeyData *kd = GHOST_GetEventData(evt);
			loggerwindow_do_key(lw, kd->key, (type == GHOST_kEventKeyDown));
			break;
		}

		case GHOST_kEventWindowUpdate:
			loggerwindow_do_draw(lw);
			break;
		case GHOST_kEventWindowSize:
			loggerwindow_do_reshape(lw);
			break;
>>>>>>> dfc19a1f
	}
}

/**/

LoggerWindow *loggerwindow_new(MultiTestApp *app) {
	GHOST_SystemHandle sys= multitestapp_get_system(app);
	GHOST_TUns32 screensize[2];
	GHOST_WindowHandle win;
	
	GHOST_GetMainDisplayDimensions(sys, &screensize[0], &screensize[1]);
	win= GHOST_CreateWindow(sys, "MultiTest:Logger", 40, screensize[1]-432,
		800, 300, GHOST_kWindowStateNormal, 
		GHOST_kDrawingContextTypeOpenGL, FALSE, FALSE);
	
	if (win) {
		LoggerWindow *lw= MEM_callocN(sizeof(*lw), "loggerwindow_new");
		int bbox[2][2];
		lw->app= app;
		lw->win= win;

#ifdef USE_BMF
		lw->font= BMF_GetFont(BMF_kScreen12);
		lw->fonttexid= BMF_GetFontTexture(lw->font);

		BMF_GetBoundingBox(lw->font, &bbox[0][0], &bbox[0][1], &bbox[1][0], &bbox[1][1]);
		lw->fontheight= rect_height(bbox);
#else
		lw->font= BLF_load_mem("default", (unsigned char*)datatoc_bfont_ttf, datatoc_bfont_ttf_size);
		BLF_size(lw->font, 11, 72);
		lw->fontheight= BLF_height(lw->font, "A_");
#endif
		
		lw->nloglines= lw->logsize= 0;
		lw->loglines= MEM_mallocN(sizeof(*lw->loglines)*lw->nloglines, "loglines");
		
		lw->scroll= scrollbar_new(2, 40);
		
		GHOST_SetWindowUserData(lw->win, windowdata_new(lw, loggerwindow_handle));

		loggerwindow_do_reshape(lw);

		return lw;
	} else {
		return NULL;
	}
}

<<<<<<< HEAD
void loggerwindow_log(LoggerWindow *lw, char *line) {
	if (lw->nloglines==lw->logsize) {
		lw->loglines= memdbl(lw->loglines, &lw->logsize, sizeof(*lw->loglines));
=======
void loggerwindow_log(LoggerWindow *lw, char *line)
{
	if (lw->nloglines == lw->logsize) {
		lw->loglines = memdbl(lw->loglines, &lw->logsize, sizeof(*lw->loglines));
>>>>>>> dfc19a1f
	}
	
	lw->loglines[lw->nloglines++]= string_dup(line);
	scrollbar_set_thumbpct(lw->scroll, (float) lw->ndisplines/lw->nloglines);
	
	GHOST_InvalidateWindow(lw->win);
}

<<<<<<< HEAD
void loggerwindow_free(LoggerWindow *lw) {
	GHOST_SystemHandle sys= multitestapp_get_system(lw->app);
=======
void loggerwindow_free(LoggerWindow *lw)
{
	GHOST_SystemHandle sys = multitestapp_get_system(lw->app);
>>>>>>> dfc19a1f
	int i;

	for (i=0; i<lw->nloglines; i++) {
		MEM_freeN(lw->loglines[i]);
	}
	MEM_freeN(lw->loglines);
	
	windowdata_free(GHOST_GetWindowUserData(lw->win));
	GHOST_DisposeWindow(sys, lw->win);
	MEM_freeN(lw);
}

	/*
	 * ExtraWindow
	 */


typedef struct {
	MultiTestApp		*app;

	GHOST_WindowHandle	win;
	
	int		size[2];
} ExtraWindow;

static void extrawindow_do_draw(ExtraWindow *ew)
{
	GHOST_ActivateWindowDrawingContext(ew->win);

	glClearColor(1, 1, 1, 1);
	glClear(GL_COLOR_BUFFER_BIT);
	
	glColor3f(0.8, 0.8, 0.8);
	glRecti(10, 10, ew->size[0]-10, ew->size[1]-10);
	
	GHOST_SwapWindowBuffers(ew->win);
}

<<<<<<< HEAD
static void extrawindow_do_reshape(ExtraWindow *ew) {
	GHOST_RectangleHandle bounds= GHOST_GetClientBounds(ew->win);
=======
static void extrawindow_do_reshape(ExtraWindow *ew)
{
	GHOST_RectangleHandle bounds = GHOST_GetClientBounds(ew->win);
>>>>>>> dfc19a1f

	GHOST_ActivateWindowDrawingContext(ew->win);

	ew->size[0]= GHOST_GetWidthRectangle(bounds);
	ew->size[1]= GHOST_GetHeightRectangle(bounds);
	
	glViewport(0, 0, ew->size[0], ew->size[1]);

	glMatrixMode(GL_PROJECTION);
	glLoadIdentity();
	glOrtho(0, ew->size[0], 0, ew->size[1], -1, 1);
	glTranslatef(0.375, 0.375, 0.0);

	glMatrixMode(GL_MODELVIEW);
	glLoadIdentity();
}

static void extrawindow_do_key(ExtraWindow *ew, GHOST_TKey key, int press)
{
	switch (key) {
	case GHOST_kKeyE:
		if (press)
			multitestapp_toggle_extra_window(ew->app);
		break;
	}
}

static void extrawindow_spin_cursor(ExtraWindow *ew, GHOST_TUns64 time)
{
	GHOST_TUns8 bitmap[16][2];
	GHOST_TUns8 mask[16][2];
	double ftime= (double) ((GHOST_TInt64) time)/1000;
	float angle= fmod(ftime, 1.0) * 3.1415*2;
	int i;
	
	memset(&bitmap, 0, sizeof(bitmap));
	memset(&mask, 0, sizeof(mask));
	
	bitmap[0][0] |= mask[0][0] |= 0xF;
	bitmap[1][0] |= mask[1][0] |= 0xF;
	bitmap[2][0] |= mask[2][0] |= 0xF;
	bitmap[3][0] |= mask[3][0] |= 0xF;
	
	for (i=0; i<7; i++) {
		int x = 7 + cos(angle)*i;
		int y = 7 + sin(angle)*i;
		
		mask[y][x/8] |= (1 << (x%8));
	}
	for (i=0; i<64; i++) {
		float v= (i/63.0) * 3.1415*2;
		int x = 7 + cos(v)*7;
		int y = 7 + sin(v)*7;
		
		mask[y][x/8] |= (1 << (x%8));
	}
	
	GHOST_SetCustomCursorShape(ew->win, bitmap, mask, 0, 0);
}

<<<<<<< HEAD
static void extrawindow_handle(void *priv, GHOST_EventHandle evt) {
	ExtraWindow *ew= priv;
	GHOST_TEventType type= GHOST_GetEventType(evt);
=======
static void extrawindow_handle(void *priv, GHOST_EventHandle evt)
{
	ExtraWindow *ew = priv;
	GHOST_TEventType type = GHOST_GetEventType(evt);
>>>>>>> dfc19a1f
	char buf[256];
	
	event_to_buf(evt, buf);
	loggerwindow_log(multitestapp_get_logger(ew->app), buf);
	
	switch (type) {
	case GHOST_kEventKeyDown:
	case GHOST_kEventKeyUp: {
		GHOST_TEventKeyData *kd= GHOST_GetEventData(evt);
		extrawindow_do_key(ew, kd->key, (type == GHOST_kEventKeyDown));
		break;
	}

	case GHOST_kEventCursorMove: {
		extrawindow_spin_cursor(ew, GHOST_GetEventTime(evt));
		break;
	}
	
	case GHOST_kEventWindowClose:
		multitestapp_free_extrawindow(ew->app);
		break;
	case GHOST_kEventWindowUpdate:
		extrawindow_do_draw(ew);
		break;
	case GHOST_kEventWindowSize:
		extrawindow_do_reshape(ew);
		break;
	}
}

/**/

ExtraWindow *extrawindow_new(MultiTestApp *app) {
	GHOST_SystemHandle sys= multitestapp_get_system(app);
	GHOST_WindowHandle win;
	
	win= GHOST_CreateWindow(sys, "MultiTest:Extra", 500, 40, 400, 400, 
		GHOST_kWindowStateNormal, GHOST_kDrawingContextTypeOpenGL,
		FALSE, FALSE);
	
	if (win) {
		ExtraWindow *ew= MEM_callocN(sizeof(*ew), "mainwindow_new");
		ew->app= app;
		ew->win= win;
		
		GHOST_SetWindowUserData(ew->win, windowdata_new(ew, extrawindow_handle));
		
		return ew;
	} else {
		return NULL;
	}
}

<<<<<<< HEAD
void extrawindow_free(ExtraWindow *ew) {
	GHOST_SystemHandle sys= multitestapp_get_system(ew->app);
=======
void extrawindow_free(ExtraWindow *ew)
{
	GHOST_SystemHandle sys = multitestapp_get_system(ew->app);
>>>>>>> dfc19a1f

	windowdata_free(GHOST_GetWindowUserData(ew->win));
	GHOST_DisposeWindow(sys, ew->win);
	MEM_freeN(ew);
}

	/*
	 * MultiTestApp
	 */
	
struct _MultiTestApp {
	GHOST_SystemHandle	sys;
	MainWindow			*main;
	LoggerWindow		*logger;
	ExtraWindow			*extra;
	
	int					exit;
};

<<<<<<< HEAD
static int multitest_event_handler(GHOST_EventHandle evt, GHOST_TUserDataPtr data) {
	MultiTestApp *app= data;
=======
static int multitest_event_handler(GHOST_EventHandle evt, GHOST_TUserDataPtr data)
{
	MultiTestApp *app = data;
>>>>>>> dfc19a1f
	GHOST_WindowHandle win;
	
	win= GHOST_GetEventWindow(evt);
	if (win && !GHOST_ValidWindow(app->sys, win)) {
		loggerwindow_log(app->logger, "WARNING: bad event, non-valid window\n");
		return 1;
	}
		
	if (win) {
		WindowData *wb= GHOST_GetWindowUserData(win);
		
		windowdata_handle(wb, evt);
	} else {
		GHOST_TEventType type= GHOST_GetEventType(evt);
		
			/* GHOST_kEventQuit are the only 'system' events,
			 * that is, events without a window.
			 */
		switch(type) {
		case GHOST_kEventQuit:
			app->exit= 1;
			break;
			
		default:
			fatal("Unhandled system event: %d (%s)\n", type, eventtype_to_string(type));
			break;
		}
	}
	
	return 1;
}

/**/

MultiTestApp *multitestapp_new(void) {
	MultiTestApp *app= MEM_mallocN(sizeof(*app), "multitestapp_new");
	GHOST_EventConsumerHandle consumer= GHOST_CreateEventConsumer(multitest_event_handler, app);

	app->sys= GHOST_CreateSystem();
	if (!app->sys)
		fatal("Unable to create ghost system");

	if (!GHOST_AddEventConsumer(app->sys, consumer))	
		fatal("Unable to add multitest event consumer ");
		
	app->main= mainwindow_new(app);
	if (!app->main) 
		fatal("Unable to create main window");
		
	app->logger= loggerwindow_new(app);
	if (!app->logger)
		fatal("Unable to create logger window");

	app->extra= NULL;		
	app->exit= 0;
	
	return app;
}

LoggerWindow *multitestapp_get_logger(MultiTestApp *app) {
	return app->logger;	
}

GHOST_SystemHandle multitestapp_get_system(MultiTestApp *app) {
	return app->sys;
}

void multitestapp_free_extrawindow(MultiTestApp *app)
{
	extrawindow_free(app->extra);
	app->extra= NULL;
}

void multitestapp_toggle_extra_window(MultiTestApp *app)
{
	if (app->extra) {
		multitestapp_free_extrawindow(app);
	} else {
		app->extra= extrawindow_new(app);
	}
}

<<<<<<< HEAD
void multitestapp_exit(MultiTestApp *app) {
	app->exit= 1;
=======
void multitestapp_exit(MultiTestApp *app)
{
	app->exit = 1;
>>>>>>> dfc19a1f
}

void multitestapp_run(MultiTestApp *app)
{
	while (!app->exit) {
		GHOST_ProcessEvents(app->sys, 1);
		GHOST_DispatchEvents(app->sys);
	}
}

void multitestapp_free(MultiTestApp *app)
{
	mainwindow_free(app->main);
	loggerwindow_free(app->logger);
	GHOST_DisposeSystem(app->sys);
	MEM_freeN(app);
}

	/***/
	
int main(int argc, char **argv)
{
#ifndef USE_BMF
	BLF_init(11, 72);
#endif

	MultiTestApp *app= multitestapp_new();
	
	multitestapp_run(app);
	multitestapp_free(app);
	
	return 0;
}<|MERGE_RESOLUTION|>--- conflicted
+++ resolved
@@ -46,11 +46,11 @@
 #  include "BMF_Api.h"
 #else
 #  include "BLF_api.h"
-   extern int datatoc_bfont_ttf_size;
-   extern char datatoc_bfont_ttf[];
-
-   /* cheat */
-   char U[1024]= {0};
+extern int datatoc_bfont_ttf_size;
+extern char datatoc_bfont_ttf[];
+
+/* cheat */
+char U[1024] = {0};
 #endif
 
 #include "Util.h"
@@ -75,62 +75,50 @@
 
 /**/
 
-<<<<<<< HEAD
-void rect_bevel_side(int rect[2][2], int side, float *lt, float *dk, float *col, int width) {
-	int ltidx= (side/2)%4;
-	int dkidx= (ltidx + 1 + (side&1))%4;
-=======
 void rect_bevel_side(int rect[2][2], int side, float *lt, float *dk, float *col, int width)
 {
 	int ltidx = (side / 2) % 4;
 	int dkidx = (ltidx + 1 + (side & 1)) % 4;
->>>>>>> dfc19a1f
 	int i, corner;
 	
 	glBegin(GL_LINES);
-	for (i=0; i<width; i++) {
-		float ltf= pow(lt[i], 1.0/2.2), dkf= pow(dk[i], 1.0/2.2);
-		float stf= (dkidx>ltidx)?dkf:ltf;
-		int lx= rect[1][0]-i-1;
-		int ly= rect[0][1]+i;
-		
-		glColor3f(col[0]*stf, col[1]*stf, col[2]*stf);
-		for (corner=0; corner<4; corner++) {
-			int x= (corner==0 || corner==1)?(rect[0][0]+i):(rect[1][0]-i-1);
-			int y= (corner==0 || corner==3)?(rect[0][1]+i):(rect[1][1]-i-1);
-
-			if (ltidx==corner)
-				glColor3f(col[0]*ltf, col[1]*ltf, col[2]*ltf);
-			if (dkidx==corner)
-				glColor3f(col[0]*dkf, col[1]*dkf, col[2]*dkf);
+	for (i = 0; i < width; i++) {
+		float ltf = pow(lt[i], 1.0 / 2.2), dkf = pow(dk[i], 1.0 / 2.2);
+		float stf = (dkidx > ltidx) ? dkf : ltf;
+		int lx = rect[1][0] - i - 1;
+		int ly = rect[0][1] + i;
+
+		glColor3f(col[0] * stf, col[1] * stf, col[2] * stf);
+		for (corner = 0; corner < 4; corner++) {
+			int x = (corner == 0 || corner == 1) ? (rect[0][0] + i) : (rect[1][0] - i - 1);
+			int y = (corner == 0 || corner == 3) ? (rect[0][1] + i) : (rect[1][1] - i - 1);
+
+			if (ltidx == corner)
+				glColor3f(col[0] * ltf, col[1] * ltf, col[2] * ltf);
+			if (dkidx == corner)
+				glColor3f(col[0] * dkf, col[1] * dkf, col[2] * dkf);
 
 			glVertex2i(lx, ly);
-			glVertex2i(lx= x, ly= y);
+			glVertex2i(lx = x, ly = y);
 		}
 	}
 	glEnd();
 	
 	glColor3fv(col);
-	glRecti(rect[0][0]+width, rect[0][1]+width, rect[1][0]-width, rect[1][1]-width);
-}
-
-<<<<<<< HEAD
-void rect_bevel_smooth(int rect[2][2], int width) {
-	float *lt= malloc(sizeof(*lt)*width);
-	float *dk= malloc(sizeof(*dk)*width);
-=======
+	glRecti(rect[0][0] + width, rect[0][1] + width, rect[1][0] - width, rect[1][1] - width);
+}
+
 void rect_bevel_smooth(int rect[2][2], int width)
 {
 	float *lt = malloc(sizeof(*lt) * width);
 	float *dk = malloc(sizeof(*dk) * width);
->>>>>>> dfc19a1f
 	float col[4];
 	int i;
 	
-	for (i=0; i<width; i++) {
-		float v= width-1?((float) i/(width-1)):0;
-		lt[i]= 1.2 + (1.0-1.2)*v;
-		dk[i]= 0.2 + (1.0-0.2)*v;
+	for (i = 0; i < width; i++) {
+		float v = width - 1 ? ((float) i / (width - 1)) : 0;
+		lt[i] = 1.2 + (1.0 - 1.2) * v;
+		dk[i] = 0.2 + (1.0 - 0.2) * v;
 	}
 	
 	glGetFloatv(GL_CURRENT_COLOR, col);
@@ -141,20 +129,20 @@
 	free(dk);
 }
 
-	/*
-	 * MainWindow
-	 */
+/*
+ * MainWindow
+ */
 
 typedef struct {
-	MultiTestApp		*app;
-
-	GHOST_WindowHandle	win;
-	
-	int		size[2];
-	
-	int		lmouse[2], lmbut[3];
-	
-	int		tmouse[2];
+	MultiTestApp        *app;
+
+	GHOST_WindowHandle win;
+	
+	int size[2];
+	
+	int lmouse[2], lmbut[3];
+	
+	int tmouse[2];
 } MainWindow;
 
 static void mainwindow_log(MainWindow *mw, char *str)
@@ -168,30 +156,26 @@
 	
 	if (mw->lmbut[0]) {
 		glClearColor(0.5, 0.5, 0.5, 1);
-	} else {
+	}
+	else {
 		glClearColor(1, 1, 1, 1);
 	}		
 	glClear(GL_COLOR_BUFFER_BIT);
 	
 	glColor3f(0.5, 0.6, 0.8);
-	glRecti(mw->tmouse[0]-5, mw->tmouse[1]-5, mw->tmouse[0]+5, mw->tmouse[1]+5);
+	glRecti(mw->tmouse[0] - 5, mw->tmouse[1] - 5, mw->tmouse[0] + 5, mw->tmouse[1] + 5);
 	
 	GHOST_SwapWindowBuffers(mw->win);
 }
 
-<<<<<<< HEAD
-static void mainwindow_do_reshape(MainWindow *mw) {
-	GHOST_RectangleHandle bounds= GHOST_GetClientBounds(mw->win);
-=======
 static void mainwindow_do_reshape(MainWindow *mw)
 {
 	GHOST_RectangleHandle bounds = GHOST_GetClientBounds(mw->win);
->>>>>>> dfc19a1f
 
 	GHOST_ActivateWindowDrawingContext(mw->win);
 
-	mw->size[0]= GHOST_GetWidthRectangle(bounds);
-	mw->size[1]= GHOST_GetHeightRectangle(bounds);
+	mw->size[0] = GHOST_GetWidthRectangle(bounds);
+	mw->size[1] = GHOST_GetHeightRectangle(bounds);
 	
 	glViewport(0, 0, mw->size[0], mw->size[1]);
 
@@ -204,53 +188,6 @@
 	glLoadIdentity();
 }
 
-<<<<<<< HEAD
-static void mainwindow_do_key(MainWindow *mw, GHOST_TKey key, int press) {
-	switch(key) {
-	case GHOST_kKeyC:
-		if (press)
-			GHOST_SetCursorShape(mw->win, (GHOST_TStandardCursor) (rand()%(GHOST_kStandardCursorNumCursors)));
-		break;
-	case GHOST_kKeyLeftBracket:
-		if (press)
-			GHOST_SetCursorVisibility(mw->win, 0);
-		break;
-	case GHOST_kKeyRightBracket:
-		if (press)
-			GHOST_SetCursorVisibility(mw->win, 1);
-		break;
-	case GHOST_kKeyE:
-		if (press)
-			multitestapp_toggle_extra_window(mw->app);
-		break;
-	case GHOST_kKeyQ:
-		if (press)
-			multitestapp_exit(mw->app);
-		break;
-	case GHOST_kKeyT:
-		if (press)
-			mainwindow_log(mw, "TextTest~|`hello`\"world\",<>/");
-		break;
-	case GHOST_kKeyR:
-		if (press) {
-			int i;
-			
-			mainwindow_log(mw, "Invalidating window 10 times");
-			for (i=0; i<10; i++)
-				GHOST_InvalidateWindow(mw->win);
-		}
-		break;
-	case GHOST_kKeyF11:
-		if (press) {
-			GHOST_SetWindowOrder(mw->win, GHOST_kWindowOrderBottom);
-		}
-		break;
-	}
-}
-
-static void mainwindow_do_move(MainWindow *mw, int x, int y) {
-	mw->lmouse[0]= x, mw->lmouse[1]= y;
-=======
 static void mainwindow_do_key(MainWindow *mw, GHOST_TKey key, int press)
 {
 	switch (key) {
@@ -298,160 +235,139 @@
 static void mainwindow_do_move(MainWindow *mw, int x, int y)
 {
 	mw->lmouse[0] = x, mw->lmouse[1] = y;
->>>>>>> dfc19a1f
 	
 	if (mw->lmbut[0]) {
-		mw->tmouse[0]= x, mw->tmouse[1]= y;
+		mw->tmouse[0] = x, mw->tmouse[1] = y;
 		GHOST_InvalidateWindow(mw->win);
 	}
 }
 
-<<<<<<< HEAD
-static void mainwindow_do_button(MainWindow *mw, int which, int press) {
-	if (which==GHOST_kButtonMaskLeft) {
-		mw->lmbut[0]= press;
-		mw->tmouse[0]= mw->lmouse[0], mw->tmouse[1]= mw->lmouse[1];
-=======
 static void mainwindow_do_button(MainWindow *mw, int which, int press)
 {
 	if (which == GHOST_kButtonMaskLeft) {
 		mw->lmbut[0] = press;
 		mw->tmouse[0] = mw->lmouse[0], mw->tmouse[1] = mw->lmouse[1];
->>>>>>> dfc19a1f
 		GHOST_InvalidateWindow(mw->win);
-	} else if (which==GHOST_kButtonMaskLeft) {
-		mw->lmbut[1]= press;
-	} else if (which==GHOST_kButtonMaskLeft) {
-		mw->lmbut[2]= press;
-	}
-}
-
-<<<<<<< HEAD
-static void mainwindow_handle(void *priv, GHOST_EventHandle evt) {
-	MainWindow *mw= priv;
-	GHOST_TEventType type= GHOST_GetEventType(evt);
-=======
+	}
+	else if (which == GHOST_kButtonMaskLeft) {
+		mw->lmbut[1] = press;
+	}
+	else if (which == GHOST_kButtonMaskLeft) {
+		mw->lmbut[2] = press;
+	}
+}
+
 static void mainwindow_handle(void *priv, GHOST_EventHandle evt)
 {
 	MainWindow *mw = priv;
 	GHOST_TEventType type = GHOST_GetEventType(evt);
->>>>>>> dfc19a1f
 	char buf[256];
 	
 	event_to_buf(evt, buf);
 	mainwindow_log(mw, buf);
 	
 	switch (type) {
-	case GHOST_kEventCursorMove: {
-		GHOST_TEventCursorData *cd= GHOST_GetEventData(evt);
-		int x, y;
-		GHOST_ScreenToClient(mw->win, cd->x, cd->y, &x, &y);
-		mainwindow_do_move(mw, x, mw->size[1]-y-1);
-		break;
-	}
-	case GHOST_kEventButtonDown:
-	case GHOST_kEventButtonUp: {
-		GHOST_TEventButtonData *bd= GHOST_GetEventData(evt);
-		mainwindow_do_button(mw, bd->button, (type == GHOST_kEventButtonDown));
-		break;
-	}
-	case GHOST_kEventKeyDown:
-	case GHOST_kEventKeyUp: {
-		GHOST_TEventKeyData *kd= GHOST_GetEventData(evt);
-		mainwindow_do_key(mw, kd->key, (type == GHOST_kEventKeyDown));
-		break;
-	}
-
-	case GHOST_kEventWindowUpdate:
-		mainwindow_do_draw(mw);
-		break;
-	case GHOST_kEventWindowSize:
-		mainwindow_do_reshape(mw);
-		break;
+		case GHOST_kEventCursorMove: {
+			GHOST_TEventCursorData *cd = GHOST_GetEventData(evt);
+			int x, y;
+			GHOST_ScreenToClient(mw->win, cd->x, cd->y, &x, &y);
+			mainwindow_do_move(mw, x, mw->size[1] - y - 1);
+			break;
+		}
+		case GHOST_kEventButtonDown:
+		case GHOST_kEventButtonUp: {
+			GHOST_TEventButtonData *bd = GHOST_GetEventData(evt);
+			mainwindow_do_button(mw, bd->button, (type == GHOST_kEventButtonDown));
+			break;
+		}
+		case GHOST_kEventKeyDown:
+		case GHOST_kEventKeyUp: {
+			GHOST_TEventKeyData *kd = GHOST_GetEventData(evt);
+			mainwindow_do_key(mw, kd->key, (type == GHOST_kEventKeyDown));
+			break;
+		}
+
+		case GHOST_kEventWindowUpdate:
+			mainwindow_do_draw(mw);
+			break;
+		case GHOST_kEventWindowSize:
+			mainwindow_do_reshape(mw);
+			break;
 	}
 }
 
 /**/
 
-<<<<<<< HEAD
-static void mainwindow_timer_proc(GHOST_TimerTaskHandle task, GHOST_TUns64 time) {
-	MainWindow *mw= GHOST_GetTimerTaskUserData(task);
-=======
 static void mainwindow_timer_proc(GHOST_TimerTaskHandle task, GHOST_TUns64 time)
 {
 	MainWindow *mw = GHOST_GetTimerTaskUserData(task);
->>>>>>> dfc19a1f
 	char buf[64];
 	
-	sprintf(buf, "timer: %6.2f", (double) ((GHOST_TInt64) time)/1000);
+	sprintf(buf, "timer: %6.2f", (double) ((GHOST_TInt64) time) / 1000);
 	mainwindow_log(mw, buf);
 }
 
 MainWindow *mainwindow_new(MultiTestApp *app) {
-	GHOST_SystemHandle sys= multitestapp_get_system(app);
+	GHOST_SystemHandle sys = multitestapp_get_system(app);
 	GHOST_WindowHandle win;
 	
-	win= GHOST_CreateWindow(sys, "MultiTest:Main", 40, 40, 400, 400, 
-		GHOST_kWindowStateNormal, GHOST_kDrawingContextTypeOpenGL, 
-		FALSE, FALSE);
+	win = GHOST_CreateWindow(sys, "MultiTest:Main", 40, 40, 400, 400,
+	                         GHOST_kWindowStateNormal, GHOST_kDrawingContextTypeOpenGL,
+	                         FALSE, FALSE);
 	
 	if (win) {
-		MainWindow *mw= MEM_callocN(sizeof(*mw), "mainwindow_new");
-		mw->app= app;
-		mw->win= win;
+		MainWindow *mw = MEM_callocN(sizeof(*mw), "mainwindow_new");
+		mw->app = app;
+		mw->win = win;
 		
 		GHOST_SetWindowUserData(mw->win, windowdata_new(mw, mainwindow_handle));
 		
 		GHOST_InstallTimer(sys, 1000, 10000, mainwindow_timer_proc, mw);
 		
 		return mw;
-	} else {
+	}
+	else {
 		return NULL;
 	}
 }
 
-<<<<<<< HEAD
-void mainwindow_free(MainWindow *mw) {
-	GHOST_SystemHandle sys= multitestapp_get_system(mw->app);
-=======
 void mainwindow_free(MainWindow *mw)
 {
 	GHOST_SystemHandle sys = multitestapp_get_system(mw->app);
->>>>>>> dfc19a1f
 
 	windowdata_free(GHOST_GetWindowUserData(mw->win));
 	GHOST_DisposeWindow(sys, mw->win);
 	MEM_freeN(mw);
 }
 
-	/*
-	 * LoggerWindow
-	 */
+/*
+ * LoggerWindow
+ */
 
 struct _LoggerWindow {
-	MultiTestApp		*app;
-
-	GHOST_WindowHandle	win;
+	MultiTestApp        *app;
+
+	GHOST_WindowHandle win;
 
 #ifdef USE_BMF	
-	BMF_Font	*font;
+	BMF_Font    *font;
 #else
-	int			font;
+	int font;
 #endif
-	int			fonttexid;
-	int			fontheight;
-	
-	int			size[2];
-	
-	int			ndisplines;
-	int			textarea[2][2];
-	ScrollBar	*scroll;
-	
-	char		**loglines;
-	int			nloglines, logsize;
-	
-	int			lmbut[3];
-	int			lmouse[2];
+	int fonttexid;
+	int fontheight;
+	
+	int size[2];
+	
+	int ndisplines;
+	int textarea[2][2];
+	ScrollBar   *scroll;
+	
+	char        **loglines;
+	int nloglines, logsize;
+	
+	int lmbut[3];
+	int lmouse[2];
 };
 
 #define SCROLLBAR_PAD 2
@@ -461,19 +377,19 @@
 {
 	int nscroll[2][2];
 	
-	nscroll[0][0]= SCROLLBAR_PAD;
-	nscroll[0][1]= SCROLLBAR_PAD;
-	nscroll[1][0]= nscroll[0][0] + SCROLLBAR_WIDTH;
-	nscroll[1][1]= lw->size[1] - SCROLLBAR_PAD - 1;
-
-	lw->textarea[0][0]= nscroll[1][0] + TEXTAREA_PAD;
-	lw->textarea[0][1]= TEXTAREA_PAD;
-	lw->textarea[1][0]= lw->size[0] - TEXTAREA_PAD - 1;
-	lw->textarea[1][1]= lw->size[1] - TEXTAREA_PAD - 1;
-
-	lw->ndisplines= (lw->textarea[1][1]-lw->textarea[0][1])/lw->fontheight;
-
-	scrollbar_set_thumbpct(lw->scroll, (float) lw->ndisplines/lw->nloglines);
+	nscroll[0][0] = SCROLLBAR_PAD;
+	nscroll[0][1] = SCROLLBAR_PAD;
+	nscroll[1][0] = nscroll[0][0] + SCROLLBAR_WIDTH;
+	nscroll[1][1] = lw->size[1] - SCROLLBAR_PAD - 1;
+
+	lw->textarea[0][0] = nscroll[1][0] + TEXTAREA_PAD;
+	lw->textarea[0][1] = TEXTAREA_PAD;
+	lw->textarea[1][0] = lw->size[0] - TEXTAREA_PAD - 1;
+	lw->textarea[1][1] = lw->size[1] - TEXTAREA_PAD - 1;
+
+	lw->ndisplines = (lw->textarea[1][1] - lw->textarea[0][1]) / lw->fontheight;
+
+	scrollbar_set_thumbpct(lw->scroll, (float) lw->ndisplines / lw->nloglines);
 	scrollbar_set_rect(lw->scroll, nscroll);
 }
 
@@ -490,19 +406,14 @@
 	glLoadIdentity();
 }
 
-<<<<<<< HEAD
-static void loggerwindow_do_reshape(LoggerWindow *lw) {
-	GHOST_RectangleHandle bounds= GHOST_GetClientBounds(lw->win);
-=======
 static void loggerwindow_do_reshape(LoggerWindow *lw)
 {
 	GHOST_RectangleHandle bounds = GHOST_GetClientBounds(lw->win);
->>>>>>> dfc19a1f
 
 	GHOST_ActivateWindowDrawingContext(lw->win);
 	
-	lw->size[0]= GHOST_GetWidthRectangle(bounds);
-	lw->size[1]= GHOST_GetHeightRectangle(bounds);
+	lw->size[0] = GHOST_GetWidthRectangle(bounds);
+	lw->size[1] = GHOST_GetHeightRectangle(bounds);
 	
 	loggerwindow_recalc_regions(lw);
 	loggerwindow_setup_window_gl(lw);
@@ -529,15 +440,16 @@
 	
 	if (scrollbar_is_scrolling(lw->scroll)) {
 		glColor3f(0.6, 0.7, 0.5);
-	} else {
+	}
+	else {
 		glColor3f(0.9, 0.9, 0.92);
 	}
 	rect_bevel_smooth(sb_thumb, 1);
 	
-	startline= scrollbar_get_thumbpos(lw->scroll)*(lw->nloglines-1);
-	ndisplines= min_i(lw->ndisplines, lw->nloglines-startline);
-
-	if (lw->fonttexid!=-1) {
+	startline = scrollbar_get_thumbpos(lw->scroll) * (lw->nloglines - 1);
+	ndisplines = min_i(lw->ndisplines, lw->nloglines - startline);
+
+	if (lw->fonttexid != -1) {
 		glBindTexture(GL_TEXTURE_2D, lw->fonttexid);
 		
 		glBlendFunc(GL_SRC_ALPHA, GL_ONE_MINUS_SRC_ALPHA);
@@ -545,17 +457,18 @@
 		glEnable(GL_TEXTURE_2D);		
 	}
 	glColor3f(0, 0, 0);
-	for (i=0; i<ndisplines; i++) {
-			/* stored in reverse order */
-		char *line= lw->loglines[(lw->nloglines-1)-(i+startline)];
-		int x_pos= lw->textarea[0][0] + 4;
-		int y_pos= lw->textarea[0][1] + 4 + i*lw->fontheight;
+	for (i = 0; i < ndisplines; i++) {
+		/* stored in reverse order */
+		char *line = lw->loglines[(lw->nloglines - 1) - (i + startline)];
+		int x_pos = lw->textarea[0][0] + 4;
+		int y_pos = lw->textarea[0][1] + 4 + i * lw->fontheight;
 
 #ifdef USE_BMF		
-		if (lw->fonttexid==-1) {
+		if (lw->fonttexid == -1) {
 			glRasterPos2i(x_pos, y_pos);
 			BMF_DrawString(lw->font, line);
-		} else {
+		}
+		else {
 			BMF_DrawStringTexture(lw->font, line, x_pos, y_pos, 0.0);
 		}
 #else
@@ -565,7 +478,7 @@
 	}
 
 #ifdef USE_BMF
-	if (lw->fonttexid!=-1) {
+	if (lw->fonttexid != -1) {
 		glDisable(GL_TEXTURE_2D);		
 		glDisable(GL_BLEND);
 	}
@@ -574,14 +487,9 @@
 	GHOST_SwapWindowBuffers(lw->win);
 }
 
-<<<<<<< HEAD
-static void loggerwindow_do_move(LoggerWindow *lw, int x, int y) {
-	lw->lmouse[0]= x, lw->lmouse[1]= y;
-=======
 static void loggerwindow_do_move(LoggerWindow *lw, int x, int y)
 {
 	lw->lmouse[0] = x, lw->lmouse[1] = y;
->>>>>>> dfc19a1f
 	
 	if (scrollbar_is_scrolling(lw->scroll)) {
 		scrollbar_keep_scrolling(lw->scroll, y);
@@ -589,16 +497,10 @@
 	}
 }
 
-<<<<<<< HEAD
-static void loggerwindow_do_button(LoggerWindow *lw, int which, int press) {
-	if (which==GHOST_kButtonMaskLeft) {
-		lw->lmbut[0]= press;
-=======
 static void loggerwindow_do_button(LoggerWindow *lw, int which, int press)
 {
 	if (which == GHOST_kButtonMaskLeft) {
 		lw->lmbut[0] = press;
->>>>>>> dfc19a1f
 		
 		if (press) {
 			if (scrollbar_contains_pt(lw->scroll, lw->lmouse)) {
@@ -606,63 +508,33 @@
 				GHOST_SetCursorShape(lw->win, GHOST_kStandardCursorUpDown);
 				GHOST_InvalidateWindow(lw->win);
 			}
-		} else {
+		}
+		else {
 			if (scrollbar_is_scrolling(lw->scroll)) {
 				scrollbar_stop_scrolling(lw->scroll);
 				GHOST_SetCursorShape(lw->win, GHOST_kStandardCursorDefault);
 				GHOST_InvalidateWindow(lw->win);
 			}
 		}
-	} else if (which==GHOST_kButtonMaskMiddle) {
-		lw->lmbut[1]= press;
-	} else if (which==GHOST_kButtonMaskRight) {
-		lw->lmbut[2]= press;
+	}
+	else if (which == GHOST_kButtonMaskMiddle) {
+		lw->lmbut[1] = press;
+	}
+	else if (which == GHOST_kButtonMaskRight) {
+		lw->lmbut[2] = press;
 	}
 }
 
 static void loggerwindow_do_key(LoggerWindow *lw, GHOST_TKey key, int press)
 {
 	switch (key) {
-	case GHOST_kKeyQ:
-		if (press)
-			multitestapp_exit(lw->app);
-		break;
-	}
-}
-
-<<<<<<< HEAD
-static void loggerwindow_handle(void *priv, GHOST_EventHandle evt) {
-	LoggerWindow *lw= priv;
-	GHOST_TEventType type= GHOST_GetEventType(evt);
-	
-	switch(type) {
-	case GHOST_kEventCursorMove: {
-		GHOST_TEventCursorData *cd= GHOST_GetEventData(evt);
-		int x, y;
-		GHOST_ScreenToClient(lw->win, cd->x, cd->y, &x, &y);
-		loggerwindow_do_move(lw, x, lw->size[1]-y-1);
-		break;
-	}
-	case GHOST_kEventButtonDown:
-	case GHOST_kEventButtonUp: {
-		GHOST_TEventButtonData *bd= GHOST_GetEventData(evt);
-		loggerwindow_do_button(lw, bd->button, (type == GHOST_kEventButtonDown));
-		break;
-	}
-	case GHOST_kEventKeyDown:
-	case GHOST_kEventKeyUp: {
-		GHOST_TEventKeyData *kd= GHOST_GetEventData(evt);
-		loggerwindow_do_key(lw, kd->key, (type == GHOST_kEventKeyDown));
-		break;
-	}
-		
-	case GHOST_kEventWindowUpdate:
-		loggerwindow_do_draw(lw);
-		break;
-	case GHOST_kEventWindowSize:
-		loggerwindow_do_reshape(lw);
-		break;
-=======
+		case GHOST_kKeyQ:
+			if (press)
+				multitestapp_exit(lw->app);
+			break;
+	}
+}
+
 static void loggerwindow_handle(void *priv, GHOST_EventHandle evt)
 {
 	LoggerWindow *lw = priv;
@@ -695,84 +567,73 @@
 		case GHOST_kEventWindowSize:
 			loggerwindow_do_reshape(lw);
 			break;
->>>>>>> dfc19a1f
 	}
 }
 
 /**/
 
 LoggerWindow *loggerwindow_new(MultiTestApp *app) {
-	GHOST_SystemHandle sys= multitestapp_get_system(app);
+	GHOST_SystemHandle sys = multitestapp_get_system(app);
 	GHOST_TUns32 screensize[2];
 	GHOST_WindowHandle win;
 	
 	GHOST_GetMainDisplayDimensions(sys, &screensize[0], &screensize[1]);
-	win= GHOST_CreateWindow(sys, "MultiTest:Logger", 40, screensize[1]-432,
-		800, 300, GHOST_kWindowStateNormal, 
-		GHOST_kDrawingContextTypeOpenGL, FALSE, FALSE);
+	win = GHOST_CreateWindow(sys, "MultiTest:Logger", 40, screensize[1] - 432,
+	                         800, 300, GHOST_kWindowStateNormal,
+	                         GHOST_kDrawingContextTypeOpenGL, FALSE, FALSE);
 	
 	if (win) {
-		LoggerWindow *lw= MEM_callocN(sizeof(*lw), "loggerwindow_new");
+		LoggerWindow *lw = MEM_callocN(sizeof(*lw), "loggerwindow_new");
 		int bbox[2][2];
-		lw->app= app;
-		lw->win= win;
+		lw->app = app;
+		lw->win = win;
 
 #ifdef USE_BMF
-		lw->font= BMF_GetFont(BMF_kScreen12);
-		lw->fonttexid= BMF_GetFontTexture(lw->font);
+		lw->font = BMF_GetFont(BMF_kScreen12);
+		lw->fonttexid = BMF_GetFontTexture(lw->font);
 
 		BMF_GetBoundingBox(lw->font, &bbox[0][0], &bbox[0][1], &bbox[1][0], &bbox[1][1]);
-		lw->fontheight= rect_height(bbox);
+		lw->fontheight = rect_height(bbox);
 #else
-		lw->font= BLF_load_mem("default", (unsigned char*)datatoc_bfont_ttf, datatoc_bfont_ttf_size);
+		lw->font = BLF_load_mem("default", (unsigned char *)datatoc_bfont_ttf, datatoc_bfont_ttf_size);
 		BLF_size(lw->font, 11, 72);
-		lw->fontheight= BLF_height(lw->font, "A_");
+		lw->fontheight = BLF_height(lw->font, "A_");
 #endif
 		
-		lw->nloglines= lw->logsize= 0;
-		lw->loglines= MEM_mallocN(sizeof(*lw->loglines)*lw->nloglines, "loglines");
-		
-		lw->scroll= scrollbar_new(2, 40);
+		lw->nloglines = lw->logsize = 0;
+		lw->loglines = MEM_mallocN(sizeof(*lw->loglines) * lw->nloglines, "loglines");
+		
+		lw->scroll = scrollbar_new(2, 40);
 		
 		GHOST_SetWindowUserData(lw->win, windowdata_new(lw, loggerwindow_handle));
 
 		loggerwindow_do_reshape(lw);
 
 		return lw;
-	} else {
+	}
+	else {
 		return NULL;
 	}
 }
 
-<<<<<<< HEAD
-void loggerwindow_log(LoggerWindow *lw, char *line) {
-	if (lw->nloglines==lw->logsize) {
-		lw->loglines= memdbl(lw->loglines, &lw->logsize, sizeof(*lw->loglines));
-=======
 void loggerwindow_log(LoggerWindow *lw, char *line)
 {
 	if (lw->nloglines == lw->logsize) {
 		lw->loglines = memdbl(lw->loglines, &lw->logsize, sizeof(*lw->loglines));
->>>>>>> dfc19a1f
-	}
-	
-	lw->loglines[lw->nloglines++]= string_dup(line);
-	scrollbar_set_thumbpct(lw->scroll, (float) lw->ndisplines/lw->nloglines);
+	}
+	
+	lw->loglines[lw->nloglines++] = string_dup(line);
+	scrollbar_set_thumbpct(lw->scroll, (float) lw->ndisplines / lw->nloglines);
 	
 	GHOST_InvalidateWindow(lw->win);
 }
 
-<<<<<<< HEAD
-void loggerwindow_free(LoggerWindow *lw) {
-	GHOST_SystemHandle sys= multitestapp_get_system(lw->app);
-=======
 void loggerwindow_free(LoggerWindow *lw)
 {
 	GHOST_SystemHandle sys = multitestapp_get_system(lw->app);
->>>>>>> dfc19a1f
 	int i;
 
-	for (i=0; i<lw->nloglines; i++) {
+	for (i = 0; i < lw->nloglines; i++) {
 		MEM_freeN(lw->loglines[i]);
 	}
 	MEM_freeN(lw->loglines);
@@ -782,17 +643,17 @@
 	MEM_freeN(lw);
 }
 
-	/*
-	 * ExtraWindow
-	 */
+/*
+ * ExtraWindow
+ */
 
 
 typedef struct {
-	MultiTestApp		*app;
-
-	GHOST_WindowHandle	win;
-	
-	int		size[2];
+	MultiTestApp        *app;
+
+	GHOST_WindowHandle win;
+	
+	int size[2];
 } ExtraWindow;
 
 static void extrawindow_do_draw(ExtraWindow *ew)
@@ -803,24 +664,19 @@
 	glClear(GL_COLOR_BUFFER_BIT);
 	
 	glColor3f(0.8, 0.8, 0.8);
-	glRecti(10, 10, ew->size[0]-10, ew->size[1]-10);
+	glRecti(10, 10, ew->size[0] - 10, ew->size[1] - 10);
 	
 	GHOST_SwapWindowBuffers(ew->win);
 }
 
-<<<<<<< HEAD
-static void extrawindow_do_reshape(ExtraWindow *ew) {
-	GHOST_RectangleHandle bounds= GHOST_GetClientBounds(ew->win);
-=======
 static void extrawindow_do_reshape(ExtraWindow *ew)
 {
 	GHOST_RectangleHandle bounds = GHOST_GetClientBounds(ew->win);
->>>>>>> dfc19a1f
 
 	GHOST_ActivateWindowDrawingContext(ew->win);
 
-	ew->size[0]= GHOST_GetWidthRectangle(bounds);
-	ew->size[1]= GHOST_GetHeightRectangle(bounds);
+	ew->size[0] = GHOST_GetWidthRectangle(bounds);
+	ew->size[1] = GHOST_GetHeightRectangle(bounds);
 	
 	glViewport(0, 0, ew->size[0], ew->size[1]);
 
@@ -836,10 +692,10 @@
 static void extrawindow_do_key(ExtraWindow *ew, GHOST_TKey key, int press)
 {
 	switch (key) {
-	case GHOST_kKeyE:
-		if (press)
-			multitestapp_toggle_extra_window(ew->app);
-		break;
+		case GHOST_kKeyE:
+			if (press)
+				multitestapp_toggle_extra_window(ew->app);
+			break;
 	}
 }
 
@@ -847,8 +703,8 @@
 {
 	GHOST_TUns8 bitmap[16][2];
 	GHOST_TUns8 mask[16][2];
-	double ftime= (double) ((GHOST_TInt64) time)/1000;
-	float angle= fmod(ftime, 1.0) * 3.1415*2;
+	double ftime = (double) ((GHOST_TInt64) time) / 1000;
+	float angle = fmod(ftime, 1.0) * 3.1415 * 2;
 	int i;
 	
 	memset(&bitmap, 0, sizeof(bitmap));
@@ -859,147 +715,133 @@
 	bitmap[2][0] |= mask[2][0] |= 0xF;
 	bitmap[3][0] |= mask[3][0] |= 0xF;
 	
-	for (i=0; i<7; i++) {
-		int x = 7 + cos(angle)*i;
-		int y = 7 + sin(angle)*i;
-		
-		mask[y][x/8] |= (1 << (x%8));
-	}
-	for (i=0; i<64; i++) {
-		float v= (i/63.0) * 3.1415*2;
-		int x = 7 + cos(v)*7;
-		int y = 7 + sin(v)*7;
-		
-		mask[y][x/8] |= (1 << (x%8));
+	for (i = 0; i < 7; i++) {
+		int x = 7 + cos(angle) * i;
+		int y = 7 + sin(angle) * i;
+
+		mask[y][x / 8] |= (1 << (x % 8));
+	}
+	for (i = 0; i < 64; i++) {
+		float v = (i / 63.0) * 3.1415 * 2;
+		int x = 7 + cos(v) * 7;
+		int y = 7 + sin(v) * 7;
+		
+		mask[y][x / 8] |= (1 << (x % 8));
 	}
 	
 	GHOST_SetCustomCursorShape(ew->win, bitmap, mask, 0, 0);
 }
 
-<<<<<<< HEAD
-static void extrawindow_handle(void *priv, GHOST_EventHandle evt) {
-	ExtraWindow *ew= priv;
-	GHOST_TEventType type= GHOST_GetEventType(evt);
-=======
 static void extrawindow_handle(void *priv, GHOST_EventHandle evt)
 {
 	ExtraWindow *ew = priv;
 	GHOST_TEventType type = GHOST_GetEventType(evt);
->>>>>>> dfc19a1f
 	char buf[256];
 	
 	event_to_buf(evt, buf);
 	loggerwindow_log(multitestapp_get_logger(ew->app), buf);
 	
 	switch (type) {
-	case GHOST_kEventKeyDown:
-	case GHOST_kEventKeyUp: {
-		GHOST_TEventKeyData *kd= GHOST_GetEventData(evt);
-		extrawindow_do_key(ew, kd->key, (type == GHOST_kEventKeyDown));
-		break;
-	}
-
-	case GHOST_kEventCursorMove: {
-		extrawindow_spin_cursor(ew, GHOST_GetEventTime(evt));
-		break;
-	}
-	
-	case GHOST_kEventWindowClose:
-		multitestapp_free_extrawindow(ew->app);
-		break;
-	case GHOST_kEventWindowUpdate:
-		extrawindow_do_draw(ew);
-		break;
-	case GHOST_kEventWindowSize:
-		extrawindow_do_reshape(ew);
-		break;
+		case GHOST_kEventKeyDown:
+		case GHOST_kEventKeyUp: {
+			GHOST_TEventKeyData *kd = GHOST_GetEventData(evt);
+			extrawindow_do_key(ew, kd->key, (type == GHOST_kEventKeyDown));
+			break;
+		}
+
+		case GHOST_kEventCursorMove: {
+			extrawindow_spin_cursor(ew, GHOST_GetEventTime(evt));
+			break;
+		}
+
+		case GHOST_kEventWindowClose:
+			multitestapp_free_extrawindow(ew->app);
+			break;
+		case GHOST_kEventWindowUpdate:
+			extrawindow_do_draw(ew);
+			break;
+		case GHOST_kEventWindowSize:
+			extrawindow_do_reshape(ew);
+			break;
 	}
 }
 
 /**/
 
 ExtraWindow *extrawindow_new(MultiTestApp *app) {
-	GHOST_SystemHandle sys= multitestapp_get_system(app);
+	GHOST_SystemHandle sys = multitestapp_get_system(app);
 	GHOST_WindowHandle win;
 	
-	win= GHOST_CreateWindow(sys, "MultiTest:Extra", 500, 40, 400, 400, 
-		GHOST_kWindowStateNormal, GHOST_kDrawingContextTypeOpenGL,
-		FALSE, FALSE);
+	win = GHOST_CreateWindow(sys, "MultiTest:Extra", 500, 40, 400, 400,
+	                         GHOST_kWindowStateNormal, GHOST_kDrawingContextTypeOpenGL,
+	                         FALSE, FALSE);
 	
 	if (win) {
-		ExtraWindow *ew= MEM_callocN(sizeof(*ew), "mainwindow_new");
-		ew->app= app;
-		ew->win= win;
+		ExtraWindow *ew = MEM_callocN(sizeof(*ew), "mainwindow_new");
+		ew->app = app;
+		ew->win = win;
 		
 		GHOST_SetWindowUserData(ew->win, windowdata_new(ew, extrawindow_handle));
 		
 		return ew;
-	} else {
+	}
+	else {
 		return NULL;
 	}
 }
 
-<<<<<<< HEAD
-void extrawindow_free(ExtraWindow *ew) {
-	GHOST_SystemHandle sys= multitestapp_get_system(ew->app);
-=======
 void extrawindow_free(ExtraWindow *ew)
 {
 	GHOST_SystemHandle sys = multitestapp_get_system(ew->app);
->>>>>>> dfc19a1f
 
 	windowdata_free(GHOST_GetWindowUserData(ew->win));
 	GHOST_DisposeWindow(sys, ew->win);
 	MEM_freeN(ew);
 }
 
-	/*
-	 * MultiTestApp
-	 */
+/*
+ * MultiTestApp
+ */
 	
 struct _MultiTestApp {
-	GHOST_SystemHandle	sys;
-	MainWindow			*main;
-	LoggerWindow		*logger;
-	ExtraWindow			*extra;
-	
-	int					exit;
+	GHOST_SystemHandle sys;
+	MainWindow          *main;
+	LoggerWindow        *logger;
+	ExtraWindow         *extra;
+	
+	int exit;
 };
 
-<<<<<<< HEAD
-static int multitest_event_handler(GHOST_EventHandle evt, GHOST_TUserDataPtr data) {
-	MultiTestApp *app= data;
-=======
 static int multitest_event_handler(GHOST_EventHandle evt, GHOST_TUserDataPtr data)
 {
 	MultiTestApp *app = data;
->>>>>>> dfc19a1f
 	GHOST_WindowHandle win;
 	
-	win= GHOST_GetEventWindow(evt);
+	win = GHOST_GetEventWindow(evt);
 	if (win && !GHOST_ValidWindow(app->sys, win)) {
 		loggerwindow_log(app->logger, "WARNING: bad event, non-valid window\n");
 		return 1;
 	}
 		
 	if (win) {
-		WindowData *wb= GHOST_GetWindowUserData(win);
+		WindowData *wb = GHOST_GetWindowUserData(win);
 		
 		windowdata_handle(wb, evt);
-	} else {
-		GHOST_TEventType type= GHOST_GetEventType(evt);
-		
-			/* GHOST_kEventQuit are the only 'system' events,
-			 * that is, events without a window.
-			 */
-		switch(type) {
-		case GHOST_kEventQuit:
-			app->exit= 1;
-			break;
+	}
+	else {
+		GHOST_TEventType type = GHOST_GetEventType(evt);
 			
-		default:
-			fatal("Unhandled system event: %d (%s)\n", type, eventtype_to_string(type));
-			break;
+		/* GHOST_kEventQuit are the only 'system' events,
+		 * that is, events without a window.
+		 */
+		switch (type) {
+			case GHOST_kEventQuit:
+				app->exit = 1;
+				break;
+
+			default:
+				fatal("Unhandled system event: %d (%s)\n", type, eventtype_to_string(type));
+				break;
 		}
 	}
 	
@@ -1009,26 +851,26 @@
 /**/
 
 MultiTestApp *multitestapp_new(void) {
-	MultiTestApp *app= MEM_mallocN(sizeof(*app), "multitestapp_new");
-	GHOST_EventConsumerHandle consumer= GHOST_CreateEventConsumer(multitest_event_handler, app);
-
-	app->sys= GHOST_CreateSystem();
+	MultiTestApp *app = MEM_mallocN(sizeof(*app), "multitestapp_new");
+	GHOST_EventConsumerHandle consumer = GHOST_CreateEventConsumer(multitest_event_handler, app);
+
+	app->sys = GHOST_CreateSystem();
 	if (!app->sys)
 		fatal("Unable to create ghost system");
 
 	if (!GHOST_AddEventConsumer(app->sys, consumer))	
 		fatal("Unable to add multitest event consumer ");
 		
-	app->main= mainwindow_new(app);
+	app->main = mainwindow_new(app);
 	if (!app->main) 
 		fatal("Unable to create main window");
 		
-	app->logger= loggerwindow_new(app);
+	app->logger = loggerwindow_new(app);
 	if (!app->logger)
 		fatal("Unable to create logger window");
 
-	app->extra= NULL;		
-	app->exit= 0;
+	app->extra = NULL;
+	app->exit = 0;
 	
 	return app;
 }
@@ -1044,26 +886,22 @@
 void multitestapp_free_extrawindow(MultiTestApp *app)
 {
 	extrawindow_free(app->extra);
-	app->extra= NULL;
+	app->extra = NULL;
 }
 
 void multitestapp_toggle_extra_window(MultiTestApp *app)
 {
 	if (app->extra) {
 		multitestapp_free_extrawindow(app);
-	} else {
-		app->extra= extrawindow_new(app);
-	}
-}
-
-<<<<<<< HEAD
-void multitestapp_exit(MultiTestApp *app) {
-	app->exit= 1;
-=======
+	}
+	else {
+		app->extra = extrawindow_new(app);
+	}
+}
+
 void multitestapp_exit(MultiTestApp *app)
 {
 	app->exit = 1;
->>>>>>> dfc19a1f
 }
 
 void multitestapp_run(MultiTestApp *app)
@@ -1082,7 +920,7 @@
 	MEM_freeN(app);
 }
 
-	/***/
+/***/
 	
 int main(int argc, char **argv)
 {
@@ -1090,7 +928,7 @@
 	BLF_init(11, 72);
 #endif
 
-	MultiTestApp *app= multitestapp_new();
+	MultiTestApp *app = multitestapp_new();
 	
 	multitestapp_run(app);
 	multitestapp_free(app);
