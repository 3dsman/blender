/*
 * Copyright 2011-2013 Blender Foundation
 *
 * Licensed under the Apache License, Version 2.0 (the "License");
 * you may not use this file except in compliance with the License.
 * You may obtain a copy of the License at
 *
 * http://www.apache.org/licenses/LICENSE-2.0
 *
 * Unless required by applicable law or agreed to in writing, software
 * distributed under the License is distributed on an "AS IS" BASIS,
 * WITHOUT WARRANTIES OR CONDITIONS OF ANY KIND, either express or implied.
 * See the License for the specific language governing permissions and
 * limitations under the License.
 */

#ifndef __BLENDER_SYNC_H__
#define __BLENDER_SYNC_H__

#include "MEM_guardedalloc.h"
#include "RNA_types.h"
#include "RNA_access.h"
#include "RNA_blender_cpp.h"

#include "blender/blender_id_map.h"
#include "blender/blender_viewport.h"

#include "render/scene.h"
#include "render/session.h"

#include "util/util_map.h"
#include "util/util_set.h"
#include "util/util_transform.h"
#include "util/util_vector.h"

CCL_NAMESPACE_BEGIN

class Background;
class BlenderObjectCulling;
class BlenderViewportParameters;
class Camera;
class Film;
class Hair;
class Light;
class Mesh;
class Object;
class ParticleSystem;
class Scene;
class ViewLayer;
class Shader;
class ShaderGraph;
class ShaderNode;

class BlenderSync {
 public:
  BlenderSync(BL::RenderEngine &b_engine,
              BL::BlendData &b_data,
              BL::Scene &b_scene,
              Scene *scene,
              bool preview,
              Progress &progress);
  ~BlenderSync();

  /* sync */
  void sync_recalc(BL::Depsgraph &b_depsgraph, BL::SpaceView3D &b_v3d);
  void sync_data(BL::RenderSettings &b_render,
                 BL::Depsgraph &b_depsgraph,
                 BL::SpaceView3D &b_v3d,
                 BL::Object &b_override,
                 int width,
                 int height,
                 void **python_thread_state);
  void sync_view_layer(BL::SpaceView3D &b_v3d, BL::ViewLayer &b_view_layer);
  vector<Pass> sync_render_passes(BL::RenderLayer &b_render_layer, BL::ViewLayer &b_view_layer);
  void sync_integrator();
  void sync_camera(BL::RenderSettings &b_render,
                   BL::Object &b_override,
                   int width,
                   int height,
                   const char *viewname);
  void sync_view(BL::SpaceView3D &b_v3d, BL::RegionView3D &b_rv3d, int width, int height);
  inline int get_layer_samples()
  {
    return view_layer.samples;
  }
  inline int get_layer_bound_samples()
  {
    return view_layer.bound_samples;
  }

  /* get parameters */
  static SceneParams get_scene_params(BL::Scene &b_scene, bool background);
  static SessionParams get_session_params(BL::RenderEngine &b_engine,
                                          BL::Preferences &b_userpref,
                                          BL::Scene &b_scene,
                                          bool background);
  static bool get_session_pause(BL::Scene &b_scene, bool background);
  static BufferParams get_buffer_params(BL::RenderSettings &b_render,
                                        BL::SpaceView3D &b_v3d,
                                        BL::RegionView3D &b_rv3d,
                                        Camera *cam,
                                        int width,
                                        int height);

  static PassType get_pass_type(BL::RenderPass &b_pass);
  static int get_denoising_pass(BL::RenderPass &b_pass);

 private:
  /* sync */
  void sync_lights(BL::Depsgraph &b_depsgraph, bool update_all);
  void sync_materials(BL::Depsgraph &b_depsgraph, bool update_all);
  void sync_objects(BL::Depsgraph &b_depsgraph, BL::SpaceView3D &b_v3d, float motion_time = 0.0f);
  void sync_motion(BL::RenderSettings &b_render,
                   BL::Depsgraph &b_depsgraph,
                   BL::SpaceView3D &b_v3d,
                   BL::Object &b_override,
                   int width,
                   int height,
                   void **python_thread_state);
  void sync_film(BL::SpaceView3D &b_v3d);
  void sync_view();

  /* Shader */
  void sync_world(BL::Depsgraph &b_depsgraph, BL::SpaceView3D &b_v3d, bool update_all);
  void sync_shaders(BL::Depsgraph &b_depsgraph, BL::SpaceView3D &b_v3d);
  void sync_nodes(Shader *shader, BL::ShaderNodeTree &b_ntree);
<<<<<<< HEAD
  Mesh *sync_mesh(BL::Depsgraph &b_depsgrpah,
                  BL::Object &b_ob,
                  BL::Object &b_ob_instance,
                  bool object_updated,
                  bool show_self,
                  bool show_particles);
  void sync_particle_hair(
      Mesh *mesh, BL::Mesh &b_mesh, BL::Object &b_ob, bool motion, int motion_step = 0);
  void sync_hair(Mesh *mesh, BL::Object &b_ob, bool motion, int motion_step = 0);
=======

  /* Object */
>>>>>>> d8098535
  Object *sync_object(BL::Depsgraph &b_depsgraph,
                      BL::ViewLayer &b_view_layer,
                      BL::DepsgraphObjectInstance &b_instance,
                      float motion_time,
                      bool use_particle_hair,
                      bool show_lights,
                      BlenderObjectCulling &culling,
                      bool *use_portal);

  /* Volume */
  void sync_volume(BL::Object &b_ob, Mesh *mesh);

  /* Mesh */
  void sync_mesh(BL::Depsgraph b_depsgraph, BL::Object b_ob, Mesh *mesh);
  void sync_mesh_motion(BL::Depsgraph b_depsgraph, BL::Object b_ob, Mesh *mesh, int motion_step);

  /* Hair */
  void sync_hair(BL::Depsgraph b_depsgraph, BL::Object b_ob, Geometry *geom);
  void sync_hair_motion(BL::Depsgraph b_depsgraph,
                        BL::Object b_ob,
                        Geometry *geom,
                        int motion_step);
  void sync_particle_hair(
      Geometry *geom, BL::Mesh &b_mesh, BL::Object &b_ob, bool motion, int motion_step = 0);
  void sync_curve_settings();
  bool object_has_particle_hair(BL::Object b_ob);

  /* Camera */
  void sync_camera_motion(
      BL::RenderSettings &b_render, BL::Object &b_ob, int width, int height, float motion_time);

  /* Geometry */
  Geometry *sync_geometry(BL::Depsgraph &b_depsgrpah,
                          BL::Object &b_ob,
                          BL::Object &b_ob_instance,
                          bool object_updated,
                          bool use_particle_hair);
  void sync_geometry_motion(BL::Depsgraph &b_depsgraph,
                            BL::Object &b_ob,
                            Object *object,
                            float motion_time,
                            bool use_particle_hair);

  /* Light */
  void sync_light(BL::Object &b_parent,
                  int persistent_id[OBJECT_PERSISTENT_ID_SIZE],
                  BL::Object &b_ob,
                  BL::Object &b_ob_instance,
                  int random_id,
                  Transform &tfm,
                  bool *use_portal);
  void sync_background_light(BL::SpaceView3D &b_v3d, bool use_portal);

  /* Particles */
  bool sync_dupli_particle(BL::Object &b_ob,
                           BL::DepsgraphObjectInstance &b_instance,
                           Object *object);

  /* Images. */
  void sync_images();

  /* Early data free. */
  void free_data_after_sync(BL::Depsgraph &b_depsgraph);

  /* util */
  void find_shader(BL::ID &id, vector<Shader *> &used_shaders, Shader *default_shader);
  bool BKE_object_is_modified(BL::Object &b_ob);
  bool object_is_mesh(BL::Object &b_ob);
  bool object_is_light(BL::Object &b_ob);

  /* variables */
  BL::RenderEngine b_engine;
  BL::BlendData b_data;
  BL::Scene b_scene;

  id_map<void *, Shader> shader_map;
  id_map<ObjectKey, Object> object_map;
  id_map<GeometryKey, Geometry> geometry_map;
  id_map<ObjectKey, Light> light_map;
  id_map<ParticleSystemKey, ParticleSystem> particle_system_map;
  set<Geometry *> geometry_synced;
  set<Geometry *> geometry_motion_synced;
  set<float> motion_times;
  void *world_map;
  bool world_recalc;
  BlenderViewportParameters viewport_parameters;

  Scene *scene;
  bool preview;
  bool experimental;

  float dicing_rate;
  int max_subdivisions;

  struct RenderLayerInfo {
    RenderLayerInfo()
        : material_override(PointerRNA_NULL),
          use_background_shader(true),
          use_background_ao(true),
          use_surfaces(true),
          use_hair(true),
          samples(0),
          bound_samples(false)
    {
    }

    string name;
    BL::Material material_override;
    bool use_background_shader;
    bool use_background_ao;
    bool use_surfaces;
    bool use_hair;
    int samples;
    bool bound_samples;
  } view_layer;

  Progress &progress;
};

CCL_NAMESPACE_END

#endif /* __BLENDER_SYNC_H__ */<|MERGE_RESOLUTION|>--- conflicted
+++ resolved
@@ -124,20 +124,8 @@
   void sync_world(BL::Depsgraph &b_depsgraph, BL::SpaceView3D &b_v3d, bool update_all);
   void sync_shaders(BL::Depsgraph &b_depsgraph, BL::SpaceView3D &b_v3d);
   void sync_nodes(Shader *shader, BL::ShaderNodeTree &b_ntree);
-<<<<<<< HEAD
-  Mesh *sync_mesh(BL::Depsgraph &b_depsgrpah,
-                  BL::Object &b_ob,
-                  BL::Object &b_ob_instance,
-                  bool object_updated,
-                  bool show_self,
-                  bool show_particles);
-  void sync_particle_hair(
-      Mesh *mesh, BL::Mesh &b_mesh, BL::Object &b_ob, bool motion, int motion_step = 0);
-  void sync_hair(Mesh *mesh, BL::Object &b_ob, bool motion, int motion_step = 0);
-=======
 
   /* Object */
->>>>>>> d8098535
   Object *sync_object(BL::Depsgraph &b_depsgraph,
                       BL::ViewLayer &b_view_layer,
                       BL::DepsgraphObjectInstance &b_instance,
@@ -160,6 +148,7 @@
                         BL::Object b_ob,
                         Geometry *geom,
                         int motion_step);
+  void sync_hair(Hair *hair, BL::Object &b_ob, bool motion, int motion_step = 0);
   void sync_particle_hair(
       Geometry *geom, BL::Mesh &b_mesh, BL::Object &b_ob, bool motion, int motion_step = 0);
   void sync_curve_settings();
