--- conflicted
+++ resolved
@@ -363,13 +363,8 @@
 	cam->width = bcam->full_width;
 	cam->height = bcam->full_height;
 
-<<<<<<< HEAD
-	cam->widthorig = width;
-	cam->heightorig = height;
-=======
 	cam->full_width = width;
 	cam->full_height = height;
->>>>>>> b1ef786a
 
 	/* panorama sensor */
 	if(bcam->type == CAMERA_PANORAMA && bcam->panorama_type == PANORAMA_FISHEYE_EQUISOLID) {
