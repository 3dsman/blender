--- conflicted
+++ resolved
@@ -1000,15 +1000,9 @@
                 default=False,
                 )
 
-<<<<<<< HEAD
-        cls.use_cycles_subdivision = BoolProperty(
-                name="Use Cycles Subdivision",
-                description="Use Cycles render time subdivision",
-=======
         cls.use_adaptive_subdivision = BoolProperty(
                 name="Use Adaptive Subdivision",
                 description="Use adaptive render time subdivision",
->>>>>>> e20d306f
                 default=False,
                 )
 
