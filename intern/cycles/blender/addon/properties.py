--- conflicted
+++ resolved
@@ -86,11 +86,7 @@
                 default=False,
                 )
         cls.blur_glossy = FloatProperty(
-<<<<<<< HEAD
-                name="Blur Glossy",
-=======
                 name="Filter Glossy",
->>>>>>> f88cfd91
                 description="Adaptively blur glossy shaders after blurry bounces, to reduce noise at the cost of accuracy",
                 min=0.0, max=10.0,
                 default=0.0,
