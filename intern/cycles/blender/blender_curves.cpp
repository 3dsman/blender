--- conflicted
+++ resolved
@@ -146,18 +146,16 @@
 	if(b_part.kink() == BL::ParticleSettings::kink_SPIRAL)
 		ren_step += b_part.kink_extra_steps();
 	
-	PointerRNA cpsys = RNA_pointer_get(&b_part.ptr, "cycles");
-	
 	CData->psys_firstcurve.push_back_slow(*curvenum);
 	CData->psys_curvenum.push_back_slow(totcurves);
 	CData->psys_shader.push_back_slow(shader);
 	
-	float radius = get_float(cpsys, "radius_scale") * 0.5f;
-	
-	CData->psys_rootradius.push_back_slow(radius * get_float(cpsys, "root_width"));
-	CData->psys_tipradius.push_back_slow(radius * get_float(cpsys, "tip_width"));
-	CData->psys_shape.push_back_slow(get_float(cpsys, "shape"));
-	CData->psys_closetip.push_back_slow(get_boolean(cpsys, "use_closetip"));
+	float radius = b_part.radius_scale() * 0.5f;
+	
+	CData->psys_rootradius.push_back_slow(radius * b_part.root_radius());
+	CData->psys_tipradius.push_back_slow(radius * b_part.tip_radius());
+	CData->psys_shape.push_back_slow(b_part.shape());
+	CData->psys_closetip.push_back_slow(b_part.use_close_tip());
 	
 	int pa_no = 0;
 	if(!(b_part.child_type() == 0) && totchild != 0)
@@ -185,65 +183,7 @@
 				float step_length = len(cKey - pcKey);
 				if(step_length == 0.0f)
 					continue;
-<<<<<<< HEAD
 				curve_length += step_length;
-=======
-
-				int ren_step = (1 << draw_step) + 1;
-				if(b_part.kink() == BL::ParticleSettings::kink_SPIRAL)
-					ren_step += b_part.kink_extra_steps();
-
-				CData->psys_firstcurve.push_back_slow(curvenum);
-				CData->psys_curvenum.push_back_slow(totcurves);
-				CData->psys_shader.push_back_slow(shader);
-
-				float radius = b_part.radius_scale() * 0.5f;
-
-				CData->psys_rootradius.push_back_slow(radius * b_part.root_radius());
-				CData->psys_tipradius.push_back_slow(radius * b_part.tip_radius());
-				CData->psys_shape.push_back_slow(b_part.shape());
-				CData->psys_closetip.push_back_slow(b_part.use_close_tip());
-
-				int pa_no = 0;
-				if(!(b_part.child_type() == 0) && totchild != 0)
-					pa_no = totparts;
-
-				int num_add = (totparts+totchild - pa_no);
-				CData->curve_firstkey.reserve(CData->curve_firstkey.size() + num_add);
-				CData->curve_keynum.reserve(CData->curve_keynum.size() + num_add);
-				CData->curve_length.reserve(CData->curve_length.size() + num_add);
-				CData->curvekey_co.reserve(CData->curvekey_co.size() + num_add*ren_step);
-				CData->curvekey_time.reserve(CData->curvekey_time.size() + num_add*ren_step);
-
-				for(; pa_no < totparts+totchild; pa_no++) {
-					int keynum = 0;
-					CData->curve_firstkey.push_back_slow(keyno);
-
-					float curve_length = 0.0f;
-					float3 pcKey;
-					for(int step_no = 0; step_no < ren_step; step_no++) {
-						float nco[3];
-						b_psys.co_hair(*b_ob, pa_no, step_no, nco);
-						float3 cKey = make_float3(nco[0], nco[1], nco[2]);
-						cKey = transform_point(&itfm, cKey);
-						if(step_no > 0) {
-							float step_length = len(cKey - pcKey);
-							if(step_length == 0.0f)
-								continue;
-							curve_length += step_length;
-						}
-						CData->curvekey_co.push_back_slow(cKey);
-						CData->curvekey_time.push_back_slow(curve_length);
-						pcKey = cKey;
-						keynum++;
-					}
-					keyno += keynum;
-
-					CData->curve_keynum.push_back_slow(keynum);
-					CData->curve_length.push_back_slow(curve_length);
-					curvenum++;
-				}
->>>>>>> 84becb87
 			}
 			CData->curvekey_co.push_back_slow(cKey);
 			CData->curvekey_time.push_back_slow(curve_length);
@@ -360,7 +300,7 @@
                                           BL::Object *b_ob,
                                           BL::HairSystem *b_hsys,
                                           ParticleCurveData *CData,
-                                          bool background,
+                                          bool /*background*/,
                                           int *curvenum,
                                           int *keyno)
 {
