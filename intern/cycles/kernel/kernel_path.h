/*
 * Copyright 2011-2013 Blender Foundation
 *
 * Licensed under the Apache License, Version 2.0 (the "License");
 * you may not use this file except in compliance with the License.
 * You may obtain a copy of the License at
 *
 * http://www.apache.org/licenses/LICENSE-2.0
 *
 * Unless required by applicable law or agreed to in writing, software
 * distributed under the License is distributed on an "AS IS" BASIS,
 * WITHOUT WARRANTIES OR CONDITIONS OF ANY KIND, either express or implied.
 * See the License for the specific language governing permissions and
 * limitations under the License.
 */

#ifdef __OSL__
#  include "osl_shader.h"
#endif

#include "kernel_random.h"
#include "kernel_projection.h"
#include "kernel_montecarlo.h"
#include "kernel_differential.h"
#include "kernel_camera.h"

#include "geom/geom.h"
#include "bvh/bvh.h"

#include "kernel_accumulate.h"
#include "kernel_shader.h"
#include "kernel_light.h"
#include "kernel_passes.h"

#ifdef __SUBSURFACE__
#  include "kernel_subsurface.h"
#endif

#ifdef __VOLUME__
#  include "kernel_volume.h"
#endif

#include "kernel_path_state.h"
#include "kernel_shadow.h"
#include "kernel_emission.h"
#include "kernel_path_common.h"
#include "kernel_path_surface.h"
#include "kernel_path_volume.h"

#ifdef __KERNEL_DEBUG__
#  include "kernel_debug.h"
#endif

CCL_NAMESPACE_BEGIN

ccl_device_noinline void kernel_path_ao(KernelGlobals *kg,
                                        ShaderData *sd,
                                        ShaderData *emission_sd,
                                        PathRadiance *L,
                                        PathState *state,
                                        RNG *rng,
                                        float3 throughput,
                                        float3 ao_alpha)
{
	/* todo: solve correlation */
	float bsdf_u, bsdf_v;

	path_state_rng_2D(kg, rng, state, PRNG_BSDF_U, &bsdf_u, &bsdf_v);

	float ao_factor = kernel_data.background.ao_factor;
	float3 ao_N;
	float3 ao_bsdf = shader_bsdf_ao(kg, sd, ao_factor, &ao_N);
	float3 ao_D;
	float ao_pdf;

	sample_cos_hemisphere(ao_N, bsdf_u, bsdf_v, &ao_D, &ao_pdf);

	if(dot(ccl_fetch(sd, Ng), ao_D) > 0.0f && ao_pdf != 0.0f) {
		Ray light_ray;
		float3 ao_shadow;

		light_ray.P = ray_offset(ccl_fetch(sd, P), ccl_fetch(sd, Ng));
		light_ray.D = ao_D;
		light_ray.t = kernel_data.background.ao_distance;
#ifdef __OBJECT_MOTION__
		light_ray.time = ccl_fetch(sd, time);
#endif  /* __OBJECT_MOTION__ */
		light_ray.dP = ccl_fetch(sd, dP);
		light_ray.dD = differential3_zero();

		if(!shadow_blocked(kg, emission_sd, state, &light_ray, &ao_shadow)) {
			path_radiance_accum_ao(L, throughput, ao_alpha, ao_bsdf, ao_shadow, state->bounce);
		}
	}
}

ccl_device void kernel_path_indirect(KernelGlobals *kg,
                                     ShaderData *sd,
                                     ShaderData *emission_sd,
                                     RNG *rng,
                                     Ray *ray,
                                     float3 throughput,
                                     int num_samples,
                                     PathState *state,
                                     PathRadiance *L)
{
	/* path iteration */
	for(;;) {
		/* intersect scene */
		Intersection isect;
		uint visibility = path_state_ray_visibility(kg, state);
		bool hit = scene_intersect(kg,
		                           *ray,
		                           visibility,
		                           &isect,
		                           NULL,
		                           0.0f, 0.0f);

#ifdef __LAMP_MIS__
		if(kernel_data.integrator.use_lamp_mis && !(state->flag & PATH_RAY_CAMERA)) {
			/* ray starting from previous non-transparent bounce */
			Ray light_ray;

			light_ray.P = ray->P - state->ray_t*ray->D;
			state->ray_t += isect.t;
			light_ray.D = ray->D;
			light_ray.t = state->ray_t;
			light_ray.time = ray->time;
			light_ray.dD = ray->dD;
			light_ray.dP = ray->dP;

			/* intersect with lamp */
			float3 emission;
			if(indirect_lamp_emission(kg, emission_sd, state, &light_ray, &emission)) {
				path_radiance_accum_emission(L,
				                             throughput,
				                             emission,
				                             state->bounce);
			}
		}
#endif  /* __LAMP_MIS__ */

#ifdef __VOLUME__
		/* volume attenuation, emission, scatter */
		if(state->volume_stack[0].shader != SHADER_NONE) {
			Ray volume_ray = *ray;
			volume_ray.t = (hit)? isect.t: FLT_MAX;

			bool heterogeneous =
			        volume_stack_is_heterogeneous(kg,
			                                      state->volume_stack);

#  ifdef __VOLUME_DECOUPLED__
			int sampling_method =
			        volume_stack_sampling_method(kg,
			                                     state->volume_stack);
			bool decoupled = kernel_volume_use_decoupled(kg, heterogeneous, false, sampling_method);

			if(decoupled) {
				/* cache steps along volume for repeated sampling */
				VolumeSegment volume_segment;

				shader_setup_from_volume(kg,
				                         sd,
				                         &volume_ray);
				kernel_volume_decoupled_record(kg,
				                               state,
				                               &volume_ray,
				                               sd,
				                               &volume_segment,
				                               heterogeneous);

				volume_segment.sampling_method = sampling_method;

				/* emission */
				if(volume_segment.closure_flag & SD_EMISSION) {
					path_radiance_accum_emission(L,
					                             throughput,
					                             volume_segment.accum_emission,
					                             state->bounce);
				}

				/* scattering */
				VolumeIntegrateResult result = VOLUME_PATH_ATTENUATED;

				if(volume_segment.closure_flag & SD_SCATTER) {
					int all = kernel_data.integrator.sample_all_lights_indirect;

					/* direct light sampling */
					kernel_branched_path_volume_connect_light(kg,
					                                          rng,
					                                          sd,
					                                          emission_sd,
					                                          throughput,
					                                          state,
					                                          L,
					                                          all,
					                                          &volume_ray,
					                                          &volume_segment);

					/* indirect sample. if we use distance sampling and take just
					 * one sample for direct and indirect light, we could share
					 * this computation, but makes code a bit complex */
					float rphase = path_state_rng_1D_for_decision(kg, rng, state, PRNG_PHASE);
					float rscatter = path_state_rng_1D_for_decision(kg, rng, state, PRNG_SCATTER_DISTANCE);

					result = kernel_volume_decoupled_scatter(kg,
					                                         state,
					                                         &volume_ray,
					                                         sd,
					                                         &throughput,
					                                         rphase,
					                                         rscatter,
					                                         &volume_segment,
					                                         NULL,
					                                         true);
				}

				/* free cached steps */
				kernel_volume_decoupled_free(kg, &volume_segment);

				if(result == VOLUME_PATH_SCATTERED) {
					if(kernel_path_volume_bounce(kg,
					                             rng,
					                             sd,
					                             &throughput,
					                             state,
					                             L,
					                             ray))
					{
						continue;
					}
					else {
						break;
					}
				}
				else {
					throughput *= volume_segment.accum_transmittance;
				}
			}
			else
#  endif  /* __VOLUME_DECOUPLED__ */
			{
				/* integrate along volume segment with distance sampling */
				VolumeIntegrateResult result = kernel_volume_integrate(
					kg, state, sd, &volume_ray, L, &throughput, rng, heterogeneous);

#  ifdef __VOLUME_SCATTER__
				if(result == VOLUME_PATH_SCATTERED) {
					/* direct lighting */
					kernel_path_volume_connect_light(kg,
					                                 rng,
					                                 sd,
					                                 emission_sd,
					                                 throughput,
					                                 state,
					                                 L);

					/* indirect light bounce */
					if(kernel_path_volume_bounce(kg,
					                             rng,
					                             sd,
					                             &throughput,
					                             state,
					                             L,
					                             ray))
					{
						continue;
					}
					else {
						break;
					}
				}
#  endif  /* __VOLUME_SCATTER__ */
			}
		}
#endif  /* __VOLUME__ */

		if(!hit) {
#ifdef __BACKGROUND__
			/* sample background shader */
			float3 L_background = indirect_background(kg, emission_sd, state, ray);
			path_radiance_accum_background(L,
			                               throughput,
			                               L_background,
			                               state->bounce);
#endif  /* __BACKGROUND__ */

			break;
		}

		/* setup shading */
		shader_setup_from_ray(kg,
		                      sd,
		                      &isect,
		                      ray);
		float rbsdf = path_state_rng_1D_for_decision(kg, rng, state, PRNG_BSDF);
		shader_eval_surface(kg, sd, rng, state, rbsdf, state->flag, SHADER_CONTEXT_INDIRECT);
#ifdef __BRANCHED_PATH__
		shader_merge_closures(sd);
#endif  /* __BRANCHED_PATH__ */

		/* blurring of bsdf after bounces, for rays that have a small likelihood
		 * of following this particular path (diffuse, rough glossy) */
		if(kernel_data.integrator.filter_glossy != FLT_MAX) {
			float blur_pdf = kernel_data.integrator.filter_glossy*state->min_ray_pdf;

			if(blur_pdf < 1.0f) {
				float blur_roughness = sqrtf(1.0f - blur_pdf)*0.5f;
				shader_bsdf_blur(kg, sd, blur_roughness);
			}
		}

#ifdef __EMISSION__
		/* emission */
		if(sd->flag & SD_EMISSION) {
			float3 emission = indirect_primitive_emission(kg,
			                                              sd,
			                                              isect.t,
			                                              state->flag,
			                                              state->ray_pdf);
			path_radiance_accum_emission(L, throughput, emission, state->bounce);
		}
#endif  /* __EMISSION__ */

		/* path termination. this is a strange place to put the termination, it's
		 * mainly due to the mixed in MIS that we use. gives too many unneeded
		 * shader evaluations, only need emission if we are going to terminate */
		float probability =
		        path_state_terminate_probability(kg,
		                                         state,
		                                         throughput*num_samples);

		if(probability == 0.0f) {
			break;
		}
		else if(probability != 1.0f) {
			float terminate = path_state_rng_1D_for_decision(kg, rng, state, PRNG_TERMINATE);

			if(terminate >= probability)
				break;

			throughput /= probability;
		}

#ifdef __AO__
		/* ambient occlusion */
		if(kernel_data.integrator.use_ambient_occlusion || (sd->flag & SD_AO)) {
			kernel_path_ao(kg, sd, emission_sd, L, state, rng, throughput, make_float3(0.0f, 0.0f, 0.0f));
		}
#endif  /* __AO__ */

#ifdef __SUBSURFACE__
		/* bssrdf scatter to a different location on the same object, replacing
		 * the closures with a diffuse BSDF */
		if(sd->flag & SD_BSSRDF) {
			float bssrdf_probability;
			ShaderClosure *sc = subsurface_scatter_pick_closure(kg, sd, &bssrdf_probability);

			/* modify throughput for picking bssrdf or bsdf */
			throughput *= bssrdf_probability;

			/* do bssrdf scatter step if we picked a bssrdf closure */
			if(sc) {
				uint lcg_state = lcg_state_init(rng, state, 0x68bc21eb);

				float bssrdf_u, bssrdf_v;
				path_state_rng_2D(kg,
				                  rng,
				                  state,
				                  PRNG_BSDF_U,
				                  &bssrdf_u, &bssrdf_v);
				subsurface_scatter_step(kg,
				                        sd,
				                        state,
				                        state->flag,
				                        sc,
				                        &lcg_state,
				                        bssrdf_u, bssrdf_v,
				                        false);
			}
		}
#endif  /* __SUBSURFACE__ */

#if defined(__EMISSION__) && defined(__BRANCHED_PATH__)
		if(kernel_data.integrator.use_direct_light) {
			int all = kernel_data.integrator.sample_all_lights_indirect;
			kernel_branched_path_surface_connect_light(kg,
			                                           rng,
			                                           sd,
			                                           emission_sd,
			                                           state,
			                                           throughput,
			                                           1.0f,
			                                           L,
			                                           all);
		}
#endif  /* defined(__EMISSION__) && defined(__BRANCHED_PATH__) */

		if(!kernel_path_surface_bounce(kg, rng, sd, &throughput, state, L, ray))
			break;
	}
}

#ifdef __SUBSURFACE__
#  ifndef __KERNEL_CUDA__
ccl_device
#  else
ccl_device_inline
#  endif
bool kernel_path_subsurface_scatter(
        KernelGlobals *kg,
        ShaderData *sd,
        ShaderData *emission_sd,
        PathRadiance *L,
        PathState *state,
        RNG *rng,
        Ray *ray,
        float3 *throughput,
        SubsurfaceIndirectRays *ss_indirect)
{
	float bssrdf_probability;
	ShaderClosure *sc = subsurface_scatter_pick_closure(kg, sd, &bssrdf_probability);

	/* modify throughput for picking bssrdf or bsdf */
	*throughput *= bssrdf_probability;

	/* do bssrdf scatter step if we picked a bssrdf closure */
	if(sc) {
		/* We should never have two consecutive BSSRDF bounces,
		 * the second one should be converted to a diffuse BSDF to
		 * avoid this.
		 */
		kernel_assert(!ss_indirect->tracing);

		uint lcg_state = lcg_state_init(rng, state, 0x68bc21eb);

		SubsurfaceIntersection ss_isect;
		float bssrdf_u, bssrdf_v;
		path_state_rng_2D(kg, rng, state, PRNG_BSDF_U, &bssrdf_u, &bssrdf_v);
		int num_hits = subsurface_scatter_multi_intersect(kg,
		                                                  &ss_isect,
		                                                  sd,
		                                                  sc,
		                                                  &lcg_state,
		                                                  bssrdf_u, bssrdf_v,
		                                                  false);
#  ifdef __VOLUME__
		ss_indirect->need_update_volume_stack =
		        kernel_data.integrator.use_volumes &&
		        ccl_fetch(sd, flag) & SD_OBJECT_INTERSECTS_VOLUME;
#  endif  /* __VOLUME__ */

		/* compute lighting with the BSDF closure */
		for(int hit = 0; hit < num_hits; hit++) {
			/* NOTE: We reuse the existing ShaderData, we assume the path
			 * integration loop stops when this function returns true.
			 */
			subsurface_scatter_multi_setup(kg,
			                               &ss_isect,
			                               hit,
			                               sd,
			                               state,
			                               state->flag,
			                               sc,
			                               false);

			PathState *hit_state = &ss_indirect->state[ss_indirect->num_rays];
			Ray *hit_ray = &ss_indirect->rays[ss_indirect->num_rays];
			float3 *hit_tp = &ss_indirect->throughputs[ss_indirect->num_rays];
			PathRadiance *hit_L = &ss_indirect->L[ss_indirect->num_rays];

			*hit_state = *state;
			*hit_ray = *ray;
			*hit_tp = *throughput;

			hit_state->rng_offset += PRNG_BOUNCE_NUM;

			path_radiance_init(hit_L, kernel_data.film.use_light_pass);
			hit_L->direct_throughput = L->direct_throughput;
			path_radiance_copy_indirect(hit_L, L);

			kernel_path_surface_connect_light(kg, rng, sd, emission_sd, *hit_tp, state, hit_L, NULL);

			if(kernel_path_surface_bounce(kg,
			                              rng,
			                              sd,
			                              hit_tp,
			                              hit_state,
			                              hit_L,
			                              hit_ray))
			{
#  ifdef __LAMP_MIS__
				hit_state->ray_t = 0.0f;
#  endif  /* __LAMP_MIS__ */

#  ifdef __VOLUME__
				if(ss_indirect->need_update_volume_stack) {
					Ray volume_ray = *ray;
					/* Setup ray from previous surface point to the new one. */
					volume_ray.D = normalize_len(hit_ray->P - volume_ray.P,
					                             &volume_ray.t);

					kernel_volume_stack_update_for_subsurface(
					    kg,
					    emission_sd,
					    &volume_ray,
					    hit_state->volume_stack);
				}
#  endif  /* __VOLUME__ */
				path_radiance_reset_indirect(L);
				ss_indirect->num_rays++;
			}
			else {
				path_radiance_accum_sample(L, hit_L, 1);
			}
		}
		return true;
	}
	return false;
}

ccl_device_inline void kernel_path_subsurface_init_indirect(
        SubsurfaceIndirectRays *ss_indirect)
{
	ss_indirect->tracing = false;
	ss_indirect->num_rays = 0;
}

ccl_device void kernel_path_subsurface_accum_indirect(
        SubsurfaceIndirectRays *ss_indirect,
        PathRadiance *L)
{
	if(ss_indirect->tracing) {
		path_radiance_sum_indirect(L);
		path_radiance_accum_sample(&ss_indirect->direct_L, L, 1);
		if(ss_indirect->num_rays == 0) {
			*L = ss_indirect->direct_L;
		}
	}
}

ccl_device void kernel_path_subsurface_setup_indirect(
        KernelGlobals *kg,
        SubsurfaceIndirectRays *ss_indirect,
        PathState *state,
        Ray *ray,
        PathRadiance *L,
        float3 *throughput)
{
	if(!ss_indirect->tracing) {
		ss_indirect->direct_L = *L;
	}
	ss_indirect->tracing = true;

	/* Setup state, ray and throughput for indirect SSS rays. */
	ss_indirect->num_rays--;

	Ray *indirect_ray = &ss_indirect->rays[ss_indirect->num_rays];
	PathRadiance *indirect_L = &ss_indirect->L[ss_indirect->num_rays];

	*state = ss_indirect->state[ss_indirect->num_rays];
	*ray = *indirect_ray;
	*L = *indirect_L;
	*throughput = ss_indirect->throughputs[ss_indirect->num_rays];

	state->rng_offset += ss_indirect->num_rays * PRNG_BOUNCE_NUM;
}

#endif  /* __SUBSURFACE__ */

ccl_device_inline float kernel_path_integrate(KernelGlobals *kg,
                                               RNG *rng,
                                               int sample,
                                               Ray ray,
                                               ccl_global float *buffer,
                                               PathRadiance *L)
{
	/* initialize */
	float3 throughput = make_float3(1.0f, 1.0f, 1.0f);
	float L_transparent = 0.0f;

	path_radiance_init(L, kernel_data.film.use_light_pass);

	/* shader data memory used for both volumes and surfaces, saves stack space */
	ShaderData sd;
	/* shader data used by emission, shadows, volume stacks */
	ShaderData emission_sd;

	PathState state;
	path_state_init(kg, &emission_sd, &state, rng, sample, &ray);

#ifdef __KERNEL_DEBUG__
	DebugData debug_data;
	debug_data_init(&debug_data);
#endif  /* __KERNEL_DEBUG__ */

#ifdef __SUBSURFACE__
	SubsurfaceIndirectRays ss_indirect;
	kernel_path_subsurface_init_indirect(&ss_indirect);

	for(;;) {
#endif  /* __SUBSURFACE__ */

	/* path iteration */
	for(;;) {
		/* intersect scene */
		Intersection isect;
		uint visibility = path_state_ray_visibility(kg, &state);

#ifdef __HAIR__
		float difl = 0.0f, extmax = 0.0f;
		uint lcg_state = 0;

		if(kernel_data.bvh.have_curves) {
			if((kernel_data.cam.resolution == 1) && (state.flag & PATH_RAY_CAMERA)) {	
				float3 pixdiff = ray.dD.dx + ray.dD.dy;
				/*pixdiff = pixdiff - dot(pixdiff, ray.D)*ray.D;*/
				difl = kernel_data.curve.minimum_width * len(pixdiff) * 0.5f;
			}

			extmax = kernel_data.curve.maximum_width;
			lcg_state = lcg_state_init(rng, &state, 0x51633e2d);
		}

		bool hit = scene_intersect(kg, ray, visibility, &isect, &lcg_state, difl, extmax);
#else
		bool hit = scene_intersect(kg, ray, visibility, &isect, NULL, 0.0f, 0.0f);
#endif  /* __HAIR__ */

#ifdef __KERNEL_DEBUG__
		if(state.flag & PATH_RAY_CAMERA) {
			debug_data.num_bvh_traversal_steps += isect.num_traversal_steps;
			debug_data.num_bvh_traversed_instances += isect.num_traversed_instances;
		}
		debug_data.num_ray_bounces++;
#endif  /* __KERNEL_DEBUG__ */

#ifdef __LAMP_MIS__
		if(kernel_data.integrator.use_lamp_mis && !(state.flag & PATH_RAY_CAMERA)) {
			/* ray starting from previous non-transparent bounce */
			Ray light_ray;

			light_ray.P = ray.P - state.ray_t*ray.D;
			state.ray_t += isect.t;
			light_ray.D = ray.D;
			light_ray.t = state.ray_t;
			light_ray.time = ray.time;
			light_ray.dD = ray.dD;
			light_ray.dP = ray.dP;

			/* intersect with lamp */
			float3 emission;

			if(indirect_lamp_emission(kg, &emission_sd, &state, &light_ray, &emission))
				path_radiance_accum_emission(L, throughput, emission, state.bounce);
		}
#endif  /* __LAMP_MIS__ */

#ifdef __VOLUME__
		/* volume attenuation, emission, scatter */
		if(state.volume_stack[0].shader != SHADER_NONE) {
			Ray volume_ray = ray;
			volume_ray.t = (hit)? isect.t: FLT_MAX;

			bool heterogeneous = volume_stack_is_heterogeneous(kg, state.volume_stack);

#  ifdef __VOLUME_DECOUPLED__
			int sampling_method = volume_stack_sampling_method(kg, state.volume_stack);
			bool decoupled = kernel_volume_use_decoupled(kg, heterogeneous, true, sampling_method);

			if(decoupled) {
				/* cache steps along volume for repeated sampling */
				VolumeSegment volume_segment;

				shader_setup_from_volume(kg, &sd, &volume_ray);
				kernel_volume_decoupled_record(kg, &state,
					&volume_ray, &sd, &volume_segment, heterogeneous);

				volume_segment.sampling_method = sampling_method;

				/* emission */
				if(volume_segment.closure_flag & SD_EMISSION)
					path_radiance_accum_emission(L, throughput, volume_segment.accum_emission, state.bounce);

				/* scattering */
				VolumeIntegrateResult result = VOLUME_PATH_ATTENUATED;

				if(volume_segment.closure_flag & SD_SCATTER) {
					int all = false;

					/* direct light sampling */
					kernel_branched_path_volume_connect_light(kg, rng, &sd,
						&emission_sd, throughput, &state, L, all,
						&volume_ray, &volume_segment);

					/* indirect sample. if we use distance sampling and take just
					 * one sample for direct and indirect light, we could share
					 * this computation, but makes code a bit complex */
					float rphase = path_state_rng_1D_for_decision(kg, rng, &state, PRNG_PHASE);
					float rscatter = path_state_rng_1D_for_decision(kg, rng, &state, PRNG_SCATTER_DISTANCE);

					result = kernel_volume_decoupled_scatter(kg,
						&state, &volume_ray, &sd, &throughput,
						rphase, rscatter, &volume_segment, NULL, true);
				}

				/* free cached steps */
				kernel_volume_decoupled_free(kg, &volume_segment);

				if(result == VOLUME_PATH_SCATTERED) {
					if(kernel_path_volume_bounce(kg, rng, &sd, &throughput, &state, L, &ray))
						continue;
					else
						break;
				}
				else {
					throughput *= volume_segment.accum_transmittance;
				}
			}
			else
#  endif  /* __VOLUME_DECOUPLED__ */
			{
				/* integrate along volume segment with distance sampling */
				VolumeIntegrateResult result = kernel_volume_integrate(
					kg, &state, &sd, &volume_ray, L, &throughput, rng, heterogeneous);

#  ifdef __VOLUME_SCATTER__
				if(result == VOLUME_PATH_SCATTERED) {
					/* direct lighting */
					kernel_path_volume_connect_light(kg, rng, &sd, &emission_sd, throughput, &state, L);

					/* indirect light bounce */
					if(kernel_path_volume_bounce(kg, rng, &sd, &throughput, &state, L, &ray))
						continue;
					else
						break;
				}
#  endif  /* __VOLUME_SCATTER__ */
			}
		}
#endif  /* __VOLUME__ */

		if(!hit) {
			/* eval background shader if nothing hit */
			if(kernel_data.background.transparent && (state.flag & PATH_RAY_CAMERA)) {
				L_transparent += average(throughput);

#ifdef __PASSES__
				if(!(kernel_data.film.pass_flag & PASS_BACKGROUND))
#endif  /* __PASSES__ */
					break;
			}

#ifdef __BACKGROUND__
			/* sample background shader */
			float3 L_background = indirect_background(kg, &emission_sd, &state, &ray);
<<<<<<< HEAD
			path_radiance_accum_background(L, throughput, L_background, state.bounce);
			kernel_write_denoising_passes(kg, buffer, &state, NULL, sample, L_background);
#else
			kernel_write_denoising_passes(kg, buffer, &state, NULL, sample, make_float3(0.0f, 0.0f, 0.0f));
#endif
=======
			path_radiance_accum_background(&L, throughput, L_background, state.bounce);
#endif  /* __BACKGROUND__ */
>>>>>>> a1aa3a8b

			break;
		}

		/* setup shading */
		shader_setup_from_ray(kg, &sd, &isect, &ray);
		float rbsdf = path_state_rng_1D_for_decision(kg, rng, &state, PRNG_BSDF);
		shader_eval_surface(kg, &sd, rng, &state, rbsdf, state.flag, SHADER_CONTEXT_MAIN);

		bool write_denoising_shadow = kernel_write_denoising_passes(kg, buffer, &state, &sd, sample, make_float3(0.0f, 0.0f, 0.0f));

		/* holdout */
#ifdef __HOLDOUT__
		if((sd.flag & (SD_HOLDOUT|SD_HOLDOUT_MASK)) && (state.flag & PATH_RAY_CAMERA)) {
			if(kernel_data.background.transparent) {
				float3 holdout_weight;
				
				if(sd.flag & SD_HOLDOUT_MASK)
					holdout_weight = make_float3(1.0f, 1.0f, 1.0f);
				else
					holdout_weight = shader_holdout_eval(kg, &sd);

				/* any throughput is ok, should all be identical here */
				L_transparent += average(holdout_weight*throughput);
			}

			if(sd.flag & SD_HOLDOUT_MASK)
				break;
		}
#endif  /* __HOLDOUT__ */

		/* holdout mask objects do not write data passes */
		kernel_write_data_passes(kg, buffer, L, &sd, sample, &state, throughput);

		/* blurring of bsdf after bounces, for rays that have a small likelihood
		 * of following this particular path (diffuse, rough glossy) */
		if(kernel_data.integrator.filter_glossy != FLT_MAX) {
			float blur_pdf = kernel_data.integrator.filter_glossy*state.min_ray_pdf;

			if(blur_pdf < 1.0f) {
				float blur_roughness = sqrtf(1.0f - blur_pdf)*0.5f;
				shader_bsdf_blur(kg, &sd, blur_roughness);
			}
		}

#ifdef __EMISSION__
		/* emission */
		if(sd.flag & SD_EMISSION) {
			/* todo: is isect.t wrong here for transparent surfaces? */
			float3 emission = indirect_primitive_emission(kg, &sd, isect.t, state.flag, state.ray_pdf);
			path_radiance_accum_emission(L, throughput, emission, state.bounce);
		}
#endif  /* __EMISSION__ */

		/* path termination. this is a strange place to put the termination, it's
		 * mainly due to the mixed in MIS that we use. gives too many unneeded
		 * shader evaluations, only need emission if we are going to terminate */
		float probability = path_state_terminate_probability(kg, &state, throughput);

		if(probability == 0.0f) {
			break;
		}
		else if(probability != 1.0f) {
			float terminate = path_state_rng_1D_for_decision(kg, rng, &state, PRNG_TERMINATE);
			if(terminate >= probability)
				break;

			throughput /= probability;
		}

#ifdef __AO__
		/* ambient occlusion */
		if(kernel_data.integrator.use_ambient_occlusion || (sd.flag & SD_AO)) {
<<<<<<< HEAD
			kernel_path_ao(kg, &sd, &emission_sd, L, &state, rng, throughput);
=======
			kernel_path_ao(kg, &sd, &emission_sd, &L, &state, rng, throughput, shader_bsdf_alpha(kg, &sd));
>>>>>>> a1aa3a8b
		}
#endif  /* __AO__ */

#ifdef __SUBSURFACE__
		/* bssrdf scatter to a different location on the same object, replacing
		 * the closures with a diffuse BSDF */
		if(sd.flag & SD_BSSRDF) {
			if(kernel_path_subsurface_scatter(kg,
			                                  &sd,
			                                  &emission_sd,
			                                  L,
			                                  &state,
			                                  rng,
			                                  &ray,
			                                  &throughput,
			                                  &ss_indirect))
			{
				break;
			}
		}
#endif  /* __SUBSURFACE__ */

		/* direct lighting */
		float2 shadow_info = make_float2(0.0f, 0.0f);
		kernel_path_surface_connect_light(kg, rng, &sd, &emission_sd, throughput, &state, L, &shadow_info);
		if(write_denoising_shadow)
			kernel_write_denoising_shadow(kg, buffer, sample, shadow_info);

		/* compute direct lighting and next bounce */
		if(!kernel_path_surface_bounce(kg, rng, &sd, &throughput, &state, L, &ray))
			break;
	}

#ifdef __SUBSURFACE__
		kernel_path_subsurface_accum_indirect(&ss_indirect, L);

		/* Trace indirect subsurface rays by restarting the loop. this uses less
		 * stack memory than invoking kernel_path_indirect.
		 */
		if(ss_indirect.num_rays) {
			kernel_path_subsurface_setup_indirect(kg,
			                                      &ss_indirect,
			                                      &state,
			                                      &ray,
			                                      L,
			                                      &throughput);
		}
		else {
			break;
		}
	}
#endif  /* __SUBSURFACE__ */

#ifdef __KERNEL_DEBUG__
	kernel_write_debug_passes(kg, buffer, &state, &debug_data, sample);
#endif  /* __KERNEL_DEBUG__ */

	return 1.0f - L_transparent;
}

ccl_device void kernel_path_trace(KernelGlobals *kg,
	ccl_global float *buffer, ccl_global uint *rng_state,
	int sample, int x, int y, int offset, int stride)
{
	/* buffer offset */
	int index = offset + x + y*stride;
	int pass_stride = kernel_data.film.pass_stride;

	rng_state += index;
	buffer += index*pass_stride;

	/* initialize random numbers and ray */
	RNG rng;
	Ray ray;

	kernel_path_trace_setup(kg, rng_state, sample, x, y, &rng, &ray);

	/* integrate */
	PathRadiance L;

	if(ray.t != 0.0f) {
		float alpha = kernel_path_integrate(kg, &rng, sample, ray, buffer, &L);
		kernel_write_result(kg, buffer, sample, &L, alpha);
	}
	else {
		kernel_write_result(kg, buffer, sample, NULL, 0.0f);
	}

	path_rng_end(kg, rng_state, rng);
}

CCL_NAMESPACE_END
<|MERGE_RESOLUTION|>--- conflicted
+++ resolved
@@ -755,16 +755,11 @@
 #ifdef __BACKGROUND__
 			/* sample background shader */
 			float3 L_background = indirect_background(kg, &emission_sd, &state, &ray);
-<<<<<<< HEAD
 			path_radiance_accum_background(L, throughput, L_background, state.bounce);
 			kernel_write_denoising_passes(kg, buffer, &state, NULL, sample, L_background);
 #else
 			kernel_write_denoising_passes(kg, buffer, &state, NULL, sample, make_float3(0.0f, 0.0f, 0.0f));
-#endif
-=======
-			path_radiance_accum_background(&L, throughput, L_background, state.bounce);
 #endif  /* __BACKGROUND__ */
->>>>>>> a1aa3a8b
 
 			break;
 		}
@@ -838,11 +833,7 @@
 #ifdef __AO__
 		/* ambient occlusion */
 		if(kernel_data.integrator.use_ambient_occlusion || (sd.flag & SD_AO)) {
-<<<<<<< HEAD
-			kernel_path_ao(kg, &sd, &emission_sd, L, &state, rng, throughput);
-=======
-			kernel_path_ao(kg, &sd, &emission_sd, &L, &state, rng, throughput, shader_bsdf_alpha(kg, &sd));
->>>>>>> a1aa3a8b
+			kernel_path_ao(kg, &sd, &emission_sd, L, &state, rng, throughput, shader_bsdf_alpha(kg, &sd));
 		}
 #endif  /* __AO__ */
 
