/*
 * Copyright 2011-2013 Blender Foundation
 *
 * Licensed under the Apache License, Version 2.0 (the "License");
 * you may not use this file except in compliance with the License.
 * You may obtain a copy of the License at
 *
 * http://www.apache.org/licenses/LICENSE-2.0
 *
 * Unless required by applicable law or agreed to in writing, software
 * distributed under the License is distributed on an "AS IS" BASIS,
 * WITHOUT WARRANTIES OR CONDITIONS OF ANY KIND, either express or implied.
 * See the License for the specific language governing permissions and
 * limitations under the License.
 */

CCL_NAMESPACE_BEGIN

/* Events for probalistic scattering */

typedef enum VolumeIntegrateResult {
	VOLUME_PATH_SCATTERED = 0,
	VOLUME_PATH_ATTENUATED = 1,
	VOLUME_PATH_MISSED = 2,
	VOLUME_PATH_CONTINUE = 3,
} VolumeIntegrateResult;

/* Volume shader properties
 *
 * extinction coefficient = absorption coefficient + scattering coefficient
 * sigma_t = sigma_a + sigma_s */

typedef struct VolumeShaderCoefficients {
	float3 sigma_a;
	float3 sigma_s;
	float3 emission;
} VolumeShaderCoefficients;

/* evaluate shader to get extinction coefficient at P */
ccl_device bool volume_shader_extinction_sample(KernelGlobals *kg, ShaderData *sd, PathState *state, float3 P, float3 *extinction)
{
	sd->P = P;
	shader_eval_volume(kg, sd, state, state->volume_stack, PATH_RAY_SHADOW, SHADER_CONTEXT_SHADOW);

	if(!(sd->flag & (SD_ABSORPTION|SD_SCATTER)))
		return false;

	float3 sigma_t = make_float3(0.0f, 0.0f, 0.0f);

	for(int i = 0; i < sd->num_closure; i++) {
		const ShaderClosure *sc = &sd->closure[i];

		if(CLOSURE_IS_VOLUME(sc->type))
			sigma_t += sc->weight;
	}

	*extinction = sigma_t;
	return true;
}

/* evaluate shader to get absorption, scattering and emission at P */
ccl_device bool volume_shader_sample(KernelGlobals *kg, ShaderData *sd, PathState *state, float3 P, VolumeShaderCoefficients *coeff)
{
	sd->P = P;
	shader_eval_volume(kg, sd, state, state->volume_stack, state->flag, SHADER_CONTEXT_VOLUME);

	if(!(sd->flag & (SD_ABSORPTION|SD_SCATTER|SD_EMISSION)))
		return false;
	
	coeff->sigma_a = make_float3(0.0f, 0.0f, 0.0f);
	coeff->sigma_s = make_float3(0.0f, 0.0f, 0.0f);
	coeff->emission = make_float3(0.0f, 0.0f, 0.0f);

	for(int i = 0; i < sd->num_closure; i++) {
		const ShaderClosure *sc = &sd->closure[i];

		if(sc->type == CLOSURE_VOLUME_ABSORPTION_ID)
			coeff->sigma_a += sc->weight;
		else if(sc->type == CLOSURE_EMISSION_ID)
			coeff->emission += sc->weight;
		else if(CLOSURE_IS_VOLUME(sc->type))
			coeff->sigma_s += sc->weight;
	}

	/* when at the max number of bounces, treat scattering as absorption */
	if(sd->flag & SD_SCATTER) {
		if(state->volume_bounce >= kernel_data.integrator.max_volume_bounce) {
			coeff->sigma_a += coeff->sigma_s;
			coeff->sigma_s = make_float3(0.0f, 0.0f, 0.0f);
			sd->flag &= ~SD_SCATTER;
			sd->flag |= SD_ABSORPTION;
		}
	}

	return true;
}

ccl_device float3 volume_color_transmittance(float3 sigma, float t)
{
	return make_float3(expf(-sigma.x * t), expf(-sigma.y * t), expf(-sigma.z * t));
}

ccl_device float kernel_volume_channel_get(float3 value, int channel)
{
	return (channel == 0)? value.x: ((channel == 1)? value.y: value.z);
}

ccl_device bool volume_stack_is_heterogeneous(KernelGlobals *kg, VolumeStack *stack)
{
	for(int i = 0; stack[i].shader != SHADER_NONE; i++) {
		int shader_flag = kernel_tex_fetch(__shader_flag, (stack[i].shader & SHADER_MASK)*2);

		if(shader_flag & SD_HETEROGENEOUS_VOLUME)
			return true;
	}

	return false;
}

ccl_device int volume_stack_sampling_method(KernelGlobals *kg, VolumeStack *stack)
{
	if(kernel_data.integrator.num_all_lights == 0)
		return 0;

	int method = -1;

	for(int i = 0; stack[i].shader != SHADER_NONE; i++) {
		int shader_flag = kernel_tex_fetch(__shader_flag, (stack[i].shader & SHADER_MASK)*2);

		if(shader_flag & SD_VOLUME_MIS) {
			return SD_VOLUME_MIS;
		}
		else if(shader_flag & SD_VOLUME_EQUIANGULAR) {
			if(method == 0)
				return SD_VOLUME_MIS;

			method = SD_VOLUME_EQUIANGULAR;
		}
		else {
			if(method == SD_VOLUME_EQUIANGULAR)
				return SD_VOLUME_MIS;

			method = 0;
		}
	}

	return method;
}

/* Volume Shadows
 *
 * These functions are used to attenuate shadow rays to lights. Both absorption
 * and scattering will block light, represented by the extinction coefficient. */

/* homogeneous volume: assume shader evaluation at the starts gives
 * the extinction coefficient for the entire line segment */
ccl_device void kernel_volume_shadow_homogeneous(KernelGlobals *kg, PathState *state, Ray *ray, ShaderData *sd, float3 *throughput)
{
	float3 sigma_t;

	if(volume_shader_extinction_sample(kg, sd, state, ray->P, &sigma_t))
		*throughput *= volume_color_transmittance(sigma_t, ray->t);
}

ccl_device_inline bool kernel_volume_integrate_shadow_ray(
        KernelGlobals *kg, PathState *state, Ray *ray, ShaderData *sd,
        float3 *tp, float t, float new_t, float random_jitter_offset,
        float3 *sum, float tp_eps, int i)
{
	float dt = new_t - t;

	/* use random position inside this segment to sample shader */
	if(new_t == ray->t)
		random_jitter_offset = lcg_step_float(&state->rng_congruential) * dt;

	float3 new_P = ray->P + ray->D * (t + random_jitter_offset);
	float3 sigma_t;

	/* compute attenuation over segment */
	if(volume_shader_extinction_sample(kg, sd, state, new_P, &sigma_t)) {
		/* Compute expf() only for every Nth step, to save some calculations
		 * because exp(a)*exp(b) = exp(a+b), also do a quick tp_eps check then. */

		*sum += (-sigma_t * (new_t - t));
		if((i & 0x07) == 0) { /* ToDo: Other interval? */
			*tp = *tp * make_float3(expf(sum->x), expf(sum->y), expf(sum->z));

			/* stop if nearly all light is blocked */
			if(tp->x < tp_eps && tp->y < tp_eps && tp->z < tp_eps)
				return true;
		}
	}

	return false;
}

/* heterogeneous volume: integrate stepping through the volume until we
 * reach the end, get absorbed entirely, or run out of iterations */
ccl_device void kernel_volume_shadow_heterogeneous(KernelGlobals *kg, PathState *state, Ray *ray, ShaderData *sd, float3 *throughput)
{
	float3 tp = *throughput;
	const float tp_eps = 1e-6f; /* todo: this is likely not the right value */

	/* prepare for stepping */
	int max_steps = kernel_data.integrator.volume_max_steps;
	float step = kernel_data.integrator.volume_step_size;
	float random_jitter_offset = lcg_step_float(&state->rng_congruential) * step;

	/* compute extinction at the start */
	float t = 0.0f;

	float3 sum = make_float3(0.0f, 0.0f, 0.0f);

#ifdef __OPENVDB__
	//int vdb_index = kernel_data.tables.density_index;
	int num_volumes = kernel_data.tables.num_volumes;
	bool has_vdb_volume = num_volumes > 0;
	float t1 = 0.0f;
	int v = 0;
	float_volume *volume = kg->float_volumes[0];

	float isec_t = 0.0f;
	for(; v < num_volumes; v++, volume++) {
		if(volume->intersect(ray, &isec_t)) {
			break;
		}
	}

	if(has_vdb_volume && v < num_volumes && kg->float_volumes[v]->has_uniform_voxels()) {
		/* TODO(kevin): this call should be moved out of here, all it does is
		 * checking if we have an intersection with the boundbox of the volumue
		 * which in most cases corresponds to the boundbox of the object that has
		 * this volume. Also it initializes the rays for the ray marching. */
		//if(!kg->float_volumes[vdb_index]->intersect(ray, NULL)) {
		//	return;
		//}

		/* t and t1 represent the entry and exit points for each leaf node or tile
		 * containing active voxels. If we don't have any active node in the current
		 * ray path (i.e. empty space) the ray march loop is not executed,
		 * otherwise we loop through all leaves until the end of the volume. */
		while(kg->float_volumes[v]->march(&t, &t1)) {
			int i = 0;

			/* Perform small steps through the current leaf or tile. */
			for(float new_t = step * ceilf(t / step); new_t <= t1; new_t += step) {
				bool ok = kernel_volume_integrate_shadow_ray(
				              kg, state, ray, sd, &tp, t, new_t, random_jitter_offset,
				              &sum, tp_eps, i);

				if (ok) {
					*throughput = tp;
					return;
				}

				/* stop if at the end of the volume */
				t = new_t;
				i++;
			}
		}
	}
	else
#endif
	{
		for(int i = 0; i < max_steps; i++) {
			/* advance to new position */
			float new_t = min(ray->t, (i+1) * step);

			bool ok = kernel_volume_integrate_shadow_ray(
			              kg, state, ray, sd, &tp, t, new_t, random_jitter_offset,
			              &sum, tp_eps, i);

			/* stop if at the end of the volume */
			t = new_t;
			if(ok || t == ray->t) {
				break;
			}
		}
	}

	/* Update throughput in case we haven't done it above */
	tp = *throughput * make_float3(expf(sum.x), expf(sum.y), expf(sum.z));

	*throughput = tp;
}

/* get the volume attenuation over line segment defined by ray, with the
 * assumption that there are no surfaces blocking light between the endpoints */
ccl_device_noinline void kernel_volume_shadow(KernelGlobals *kg, ShaderData *shadow_sd, PathState *state, Ray *ray, float3 *throughput)
{
	shader_setup_from_volume(kg, shadow_sd, ray);

	if(volume_stack_is_heterogeneous(kg, state->volume_stack))
		kernel_volume_shadow_heterogeneous(kg, state, ray, shadow_sd, throughput);
	else
		kernel_volume_shadow_homogeneous(kg, state, ray, shadow_sd, throughput);
}

/* Equi-angular sampling as in:
 * "Importance Sampling Techniques for Path Tracing in Participating Media" */

ccl_device float kernel_volume_equiangular_sample(Ray *ray, float3 light_P, float xi, float *pdf)
{
	float t = ray->t;

	float delta = dot((light_P - ray->P) , ray->D);
	float D = sqrtf(len_squared(light_P - ray->P) - delta * delta);
	float theta_a = -atan2f(delta, D);
	float theta_b = atan2f(t - delta, D);
	float t_ = D * tanf((xi * theta_b) + (1 - xi) * theta_a);

	*pdf = D / ((theta_b - theta_a) * (D * D + t_ * t_));

	return min(t, delta + t_); /* min is only for float precision errors */
}

ccl_device float kernel_volume_equiangular_pdf(Ray *ray, float3 light_P, float sample_t)
{
	float delta = dot((light_P - ray->P) , ray->D);
	float D = sqrtf(len_squared(light_P - ray->P) - delta * delta);

	float t = ray->t;
	float t_ = sample_t - delta;

	float theta_a = -atan2f(delta, D);
	float theta_b = atan2f(t - delta, D);

	float pdf = D / ((theta_b - theta_a) * (D * D + t_ * t_));

	return pdf;
}

/* Distance sampling */

ccl_device float kernel_volume_distance_sample(float max_t, float3 sigma_t, int channel, float xi, float3 *transmittance, float3 *pdf)
{
	/* xi is [0, 1[ so log(0) should never happen, division by zero is
	 * avoided because sample_sigma_t > 0 when SD_SCATTER is set */
	float sample_sigma_t = kernel_volume_channel_get(sigma_t, channel);
	float3 full_transmittance = volume_color_transmittance(sigma_t, max_t);
	float sample_transmittance = kernel_volume_channel_get(full_transmittance, channel);

	float sample_t = min(max_t, -logf(1.0f - xi*(1.0f - sample_transmittance))/sample_sigma_t);

	*transmittance = volume_color_transmittance(sigma_t, sample_t);
	*pdf = (sigma_t * *transmittance)/(make_float3(1.0f, 1.0f, 1.0f) - full_transmittance);

	/* todo: optimization: when taken together with hit/miss decision,
	 * the full_transmittance cancels out drops out and xi does not
	 * need to be remapped */

	return sample_t;
}

ccl_device float3 kernel_volume_distance_pdf(float max_t, float3 sigma_t, float sample_t)
{
	float3 full_transmittance = volume_color_transmittance(sigma_t, max_t);
	float3 transmittance = volume_color_transmittance(sigma_t, sample_t);

	return (sigma_t * transmittance)/(make_float3(1.0f, 1.0f, 1.0f) - full_transmittance);
}

/* Emission */

ccl_device float3 kernel_volume_emission_integrate(VolumeShaderCoefficients *coeff, int closure_flag, float3 transmittance, float t)
{
	/* integral E * exp(-sigma_t * t) from 0 to t = E * (1 - exp(-sigma_t * t))/sigma_t
	 * this goes to E * t as sigma_t goes to zero
	 *
	 * todo: we should use an epsilon to avoid precision issues near zero sigma_t */
	float3 emission = coeff->emission;

	if(closure_flag & SD_ABSORPTION) {
		float3 sigma_t = coeff->sigma_a + coeff->sigma_s;

		emission.x *= (sigma_t.x > 0.0f)? (1.0f - transmittance.x)/sigma_t.x: t;
		emission.y *= (sigma_t.y > 0.0f)? (1.0f - transmittance.y)/sigma_t.y: t;
		emission.z *= (sigma_t.z > 0.0f)? (1.0f - transmittance.z)/sigma_t.z: t;
	}
	else
		emission *= t;
	
	return emission;
}

/* Volume Path */

/* homogeneous volume: assume shader evaluation at the start gives
 * the volume shading coefficient for the entire line segment */
ccl_device VolumeIntegrateResult kernel_volume_integrate_homogeneous(KernelGlobals *kg,
	PathState *state, Ray *ray, ShaderData *sd, PathRadiance *L, float3 *throughput,
	RNG *rng, bool probalistic_scatter)
{
	VolumeShaderCoefficients coeff;

	if(!volume_shader_sample(kg, sd, state, ray->P, &coeff))
		return VOLUME_PATH_MISSED;

	int closure_flag = sd->flag;
	float t = ray->t;
	float3 new_tp;

#ifdef __VOLUME_SCATTER__
	/* randomly scatter, and if we do t is shortened */
	if(closure_flag & SD_SCATTER) {
		/* extinction coefficient */
		float3 sigma_t = coeff.sigma_a + coeff.sigma_s;

		/* pick random color channel, we use the Veach one-sample
		 * model with balance heuristic for the channels */
		float rphase = path_state_rng_1D_for_decision(kg, rng, state, PRNG_PHASE);
		int channel = (int)(rphase*3.0f);
		sd->randb_closure = rphase*3.0f - channel;

		/* decide if we will hit or miss */
		bool scatter = true;
		float xi = path_state_rng_1D_for_decision(kg, rng, state, PRNG_SCATTER_DISTANCE);

		if(probalistic_scatter) {
			float sample_sigma_t = kernel_volume_channel_get(sigma_t, channel);
			float sample_transmittance = expf(-sample_sigma_t * t);

			if(1.0f - xi >= sample_transmittance) {
				scatter = true;

				/* rescale random number so we can reuse it */
				xi = 1.0f - (1.0f - xi - sample_transmittance)/(1.0f - sample_transmittance);

			}
			else
				scatter = false;
		}

		if(scatter) {
			/* scattering */
			float3 pdf;
			float3 transmittance;
			float sample_t;

			/* distance sampling */
			sample_t = kernel_volume_distance_sample(ray->t, sigma_t, channel, xi, &transmittance, &pdf);

			/* modify pdf for hit/miss decision */
			if(probalistic_scatter)
				pdf *= make_float3(1.0f, 1.0f, 1.0f) - volume_color_transmittance(sigma_t, t);

			new_tp = *throughput * coeff.sigma_s * transmittance / average(pdf);
			t = sample_t;
		}
		else {
			/* no scattering */
			float3 transmittance = volume_color_transmittance(sigma_t, t);
			float pdf = average(transmittance);
			new_tp = *throughput * transmittance / pdf;
		}
	}
	else 
#endif
	if(closure_flag & SD_ABSORPTION) {
		/* absorption only, no sampling needed */
		float3 transmittance = volume_color_transmittance(coeff.sigma_a, t);
		new_tp = *throughput * transmittance;
	}

	/* integrate emission attenuated by extinction */
	if(L && (closure_flag & SD_EMISSION)) {
		float3 sigma_t = coeff.sigma_a + coeff.sigma_s;
		float3 transmittance = volume_color_transmittance(sigma_t, ray->t);
		float3 emission = kernel_volume_emission_integrate(&coeff, closure_flag, transmittance, ray->t);
		path_radiance_accum_emission(L, *throughput, emission, state->bounce);
	}

	/* modify throughput */
	if(closure_flag & (SD_ABSORPTION|SD_SCATTER)) {
		*throughput = new_tp;

		/* prepare to scatter to new direction */
		if(t < ray->t) {
			/* adjust throughput and move to new location */
			sd->P = ray->P + t*ray->D;

			return VOLUME_PATH_SCATTERED;
		}
	}

	return VOLUME_PATH_ATTENUATED;
}

ccl_device_inline VolumeIntegrateResult kernel_volume_integrate_ray(
        KernelGlobals *kg, PathState *state, Ray *ray, ShaderData *sd,
        PathRadiance *L, float3 *throughput, float t, float new_t,
        float random_jitter_offset, bool has_scatter, float3 *accum_transmittance,
        int channel, const float tp_eps, float *xi)
{
	float dt = new_t - t;
	float3 tp = *throughput;

	/* use random position inside this segment to sample shader */
	if(new_t == ray->t)
		random_jitter_offset = lcg_step_float(&state->rng_congruential) * dt;

	float3 new_P = ray->P + ray->D * (t + random_jitter_offset);
	VolumeShaderCoefficients coeff;

	/* compute segment */
	if(volume_shader_sample(kg, sd, state, new_P, &coeff)) {
		int closure_flag = sd->flag;
		float3 new_tp;
		float3 transmittance = make_float3(1.0f, 1.0f, 1.0f);
		bool scatter = false;

		/* distance sampling */
#ifdef __VOLUME_SCATTER__
		if((closure_flag & SD_SCATTER) || (has_scatter && (closure_flag & SD_ABSORPTION))) {
			has_scatter = true;

			float3 sigma_t = coeff.sigma_a + coeff.sigma_s;
			float3 sigma_s = coeff.sigma_s;

			/* compute transmittance over full step */
			transmittance = volume_color_transmittance(sigma_t, dt);

			/* decide if we will scatter or continue */
			float sample_transmittance = kernel_volume_channel_get(transmittance, channel);

			if(1.0f - *xi >= sample_transmittance) {
				/* compute sampling distance */
				float sample_sigma_t = kernel_volume_channel_get(sigma_t, channel);
				float new_dt = -logf(1.0f - *xi)/sample_sigma_t;
				new_t = t + new_dt;

				/* transmittance and pdf */
				float3 new_transmittance = volume_color_transmittance(sigma_t, new_dt);
				float3 pdf = sigma_t * new_transmittance;

				/* throughput */
				new_tp = tp * sigma_s * new_transmittance / average(pdf);
				scatter = true;
			}
			else {
				/* throughput */
				float pdf = average(transmittance);
				new_tp = tp * transmittance / pdf;

				/* remap xi so we can reuse it and keep thing stratified */
				*xi = 1.0f - (1.0f - *xi)/sample_transmittance;
			}
		}
		else
#endif
			if(closure_flag & SD_ABSORPTION) {
				/* absorption only, no sampling needed */
				float3 sigma_a = coeff.sigma_a;

				transmittance = volume_color_transmittance(sigma_a, dt);
				new_tp = tp * transmittance;
			}

		/* integrate emission attenuated by absorption */
		if(L && (closure_flag & SD_EMISSION)) {
			float3 emission = kernel_volume_emission_integrate(&coeff, closure_flag, transmittance, dt);
			path_radiance_accum_emission(L, tp, emission, state->bounce);
		}

		/* modify throughput */
		if(closure_flag & (SD_ABSORPTION|SD_SCATTER)) {
			tp = new_tp;

			/* stop if nearly all light blocked */
			if(tp.x < tp_eps && tp.y < tp_eps && tp.z < tp_eps) {
				tp = make_float3(0.0f, 0.0f, 0.0f);
				*throughput = tp;
				return VOLUME_PATH_ATTENUATED;
			}
		}

		/* prepare to scatter to new direction */
		if(scatter) {
			/* adjust throughput and move to new location */
			sd->P = ray->P + new_t*ray->D;
			*throughput = tp;

			return VOLUME_PATH_SCATTERED;
		}
		else {
			/* accumulate transmittance */
			*accum_transmittance *= transmittance;
		}
	}

	*throughput = tp;
	return VOLUME_PATH_CONTINUE;
}

/* heterogeneous volume distance sampling: integrate stepping through the
 * volume until we reach the end, get absorbed entirely, or run out of
 * iterations. this does probabilistically scatter or get transmitted through
 * for path tracing where we don't want to branch. */
ccl_device VolumeIntegrateResult kernel_volume_integrate_heterogeneous_distance(KernelGlobals *kg,
	PathState *state, Ray *ray, ShaderData *sd, PathRadiance *L, float3 *throughput, RNG *rng)
{
	VolumeIntegrateResult result = VOLUME_PATH_MISSED;
	const float tp_eps = 1e-6f; /* todo: this is likely not the right value */

	/* prepare for stepping */
	int max_steps = kernel_data.integrator.volume_max_steps;
	float step_size = kernel_data.integrator.volume_step_size;
	float random_jitter_offset = lcg_step_float(&state->rng_congruential) * step_size;

	/* compute coefficients at the start */
	float t = 0.0f;
	float3 accum_transmittance = make_float3(1.0f, 1.0f, 1.0f);

	/* pick random color channel, we use the Veach one-sample
	 * model with balance heuristic for the channels */
	float xi = path_state_rng_1D_for_decision(kg, rng, state, PRNG_SCATTER_DISTANCE);
	float rphase = path_state_rng_1D_for_decision(kg, rng, state, PRNG_PHASE);
	int channel = (int)(rphase*3.0f);
	sd->randb_closure = rphase*3.0f - channel;
	bool has_scatter = false;
	bool path_missed = true;

#ifdef __OPENVDB__
//	int vdb_index = kernel_data.tables.density_index;
	int num_volumes = kernel_data.tables.num_volumes;
	bool has_vdb_volume = num_volumes > 0;
	float t1 = 0.0f;
	int i;

	for(i = 0; i < num_volumes; i++) {
		float isec_t = 0.0f;
		if(kg->float_volumes[i]->intersect(ray, &isec_t)) {
			break;
		}
	}

	if(has_vdb_volume /*&& vdb_index >= 0*/ && kg->float_volumes[i]->has_uniform_voxels()) {
		/* TODO(kevin): this call should be moved out of here, all it does is
		 * checking if we have an intersection with the boundbox of the volumue
		 * which in most cases corresponds to the boundbox of the object that has
		 * this volume. Also it initializes the rays for the ray marching. */
		//if(!kg->float_volumes[vdb_index]->intersect(ray, NULL)) {
		//	return VOLUME_PATH_MISSED;
		//}

		/* t and t1 represent the entry and exit points for each leaf node or tile
		 * containing active voxels. If we don't have any active node in the current
		 * ray path (i.e. empty space) the ray march loop is not executed,
		 * otherwise we loop through all leaves until the end of the volume. */
		while(kg->float_volumes[i]->march(&t, &t1)) {
			path_missed = false;

			/* Perform small steps through the current leaf or tile. */
			for(float new_t = step_size * ceilf(t / step_size); new_t <= t1; new_t += step_size) {
				result = kernel_volume_integrate_ray(kg, state, ray, sd, L, throughput, t, new_t,
				                                     random_jitter_offset, has_scatter,
				                                     &accum_transmittance, channel, tp_eps, &xi);

				if(result != VOLUME_PATH_CONTINUE)
					return result;

				t = new_t;
			}
		}
	}
	else
#endif
	{
		path_missed = false;

		for(int i = 0; i < max_steps; i++) {
			/* advance to new position */
			float new_t = min(ray->t, (i+1) * step_size);

			result = kernel_volume_integrate_ray(kg, state, ray, sd, L, throughput, t, new_t,
			                                     random_jitter_offset, has_scatter,
			                                     &accum_transmittance, channel, tp_eps, &xi);

			if(result != VOLUME_PATH_CONTINUE)
				return result;

			/* stop if at the end of the volume */
			t = new_t;
			if(t == ray->t)
				break;
		}
	}

	return (path_missed) ? VOLUME_PATH_MISSED : VOLUME_PATH_ATTENUATED;
}

/* get the volume attenuation and emission over line segment defined by
 * ray, with the assumption that there are no surfaces blocking light
 * between the endpoints. distance sampling is used to decide if we will
 * scatter or not. */
ccl_device_noinline VolumeIntegrateResult kernel_volume_integrate(KernelGlobals *kg,
	PathState *state, ShaderData *sd, Ray *ray, PathRadiance *L, float3 *throughput, RNG *rng, bool heterogeneous)
{
	/* workaround to fix correlation bug in T38710, can find better solution
	 * in random number generator later, for now this is done here to not impact
	 * performance of rendering without volumes */
	RNG tmp_rng = cmj_hash(*rng, state->rng_offset);

	shader_setup_from_volume(kg, sd, ray);

	if(heterogeneous)
		return kernel_volume_integrate_heterogeneous_distance(kg, state, ray, sd, L, throughput, &tmp_rng);
	else
		return kernel_volume_integrate_homogeneous(kg, state, ray, sd, L, throughput, &tmp_rng, true);
}

/* Decoupled Volume Sampling
 *
 * VolumeSegment is list of coefficients and transmittance stored at all steps
 * through a volume. This can then later be used for decoupled sampling as in:
 * "Importance Sampling Techniques for Path Tracing in Participating Media"
 *
 * On the GPU this is only supported (but currently not enabled)
 * for homogeneous volumes (1 step), due to
 * no support for malloc/free and too much stack usage with a fix size array. */

typedef struct VolumeStep {
	float3 sigma_s;				/* scatter coefficient */
	float3 sigma_t;				/* extinction coefficient */
	float3 accum_transmittance;	/* accumulated transmittance including this step */
	float3 cdf_distance;		/* cumulative density function for distance sampling */
	float t;					/* distance at end of this step */
	float shade_t;				/* jittered distance where shading was done in step */
	int closure_flag;			/* shader evaluation closure flags */
} VolumeStep;

typedef struct VolumeSegment {
	VolumeStep stack_step;      /* stack storage for homogeneous step, to avoid malloc */
	VolumeStep *steps;			/* recorded steps */
	int numsteps;				/* number of steps */
	int closure_flag;			/* accumulated closure flags from all steps */

	float3 accum_emission;		/* accumulated emission at end of segment */
	float3 accum_transmittance;	/* accumulated transmittance at end of segment */

	int sampling_method;		/* volume sampling method */
} VolumeSegment;

/* record volume steps to the end of the volume.
 *
 * it would be nice if we could only record up to the point that we need to scatter,
 * but the entire segment is needed to do always scattering, rather than probabilistically
 * hitting or missing the volume. if we don't know the transmittance at the end of the
 * volume we can't generate stratified distance samples up to that transmittance */
ccl_device void kernel_volume_decoupled_record(KernelGlobals *kg, PathState *state,
	Ray *ray, ShaderData *sd, VolumeSegment *segment, bool heterogeneous)
{
	const float tp_eps = 1e-6f; /* todo: this is likely not the right value */

	/* prepare for volume stepping */
	int max_steps;
	float step_size, random_jitter_offset;

	if(heterogeneous) {
		const int global_max_steps = kernel_data.integrator.volume_max_steps;
		step_size = kernel_data.integrator.volume_step_size;
		/* compute exact steps in advance for malloc */
		max_steps = max((int)ceilf(ray->t/step_size), 1);
		if(max_steps > global_max_steps) {
			max_steps = global_max_steps;
			step_size = ray->t / (float)max_steps;
		}
#ifdef __KERNEL_CPU__
		/* NOTE: For the branched path tracing it's possible to have direct
		 * and indirect light integration both having volume segments allocated.
		 * We detect this using index in the pre-allocated memory. Currently we
		 * only support two segments allocated at a time, if more needed some
		 * modifications to the KernelGlobals will be needed.
		 *
		 * This gives us restrictions that decoupled record should only happen
		 * in the stack manner, meaning if there's subsequent call of decoupled
		 * record it'll need to free memory before it's caller frees memory.
		 */
		const int index = kg->decoupled_volume_steps_index;
		assert(index < sizeof(kg->decoupled_volume_steps) /
		               sizeof(*kg->decoupled_volume_steps));
		if(kg->decoupled_volume_steps[index] == NULL) {
			kg->decoupled_volume_steps[index] =
			        (VolumeStep*)malloc(sizeof(VolumeStep)*global_max_steps);
		}
		segment->steps = kg->decoupled_volume_steps[index];
		++kg->decoupled_volume_steps_index;
#else
		segment->steps = (VolumeStep*)malloc(sizeof(VolumeStep)*max_steps);
#endif
		random_jitter_offset = lcg_step_float(&state->rng_congruential) * step_size;
	}
	else {
		max_steps = 1;
		step_size = ray->t;
		random_jitter_offset = 0.0f;
		segment->steps = &segment->stack_step;
	}
	
	/* init accumulation variables */
	float3 accum_emission = make_float3(0.0f, 0.0f, 0.0f);
	float3 accum_transmittance = make_float3(1.0f, 1.0f, 1.0f);
	float3 cdf_distance = make_float3(0.0f, 0.0f, 0.0f);
	float t = 0.0f;

	segment->numsteps = 0;
	segment->closure_flag = 0;
	bool is_last_step_empty = false;

	VolumeStep *step = segment->steps;
#ifdef __OPENVDB__
	int vdb_index = kernel_data.tables.density_index;
	bool has_vdb_volume = kernel_data.tables.num_volumes > 0;
	float t1 = 0.0f;

	if(has_vdb_volume && kg->float_volumes[vdb_index]->has_uniform_voxels()) {
		/* TODO(kevin): this call should be moved out of here, all it does is
		 * checking if we have an intersection with the boundbox of the volumue
		 * which in most cases corresponds to the boundbox of the object that has
		 * this volume. Also it initializes the rays for the ray marching. */
		float isect_t = 0.0f;
		if(!kg->float_volumes[vdb_index]->intersect(ray, &isect_t)) {
			return;
		}

		/* t and t1 represent the entry and exit points for each leaf node or tile
		 * containing active voxels. If we don't have any active node in the current
		 * ray path (i.e. empty space) the ray march loop is not executed,
		 * otherwise we loop through all leaves until the end of the volume. */
		while(kg->float_volumes[vdb_index]->march(&t, &t1)) {

			/* Perform small steps through the current leaf or tile. */
			for(float new_t = step_size * ceilf(t / step_size); new_t <= t1; new_t += step_size, step++) {
				float dt = new_t - t;

				/* use random position inside this segment to sample shader */
				if(heterogeneous && new_t == ray->t)
					random_jitter_offset = lcg_step_float(&state->rng_congruential) * dt;

				float3 new_P = ray->P + ray->D * (t + random_jitter_offset);
				VolumeShaderCoefficients coeff;

				/* compute segment */
				if(volume_shader_sample(kg, sd, state, new_P, &coeff)) {
					int closure_flag = sd->flag;
					float3 sigma_t = coeff.sigma_a + coeff.sigma_s;

					/* compute accumulated transmittance */
					float3 transmittance = volume_color_transmittance(sigma_t, dt);

					/* compute emission attenuated by absorption */
					if(closure_flag & SD_EMISSION) {
						float3 emission = kernel_volume_emission_integrate(&coeff, closure_flag, transmittance, dt);
						accum_emission += accum_transmittance * emission;
					}

					accum_transmittance *= transmittance;

					/* compute pdf for distance sampling */
					float3 pdf_distance = dt * accum_transmittance * coeff.sigma_s;
					cdf_distance = cdf_distance + pdf_distance;

					/* write step data */
					step->sigma_t = sigma_t;
					step->sigma_s = coeff.sigma_s;
					step->closure_flag = closure_flag;

					segment->closure_flag |= closure_flag;

					is_last_step_empty = false;
					segment->numsteps++;
				}
				else {
					if(is_last_step_empty) {
						/* consecutive empty step, merge */
						step--;
					}
					else {
						/* store empty step */
						step->sigma_t = make_float3(0.0f, 0.0f, 0.0f);
						step->sigma_s = make_float3(0.0f, 0.0f, 0.0f);
						step->closure_flag = 0;

						segment->numsteps++;
						is_last_step_empty = true;
					}
				}

				step->accum_transmittance = accum_transmittance;
				step->cdf_distance = cdf_distance;
				step->t = new_t;
				step->shade_t = t + random_jitter_offset;

				/* stop if at the end of the volume */
				t = new_t;
				if(t == ray->t)
					break;

				/* stop if nearly all light blocked */
				if(accum_transmittance.x < tp_eps && accum_transmittance.y < tp_eps && accum_transmittance.z < tp_eps)
					break;
			}
		}
	}
	else
#endif
	{
		for(int i = 0; i < max_steps; i++, step++) {
			/* advance to new position */
			float new_t = min(ray->t, (i+1) * step_size);
			float dt = new_t - t;

			/* use random position inside this segment to sample shader */
			if(heterogeneous && new_t == ray->t)
				random_jitter_offset = lcg_step_float(&state->rng_congruential) * dt;

			float3 new_P = ray->P + ray->D * (t + random_jitter_offset);
			VolumeShaderCoefficients coeff;

			/* compute segment */
			if(volume_shader_sample(kg, sd, state, new_P, &coeff)) {
				int closure_flag = sd->flag;
				float3 sigma_t = coeff.sigma_a + coeff.sigma_s;

				/* compute accumulated transmittance */
				float3 transmittance = volume_color_transmittance(sigma_t, dt);

				/* compute emission attenuated by absorption */
				if(closure_flag & SD_EMISSION) {
					float3 emission = kernel_volume_emission_integrate(&coeff, closure_flag, transmittance, dt);
					accum_emission += accum_transmittance * emission;
				}

				accum_transmittance *= transmittance;

				/* compute pdf for distance sampling */
				float3 pdf_distance = dt * accum_transmittance * coeff.sigma_s;
				cdf_distance = cdf_distance + pdf_distance;

				/* write step data */
				step->sigma_t = sigma_t;
				step->sigma_s = coeff.sigma_s;
				step->closure_flag = closure_flag;

				segment->closure_flag |= closure_flag;

				is_last_step_empty = false;
				segment->numsteps++;
			}
			else {
				if(is_last_step_empty) {
					/* consecutive empty step, merge */
					step--;
				}
				else {
					/* store empty step */
					step->sigma_t = make_float3(0.0f, 0.0f, 0.0f);
					step->sigma_s = make_float3(0.0f, 0.0f, 0.0f);
					step->closure_flag = 0;

					segment->numsteps++;
					is_last_step_empty = true;
				}
			}

			step->accum_transmittance = accum_transmittance;
			step->cdf_distance = cdf_distance;
			step->t = new_t;
			step->shade_t = t + random_jitter_offset;

			/* stop if at the end of the volume */
			t = new_t;
			if(t == ray->t)
				break;

			/* stop if nearly all light blocked */
			if(accum_transmittance.x < tp_eps && accum_transmittance.y < tp_eps && accum_transmittance.z < tp_eps)
				break;
		}
	}

	/* store total emission and transmittance */
	segment->accum_emission = accum_emission;
	segment->accum_transmittance = accum_transmittance;

	/* normalize cumulative density function for distance sampling */
	int numsteps = segment->numsteps - 1;

	if(numsteps >= 0) {
		VolumeStep *last_step = segment->steps + segment->numsteps - 1;

		if(!is_zero(last_step->cdf_distance)) {
			VolumeStep *step = &segment->steps[0];
			int numsteps = segment->numsteps;
			float3 inv_cdf_distance_sum = safe_invert_color(last_step->cdf_distance);

			for(int i = 0; i < numsteps; i++, step++)
				step->cdf_distance *= inv_cdf_distance_sum;
		}
	}
}

ccl_device void kernel_volume_decoupled_free(KernelGlobals *kg, VolumeSegment *segment)
{
	if(segment->steps != &segment->stack_step) {
#ifdef __KERNEL_CPU__
		/* NOTE: We only allow free last allocated segment.
		 * No random order of alloc/free is supported.
		 */
		assert(kg->decoupled_volume_steps_index > 0);
		assert(segment->steps == kg->decoupled_volume_steps[kg->decoupled_volume_steps_index - 1]);
		--kg->decoupled_volume_steps_index;
#else
		free(segment->steps);
#endif
	}
}

/* scattering for homogeneous and heterogeneous volumes, using decoupled ray
 * marching.
 *
 * function is expected to return VOLUME_PATH_SCATTERED when probalistic_scatter is false */
ccl_device VolumeIntegrateResult kernel_volume_decoupled_scatter(
	KernelGlobals *kg, PathState *state, Ray *ray, ShaderData *sd,
	float3 *throughput, float rphase, float rscatter,
	const VolumeSegment *segment, const float3 *light_P, bool probalistic_scatter)
{
	kernel_assert(segment->closure_flag & SD_SCATTER);

	/* pick random color channel, we use the Veach one-sample
	 * model with balance heuristic for the channels */
	int channel = (int)(rphase*3.0f);
	sd->randb_closure = rphase*3.0f - channel;
	float xi = rscatter;

	/* probabilistic scattering decision based on transmittance */
	if(probalistic_scatter) {
		float sample_transmittance = kernel_volume_channel_get(segment->accum_transmittance, channel);

		if(1.0f - xi >= sample_transmittance) {
			/* rescale random number so we can reuse it */
			xi = 1.0f - (1.0f - xi - sample_transmittance)/(1.0f - sample_transmittance);
		}
		else {
			*throughput /= sample_transmittance;
			return VOLUME_PATH_MISSED;
		}
	}

	VolumeStep *step;
	float3 transmittance;
	float pdf, sample_t;
	float mis_weight = 1.0f;
	bool distance_sample = true;
	bool use_mis = false;

	if(segment->sampling_method && light_P) {
		if(segment->sampling_method == SD_VOLUME_MIS) {
			/* multiple importance sample: randomly pick between
			 * equiangular and distance sampling strategy */
			if(xi < 0.5f) {
				xi *= 2.0f;
			}
			else {
				xi = (xi - 0.5f)*2.0f;
				distance_sample = false;
			}

			use_mis = true;
		}
		else {
			/* only equiangular sampling */
			distance_sample = false;
		}
	}

	/* distance sampling */
	if(distance_sample) {
		/* find step in cdf */
		step = segment->steps;

		float prev_t = 0.0f;
		float3 step_pdf_distance = make_float3(1.0f, 1.0f, 1.0f);

		if(segment->numsteps > 1) {
			float prev_cdf = 0.0f;
			float step_cdf = 1.0f;
			float3 prev_cdf_distance = make_float3(0.0f, 0.0f, 0.0f);

			for(int i = 0; ; i++, step++) {
				/* todo: optimize using binary search */
				step_cdf = kernel_volume_channel_get(step->cdf_distance, channel);

				if(xi < step_cdf || i == segment->numsteps-1)
					break;

				prev_cdf = step_cdf;
				prev_t = step->t;
				prev_cdf_distance = step->cdf_distance;
			}

			/* remap xi so we can reuse it */
			xi = (xi - prev_cdf)/(step_cdf - prev_cdf);

			/* pdf for picking step */
			step_pdf_distance = step->cdf_distance - prev_cdf_distance;
		}

		/* determine range in which we will sample */
		float step_t = step->t - prev_t;

		/* sample distance and compute transmittance */
		float3 distance_pdf;
		sample_t = prev_t + kernel_volume_distance_sample(step_t, step->sigma_t, channel, xi, &transmittance, &distance_pdf);

		/* modify pdf for hit/miss decision */
		if(probalistic_scatter)
			distance_pdf *= make_float3(1.0f, 1.0f, 1.0f) - segment->accum_transmittance;

		pdf = average(distance_pdf * step_pdf_distance);

		/* multiple importance sampling */
		if(use_mis) {
			float equi_pdf = kernel_volume_equiangular_pdf(ray, *light_P, sample_t);
			mis_weight = 2.0f*power_heuristic(pdf, equi_pdf);
		}
	}
	/* equi-angular sampling */
	else {
		/* sample distance */
		sample_t = kernel_volume_equiangular_sample(ray, *light_P, xi, &pdf);

		/* find step in which sampled distance is located */
		step = segment->steps;

		float prev_t = 0.0f;
		float3 step_pdf_distance = make_float3(1.0f, 1.0f, 1.0f);

		if(segment->numsteps > 1) {
			float3 prev_cdf_distance = make_float3(0.0f, 0.0f, 0.0f);

			int numsteps = segment->numsteps;
			int high = numsteps - 1;
			int low = 0;
			int mid;

			while(low < high) {
				mid = (low + high) >> 1;

				if(sample_t < step[mid].t)
					high = mid;
				else if(sample_t >= step[mid + 1].t)
					low = mid + 1;
				else {
					/* found our interval in step[mid] .. step[mid+1] */
					prev_t = step[mid].t;
					prev_cdf_distance = step[mid].cdf_distance;
					step += mid+1;
					break;
				}
			}

			if(low >= numsteps - 1) {
				prev_t = step[numsteps - 1].t;
				prev_cdf_distance = step[numsteps-1].cdf_distance;
				step += numsteps - 1;
			}

			/* pdf for picking step with distance sampling */
			step_pdf_distance = step->cdf_distance - prev_cdf_distance;
		}

		/* determine range in which we will sample */
		float step_t = step->t - prev_t;
		float step_sample_t = sample_t - prev_t;

		/* compute transmittance */
		transmittance = volume_color_transmittance(step->sigma_t, step_sample_t);

		/* multiple importance sampling */
		if(use_mis) {
			float3 distance_pdf3 = kernel_volume_distance_pdf(step_t, step->sigma_t, step_sample_t);
			float distance_pdf = average(distance_pdf3 * step_pdf_distance);
			mis_weight = 2.0f*power_heuristic(pdf, distance_pdf);
		}
	}

	/* compute transmittance up to this step */
	if(step != segment->steps)
		transmittance *= (step-1)->accum_transmittance;

	/* modify throughput */
	*throughput *= step->sigma_s * transmittance * (mis_weight / pdf);

	/* evaluate shader to create closures at shading point */
	if(segment->numsteps > 1) {
		sd->P = ray->P + step->shade_t*ray->D;

		VolumeShaderCoefficients coeff;
		volume_shader_sample(kg, sd, state, sd->P, &coeff);
	}

	/* move to new position */
	sd->P = ray->P + sample_t*ray->D;

	return VOLUME_PATH_SCATTERED;
}

/* decide if we need to use decoupled or not */
ccl_device bool kernel_volume_use_decoupled(KernelGlobals *kg, bool heterogeneous, bool direct, int sampling_method)
{
	/* decoupled ray marching for heterogeneous volumes not supported on the GPU,
	 * which also means equiangular and multiple importance sampling is not
	 * support for that case */
#ifdef __KERNEL_GPU__
	if(heterogeneous)
		return false;
#endif

	/* equiangular and multiple importance sampling only implemented for decoupled */
	if(sampling_method != 0)
		return true;

	/* for all light sampling use decoupled, reusing shader evaluations is
	 * typically faster in that case */
	if(direct)
		return kernel_data.integrator.sample_all_lights_direct;
	else
		return kernel_data.integrator.sample_all_lights_indirect;
}

/* Volume Stack
 *
 * This is an array of object/shared ID's that the current segment of the path
 * is inside of. */

ccl_device void kernel_volume_stack_init(KernelGlobals *kg,
                                         ShaderData *stack_sd,
                                         Ray *ray,
                                         VolumeStack *stack)
{
	/* NULL ray happens in the baker, does it need proper initialization of
	 * camera in volume?
	 */
	if(!kernel_data.cam.is_inside_volume || ray == NULL) {
		/* Camera is guaranteed to be in the air, only take background volume
		 * into account in this case.
		 */
		if(kernel_data.background.volume_shader != SHADER_NONE) {
			stack[0].shader = kernel_data.background.volume_shader;
			stack[0].object = PRIM_NONE;
			stack[1].shader = SHADER_NONE;
		}
		else {
			stack[0].shader = SHADER_NONE;
		}
		return;
	}

	Ray volume_ray = *ray;
	volume_ray.t = FLT_MAX;

	int stack_index = 0, enclosed_index = 0;

#ifdef __VOLUME_RECORD_ALL__
	Intersection hits[2*VOLUME_STACK_SIZE];
	uint num_hits = scene_intersect_volume_all(kg,
	                                           &volume_ray,
	                                           hits,
	                                           2*VOLUME_STACK_SIZE,
	                                           PATH_RAY_ALL_VISIBILITY);
	if(num_hits > 0) {
		int enclosed_volumes[VOLUME_STACK_SIZE];
		Intersection *isect = hits;

		qsort(hits, num_hits, sizeof(Intersection), intersections_compare);

		for(uint hit = 0; hit < num_hits; ++hit, ++isect) {
			shader_setup_from_ray(kg, stack_sd, isect, &volume_ray);
			if(stack_sd->flag & SD_BACKFACING) {
				bool need_add = true;
				for(int i = 0; i < enclosed_index && need_add; ++i) {
					/* If ray exited the volume and never entered to that volume
					 * it means that camera is inside such a volume.
					 */
					if(enclosed_volumes[i] == stack_sd->object) {
						need_add = false;
					}
				}
				for(int i = 0; i < stack_index && need_add; ++i) {
					/* Don't add intersections twice. */
					if(stack[i].object == stack_sd->object) {
						need_add = false;
						break;
					}
				}
				if(need_add) {
					stack[stack_index].object = stack_sd->object;
					stack[stack_index].shader = stack_sd->shader;
					++stack_index;
				}
			}
			else {
				/* If ray from camera enters the volume, this volume shouldn't
				 * be added to the stack on exit.
				 */
				enclosed_volumes[enclosed_index++] = stack_sd->object;
			}
		}
	}
#else
	int enclosed_volumes[VOLUME_STACK_SIZE];
	int step = 0;

	while(stack_index < VOLUME_STACK_SIZE - 1 &&
	      enclosed_index < VOLUME_STACK_SIZE - 1 &&
	      step < 2 * VOLUME_STACK_SIZE)
	{
		Intersection isect;
		if(!scene_intersect_volume(kg, &volume_ray, &isect, PATH_RAY_ALL_VISIBILITY)) {
			break;
		}

		shader_setup_from_ray(kg, stack_sd, &isect, &volume_ray);
		if(stack_sd->flag & SD_BACKFACING) {
			/* If ray exited the volume and never entered to that volume
			 * it means that camera is inside such a volume.
			 */
			bool need_add = true;
			for(int i = 0; i < enclosed_index && need_add; ++i) {
				/* If ray exited the volume and never entered to that volume
				 * it means that camera is inside such a volume.
				 */
				if(enclosed_volumes[i] == stack_sd->object) {
					need_add = false;
				}
			}
			for(int i = 0; i < stack_index && need_add; ++i) {
				/* Don't add intersections twice. */
				if(stack[i].object == stack_sd->object) {
					need_add = false;
					break;
				}
			}
			if(need_add) {
<<<<<<< HEAD
				stack[stack_index].object = sd.object;
				stack[stack_index].shader = sd.shader;
				stack[stack_index].volume = sd.prim;
=======
				stack[stack_index].object = stack_sd->object;
				stack[stack_index].shader = stack_sd->shader;
>>>>>>> 2ad44606
				++stack_index;
			}
		}
		else {
			/* If ray from camera enters the volume, this volume shouldn't
			 * be added to the stack on exit.
			 */
			enclosed_volumes[enclosed_index++] = stack_sd->object;
		}

		/* Move ray forward. */
		volume_ray.P = ray_offset(stack_sd->P, -stack_sd->Ng);
		++step;
	}
#endif
	/* stack_index of 0 means quick checks outside of the kernel gave false
	 * positive, nothing to worry about, just we've wasted quite a few of
	 * ticks just to come into conclusion that camera is in the air.
	 *
	 * In this case we're doing the same above -- check whether background has
	 * volume.
	 */
	if(stack_index == 0 && kernel_data.background.volume_shader == SHADER_NONE) {
		stack[0].shader = kernel_data.background.volume_shader;
		stack[0].object = PRIM_NONE;
		stack[1].shader = SHADER_NONE;
	}
	else {
		stack[stack_index].shader = SHADER_NONE;
	}
}

ccl_device void kernel_volume_stack_enter_exit(KernelGlobals *kg, ShaderData *sd, VolumeStack *stack)
{
	/* todo: we should have some way for objects to indicate if they want the
	 * world shader to work inside them. excluding it by default is problematic
	 * because non-volume objects can't be assumed to be closed manifolds */

	if(!(sd->flag & SD_HAS_VOLUME))
		return;
	
	if(sd->flag & SD_BACKFACING) {
		/* exit volume object: remove from stack */
		for(int i = 0; stack[i].shader != SHADER_NONE; i++) {
			if(stack[i].object == sd->object) {
				/* shift back next stack entries */
				do {
					stack[i] = stack[i+1];
					i++;
				}
				while(stack[i].shader != SHADER_NONE);

				return;
			}
		}
	}
	else {
		/* enter volume object: add to stack */
		int i;

		for(i = 0; stack[i].shader != SHADER_NONE; i++) {
			/* already in the stack? then we have nothing to do */
			if(stack[i].object == sd->object)
				return;
		}

		/* if we exceed the stack limit, ignore */
		if(i >= VOLUME_STACK_SIZE-1)
			return;

		/* add to the end of the stack */
		stack[i].shader = sd->shader;
		stack[i].object = sd->object;
		stack[i+1].shader = SHADER_NONE;
	}
}

#ifdef __SUBSURFACE__
ccl_device void kernel_volume_stack_update_for_subsurface(KernelGlobals *kg,
                                                          ShaderData *stack_sd,
                                                          Ray *ray,
                                                          VolumeStack *stack)
{
	kernel_assert(kernel_data.integrator.use_volumes);

	Ray volume_ray = *ray;

#  ifdef __VOLUME_RECORD_ALL__
	Intersection hits[2*VOLUME_STACK_SIZE];
	uint num_hits = scene_intersect_volume_all(kg,
	                                           &volume_ray,
	                                           hits,
	                                           2*VOLUME_STACK_SIZE,
	                                           PATH_RAY_ALL_VISIBILITY);
	if(num_hits > 0) {
		Intersection *isect = hits;

		qsort(hits, num_hits, sizeof(Intersection), intersections_compare);

		for(uint hit = 0; hit < num_hits; ++hit, ++isect) {
			shader_setup_from_ray(kg, stack_sd, isect, &volume_ray);
			kernel_volume_stack_enter_exit(kg, stack_sd, stack);
		}
	}
#  else
	Intersection isect;
	int step = 0;
	float3 Pend = ray->P + ray->D*ray->t;
	while(step < 2 * VOLUME_STACK_SIZE &&
	      scene_intersect_volume(kg,
	                             &volume_ray,
	                             &isect,
	                             PATH_RAY_ALL_VISIBILITY))
	{
		shader_setup_from_ray(kg, stack_sd, &isect, &volume_ray);
		kernel_volume_stack_enter_exit(kg, stack_sd, stack);

		/* Move ray forward. */
		volume_ray.P = ray_offset(stack_sd->P, -stack_sd->Ng);
		if(volume_ray.t != FLT_MAX) {
			volume_ray.D = normalize_len(Pend - volume_ray.P, &volume_ray.t);
		}
		++step;
	}
#  endif
}
#endif

CCL_NAMESPACE_END<|MERGE_RESOLUTION|>--- conflicted
+++ resolved
@@ -1343,14 +1343,9 @@
 				}
 			}
 			if(need_add) {
-<<<<<<< HEAD
-				stack[stack_index].object = sd.object;
-				stack[stack_index].shader = sd.shader;
-				stack[stack_index].volume = sd.prim;
-=======
 				stack[stack_index].object = stack_sd->object;
 				stack[stack_index].shader = stack_sd->shader;
->>>>>>> 2ad44606
+				stack[stack_index].volume = stack_sd->prim;
 				++stack_index;
 			}
 		}
