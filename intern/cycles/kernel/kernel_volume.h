/*
 * Copyright 2011-2013 Blender Foundation
 *
 * Licensed under the Apache License, Version 2.0 (the "License");
 * you may not use this file except in compliance with the License.
 * You may obtain a copy of the License at
 *
 * http://www.apache.org/licenses/LICENSE-2.0
 *
 * Unless required by applicable law or agreed to in writing, software
 * distributed under the License is distributed on an "AS IS" BASIS,
 * WITHOUT WARRANTIES OR CONDITIONS OF ANY KIND, either express or implied.
 * See the License for the specific language governing permissions and
 * limitations under the License.
 */

CCL_NAMESPACE_BEGIN

/* Events for probalistic scattering */

typedef enum VolumeIntegrateResult {
	VOLUME_PATH_SCATTERED = 0,
	VOLUME_PATH_ATTENUATED = 1,
	VOLUME_PATH_MISSED = 2
} VolumeIntegrateResult;

/* Volume shader properties
 *
 * extinction coefficient = absorption coefficient + scattering coefficient
 * sigma_t = sigma_a + sigma_s */

typedef struct VolumeShaderCoefficients {
	float3 sigma_a;
	float3 sigma_s;
	float3 emission;
} VolumeShaderCoefficients;

/* evaluate shader to get extinction coefficient at P */
ccl_device_inline bool volume_shader_extinction_sample(KernelGlobals *kg,
                                                       ShaderData *sd,
                                                       ccl_addr_space PathState *state,
                                                       float3 P,
                                                       float3 *extinction)
{
	sd->P = P;
	shader_eval_volume(kg, sd, state, state->volume_stack, PATH_RAY_SHADOW, SHADER_CONTEXT_SHADOW);

	if(!(sd->flag & (SD_ABSORPTION|SD_SCATTER)))
		return false;

	float3 sigma_t = make_float3(0.0f, 0.0f, 0.0f);

	for(int i = 0; i < sd->num_closure; i++) {
		const ShaderClosure *sc = &sd->closure[i];

		if(CLOSURE_IS_VOLUME(sc->type))
			sigma_t += sc->weight;
	}

	*extinction = sigma_t;
	return true;
}

/* evaluate shader to get absorption, scattering and emission at P */
ccl_device_inline bool volume_shader_sample(KernelGlobals *kg,
                                            ShaderData *sd,
                                            ccl_addr_space PathState *state,
                                            float3 P,
                                            VolumeShaderCoefficients *coeff)
{
	sd->P = P;
	shader_eval_volume(kg, sd, state, state->volume_stack, state->flag, SHADER_CONTEXT_VOLUME);

	if(!(sd->flag & (SD_ABSORPTION|SD_SCATTER|SD_EMISSION)))
		return false;
	
	coeff->sigma_a = make_float3(0.0f, 0.0f, 0.0f);
	coeff->sigma_s = make_float3(0.0f, 0.0f, 0.0f);
	coeff->emission = make_float3(0.0f, 0.0f, 0.0f);

	for(int i = 0; i < sd->num_closure; i++) {
		const ShaderClosure *sc = &sd->closure[i];

		if(sc->type == CLOSURE_VOLUME_ABSORPTION_ID)
			coeff->sigma_a += sc->weight;
		else if(sc->type == CLOSURE_EMISSION_ID)
			coeff->emission += sc->weight;
		else if(CLOSURE_IS_VOLUME(sc->type))
			coeff->sigma_s += sc->weight;
	}

	/* when at the max number of bounces, treat scattering as absorption */
	if(sd->flag & SD_SCATTER) {
		if(state->volume_bounce >= kernel_data.integrator.max_volume_bounce) {
			coeff->sigma_a += coeff->sigma_s;
			coeff->sigma_s = make_float3(0.0f, 0.0f, 0.0f);
			sd->flag &= ~SD_SCATTER;
			sd->flag |= SD_ABSORPTION;
		}
	}

	return true;
}

ccl_device float3 volume_color_transmittance(float3 sigma, float t)
{
	return make_float3(expf(-sigma.x * t), expf(-sigma.y * t), expf(-sigma.z * t));
}

ccl_device float kernel_volume_channel_get(float3 value, int channel)
{
	return (channel == 0)? value.x: ((channel == 1)? value.y: value.z);
}

ccl_device bool volume_stack_is_heterogeneous(KernelGlobals *kg, ccl_addr_space VolumeStack *stack)
{
	for(int i = 0; stack[i].shader != SHADER_NONE; i++) {
		int shader_flag = kernel_tex_fetch(__shader_flag, (stack[i].shader & SHADER_MASK)*SHADER_SIZE);

		if(shader_flag & SD_HETEROGENEOUS_VOLUME)
			return true;
	}

	return false;
}

ccl_device int volume_stack_sampling_method(KernelGlobals *kg, VolumeStack *stack)
{
	if(kernel_data.integrator.num_all_lights == 0)
		return 0;

	int method = -1;

	for(int i = 0; stack[i].shader != SHADER_NONE; i++) {
		int shader_flag = kernel_tex_fetch(__shader_flag, (stack[i].shader & SHADER_MASK)*SHADER_SIZE);

		if(shader_flag & SD_VOLUME_MIS) {
			return SD_VOLUME_MIS;
		}
		else if(shader_flag & SD_VOLUME_EQUIANGULAR) {
			if(method == 0)
				return SD_VOLUME_MIS;

			method = SD_VOLUME_EQUIANGULAR;
		}
		else {
			if(method == SD_VOLUME_EQUIANGULAR)
				return SD_VOLUME_MIS;

			method = 0;
		}
	}

	return method;
}

/* Volume Shadows
 *
 * These functions are used to attenuate shadow rays to lights. Both absorption
 * and scattering will block light, represented by the extinction coefficient. */

/* homogeneous volume: assume shader evaluation at the starts gives
 * the extinction coefficient for the entire line segment */
ccl_device void kernel_volume_shadow_homogeneous(KernelGlobals *kg,
                                                 ccl_addr_space PathState *state,
                                                 Ray *ray,
                                                 ShaderData *sd,
                                                 float3 *throughput)
{
	float3 sigma_t;

	if(volume_shader_extinction_sample(kg, sd, state, ray->P, &sigma_t))
		*throughput *= volume_color_transmittance(sigma_t, ray->t);
}

/* heterogeneous volume: integrate stepping through the volume until we
 * reach the end, get absorbed entirely, or run out of iterations */
ccl_device void kernel_volume_shadow_heterogeneous(KernelGlobals *kg,
                                                   ccl_addr_space PathState *state,
                                                   Ray *ray,
                                                   ShaderData *sd,
                                                   float3 *throughput)
{
	float3 tp = *throughput;
	const float tp_eps = 1e-6f; /* todo: this is likely not the right value */

	/* prepare for stepping */
	int max_steps = kernel_data.integrator.volume_max_steps;
	float step = kernel_data.integrator.volume_step_size;
	float random_jitter_offset = lcg_step_float_addrspace(&state->rng_congruential) * step;

	/* compute extinction at the start */
	float t = 0.0f;

	float3 sum = make_float3(0.0f, 0.0f, 0.0f);

	for(int i = 0; i < max_steps; i++) {
		/* advance to new position */
		float new_t = min(ray->t, (i+1) * step);
		float dt = new_t - t;

		/* use random position inside this segment to sample shader */
		if(new_t == ray->t)
			random_jitter_offset = lcg_step_float_addrspace(&state->rng_congruential) * dt;

		float3 new_P = ray->P + ray->D * (t + random_jitter_offset);
		float3 sigma_t;

		/* compute attenuation over segment */
		if(volume_shader_extinction_sample(kg, sd, state, new_P, &sigma_t)) {
			/* Compute expf() only for every Nth step, to save some calculations
			 * because exp(a)*exp(b) = exp(a+b), also do a quick tp_eps check then. */

			sum += (-sigma_t * (new_t - t));
			if((i & 0x07) == 0) { /* ToDo: Other interval? */
				tp = *throughput * make_float3(expf(sum.x), expf(sum.y), expf(sum.z));

				/* stop if nearly all light is blocked */
				if(tp.x < tp_eps && tp.y < tp_eps && tp.z < tp_eps)
					break;
			}
		}

		/* stop if at the end of the volume */
		t = new_t;
		if(t == ray->t) {
			/* Update throughput in case we haven't done it above */
			tp = *throughput * make_float3(expf(sum.x), expf(sum.y), expf(sum.z));
			break;
		}
	}

	*throughput = tp;
}

/* get the volume attenuation over line segment defined by ray, with the
 * assumption that there are no surfaces blocking light between the endpoints */
ccl_device_noinline void kernel_volume_shadow(KernelGlobals *kg,
                                              ShaderData *shadow_sd,
                                              ccl_addr_space PathState *state,
                                              Ray *ray,
                                              float3 *throughput)
{
	shader_setup_from_volume(kg, shadow_sd, ray);

	if(volume_stack_is_heterogeneous(kg, state->volume_stack))
		kernel_volume_shadow_heterogeneous(kg, state, ray, shadow_sd, throughput);
	else
		kernel_volume_shadow_homogeneous(kg, state, ray, shadow_sd, throughput);
}

/* Equi-angular sampling as in:
 * "Importance Sampling Techniques for Path Tracing in Participating Media" */

ccl_device float kernel_volume_equiangular_sample(Ray *ray, float3 light_P, float xi, float *pdf)
{
	float t = ray->t;

	float delta = dot((light_P - ray->P) , ray->D);
	float D = safe_sqrtf(len_squared(light_P - ray->P) - delta * delta);
	if(UNLIKELY(D == 0.0f)) {
		*pdf = 0.0f;
		return 0.0f;
	}
	float theta_a = -atan2f(delta, D);
	float theta_b = atan2f(t - delta, D);
	float t_ = D * tanf((xi * theta_b) + (1 - xi) * theta_a);
	if(UNLIKELY(theta_b == theta_a)) {
		*pdf = 0.0f;
		return 0.0f;
	}
	*pdf = D / ((theta_b - theta_a) * (D * D + t_ * t_));

	return min(t, delta + t_); /* min is only for float precision errors */
}

ccl_device float kernel_volume_equiangular_pdf(Ray *ray, float3 light_P, float sample_t)
{
	float delta = dot((light_P - ray->P) , ray->D);
	float D = safe_sqrtf(len_squared(light_P - ray->P) - delta * delta);
	if(UNLIKELY(D == 0.0f)) {
		return 0.0f;
	}

	float t = ray->t;
	float t_ = sample_t - delta;

	float theta_a = -atan2f(delta, D);
	float theta_b = atan2f(t - delta, D);
	if(UNLIKELY(theta_b == theta_a)) {
		return 0.0f;
	}

	float pdf = D / ((theta_b - theta_a) * (D * D + t_ * t_));

	return pdf;
}

/* Distance sampling */

ccl_device float kernel_volume_distance_sample(float max_t, float3 sigma_t, int channel, float xi, float3 *transmittance, float3 *pdf)
{
	/* xi is [0, 1[ so log(0) should never happen, division by zero is
	 * avoided because sample_sigma_t > 0 when SD_SCATTER is set */
	float sample_sigma_t = kernel_volume_channel_get(sigma_t, channel);
	float3 full_transmittance = volume_color_transmittance(sigma_t, max_t);
	float sample_transmittance = kernel_volume_channel_get(full_transmittance, channel);

	float sample_t = min(max_t, -logf(1.0f - xi*(1.0f - sample_transmittance))/sample_sigma_t);

	*transmittance = volume_color_transmittance(sigma_t, sample_t);
	*pdf = safe_divide_color(sigma_t * *transmittance, make_float3(1.0f, 1.0f, 1.0f) - full_transmittance);

	/* todo: optimization: when taken together with hit/miss decision,
	 * the full_transmittance cancels out drops out and xi does not
	 * need to be remapped */

	return sample_t;
}

ccl_device float3 kernel_volume_distance_pdf(float max_t, float3 sigma_t, float sample_t)
{
	float3 full_transmittance = volume_color_transmittance(sigma_t, max_t);
	float3 transmittance = volume_color_transmittance(sigma_t, sample_t);

	return safe_divide_color(sigma_t * transmittance, make_float3(1.0f, 1.0f, 1.0f) - full_transmittance);
}

/* Emission */

ccl_device float3 kernel_volume_emission_integrate(VolumeShaderCoefficients *coeff, int closure_flag, float3 transmittance, float t)
{
	/* integral E * exp(-sigma_t * t) from 0 to t = E * (1 - exp(-sigma_t * t))/sigma_t
	 * this goes to E * t as sigma_t goes to zero
	 *
	 * todo: we should use an epsilon to avoid precision issues near zero sigma_t */
	float3 emission = coeff->emission;

	if(closure_flag & SD_ABSORPTION) {
		float3 sigma_t = coeff->sigma_a + coeff->sigma_s;

		emission.x *= (sigma_t.x > 0.0f)? (1.0f - transmittance.x)/sigma_t.x: t;
		emission.y *= (sigma_t.y > 0.0f)? (1.0f - transmittance.y)/sigma_t.y: t;
		emission.z *= (sigma_t.z > 0.0f)? (1.0f - transmittance.z)/sigma_t.z: t;
	}
	else
		emission *= t;
	
	return emission;
}

/* Volume Path */

/* homogeneous volume: assume shader evaluation at the start gives
 * the volume shading coefficient for the entire line segment */
ccl_device VolumeIntegrateResult kernel_volume_integrate_homogeneous(
    KernelGlobals *kg,
    ccl_addr_space PathState *state,
    Ray *ray,
    ShaderData *sd,
    PathRadiance *L,
    ccl_addr_space float3 *throughput,
    RNG *rng,
    bool probalistic_scatter)
{
	VolumeShaderCoefficients coeff;

	if(!volume_shader_sample(kg, sd, state, ray->P, &coeff))
		return VOLUME_PATH_MISSED;

	int closure_flag = sd->flag;
	float t = ray->t;
	float3 new_tp;

#ifdef __VOLUME_SCATTER__
	/* randomly scatter, and if we do t is shortened */
	if(closure_flag & SD_SCATTER) {
		/* extinction coefficient */
		float3 sigma_t = coeff.sigma_a + coeff.sigma_s;

		/* pick random color channel, we use the Veach one-sample
		 * model with balance heuristic for the channels */
		float rphase = path_state_rng_1D_for_decision(kg, rng, state, PRNG_PHASE);
		int channel = (int)(rphase*3.0f);
		sd->randb_closure = rphase*3.0f - channel;

		/* decide if we will hit or miss */
		bool scatter = true;
		float xi = path_state_rng_1D_for_decision(kg, rng, state, PRNG_SCATTER_DISTANCE);

		if(probalistic_scatter) {
			float sample_sigma_t = kernel_volume_channel_get(sigma_t, channel);
			float sample_transmittance = expf(-sample_sigma_t * t);

			if(1.0f - xi >= sample_transmittance) {
				scatter = true;

				/* rescale random number so we can reuse it */
				xi = 1.0f - (1.0f - xi - sample_transmittance)/(1.0f - sample_transmittance);

			}
			else
				scatter = false;
		}

		if(scatter) {
			/* scattering */
			float3 pdf;
			float3 transmittance;
			float sample_t;

			/* distance sampling */
			sample_t = kernel_volume_distance_sample(ray->t, sigma_t, channel, xi, &transmittance, &pdf);

			/* modify pdf for hit/miss decision */
			if(probalistic_scatter)
				pdf *= make_float3(1.0f, 1.0f, 1.0f) - volume_color_transmittance(sigma_t, t);

			new_tp = *throughput * coeff.sigma_s * transmittance / average(pdf);
			t = sample_t;
		}
		else {
			/* no scattering */
			float3 transmittance = volume_color_transmittance(sigma_t, t);
			float pdf = average(transmittance);
			new_tp = *throughput * transmittance / pdf;
		}
	}
	else 
#endif
	if(closure_flag & SD_ABSORPTION) {
		/* absorption only, no sampling needed */
		float3 transmittance = volume_color_transmittance(coeff.sigma_a, t);
		new_tp = *throughput * transmittance;
	}

	/* integrate emission attenuated by extinction */
	if(L && (closure_flag & SD_EMISSION)) {
		float3 sigma_t = coeff.sigma_a + coeff.sigma_s;
		float3 transmittance = volume_color_transmittance(sigma_t, ray->t);
		float3 emission = kernel_volume_emission_integrate(&coeff, closure_flag, transmittance, ray->t);
		path_radiance_accum_emission(L, *throughput, emission, state->bounce);
	}

	/* modify throughput */
	if(closure_flag & (SD_ABSORPTION|SD_SCATTER)) {
		*throughput = new_tp;

		/* prepare to scatter to new direction */
		if(t < ray->t) {
			/* adjust throughput and move to new location */
			sd->P = ray->P + t*ray->D;

			return VOLUME_PATH_SCATTERED;
		}
	}

	return VOLUME_PATH_ATTENUATED;
}

/* heterogeneous volume distance sampling: integrate stepping through the
 * volume until we reach the end, get absorbed entirely, or run out of
 * iterations. this does probabilistically scatter or get transmitted through
 * for path tracing where we don't want to branch. */
ccl_device VolumeIntegrateResult kernel_volume_integrate_heterogeneous_distance(
    KernelGlobals *kg,
    ccl_addr_space PathState *state,
    Ray *ray,
    ShaderData *sd,
    PathRadiance *L,
    ccl_addr_space float3 *throughput,
    RNG *rng)
{
	float3 tp = *throughput;
	const float tp_eps = 1e-6f; /* todo: this is likely not the right value */

	/* prepare for stepping */
	int max_steps = kernel_data.integrator.volume_max_steps;
	float step_size = kernel_data.integrator.volume_step_size;
	float random_jitter_offset = lcg_step_float_addrspace(&state->rng_congruential) * step_size;

	/* compute coefficients at the start */
	float t = 0.0f;
	float3 accum_transmittance = make_float3(1.0f, 1.0f, 1.0f);

	/* pick random color channel, we use the Veach one-sample
	 * model with balance heuristic for the channels */
	float xi = path_state_rng_1D_for_decision(kg, rng, state, PRNG_SCATTER_DISTANCE);
	float rphase = path_state_rng_1D_for_decision(kg, rng, state, PRNG_PHASE);
	int channel = (int)(rphase*3.0f);
	sd->randb_closure = rphase*3.0f - channel;
	bool has_scatter = false;

	for(int i = 0; i < max_steps; i++) {
		/* advance to new position */
		float new_t = min(ray->t, (i+1) * step_size);
		float dt = new_t - t;

		/* use random position inside this segment to sample shader */
		if(new_t == ray->t)
			random_jitter_offset = lcg_step_float_addrspace(&state->rng_congruential) * dt;

		float3 new_P = ray->P + ray->D * (t + random_jitter_offset);
		VolumeShaderCoefficients coeff;

		/* compute segment */
		if(volume_shader_sample(kg, sd, state, new_P, &coeff)) {
			int closure_flag = sd->flag;
			float3 new_tp;
			float3 transmittance;
			bool scatter = false;

			/* distance sampling */
#ifdef __VOLUME_SCATTER__
			if((closure_flag & SD_SCATTER) || (has_scatter && (closure_flag & SD_ABSORPTION))) {
				has_scatter = true;

				float3 sigma_t = coeff.sigma_a + coeff.sigma_s;
				float3 sigma_s = coeff.sigma_s;

				/* compute transmittance over full step */
				transmittance = volume_color_transmittance(sigma_t, dt);

				/* decide if we will scatter or continue */
				float sample_transmittance = kernel_volume_channel_get(transmittance, channel);

				if(1.0f - xi >= sample_transmittance) {
					/* compute sampling distance */
					float sample_sigma_t = kernel_volume_channel_get(sigma_t, channel);
					float new_dt = -logf(1.0f - xi)/sample_sigma_t;
					new_t = t + new_dt;

					/* transmittance and pdf */
					float3 new_transmittance = volume_color_transmittance(sigma_t, new_dt);
					float3 pdf = sigma_t * new_transmittance;

					/* throughput */
					new_tp = tp * sigma_s * new_transmittance / average(pdf);
					scatter = true;
				}
				else {
					/* throughput */
					float pdf = average(transmittance);
					new_tp = tp * transmittance / pdf;

					/* remap xi so we can reuse it and keep thing stratified */
					xi = 1.0f - (1.0f - xi)/sample_transmittance;
				}
			}
			else 
#endif
			if(closure_flag & SD_ABSORPTION) {
				/* absorption only, no sampling needed */
				float3 sigma_a = coeff.sigma_a;

				transmittance = volume_color_transmittance(sigma_a, dt);
				new_tp = tp * transmittance;
			}

			/* integrate emission attenuated by absorption */
			if(L && (closure_flag & SD_EMISSION)) {
				float3 emission = kernel_volume_emission_integrate(&coeff, closure_flag, transmittance, dt);
				path_radiance_accum_emission(L, tp, emission, state->bounce);
			}

			/* modify throughput */
			if(closure_flag & (SD_ABSORPTION|SD_SCATTER)) {
				tp = new_tp;

				/* stop if nearly all light blocked */
				if(tp.x < tp_eps && tp.y < tp_eps && tp.z < tp_eps) {
					tp = make_float3(0.0f, 0.0f, 0.0f);
					break;
				}
			}

			/* prepare to scatter to new direction */
			if(scatter) {
				/* adjust throughput and move to new location */
				sd->P = ray->P + new_t*ray->D;
				*throughput = tp;

				return VOLUME_PATH_SCATTERED;
			}
			else {
				/* accumulate transmittance */
				accum_transmittance *= transmittance;
			}
		}

		/* stop if at the end of the volume */
		t = new_t;
		if(t == ray->t)
			break;
	}

	*throughput = tp;

	return VOLUME_PATH_ATTENUATED;
}

/* get the volume attenuation and emission over line segment defined by
 * ray, with the assumption that there are no surfaces blocking light
 * between the endpoints. distance sampling is used to decide if we will
 * scatter or not. */
ccl_device_noinline VolumeIntegrateResult kernel_volume_integrate(
    KernelGlobals *kg,
    ccl_addr_space PathState *state,
    ShaderData *sd,
    Ray *ray,
    PathRadiance *L,
    ccl_addr_space float3 *throughput,
    RNG *rng,
    bool heterogeneous)
{
	shader_setup_from_volume(kg, sd, ray);

	if(heterogeneous)
		return kernel_volume_integrate_heterogeneous_distance(kg, state, ray, sd, L, throughput, rng);
	else
		return kernel_volume_integrate_homogeneous(kg, state, ray, sd, L, throughput, rng, true);
}

#ifndef __SPLIT_KERNEL__
/* Decoupled Volume Sampling
 *
 * VolumeSegment is list of coefficients and transmittance stored at all steps
 * through a volume. This can then later be used for decoupled sampling as in:
 * "Importance Sampling Techniques for Path Tracing in Participating Media"
 *
 * On the GPU this is only supported (but currently not enabled)
 * for homogeneous volumes (1 step), due to
 * no support for malloc/free and too much stack usage with a fix size array. */

typedef struct VolumeStep {
	float3 sigma_s;				/* scatter coefficient */
	float3 sigma_t;				/* extinction coefficient */
	float3 accum_transmittance;	/* accumulated transmittance including this step */
	float3 cdf_distance;		/* cumulative density function for distance sampling */
	float t;					/* distance at end of this step */
	float shade_t;				/* jittered distance where shading was done in step */
	int closure_flag;			/* shader evaluation closure flags */
} VolumeStep;

typedef struct VolumeSegment {
	VolumeStep stack_step;      /* stack storage for homogeneous step, to avoid malloc */
	VolumeStep *steps;			/* recorded steps */
	int numsteps;				/* number of steps */
	int closure_flag;			/* accumulated closure flags from all steps */

	float3 accum_emission;		/* accumulated emission at end of segment */
	float3 accum_transmittance;	/* accumulated transmittance at end of segment */

	int sampling_method;		/* volume sampling method */
} VolumeSegment;

/* record volume steps to the end of the volume.
 *
 * it would be nice if we could only record up to the point that we need to scatter,
 * but the entire segment is needed to do always scattering, rather than probabilistically
 * hitting or missing the volume. if we don't know the transmittance at the end of the
 * volume we can't generate stratified distance samples up to that transmittance */
#ifdef __VOLUME_DECOUPLED__
ccl_device void kernel_volume_decoupled_record(KernelGlobals *kg, PathState *state,
	Ray *ray, ShaderData *sd, VolumeSegment *segment, bool heterogeneous)
{
	const float tp_eps = 1e-6f; /* todo: this is likely not the right value */

	/* prepare for volume stepping */
	int max_steps;
	float step_size, random_jitter_offset;

	if(heterogeneous) {
		const int global_max_steps = kernel_data.integrator.volume_max_steps;
		step_size = kernel_data.integrator.volume_step_size;
		/* compute exact steps in advance for malloc */
		if(ray->t > global_max_steps*step_size) {
			max_steps = global_max_steps;
			step_size = ray->t / (float)max_steps;
		}
		else {
			max_steps = max((int)ceilf(ray->t/step_size), 1);
		}
#ifdef __KERNEL_CPU__
		/* NOTE: For the branched path tracing it's possible to have direct
		 * and indirect light integration both having volume segments allocated.
		 * We detect this using index in the pre-allocated memory. Currently we
		 * only support two segments allocated at a time, if more needed some
		 * modifications to the KernelGlobals will be needed.
		 *
		 * This gives us restrictions that decoupled record should only happen
		 * in the stack manner, meaning if there's subsequent call of decoupled
		 * record it'll need to free memory before it's caller frees memory.
		 */
		const int index = kg->decoupled_volume_steps_index;
		assert(index < sizeof(kg->decoupled_volume_steps) /
		               sizeof(*kg->decoupled_volume_steps));
		if(kg->decoupled_volume_steps[index] == NULL) {
			kg->decoupled_volume_steps[index] =
			        (VolumeStep*)malloc(sizeof(VolumeStep)*global_max_steps);
		}
		segment->steps = kg->decoupled_volume_steps[index];
		++kg->decoupled_volume_steps_index;
#else
		segment->steps = (VolumeStep*)malloc(sizeof(VolumeStep)*max_steps);
#endif
		random_jitter_offset = lcg_step_float(&state->rng_congruential) * step_size;
	}
	else {
		max_steps = 1;
		step_size = ray->t;
		random_jitter_offset = 0.0f;
		segment->steps = &segment->stack_step;
	}
	
	/* init accumulation variables */
	float3 accum_emission = make_float3(0.0f, 0.0f, 0.0f);
	float3 accum_transmittance = make_float3(1.0f, 1.0f, 1.0f);
	float3 cdf_distance = make_float3(0.0f, 0.0f, 0.0f);
	float t = 0.0f;

	segment->numsteps = 0;
	segment->closure_flag = 0;
	bool is_last_step_empty = false;

	VolumeStep *step = segment->steps;

	for(int i = 0; i < max_steps; i++, step++) {
		/* advance to new position */
		float new_t = min(ray->t, (i+1) * step_size);
		float dt = new_t - t;

		/* use random position inside this segment to sample shader */
		if(heterogeneous && new_t == ray->t)
			random_jitter_offset = lcg_step_float(&state->rng_congruential) * dt;

		float3 new_P = ray->P + ray->D * (t + random_jitter_offset);
		VolumeShaderCoefficients coeff;

		/* compute segment */
		if(volume_shader_sample(kg, sd, state, new_P, &coeff)) {
			int closure_flag = sd->flag;
			float3 sigma_t = coeff.sigma_a + coeff.sigma_s;

			/* compute accumulated transmittance */
			float3 transmittance = volume_color_transmittance(sigma_t, dt);

			/* compute emission attenuated by absorption */
			if(closure_flag & SD_EMISSION) {
				float3 emission = kernel_volume_emission_integrate(&coeff, closure_flag, transmittance, dt);
				accum_emission += accum_transmittance * emission;
			}

			accum_transmittance *= transmittance;

			/* compute pdf for distance sampling */
			float3 pdf_distance = dt * accum_transmittance * coeff.sigma_s;
			cdf_distance = cdf_distance + pdf_distance;

			/* write step data */
			step->sigma_t = sigma_t;
			step->sigma_s = coeff.sigma_s;
			step->closure_flag = closure_flag;

			segment->closure_flag |= closure_flag;

			is_last_step_empty = false;
			segment->numsteps++;
		}
		else {
			if(is_last_step_empty) {
				/* consecutive empty step, merge */
				step--;
			}
			else {
				/* store empty step */
				step->sigma_t = make_float3(0.0f, 0.0f, 0.0f);
				step->sigma_s = make_float3(0.0f, 0.0f, 0.0f);
				step->closure_flag = 0;

				segment->numsteps++;
				is_last_step_empty = true;
			}
		}

		step->accum_transmittance = accum_transmittance;
		step->cdf_distance = cdf_distance;
		step->t = new_t;
		step->shade_t = t + random_jitter_offset;

		/* stop if at the end of the volume */
		t = new_t;
		if(t == ray->t)
			break;

		/* stop if nearly all light blocked */
		if(accum_transmittance.x < tp_eps && accum_transmittance.y < tp_eps && accum_transmittance.z < tp_eps)
			break;
	}

	/* store total emission and transmittance */
	segment->accum_emission = accum_emission;
	segment->accum_transmittance = accum_transmittance;

	/* normalize cumulative density function for distance sampling */
	VolumeStep *last_step = segment->steps + segment->numsteps - 1;

	if(!is_zero(last_step->cdf_distance)) {
		VolumeStep *step = &segment->steps[0];
		int numsteps = segment->numsteps;
		float3 inv_cdf_distance_sum = safe_invert_color(last_step->cdf_distance);

		for(int i = 0; i < numsteps; i++, step++)
			step->cdf_distance *= inv_cdf_distance_sum;
	}
}

ccl_device void kernel_volume_decoupled_free(KernelGlobals *kg, VolumeSegment *segment)
{
	if(segment->steps != &segment->stack_step) {
#ifdef __KERNEL_CPU__
		/* NOTE: We only allow free last allocated segment.
		 * No random order of alloc/free is supported.
		 */
		assert(kg->decoupled_volume_steps_index > 0);
		assert(segment->steps == kg->decoupled_volume_steps[kg->decoupled_volume_steps_index - 1]);
		--kg->decoupled_volume_steps_index;
#else
		free(segment->steps);
#endif
	}
}
#endif  /* __VOLUME_DECOUPLED__ */

/* scattering for homogeneous and heterogeneous volumes, using decoupled ray
 * marching.
 *
 * function is expected to return VOLUME_PATH_SCATTERED when probalistic_scatter is false */
ccl_device VolumeIntegrateResult kernel_volume_decoupled_scatter(
	KernelGlobals *kg, PathState *state, Ray *ray, ShaderData *sd,
	float3 *throughput, float rphase, float rscatter,
	const VolumeSegment *segment, const float3 *light_P, bool probalistic_scatter)
{
	kernel_assert(segment->closure_flag & SD_SCATTER);

	/* pick random color channel, we use the Veach one-sample
	 * model with balance heuristic for the channels */
	int channel = (int)(rphase*3.0f);
	sd->randb_closure = rphase*3.0f - channel;
	float xi = rscatter;

	/* probabilistic scattering decision based on transmittance */
	if(probalistic_scatter) {
		float sample_transmittance = kernel_volume_channel_get(segment->accum_transmittance, channel);

		if(1.0f - xi >= sample_transmittance) {
			/* rescale random number so we can reuse it */
			xi = 1.0f - (1.0f - xi - sample_transmittance)/(1.0f - sample_transmittance);
		}
		else {
			*throughput /= sample_transmittance;
			return VOLUME_PATH_MISSED;
		}
	}

	VolumeStep *step;
	float3 transmittance;
	float pdf, sample_t;
	float mis_weight = 1.0f;
	bool distance_sample = true;
	bool use_mis = false;

	if(segment->sampling_method && light_P) {
		if(segment->sampling_method == SD_VOLUME_MIS) {
			/* multiple importance sample: randomly pick between
			 * equiangular and distance sampling strategy */
			if(xi < 0.5f) {
				xi *= 2.0f;
			}
			else {
				xi = (xi - 0.5f)*2.0f;
				distance_sample = false;
			}

			use_mis = true;
		}
		else {
			/* only equiangular sampling */
			distance_sample = false;
		}
	}

	/* distance sampling */
	if(distance_sample) {
		/* find step in cdf */
		step = segment->steps;

		float prev_t = 0.0f;
		float3 step_pdf_distance = make_float3(1.0f, 1.0f, 1.0f);

		if(segment->numsteps > 1) {
			float prev_cdf = 0.0f;
			float step_cdf = 1.0f;
			float3 prev_cdf_distance = make_float3(0.0f, 0.0f, 0.0f);

			for(int i = 0; ; i++, step++) {
				/* todo: optimize using binary search */
				step_cdf = kernel_volume_channel_get(step->cdf_distance, channel);

				if(xi < step_cdf || i == segment->numsteps-1)
					break;

				prev_cdf = step_cdf;
				prev_t = step->t;
				prev_cdf_distance = step->cdf_distance;
			}

			/* remap xi so we can reuse it */
			xi = (xi - prev_cdf)/(step_cdf - prev_cdf);

			/* pdf for picking step */
			step_pdf_distance = step->cdf_distance - prev_cdf_distance;
		}

		/* determine range in which we will sample */
		float step_t = step->t - prev_t;

		/* sample distance and compute transmittance */
		float3 distance_pdf;
		sample_t = prev_t + kernel_volume_distance_sample(step_t, step->sigma_t, channel, xi, &transmittance, &distance_pdf);

		/* modify pdf for hit/miss decision */
		if(probalistic_scatter)
			distance_pdf *= make_float3(1.0f, 1.0f, 1.0f) - segment->accum_transmittance;

		pdf = average(distance_pdf * step_pdf_distance);

		/* multiple importance sampling */
		if(use_mis) {
			float equi_pdf = kernel_volume_equiangular_pdf(ray, *light_P, sample_t);
			mis_weight = 2.0f*power_heuristic(pdf, equi_pdf);
		}
	}
	/* equi-angular sampling */
	else {
		/* sample distance */
		sample_t = kernel_volume_equiangular_sample(ray, *light_P, xi, &pdf);

		/* find step in which sampled distance is located */
		step = segment->steps;

		float prev_t = 0.0f;
		float3 step_pdf_distance = make_float3(1.0f, 1.0f, 1.0f);

		if(segment->numsteps > 1) {
			float3 prev_cdf_distance = make_float3(0.0f, 0.0f, 0.0f);

			int numsteps = segment->numsteps;
			int high = numsteps - 1;
			int low = 0;
			int mid;

			while(low < high) {
				mid = (low + high) >> 1;

				if(sample_t < step[mid].t)
					high = mid;
				else if(sample_t >= step[mid + 1].t)
					low = mid + 1;
				else {
					/* found our interval in step[mid] .. step[mid+1] */
					prev_t = step[mid].t;
					prev_cdf_distance = step[mid].cdf_distance;
					step += mid+1;
					break;
				}
			}

			if(low >= numsteps - 1) {
				prev_t = step[numsteps - 1].t;
				prev_cdf_distance = step[numsteps-1].cdf_distance;
				step += numsteps - 1;
			}

			/* pdf for picking step with distance sampling */
			step_pdf_distance = step->cdf_distance - prev_cdf_distance;
		}

		/* determine range in which we will sample */
		float step_t = step->t - prev_t;
		float step_sample_t = sample_t - prev_t;

		/* compute transmittance */
		transmittance = volume_color_transmittance(step->sigma_t, step_sample_t);

		/* multiple importance sampling */
		if(use_mis) {
			float3 distance_pdf3 = kernel_volume_distance_pdf(step_t, step->sigma_t, step_sample_t);
			float distance_pdf = average(distance_pdf3 * step_pdf_distance);
			mis_weight = 2.0f*power_heuristic(pdf, distance_pdf);
		}
	}
<<<<<<< HEAD
	if(sample_t < 1e-6f) {
=======
	if(sample_t < 1e-6f || pdf == 0.0f) {
>>>>>>> 5e9132b3
		return VOLUME_PATH_SCATTERED;
	}

	/* compute transmittance up to this step */
	if(step != segment->steps)
		transmittance *= (step-1)->accum_transmittance;

	/* modify throughput */
	*throughput *= step->sigma_s * transmittance * (mis_weight / pdf);

	/* evaluate shader to create closures at shading point */
	if(segment->numsteps > 1) {
		sd->P = ray->P + step->shade_t*ray->D;

		VolumeShaderCoefficients coeff;
		volume_shader_sample(kg, sd, state, sd->P, &coeff);
	}

	/* move to new position */
	sd->P = ray->P + sample_t*ray->D;

	return VOLUME_PATH_SCATTERED;
}
#endif /* __SPLIT_KERNEL */

/* decide if we need to use decoupled or not */
ccl_device bool kernel_volume_use_decoupled(KernelGlobals *kg, bool heterogeneous, bool direct, int sampling_method)
{
	/* decoupled ray marching for heterogeneous volumes not supported on the GPU,
	 * which also means equiangular and multiple importance sampling is not
	 * support for that case */
#ifdef __KERNEL_GPU__
	if(heterogeneous)
		return false;
#endif

	/* equiangular and multiple importance sampling only implemented for decoupled */
	if(sampling_method != 0)
		return true;

	/* for all light sampling use decoupled, reusing shader evaluations is
	 * typically faster in that case */
	if(direct)
		return kernel_data.integrator.sample_all_lights_direct;
	else
		return kernel_data.integrator.sample_all_lights_indirect;
}

/* Volume Stack
 *
 * This is an array of object/shared ID's that the current segment of the path
 * is inside of. */

ccl_device void kernel_volume_stack_init(KernelGlobals *kg,
                                         ShaderData *stack_sd,
                                         ccl_addr_space const PathState *state,
                                         ccl_addr_space const Ray *ray,
                                         ccl_addr_space VolumeStack *stack)
{
	/* NULL ray happens in the baker, does it need proper initialization of
	 * camera in volume?
	 */
	if(!kernel_data.cam.is_inside_volume || ray == NULL) {
		/* Camera is guaranteed to be in the air, only take background volume
		 * into account in this case.
		 */
		if(kernel_data.background.volume_shader != SHADER_NONE) {
			stack[0].shader = kernel_data.background.volume_shader;
			stack[0].object = PRIM_NONE;
			stack[1].shader = SHADER_NONE;
		}
		else {
			stack[0].shader = SHADER_NONE;
		}
		return;
	}

	kernel_assert(state->flag & PATH_RAY_CAMERA);

	Ray volume_ray = *ray;
	volume_ray.t = FLT_MAX;

	const uint visibility = (state->flag & PATH_RAY_ALL_VISIBILITY);
	int stack_index = 0, enclosed_index = 0;

#ifdef __VOLUME_RECORD_ALL__
	Intersection hits[2*VOLUME_STACK_SIZE + 1];
	uint num_hits = scene_intersect_volume_all(kg,
	                                           &volume_ray,
	                                           hits,
	                                           2*VOLUME_STACK_SIZE,
	                                           visibility);
	if(num_hits > 0) {
		int enclosed_volumes[VOLUME_STACK_SIZE];
		Intersection *isect = hits;

		qsort(hits, num_hits, sizeof(Intersection), intersections_compare);

		for(uint hit = 0; hit < num_hits; ++hit, ++isect) {
			shader_setup_from_ray(kg, stack_sd, isect, &volume_ray);
			if(stack_sd->flag & SD_BACKFACING) {
				bool need_add = true;
				for(int i = 0; i < enclosed_index && need_add; ++i) {
					/* If ray exited the volume and never entered to that volume
					 * it means that camera is inside such a volume.
					 */
					if(enclosed_volumes[i] == stack_sd->object) {
						need_add = false;
					}
				}
				for(int i = 0; i < stack_index && need_add; ++i) {
					/* Don't add intersections twice. */
					if(stack[i].object == stack_sd->object) {
						need_add = false;
						break;
					}
				}
				if(need_add) {
					stack[stack_index].object = stack_sd->object;
					stack[stack_index].shader = stack_sd->shader;
					++stack_index;
				}
			}
			else {
				/* If ray from camera enters the volume, this volume shouldn't
				 * be added to the stack on exit.
				 */
				enclosed_volumes[enclosed_index++] = stack_sd->object;
			}
		}
	}
#else
	int enclosed_volumes[VOLUME_STACK_SIZE];
	int step = 0;

	while(stack_index < VOLUME_STACK_SIZE - 1 &&
	      enclosed_index < VOLUME_STACK_SIZE - 1 &&
	      step < 2 * VOLUME_STACK_SIZE)
	{
		Intersection isect;
		if(!scene_intersect_volume(kg, &volume_ray, &isect, visibility)) {
			break;
		}

		shader_setup_from_ray(kg, stack_sd, &isect, &volume_ray);
		if(stack_sd->flag & SD_BACKFACING) {
			/* If ray exited the volume and never entered to that volume
			 * it means that camera is inside such a volume.
			 */
			bool need_add = true;
			for(int i = 0; i < enclosed_index && need_add; ++i) {
				/* If ray exited the volume and never entered to that volume
				 * it means that camera is inside such a volume.
				 */
				if(enclosed_volumes[i] == stack_sd->object) {
					need_add = false;
				}
			}
			for(int i = 0; i < stack_index && need_add; ++i) {
				/* Don't add intersections twice. */
				if(stack[i].object == stack_sd->object) {
					need_add = false;
					break;
				}
			}
			if(need_add) {
				stack[stack_index].object = stack_sd->object;
				stack[stack_index].shader = stack_sd->shader;
				++stack_index;
			}
		}
		else {
			/* If ray from camera enters the volume, this volume shouldn't
			 * be added to the stack on exit.
			 */
			enclosed_volumes[enclosed_index++] = stack_sd->object;
		}

		/* Move ray forward. */
		volume_ray.P = ray_offset(stack_sd->P, -stack_sd->Ng);
		++step;
	}
#endif
	/* stack_index of 0 means quick checks outside of the kernel gave false
	 * positive, nothing to worry about, just we've wasted quite a few of
	 * ticks just to come into conclusion that camera is in the air.
	 *
	 * In this case we're doing the same above -- check whether background has
	 * volume.
	 */
	if(stack_index == 0 && kernel_data.background.volume_shader == SHADER_NONE) {
		stack[0].shader = kernel_data.background.volume_shader;
		stack[0].object = PRIM_NONE;
		stack[1].shader = SHADER_NONE;
	}
	else {
		stack[stack_index].shader = SHADER_NONE;
	}
}

ccl_device void kernel_volume_stack_enter_exit(KernelGlobals *kg, ShaderData *sd, ccl_addr_space VolumeStack *stack)
{
	/* todo: we should have some way for objects to indicate if they want the
	 * world shader to work inside them. excluding it by default is problematic
	 * because non-volume objects can't be assumed to be closed manifolds */

	if(!(sd->flag & SD_HAS_VOLUME))
		return;
	
	if(sd->flag & SD_BACKFACING) {
		/* exit volume object: remove from stack */
		for(int i = 0; stack[i].shader != SHADER_NONE; i++) {
			if(stack[i].object == sd->object) {
				/* shift back next stack entries */
				do {
					stack[i] = stack[i+1];
					i++;
				}
				while(stack[i].shader != SHADER_NONE);

				return;
			}
		}
	}
	else {
		/* enter volume object: add to stack */
		int i;

		for(i = 0; stack[i].shader != SHADER_NONE; i++) {
			/* already in the stack? then we have nothing to do */
			if(stack[i].object == sd->object)
				return;
		}

		/* if we exceed the stack limit, ignore */
		if(i >= VOLUME_STACK_SIZE-1)
			return;

		/* add to the end of the stack */
		stack[i].shader = sd->shader;
		stack[i].object = sd->object;
		stack[i+1].shader = SHADER_NONE;
	}
}

#ifdef __SUBSURFACE__
ccl_device void kernel_volume_stack_update_for_subsurface(KernelGlobals *kg,
                                                          ShaderData *stack_sd,
                                                          Ray *ray,
                                                          ccl_addr_space VolumeStack *stack)
{
	kernel_assert(kernel_data.integrator.use_volumes);

	Ray volume_ray = *ray;

#  ifdef __VOLUME_RECORD_ALL__
	Intersection hits[2*VOLUME_STACK_SIZE + 1];
	uint num_hits = scene_intersect_volume_all(kg,
	                                           &volume_ray,
	                                           hits,
	                                           2*VOLUME_STACK_SIZE,
	                                           PATH_RAY_ALL_VISIBILITY);
	if(num_hits > 0) {
		Intersection *isect = hits;

		qsort(hits, num_hits, sizeof(Intersection), intersections_compare);

		for(uint hit = 0; hit < num_hits; ++hit, ++isect) {
			shader_setup_from_ray(kg, stack_sd, isect, &volume_ray);
			kernel_volume_stack_enter_exit(kg, stack_sd, stack);
		}
	}
#  else
	Intersection isect;
	int step = 0;
	float3 Pend = ray->P + ray->D*ray->t;
	while(step < 2 * VOLUME_STACK_SIZE &&
	      scene_intersect_volume(kg,
	                             &volume_ray,
	                             &isect,
	                             PATH_RAY_ALL_VISIBILITY))
	{
		shader_setup_from_ray(kg, stack_sd, &isect, &volume_ray);
		kernel_volume_stack_enter_exit(kg, stack_sd, stack);

		/* Move ray forward. */
		volume_ray.P = ray_offset(stack_sd->P, -stack_sd->Ng);
		if(volume_ray.t != FLT_MAX) {
			volume_ray.D = normalize_len(Pend - volume_ray.P, &volume_ray.t);
		}
		++step;
	}
#  endif
}
#endif

/* Clean stack after the last bounce.
 *
 * It is expected that all volumes are closed manifolds, so at the time when ray
 * hits nothing (for example, it is a last bounce which goes to environment) the
 * only expected volume in the stack is the world's one. All the rest volume
 * entries should have been exited already.
 *
 * This isn't always true because of ray intersection precision issues, which
 * could lead us to an infinite non-world volume in the stack, causing render
 * artifacts.
 *
 * Use this function after the last bounce to get rid of all volumes apart from
 * the world's one after the last bounce to avoid render artifacts.
 */
ccl_device_inline void kernel_volume_clean_stack(KernelGlobals *kg,
<<<<<<< HEAD
                                                 VolumeStack *volume_stack)
=======
                                                 ccl_addr_space VolumeStack *volume_stack)
>>>>>>> 5e9132b3
{
	if(kernel_data.background.volume_shader != SHADER_NONE) {
		/* Keep the world's volume in stack. */
		volume_stack[1].shader = SHADER_NONE;
	}
	else {
		volume_stack[0].shader = SHADER_NONE;
	}
}

CCL_NAMESPACE_END<|MERGE_RESOLUTION|>--- conflicted
+++ resolved
@@ -1000,11 +1000,7 @@
 			mis_weight = 2.0f*power_heuristic(pdf, distance_pdf);
 		}
 	}
-<<<<<<< HEAD
-	if(sample_t < 1e-6f) {
-=======
 	if(sample_t < 1e-6f || pdf == 0.0f) {
->>>>>>> 5e9132b3
 		return VOLUME_PATH_SCATTERED;
 	}
 
@@ -1316,11 +1312,7 @@
  * the world's one after the last bounce to avoid render artifacts.
  */
 ccl_device_inline void kernel_volume_clean_stack(KernelGlobals *kg,
-<<<<<<< HEAD
-                                                 VolumeStack *volume_stack)
-=======
                                                  ccl_addr_space VolumeStack *volume_stack)
->>>>>>> 5e9132b3
 {
 	if(kernel_data.background.volume_shader != SHADER_NONE) {
 		/* Keep the world's volume in stack. */
