--- conflicted
+++ resolved
@@ -76,19 +76,18 @@
 	VolumeStep *decoupled_volume_steps[2];
 	int decoupled_volume_steps_index;
 
-<<<<<<< HEAD
-#  ifdef WITH_OPENVDB
-	OpenVDBGlobals *vdb;
-	OpenVDBThreadData *vdb_tdata;
-#  endif
-=======
 	/* split kernel */
 	SplitData split_data;
 	SplitParams split_param_data;
 
 	int2 global_size;
 	int2 global_id;
->>>>>>> 49f4ac17
+
+#  ifdef WITH_OPENVDB
+	/* OpenVDB */
+	OpenVDBGlobals *vdb;
+	OpenVDBThreadData *vdb_tdata;
+#  endif
 } KernelGlobals;
 
 #endif  /* __KERNEL_CPU__ */
