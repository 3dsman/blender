/*
 * Copyright 2011-2013 Blender Foundation
 *
 * Licensed under the Apache License, Version 2.0 (the "License");
 * you may not use this file except in compliance with the License.
 * You may obtain a copy of the License at
 *
 * http://www.apache.org/licenses/LICENSE-2.0
 *
 * Unless required by applicable law or agreed to in writing, software
 * distributed under the License is distributed on an "AS IS" BASIS,
 * WITHOUT WARRANTIES OR CONDITIONS OF ANY KIND, either express or implied.
 * See the License for the specific language governing permissions and
 * limitations under the License.
 */

CCL_NAMESPACE_BEGIN

<<<<<<< HEAD
#if (defined(__BRANCHED_PATH__) || defined(__SUBSURFACE__)) && !defined(__SPLIT_KERNEL__)
=======
#if defined(__BRANCHED_PATH__) || defined(__SUBSURFACE__) || defined(__SHADOW_TRICKS__)
>>>>>>> 3aba11c8

/* branched path tracing: connect path directly to position on one or more lights and add it to L */
ccl_device_noinline void kernel_branched_path_surface_connect_light(KernelGlobals *kg, RNG *rng,
	ShaderData *sd, ShaderData *emission_sd, PathState *state, float3 throughput,
	float num_samples_adjust, PathRadiance *L, int sample_all_lights)
{
#ifdef __EMISSION__
	/* sample illumination from lights to find path contribution */
	if(!(sd->flag & SD_BSDF_HAS_EVAL))
		return;

	Ray light_ray;
	BsdfEval L_light;
	bool is_lamp;

#  ifdef __OBJECT_MOTION__
	light_ray.time = sd->time;
#  endif

	if(sample_all_lights) {
		/* lamp sampling */
		for(int i = 0; i < kernel_data.integrator.num_all_lights; i++) {
			if(UNLIKELY(light_select_reached_max_bounces(kg, i, state->bounce)))
				continue;

			int num_samples = ceil_to_int(num_samples_adjust*light_select_num_samples(kg, i));
			float num_samples_inv = num_samples_adjust/(num_samples*kernel_data.integrator.num_all_lights);
			RNG lamp_rng = cmj_hash(*rng, i);

			for(int j = 0; j < num_samples; j++) {
				float light_u, light_v;
				path_branched_rng_2D(kg, &lamp_rng, state, j, num_samples, PRNG_LIGHT_U, &light_u, &light_v);
				float terminate = path_branched_rng_light_termination(kg, &lamp_rng, state, j, num_samples);

				LightSample ls;
				if(lamp_light_sample(kg, i, light_u, light_v, sd->P, &ls)) {
					/* The sampling probability returned by lamp_light_sample assumes that all lights were sampled.
					 * However, this code only samples lamps, so if the scene also had mesh lights, the real probability is twice as high. */
					if(kernel_data.integrator.pdf_triangles != 0.0f)
						ls.pdf *= 2.0f;

					if(direct_emission(kg, sd, emission_sd, &ls, state, &light_ray, &L_light, &is_lamp, terminate)) {
						/* trace shadow ray */
						float3 shadow;

						if(!shadow_blocked(kg, emission_sd, state, &light_ray, &shadow)) {
							/* accumulate */
							path_radiance_accum_light(L, throughput*num_samples_inv, &L_light, shadow, num_samples_inv, state->bounce, is_lamp);
						}
						else {
							path_radiance_accum_total_light(L, throughput*num_samples_inv, &L_light);
						}
					}
				}
			}
		}

		/* mesh light sampling */
		if(kernel_data.integrator.pdf_triangles != 0.0f) {
			int num_samples = ceil_to_int(num_samples_adjust*kernel_data.integrator.mesh_light_samples);
			float num_samples_inv = num_samples_adjust/num_samples;

			for(int j = 0; j < num_samples; j++) {
				float light_t = path_branched_rng_1D(kg, rng, state, j, num_samples, PRNG_LIGHT);
				float light_u, light_v;
				path_branched_rng_2D(kg, rng, state, j, num_samples, PRNG_LIGHT_U, &light_u, &light_v);
				float terminate = path_branched_rng_light_termination(kg, rng, state, j, num_samples);

				/* only sample triangle lights */
				if(kernel_data.integrator.num_all_lights)
					light_t = 0.5f*light_t;

				LightSample ls;
				if(light_sample(kg, light_t, light_u, light_v, sd->time, sd->P, state->bounce, &ls)) {
					/* Same as above, probability needs to be corrected since the sampling was forced to select a mesh light. */
					if(kernel_data.integrator.num_all_lights)
						ls.pdf *= 2.0f;

					if(direct_emission(kg, sd, emission_sd, &ls, state, &light_ray, &L_light, &is_lamp, terminate)) {
						/* trace shadow ray */
						float3 shadow;

						if(!shadow_blocked(kg, emission_sd, state, &light_ray, &shadow)) {
							/* accumulate */
							path_radiance_accum_light(L, throughput*num_samples_inv, &L_light, shadow, num_samples_inv, state->bounce, is_lamp);
						}
						else {
							path_radiance_accum_total_light(L, throughput*num_samples_inv, &L_light);
						}
					}
				}
			}
		}
	}
	else {
		/* sample one light at random */
		float light_t = path_state_rng_1D(kg, rng, state, PRNG_LIGHT);
		float light_u, light_v;
		path_state_rng_2D(kg, rng, state, PRNG_LIGHT_U, &light_u, &light_v);
		float terminate = path_state_rng_light_termination(kg, rng, state);

		LightSample ls;
		if(light_sample(kg, light_t, light_u, light_v, sd->time, sd->P, state->bounce, &ls)) {
			/* sample random light */
			if(direct_emission(kg, sd, emission_sd, &ls, state, &light_ray, &L_light, &is_lamp, terminate)) {
				/* trace shadow ray */
				float3 shadow;

				if(!shadow_blocked(kg, emission_sd, state, &light_ray, &shadow)) {
					/* accumulate */
					path_radiance_accum_light(L, throughput*num_samples_adjust, &L_light, shadow, num_samples_adjust, state->bounce, is_lamp);
				}
			}
			else {
				path_radiance_accum_total_light(L, throughput*num_samples_adjust, &L_light);
			}
		}
	}
#endif
}

/* branched path tracing: bounce off or through surface to with new direction stored in ray */
ccl_device bool kernel_branched_path_surface_bounce(KernelGlobals *kg, RNG *rng,
	ShaderData *sd, const ShaderClosure *sc, int sample, int num_samples,
	float3 *throughput, PathState *state, PathRadiance *L, Ray *ray)
{
	/* sample BSDF */
	float bsdf_pdf;
	BsdfEval bsdf_eval;
	float3 bsdf_omega_in;
	differential3 bsdf_domega_in;
	float bsdf_u, bsdf_v;
	path_branched_rng_2D(kg, rng, state, sample, num_samples, PRNG_BSDF_U, &bsdf_u, &bsdf_v);
	int label;

	label = shader_bsdf_sample_closure(kg, sd, sc, bsdf_u, bsdf_v, &bsdf_eval,
		&bsdf_omega_in, &bsdf_domega_in, &bsdf_pdf);

	if(bsdf_pdf == 0.0f || bsdf_eval_is_zero(&bsdf_eval))
		return false;

	/* modify throughput */
	path_radiance_bsdf_bounce(L, throughput, &bsdf_eval, bsdf_pdf, state->bounce, label);

	/* modify path state */
	path_state_next(kg, state, label);

	/* setup ray */
	ray->P = ray_offset(sd->P, (label & LABEL_TRANSMIT)? -sd->Ng: sd->Ng);
	ray->D = normalize(bsdf_omega_in);
	ray->t = FLT_MAX;
#ifdef __RAY_DIFFERENTIALS__
	ray->dP = sd->dP;
	ray->dD = bsdf_domega_in;
#endif
#ifdef __OBJECT_MOTION__
	ray->time = sd->time;
#endif

#ifdef __VOLUME__
	/* enter/exit volume */
	if(label & LABEL_TRANSMIT)
		kernel_volume_stack_enter_exit(kg, sd, state->volume_stack);
#endif

	/* branch RNG state */
	path_state_branch(state, sample, num_samples);

	/* set MIS state */
	state->min_ray_pdf = fminf(bsdf_pdf, FLT_MAX);
	state->ray_pdf = bsdf_pdf;
#ifdef __LAMP_MIS__
	state->ray_t = 0.0f;
#endif

	return true;
}

#endif

/* path tracing: connect path directly to position on a light and add it to L */
ccl_device_inline void kernel_path_surface_connect_light(KernelGlobals *kg, ccl_addr_space RNG *rng,
	ShaderData *sd, ShaderData *emission_sd, float3 throughput, ccl_addr_space PathState *state,
	PathRadiance *L)
{
#ifdef __EMISSION__
	if(!(kernel_data.integrator.use_direct_light && (sd->flag & SD_BSDF_HAS_EVAL)))
		return;

#ifdef __SHADOW_TRICKS__
	if(state->flag & PATH_RAY_SHADOW_CATCHER) {
		kernel_branched_path_surface_connect_light(kg,
		                                           rng,
		                                           sd,
		                                           emission_sd,
		                                           state,
		                                           throughput,
		                                           1.0f,
		                                           L,
		                                           1);
		return;
	}
#endif

	/* sample illumination from lights to find path contribution */
	float light_t = path_state_rng_1D(kg, rng, state, PRNG_LIGHT);
	float light_u, light_v;
	path_state_rng_2D(kg, rng, state, PRNG_LIGHT_U, &light_u, &light_v);

	Ray light_ray;
	BsdfEval L_light;
	bool is_lamp;

#ifdef __OBJECT_MOTION__
	light_ray.time = sd->time;
#endif

	LightSample ls;
	if(light_sample(kg, light_t, light_u, light_v, sd->time, sd->P, state->bounce, &ls)) {
		float terminate = path_state_rng_light_termination(kg, rng, state);
		if(direct_emission(kg, sd, emission_sd, &ls, state, &light_ray, &L_light, &is_lamp, terminate)) {
			/* trace shadow ray */
			float3 shadow;

			if(!shadow_blocked(kg, emission_sd, state, &light_ray, &shadow)) {
				/* accumulate */
				path_radiance_accum_light(L, throughput, &L_light, shadow, 1.0f, state->bounce, is_lamp);
			}
		}
		else {
			path_radiance_accum_total_light(L, throughput, &L_light);
		}
	}
#endif
}

/* path tracing: bounce off or through surface to with new direction stored in ray */
ccl_device bool kernel_path_surface_bounce(KernelGlobals *kg,
                                           ccl_addr_space RNG *rng,
                                           ShaderData *sd,
                                           ccl_addr_space float3 *throughput,
                                           ccl_addr_space PathState *state,
                                           PathRadiance *L,
                                           ccl_addr_space Ray *ray)
{
	/* no BSDF? we can stop here */
	if(sd->flag & SD_BSDF) {
		/* sample BSDF */
		float bsdf_pdf;
		BsdfEval bsdf_eval;
		float3 bsdf_omega_in;
		differential3 bsdf_domega_in;
		float bsdf_u, bsdf_v;
		path_state_rng_2D(kg, rng, state, PRNG_BSDF_U, &bsdf_u, &bsdf_v);
		int label;

		label = shader_bsdf_sample(kg, sd, bsdf_u, bsdf_v, &bsdf_eval,
			&bsdf_omega_in, &bsdf_domega_in, &bsdf_pdf);

		if(bsdf_pdf == 0.0f || bsdf_eval_is_zero(&bsdf_eval))
			return false;

		/* modify throughput */
		path_radiance_bsdf_bounce(L, throughput, &bsdf_eval, bsdf_pdf, state->bounce, label);

		/* set labels */
		if(!(label & LABEL_TRANSPARENT)) {
			state->ray_pdf = bsdf_pdf;
#ifdef __LAMP_MIS__
			state->ray_t = 0.0f;
#endif
			state->min_ray_pdf = fminf(bsdf_pdf, state->min_ray_pdf);
		}

		/* update path state */
		path_state_next(kg, state, label);

		/* setup ray */
		ray->P = ray_offset(sd->P, (label & LABEL_TRANSMIT)? -sd->Ng: sd->Ng);
		ray->D = normalize(bsdf_omega_in);

		if(state->bounce == 0)
			ray->t -= sd->ray_length; /* clipping works through transparent */
		else
			ray->t = FLT_MAX;

#ifdef __RAY_DIFFERENTIALS__
		ray->dP = sd->dP;
		ray->dD = bsdf_domega_in;
#endif

#ifdef __VOLUME__
		/* enter/exit volume */
		if(label & LABEL_TRANSMIT)
			kernel_volume_stack_enter_exit(kg, sd, state->volume_stack);
#endif
		return true;
	}
#ifdef __VOLUME__
	else if(sd->flag & SD_HAS_ONLY_VOLUME) {
		/* no surface shader but have a volume shader? act transparent */

		/* update path state, count as transparent */
		path_state_next(kg, state, LABEL_TRANSPARENT);

		if(state->bounce == 0)
			ray->t -= sd->ray_length; /* clipping works through transparent */
		else
			ray->t = FLT_MAX;

		/* setup ray position, direction stays unchanged */
		ray->P = ray_offset(sd->P, -sd->Ng);
#ifdef __RAY_DIFFERENTIALS__
		ray->dP = sd->dP;
#endif

		/* enter/exit volume */
		kernel_volume_stack_enter_exit(kg, sd, state->volume_stack);
		return true;
	}
#endif
	else {
		/* no bsdf or volume? */
		return false;
	}
}

CCL_NAMESPACE_END
<|MERGE_RESOLUTION|>--- conflicted
+++ resolved
@@ -16,16 +16,18 @@
 
 CCL_NAMESPACE_BEGIN
 
-<<<<<<< HEAD
-#if (defined(__BRANCHED_PATH__) || defined(__SUBSURFACE__)) && !defined(__SPLIT_KERNEL__)
-=======
 #if defined(__BRANCHED_PATH__) || defined(__SUBSURFACE__) || defined(__SHADOW_TRICKS__)
->>>>>>> 3aba11c8
-
 /* branched path tracing: connect path directly to position on one or more lights and add it to L */
-ccl_device_noinline void kernel_branched_path_surface_connect_light(KernelGlobals *kg, RNG *rng,
-	ShaderData *sd, ShaderData *emission_sd, PathState *state, float3 throughput,
-	float num_samples_adjust, PathRadiance *L, int sample_all_lights)
+ccl_device_noinline void kernel_branched_path_surface_connect_light(
+        KernelGlobals *kg,
+        RNG *rng,
+        ShaderData *sd,
+        ShaderData *emission_sd,
+        ccl_addr_space PathState *state,
+        float3 throughput,
+        float num_samples_adjust,
+        PathRadiance *L,
+        int sample_all_lights)
 {
 #ifdef __EMISSION__
 	/* sample illumination from lights to find path contribution */
@@ -133,9 +135,9 @@
 					/* accumulate */
 					path_radiance_accum_light(L, throughput*num_samples_adjust, &L_light, shadow, num_samples_adjust, state->bounce, is_lamp);
 				}
-			}
-			else {
-				path_radiance_accum_total_light(L, throughput*num_samples_adjust, &L_light);
+				else {
+					path_radiance_accum_total_light(L, throughput*num_samples_adjust, &L_light);
+				}
 			}
 		}
 	}
@@ -143,9 +145,17 @@
 }
 
 /* branched path tracing: bounce off or through surface to with new direction stored in ray */
-ccl_device bool kernel_branched_path_surface_bounce(KernelGlobals *kg, RNG *rng,
-	ShaderData *sd, const ShaderClosure *sc, int sample, int num_samples,
-	float3 *throughput, PathState *state, PathRadiance *L, Ray *ray)
+ccl_device bool kernel_branched_path_surface_bounce(
+        KernelGlobals *kg,
+        RNG *rng,
+        ShaderData *sd,
+        const ShaderClosure *sc,
+        int sample,
+        int num_samples,
+        ccl_addr_space float3 *throughput,
+        ccl_addr_space PathState *state,
+        PathRadiance *L,
+        Ray *ray)
 {
 	/* sample BSDF */
 	float bsdf_pdf;
@@ -202,7 +212,7 @@
 #endif
 
 /* path tracing: connect path directly to position on a light and add it to L */
-ccl_device_inline void kernel_path_surface_connect_light(KernelGlobals *kg, ccl_addr_space RNG *rng,
+ccl_device_inline void kernel_path_surface_connect_light(KernelGlobals *kg, RNG *rng,
 	ShaderData *sd, ShaderData *emission_sd, float3 throughput, ccl_addr_space PathState *state,
 	PathRadiance *L)
 {
@@ -249,9 +259,9 @@
 				/* accumulate */
 				path_radiance_accum_light(L, throughput, &L_light, shadow, 1.0f, state->bounce, is_lamp);
 			}
-		}
-		else {
-			path_radiance_accum_total_light(L, throughput, &L_light);
+			else {
+				path_radiance_accum_total_light(L, throughput, &L_light);
+			}
 		}
 	}
 #endif
@@ -259,7 +269,7 @@
 
 /* path tracing: bounce off or through surface to with new direction stored in ray */
 ccl_device bool kernel_path_surface_bounce(KernelGlobals *kg,
-                                           ccl_addr_space RNG *rng,
+                                           RNG *rng,
                                            ShaderData *sd,
                                            ccl_addr_space float3 *throughput,
                                            ccl_addr_space PathState *state,
