
set(INC
	.
	../util
	osl
	svm
)

set(INC_SYS

)

set(SRC
	kernel.cpp
	kernel.cl
	kernel.cu
)

set(SRC_HEADERS
	kernel.h
	kernel_accumulate.h
	kernel_bake.h
	kernel_camera.h
	kernel_compat_cpu.h
	kernel_compat_cuda.h
	kernel_compat_opencl.h
	kernel_differential.h
	kernel_emission.h
	kernel_film.h
	kernel_globals.h
	kernel_jitter.h
	kernel_light.h
	kernel_math.h
	kernel_montecarlo.h
	kernel_passes.h
	kernel_path.h
	kernel_path_state.h
	kernel_path_surface.h
	kernel_path_volume.h
	kernel_projection.h
	kernel_random.h
	kernel_shader.h
	kernel_shadow.h
	kernel_subsurface.h
	kernel_textures.h
	kernel_types.h
	kernel_volume.h
)

set(SRC_CLOSURE_HEADERS
	closure/bsdf.h
	closure/bsdf_ashikhmin_velvet.h
	closure/bsdf_diffuse.h
	closure/bsdf_diffuse_ramp.h
	closure/bsdf_microfacet.h
	closure/bsdf_oren_nayar.h
	closure/bsdf_phong_ramp.h
	closure/bsdf_reflection.h
	closure/bsdf_refraction.h
	closure/bsdf_toon.h
	closure/bsdf_transparent.h
	closure/bsdf_util.h
	closure/bsdf_ashikhmin_shirley.h
	closure/bsdf_westin.h
	closure/bsdf_hair.h
	closure/bssrdf.h
	closure/emissive.h
	closure/volume.h
)
set(SRC_SVM_HEADERS
	svm/svm.h
	svm/svm_attribute.h
	svm/svm_blackbody.h
	svm/svm_camera.h
	svm/svm_closure.h
	svm/svm_convert.h
	svm/svm_checker.h
	svm/svm_brick.h
	svm/svm_displace.h
	svm/svm_fresnel.h
	svm/svm_wireframe.h
	svm/svm_wavelength.h
	svm/svm_gamma.h
	svm/svm_brightness.h
	svm/svm_geometry.h
	svm/svm_gradient.h
	svm/svm_hsv.h
	svm/svm_image.h
	svm/svm_invert.h
	svm/svm_light_path.h
	svm/svm_magic.h
	svm/svm_mapping.h
	svm/svm_math.h
	svm/svm_mix.h
	svm/svm_musgrave.h
	svm/svm_noise.h
	svm/svm_noisetex.h
	svm/svm_normal.h
	svm/svm_ramp.h
	svm/svm_sepcomb_hsv.h
<<<<<<< HEAD
	svm/svm_sepcomb_xyz.h
=======
	svm/svm_sepcomb_vector.h
>>>>>>> ea3bca75
	svm/svm_sky.h
	svm/svm_tex_coord.h
	svm/svm_texture.h
	svm/svm_types.h
	svm/svm_value.h
	svm/svm_vector_transform.h
	svm/svm_voronoi.h
	svm/svm_wave.h
)

set(SRC_GEOM_HEADERS
	geom/geom.h
	geom/geom_attribute.h
	geom/geom_bvh.h
	geom/geom_bvh_subsurface.h
	geom/geom_bvh_traversal.h
	geom/geom_qbvh_traversal.h
	geom/geom_curve.h
	geom/geom_motion_curve.h
	geom/geom_motion_triangle.h
	geom/geom_object.h
	geom/geom_primitive.h
	geom/geom_triangle.h
	geom/geom_volume.h
)

set(SRC_UTIL_HEADERS
	../util/util_color.h
	../util/util_half.h
	../util/util_math.h
	../util/util_transform.h
	../util/util_types.h
)
# CUDA module

if(WITH_CYCLES_CUDA_BINARIES)
	# 32 bit or 64 bit
	if("${CMAKE_SIZEOF_VOID_P}" EQUAL "8")
		set(CUDA_BITS 64)
	else()
		set(CUDA_BITS 32)
	endif()

	# CUDA version
	execute_process (COMMAND ${CUDA_NVCC_EXECUTABLE} "--version" OUTPUT_VARIABLE NVCC_OUT)
	string(REGEX REPLACE ".*release ([0-9]+)\\.([0-9]+).*" "\\1" CUDA_VERSION_MAJOR ${NVCC_OUT})
	string(REGEX REPLACE ".*release ([0-9]+)\\.([0-9]+).*" "\\2" CUDA_VERSION_MINOR ${NVCC_OUT})
	set(CUDA_VERSION "${CUDA_VERSION_MAJOR}${CUDA_VERSION_MINOR}")

	# warn for other versions
	if(CUDA_VERSION MATCHES "60")
	else()
		message(WARNING
			"CUDA version ${CUDA_VERSION_MAJOR}.${CUDA_VERSION_MINOR} detected, "
			"build may succeed but only CUDA 6.0 is officially supported")
	endif()

	# build for each arch
	set(cuda_sources kernel.cu ${SRC_HEADERS} ${SRC_SVM_HEADERS} ${SRC_GEOM_HEADERS} ${SRC_CLOSURE_HEADERS} ${SRC_UTIL_HEADERS})
	set(cuda_cubins)

	foreach(arch ${CYCLES_CUDA_BINARIES_ARCH})
		set(cuda_cubin kernel_${arch}.cubin)

		set(cuda_version_flags "-D__KERNEL_CUDA_VERSION__=${CUDA_VERSION}")
		set(cuda_math_flags "--use_fast_math")

		if(CUDA_VERSION LESS 60 AND ${arch} MATCHES "sm_50")
			message(WARNING "Can't build kernel for CUDA sm_50 architecture, skipping")
		elseif(CUDA_VERSION LESS 50 AND ${arch} MATCHES "sm_35")
			message(WARNING "Can't build kernel for CUDA sm_35 architecture, skipping")
		else()
			add_custom_command(
				OUTPUT ${cuda_cubin}
				COMMAND ${CUDA_NVCC_EXECUTABLE}
				        -arch=${arch}
				        -m${CUDA_BITS}
				        --cubin ${CMAKE_CURRENT_SOURCE_DIR}/kernel.cu
				        -o ${CMAKE_CURRENT_BINARY_DIR}/${cuda_cubin}
				        --ptxas-options="-v"
				        ${cuda_arch_flags}
				        ${cuda_version_flags}
				        ${cuda_math_flags}
				        -I${CMAKE_CURRENT_SOURCE_DIR}/../util
				        -I${CMAKE_CURRENT_SOURCE_DIR}/svm
				        -DCCL_NAMESPACE_BEGIN=
				        -DCCL_NAMESPACE_END=
				        -DNVCC

				DEPENDS ${cuda_sources})

			delayed_install("${CMAKE_CURRENT_BINARY_DIR}" "${cuda_cubin}" ${CYCLES_INSTALL_PATH}/lib)
			list(APPEND cuda_cubins ${cuda_cubin})
		endif()
	endforeach()

	add_custom_target(cycles_kernel_cuda ALL DEPENDS ${cuda_cubins})
endif()

# OSL module

if(WITH_CYCLES_OSL)
	add_subdirectory(osl)
	add_subdirectory(shaders)
endif()

# CPU module

include_directories(${INC})
include_directories(SYSTEM ${INC_SYS})

if(CXX_HAS_SSE)
	list(APPEND SRC
		kernel_sse2.cpp
		kernel_sse3.cpp
		kernel_sse41.cpp
		kernel_avx.cpp
		kernel_avx2.cpp
	)

	set_source_files_properties(kernel_sse2.cpp PROPERTIES COMPILE_FLAGS "${CYCLES_SSE2_KERNEL_FLAGS}")
	set_source_files_properties(kernel_sse3.cpp PROPERTIES COMPILE_FLAGS "${CYCLES_SSE3_KERNEL_FLAGS}")
	set_source_files_properties(kernel_sse41.cpp PROPERTIES COMPILE_FLAGS "${CYCLES_SSE41_KERNEL_FLAGS}")
	set_source_files_properties(kernel_avx.cpp PROPERTIES COMPILE_FLAGS "${CYCLES_AVX_KERNEL_FLAGS}")
	set_source_files_properties(kernel_avx2.cpp PROPERTIES COMPILE_FLAGS "${CYCLES_AVX2_KERNEL_FLAGS}")
endif()


add_library(cycles_kernel ${SRC} ${SRC_HEADERS} ${SRC_CLOSURE_HEADERS} ${SRC_SVM_HEADERS} ${SRC_GEOM_HEADERS})

if(WITH_CYCLES_CUDA)
	add_dependencies(cycles_kernel cycles_kernel_cuda)
endif()

# OpenCL kernel

#set(KERNEL_PREPROCESSED ${CMAKE_CURRENT_BINARY_DIR}/kernel_preprocessed.cl)
#add_custom_command(
#	OUTPUT ${KERNEL_PREPROCESSED}
#	COMMAND gcc -x c++ -E ${CMAKE_CURRENT_SOURCE_DIR}/kernel.cl -I ${CMAKE_CURRENT_SOURCE_DIR}/../util/ -DCCL_NAMESPACE_BEGIN= -DCCL_NAMESPACE_END= -o ${KERNEL_PREPROCESSED}
#	DEPENDS ${SRC_KERNEL} ${SRC_UTIL_HEADERS})
#add_custom_target(cycles_kernel_preprocess ALL DEPENDS ${KERNEL_PREPROCESSED})
#delayed_install(${CMAKE_CURRENT_SOURCE_DIR} "${KERNEL_PREPROCESSED}" ${CYCLES_INSTALL_PATH}/kernel)

delayed_install(${CMAKE_CURRENT_SOURCE_DIR} "kernel.cl" ${CYCLES_INSTALL_PATH}/kernel)
delayed_install(${CMAKE_CURRENT_SOURCE_DIR} "kernel.cu" ${CYCLES_INSTALL_PATH}/kernel)
delayed_install(${CMAKE_CURRENT_SOURCE_DIR} "${SRC_HEADERS}" ${CYCLES_INSTALL_PATH}/kernel)
delayed_install(${CMAKE_CURRENT_SOURCE_DIR} "${SRC_CLOSURE_HEADERS}" ${CYCLES_INSTALL_PATH}/kernel/closure)
delayed_install(${CMAKE_CURRENT_SOURCE_DIR} "${SRC_SVM_HEADERS}" ${CYCLES_INSTALL_PATH}/kernel/svm)
delayed_install(${CMAKE_CURRENT_SOURCE_DIR} "${SRC_GEOM_HEADERS}" ${CYCLES_INSTALL_PATH}/kernel/geom)
delayed_install(${CMAKE_CURRENT_SOURCE_DIR} "${SRC_UTIL_HEADERS}" ${CYCLES_INSTALL_PATH}/kernel)
<|MERGE_RESOLUTION|>--- conflicted
+++ resolved
@@ -98,11 +98,7 @@
 	svm/svm_normal.h
 	svm/svm_ramp.h
 	svm/svm_sepcomb_hsv.h
-<<<<<<< HEAD
-	svm/svm_sepcomb_xyz.h
-=======
 	svm/svm_sepcomb_vector.h
->>>>>>> ea3bca75
 	svm/svm_sky.h
 	svm/svm_tex_coord.h
 	svm/svm_texture.h
