remove_extra_strict_flags()

set(INC
	.
	../util
	osl
	svm
)

set(INC_SYS

)

set(SRC
	kernels/cpu/kernel.cpp
	kernels/opencl/kernel.cl
	kernels/opencl/kernel_data_init.cl
	kernels/opencl/kernel_queue_enqueue.cl
	kernels/opencl/kernel_scene_intersect.cl
	kernels/opencl/kernel_lamp_emission.cl
	kernels/opencl/kernel_background_buffer_update.cl
	kernels/opencl/kernel_shader_eval.cl
	kernels/opencl/kernel_holdout_emission_blurring_pathtermination_ao.cl
	kernels/opencl/kernel_direct_lighting.cl
	kernels/opencl/kernel_shadow_blocked.cl
	kernels/opencl/kernel_next_iteration_setup.cl
	kernels/opencl/kernel_sum_all_radiance.cl
	kernels/cuda/kernel.cu
)

set(SRC_BVH_HEADERS
	bvh/bvh.h
	bvh/bvh_nodes.h
	bvh/bvh_shadow_all.h
	bvh/bvh_subsurface.h
	bvh/bvh_traversal.h
	bvh/bvh_volume.h
	bvh/bvh_volume_all.h
	bvh/qbvh_nodes.h
	bvh/qbvh_shadow_all.h
	bvh/qbvh_subsurface.h
	bvh/qbvh_traversal.h
	bvh/qbvh_volume.h
	bvh/qbvh_volume_all.h
)

set(SRC_HEADERS
	kernel_accumulate.h
	kernel_bake.h
	kernel_camera.h
	kernel_compat_cpu.h
	kernel_compat_cuda.h
	kernel_compat_opencl.h
	kernel_debug.h
	kernel_differential.h
	kernel_emission.h
	kernel_film.h
	kernel_filter.h
	kernel_filter_pre.h
	kernel_filter_util.h
	kernel_globals.h
	kernel_jitter.h
	kernel_light.h
	kernel_math.h
	kernel_montecarlo.h
	kernel_passes.h
	kernel_path.h
	kernel_path_branched.h
	kernel_path_common.h
	kernel_path_state.h
	kernel_path_surface.h
	kernel_path_volume.h
	kernel_projection.h
	kernel_queues.h
	kernel_random.h
	kernel_shader.h
	kernel_shadow.h
	kernel_subsurface.h
	kernel_textures.h
	kernel_types.h
	kernel_volume.h
	kernel_work_stealing.h
)

set(SRC_KERNELS_CPU_HEADERS
	kernel.h
	kernels/cpu/kernel_cpu.h
	kernels/cpu/kernel_cpu_impl.h
	kernels/cpu/kernel_cpu_image.h
)

set(SRC_CLOSURE_HEADERS
	closure/alloc.h
	closure/bsdf.h
	closure/bsdf_ashikhmin_velvet.h
	closure/bsdf_diffuse.h
	closure/bsdf_diffuse_ramp.h
	closure/bsdf_microfacet.h
	closure/bsdf_microfacet_multi.h
	closure/bsdf_microfacet_multi_impl.h
	closure/bsdf_oren_nayar.h
	closure/bsdf_phong_ramp.h
	closure/bsdf_reflection.h
	closure/bsdf_refraction.h
	closure/bsdf_toon.h
	closure/bsdf_transparent.h
	closure/bsdf_util.h
	closure/bsdf_ashikhmin_shirley.h
	closure/bsdf_hair.h
	closure/bssrdf.h
	closure/emissive.h
	closure/volume.h
)

set(SRC_SVM_HEADERS
	svm/svm.h
	svm/svm_attribute.h
	svm/svm_blackbody.h
	svm/svm_camera.h
	svm/svm_closure.h
	svm/svm_convert.h
	svm/svm_checker.h
	svm/svm_color_util.h
	svm/svm_brick.h
	svm/svm_displace.h
	svm/svm_fresnel.h
	svm/svm_wireframe.h
	svm/svm_wavelength.h
	svm/svm_gamma.h
	svm/svm_brightness.h
	svm/svm_geometry.h
	svm/svm_gradient.h
	svm/svm_hsv.h
	svm/svm_image.h
	svm/svm_invert.h
	svm/svm_light_path.h
	svm/svm_magic.h
	svm/svm_mapping.h
	svm/svm_math.h
	svm/svm_math_util.h
	svm/svm_mix.h
	svm/svm_musgrave.h
	svm/svm_noise.h
	svm/svm_noisetex.h
	svm/svm_normal.h
	svm/svm_ramp.h
	svm/svm_ramp_util.h
	svm/svm_sepcomb_hsv.h
	svm/svm_sepcomb_vector.h
	svm/svm_sky.h
	svm/svm_tex_coord.h
	svm/svm_texture.h
	svm/svm_types.h
	svm/svm_value.h
	svm/svm_vector_transform.h
	svm/svm_voronoi.h
	svm/svm_voxel.h
	svm/svm_wave.h
)

set(SRC_GEOM_HEADERS
	geom/geom.h
	geom/geom_attribute.h
	geom/geom_curve.h
	geom/geom_motion_curve.h
	geom/geom_motion_triangle.h
	geom/geom_object.h
	geom/geom_patch.h
	geom/geom_primitive.h
	geom/geom_subd_triangle.h
	geom/geom_triangle.h
	geom/geom_triangle_intersect.h
	geom/geom_volume.h
)

set(SRC_UTIL_HEADERS
	../util/util_atomic.h
	../util/util_color.h
	../util/util_half.h
	../util/util_math.h
	../util/util_math_fast.h
<<<<<<< HEAD
	../util/util_math_matrix.h
=======
	../util/util_static_assert.h
>>>>>>> c00b2d89
	../util/util_transform.h
	../util/util_texture.h
	../util/util_types.h
)

set(SRC_SPLIT_HEADERS
	split/kernel_background_buffer_update.h
	split/kernel_data_init.h
	split/kernel_direct_lighting.h
	split/kernel_holdout_emission_blurring_pathtermination_ao.h
	split/kernel_lamp_emission.h
	split/kernel_next_iteration_setup.h
	split/kernel_scene_intersect.h
	split/kernel_shader_eval.h
	split/kernel_shadow_blocked.h
	split/kernel_split_common.h
	split/kernel_sum_all_radiance.h
)

# CUDA module

if(WITH_CYCLES_CUDA_BINARIES)
	# 32 bit or 64 bit
	if(CUDA_64_BIT_DEVICE_CODE)
		set(CUDA_BITS 64)
	else()
		set(CUDA_BITS 32)
	endif()

	# CUDA version
	execute_process(COMMAND ${CUDA_NVCC_EXECUTABLE} "--version" OUTPUT_VARIABLE NVCC_OUT)
	string(REGEX REPLACE ".*release ([0-9]+)\\.([0-9]+).*" "\\1" CUDA_VERSION_MAJOR "${NVCC_OUT}")
	string(REGEX REPLACE ".*release ([0-9]+)\\.([0-9]+).*" "\\2" CUDA_VERSION_MINOR "${NVCC_OUT}")
	set(CUDA_VERSION "${CUDA_VERSION_MAJOR}${CUDA_VERSION_MINOR}")

	# warn for other versions
	if(CUDA_VERSION MATCHES "75")
	else()
		message(WARNING
			"CUDA version ${CUDA_VERSION_MAJOR}.${CUDA_VERSION_MINOR} detected, "
			"build may succeed but only CUDA 7.5 is officially supported")
	endif()

	# build for each arch
	set(cuda_sources kernels/cuda/kernel.cu
		${SRC_HEADERS}
		${SRC_BVH_HEADERS}
		${SRC_SVM_HEADERS}
		${SRC_GEOM_HEADERS}
		${SRC_CLOSURE_HEADERS}
		${SRC_UTIL_HEADERS}
	)
	set(cuda_cubins)

	macro(CYCLES_CUDA_KERNEL_ADD arch experimental)
		if(${experimental})
			set(cuda_extra_flags "-D__KERNEL_EXPERIMENTAL__")
			set(cuda_cubin kernel_experimental_${arch}.cubin)
		else()
			set(cuda_extra_flags "")
			set(cuda_cubin kernel_${arch}.cubin)
		endif()

		if(WITH_CYCLES_DEBUG)
			set(cuda_debug_flags "-D__KERNEL_DEBUG__")
		else()
			set(cuda_debug_flags "")
		endif()

<<<<<<< HEAD
		if(WITH_CYCLES_DEBUG_FILTER)
			set(cuda_filter_debug_flags "-DWITH_CYCLES_DEBUG_FILTER")
		else()
			set(cuda_filter_debug_flags "")
		endif()

		set(cuda_version_flags "-D__KERNEL_CUDA_VERSION__=${CUDA_VERSION}")
=======
		set(cuda_nvcc_command ${CUDA_NVCC_EXECUTABLE})
		set(cuda_nvcc_version ${CUDA_VERSION})

		if(DEFINED CUDA_NVCC8_EXECUTABLE  AND ((${arch} STREQUAL "sm_60") OR (${arch} STREQUAL "sm_61")))
			set(cuda_nvcc_command ${CUDA_NVCC8_EXECUTABLE})
			set(cuda_nvcc_version "80")
		endif()

		set(cuda_version_flags "-D__KERNEL_CUDA_VERSION__=${cuda_nvcc_version}")
>>>>>>> c00b2d89
		set(cuda_math_flags "--use_fast_math")

		add_custom_command(
			OUTPUT ${cuda_cubin}
			COMMAND ${cuda_nvcc_command}
					-arch=${arch}
					${CUDA_NVCC_FLAGS}
					-m${CUDA_BITS}
					--cubin ${CMAKE_CURRENT_SOURCE_DIR}/kernels/cuda/kernel.cu
					-o ${CMAKE_CURRENT_BINARY_DIR}/${cuda_cubin}
					--ptxas-options="-v"
					${cuda_arch_flags}
					${cuda_version_flags}
					${cuda_math_flags}
					${cuda_extra_flags}
					${cuda_debug_flags}
					${cuda_filter_debug_flags}
					-I${CMAKE_CURRENT_SOURCE_DIR}/../util
					-I${CMAKE_CURRENT_SOURCE_DIR}/svm
					-DCCL_NAMESPACE_BEGIN=
					-DCCL_NAMESPACE_END=
					-DNVCC
			DEPENDS ${cuda_sources})

		delayed_install("${CMAKE_CURRENT_BINARY_DIR}" "${cuda_cubin}" ${CYCLES_INSTALL_PATH}/lib)
		list(APPEND cuda_cubins ${cuda_cubin})

		unset(cuda_extra_flags)
		unset(cuda_debug_flags)

		unset(cuda_nvcc_command)
		unset(cuda_nvcc_version)
	endmacro()

	foreach(arch ${CYCLES_CUDA_BINARIES_ARCH})
		# Compile regular kernel
		CYCLES_CUDA_KERNEL_ADD(${arch} FALSE)
	endforeach()

	add_custom_target(cycles_kernel_cuda ALL DEPENDS ${cuda_cubins})
endif()

# OSL module

if(WITH_CYCLES_OSL)
	add_subdirectory(osl)
	add_subdirectory(shaders)
endif()

# CPU module

include_directories(${INC})
include_directories(SYSTEM ${INC_SYS})

if(CXX_HAS_SSE)
	list(APPEND SRC
		kernels/cpu/kernel_sse2.cpp
		kernels/cpu/kernel_sse3.cpp
		kernels/cpu/kernel_sse41.cpp
	)

	set_source_files_properties(kernels/cpu/kernel_sse2.cpp PROPERTIES COMPILE_FLAGS "${CYCLES_SSE2_KERNEL_FLAGS}")
	set_source_files_properties(kernels/cpu/kernel_sse3.cpp PROPERTIES COMPILE_FLAGS "${CYCLES_SSE3_KERNEL_FLAGS}")
	set_source_files_properties(kernels/cpu/kernel_sse41.cpp PROPERTIES COMPILE_FLAGS "${CYCLES_SSE41_KERNEL_FLAGS}")
endif()

if(CXX_HAS_AVX)
	list(APPEND SRC
		kernels/cpu/kernel_avx.cpp
	)
	set_source_files_properties(kernels/cpu/kernel_avx.cpp PROPERTIES COMPILE_FLAGS "${CYCLES_AVX_KERNEL_FLAGS}")
endif()

if(CXX_HAS_AVX2)
	list(APPEND SRC
		kernels/cpu/kernel_avx2.cpp
	)
	set_source_files_properties(kernels/cpu/kernel_avx2.cpp PROPERTIES COMPILE_FLAGS "${CYCLES_AVX2_KERNEL_FLAGS}")
endif()

add_library(cycles_kernel
	${SRC}
	${SRC_HEADERS}
	${SRC_KERNELS_CPU_HEADERS}
	${SRC_BVH_HEADERS}
	${SRC_CLOSURE_HEADERS}
	${SRC_SVM_HEADERS}
	${SRC_GEOM_HEADERS}
	${SRC_SPLIT_HEADERS}
)

if(WITH_CYCLES_CUDA)
	add_dependencies(cycles_kernel cycles_kernel_cuda)
endif()

# OpenCL kernel

#set(KERNEL_PREPROCESSED ${CMAKE_CURRENT_BINARY_DIR}/kernel_preprocessed.cl)
#add_custom_command(
#	OUTPUT ${KERNEL_PREPROCESSED}
#	COMMAND gcc -x c++ -E ${CMAKE_CURRENT_SOURCE_DIR}/kernel.cl -I ${CMAKE_CURRENT_SOURCE_DIR}/../util/ -DCCL_NAMESPACE_BEGIN= -DCCL_NAMESPACE_END= -o ${KERNEL_PREPROCESSED}
#	DEPENDS ${SRC_KERNEL} ${SRC_UTIL_HEADERS})
#add_custom_target(cycles_kernel_preprocess ALL DEPENDS ${KERNEL_PREPROCESSED})
#delayed_install(${CMAKE_CURRENT_SOURCE_DIR} "${KERNEL_PREPROCESSED}" ${CYCLES_INSTALL_PATH}/kernel)

delayed_install(${CMAKE_CURRENT_SOURCE_DIR} "kernels/opencl/kernel.cl" ${CYCLES_INSTALL_PATH}/kernel/kernels/opencl)
delayed_install(${CMAKE_CURRENT_SOURCE_DIR} "kernels/opencl/kernel_data_init.cl" ${CYCLES_INSTALL_PATH}/kernel/kernels/opencl)
delayed_install(${CMAKE_CURRENT_SOURCE_DIR} "kernels/opencl/kernel_queue_enqueue.cl" ${CYCLES_INSTALL_PATH}/kernel/kernels/opencl)
delayed_install(${CMAKE_CURRENT_SOURCE_DIR} "kernels/opencl/kernel_scene_intersect.cl" ${CYCLES_INSTALL_PATH}/kernel/kernels/opencl)
delayed_install(${CMAKE_CURRENT_SOURCE_DIR} "kernels/opencl/kernel_lamp_emission.cl" ${CYCLES_INSTALL_PATH}/kernel/kernels/opencl)
delayed_install(${CMAKE_CURRENT_SOURCE_DIR} "kernels/opencl/kernel_background_buffer_update.cl" ${CYCLES_INSTALL_PATH}/kernel/kernels/opencl)
delayed_install(${CMAKE_CURRENT_SOURCE_DIR} "kernels/opencl/kernel_shader_eval.cl" ${CYCLES_INSTALL_PATH}/kernel/kernels/opencl)
delayed_install(${CMAKE_CURRENT_SOURCE_DIR} "kernels/opencl/kernel_holdout_emission_blurring_pathtermination_ao.cl" ${CYCLES_INSTALL_PATH}/kernel/kernels/opencl)
delayed_install(${CMAKE_CURRENT_SOURCE_DIR} "kernels/opencl/kernel_direct_lighting.cl" ${CYCLES_INSTALL_PATH}/kernel/kernels/opencl)
delayed_install(${CMAKE_CURRENT_SOURCE_DIR} "kernels/opencl/kernel_shadow_blocked.cl" ${CYCLES_INSTALL_PATH}/kernel/kernels/opencl)
delayed_install(${CMAKE_CURRENT_SOURCE_DIR} "kernels/opencl/kernel_next_iteration_setup.cl" ${CYCLES_INSTALL_PATH}/kernel/kernels/opencl)
delayed_install(${CMAKE_CURRENT_SOURCE_DIR} "kernels/opencl/kernel_sum_all_radiance.cl" ${CYCLES_INSTALL_PATH}/kernel/kernels/opencl)
delayed_install(${CMAKE_CURRENT_SOURCE_DIR} "kernels/cuda/kernel.cu" ${CYCLES_INSTALL_PATH}/kernel/kernels/cuda)
delayed_install(${CMAKE_CURRENT_SOURCE_DIR} "${SRC_HEADERS}" ${CYCLES_INSTALL_PATH}/kernel)
delayed_install(${CMAKE_CURRENT_SOURCE_DIR} "${SRC_BVH_HEADERS}" ${CYCLES_INSTALL_PATH}/kernel/bvh)
delayed_install(${CMAKE_CURRENT_SOURCE_DIR} "${SRC_CLOSURE_HEADERS}" ${CYCLES_INSTALL_PATH}/kernel/closure)
delayed_install(${CMAKE_CURRENT_SOURCE_DIR} "${SRC_SVM_HEADERS}" ${CYCLES_INSTALL_PATH}/kernel/svm)
delayed_install(${CMAKE_CURRENT_SOURCE_DIR} "${SRC_GEOM_HEADERS}" ${CYCLES_INSTALL_PATH}/kernel/geom)
delayed_install(${CMAKE_CURRENT_SOURCE_DIR} "${SRC_UTIL_HEADERS}" ${CYCLES_INSTALL_PATH}/kernel)
delayed_install(${CMAKE_CURRENT_SOURCE_DIR} "${SRC_SPLIT_HEADERS}" ${CYCLES_INSTALL_PATH}/kernel/split)
<|MERGE_RESOLUTION|>--- conflicted
+++ resolved
@@ -179,11 +179,8 @@
 	../util/util_half.h
 	../util/util_math.h
 	../util/util_math_fast.h
-<<<<<<< HEAD
 	../util/util_math_matrix.h
-=======
 	../util/util_static_assert.h
->>>>>>> c00b2d89
 	../util/util_transform.h
 	../util/util_texture.h
 	../util/util_types.h
@@ -253,15 +250,12 @@
 			set(cuda_debug_flags "")
 		endif()
 
-<<<<<<< HEAD
 		if(WITH_CYCLES_DEBUG_FILTER)
 			set(cuda_filter_debug_flags "-DWITH_CYCLES_DEBUG_FILTER")
 		else()
 			set(cuda_filter_debug_flags "")
 		endif()
 
-		set(cuda_version_flags "-D__KERNEL_CUDA_VERSION__=${CUDA_VERSION}")
-=======
 		set(cuda_nvcc_command ${CUDA_NVCC_EXECUTABLE})
 		set(cuda_nvcc_version ${CUDA_VERSION})
 
@@ -271,7 +265,6 @@
 		endif()
 
 		set(cuda_version_flags "-D__KERNEL_CUDA_VERSION__=${cuda_nvcc_version}")
->>>>>>> c00b2d89
 		set(cuda_math_flags "--use_fast_math")
 
 		add_custom_command(
