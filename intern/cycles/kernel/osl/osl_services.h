/*
 * Copyright 2011-2013 Blender Foundation
 *
 * Licensed under the Apache License, Version 2.0 (the "License");
 * you may not use this file except in compliance with the License.
 * You may obtain a copy of the License at
 *
 * http://www.apache.org/licenses/LICENSE-2.0
 *
 * Unless required by applicable law or agreed to in writing, software
 * distributed under the License is distributed on an "AS IS" BASIS,
 * WITHOUT WARRANTIES OR CONDITIONS OF ANY KIND, either express or implied.
 * See the License for the specific language governing permissions and
 * limitations under the License
 */

#ifndef __OSL_SERVICES_H__
#define __OSL_SERVICES_H__

/* OSL Render Services
 *
 * Implementation of OSL render services, to retriever matrices, attributes,
 * textures and point clouds. In principle this should only be accessing
 * kernel data, but currently we also reach back into the Scene to retrieve
 * attributes.
 */

#include <OSL/oslexec.h>
#include <OSL/oslclosure.h>

<<<<<<< HEAD
#include <textures/vdb_volume.h>
=======
#ifdef WITH_PTEX
class PtexCache;
#endif
>>>>>>> a15be343

CCL_NAMESPACE_BEGIN

class Object;
class Scene;
class Shader;
struct ShaderData;
struct float3;
struct KernelGlobals;

class OSLRenderServices : public OSL::RendererServices
{
public:
	OSLRenderServices();
	~OSLRenderServices();
	
	void thread_init(KernelGlobals *kernel_globals, OSL::TextureSystem *ts);

	bool get_matrix(OSL::Matrix44 &result, OSL::TransformationPtr xform, float time);
	bool get_inverse_matrix(OSL::Matrix44 &result, OSL::TransformationPtr xform, float time);
	
	bool get_matrix(OSL::Matrix44 &result, ustring from, float time);
	bool get_inverse_matrix(OSL::Matrix44 &result, ustring to, float time);
	
	bool get_matrix(OSL::Matrix44 &result, OSL::TransformationPtr xform);
	bool get_inverse_matrix(OSL::Matrix44 &result, OSL::TransformationPtr xform);
	
	bool get_matrix(OSL::Matrix44 &result, ustring from);
	bool get_inverse_matrix(OSL::Matrix44 &result, ustring from);

	bool get_array_attribute(void *renderstate, bool derivatives,
	                         ustring object, TypeDesc type, ustring name,
	                         int index, void *val);
	bool get_attribute(void *renderstate, bool derivatives, ustring object,
	                   TypeDesc type, ustring name, void *val);

	bool get_userdata(bool derivatives, ustring name, TypeDesc type,
	                  void *renderstate, void *val);
	bool has_userdata(ustring name, TypeDesc type, void *renderstate);

	int pointcloud_search(OSL::ShaderGlobals *sg, ustring filename, const OSL::Vec3 &center,
	                      float radius, int max_points, bool sort, size_t *out_indices,
	                      float *out_distances, int derivs_offset);

	int pointcloud_get(OSL::ShaderGlobals *sg, ustring filename, size_t *indices, int count,
	                   ustring attr_name, TypeDesc attr_type, void *out_data);

	bool pointcloud_write(OSL::ShaderGlobals *sg,
	                      ustring filename, const OSL::Vec3 &pos,
	                      int nattribs, const ustring *names,
	                      const TypeDesc *types,
	                      const void **data);

	bool trace(TraceOpt &options, OSL::ShaderGlobals *sg,
	           const OSL::Vec3 &P, const OSL::Vec3 &dPdx,
	           const OSL::Vec3 &dPdy, const OSL::Vec3 &R,
	           const OSL::Vec3 &dRdx, const OSL::Vec3 &dRdy);

	bool getmessage(OSL::ShaderGlobals *sg, ustring source, ustring name,
	                TypeDesc type, void *val, bool derivatives);

	bool texture(ustring filename, TextureOpt &options,
	             OSL::ShaderGlobals *sg,
	             float s, float t, float dsdx, float dtdx,
	             float dsdy, float dtdy, float *result);

	bool texture3d(ustring filename, TextureOpt &options,
	               OSL::ShaderGlobals *sg, const OSL::Vec3 &P,
	               const OSL::Vec3 &dPdx, const OSL::Vec3 &dPdy,
	               const OSL::Vec3 &dPdz, float *result);

	bool environment(ustring filename, TextureOpt &options,
	                 OSL::ShaderGlobals *sg, const OSL::Vec3 &R,
	                 const OSL::Vec3 &dRdx, const OSL::Vec3 &dRdy, float *result);

	bool get_texture_info(ustring filename, int subimage,
	                      ustring dataname, TypeDesc datatype, void *data);

	static bool get_background_attribute(KernelGlobals *kg, ShaderData *sd, ustring name,
			TypeDesc type, bool derivatives, void *val);
	static bool get_object_standard_attribute(KernelGlobals *kg, ShaderData *sd, ustring name,
			TypeDesc type, bool derivatives, void *val);

	static ustring u_distance;
	static ustring u_index;
	static ustring u_camera;
	static ustring u_screen;
	static ustring u_raster;
	static ustring u_ndc;
	static ustring u_object_location;
	static ustring u_object_index;
	static ustring u_geom_dupli_generated;
	static ustring u_geom_dupli_uv;
	static ustring u_material_index;
	static ustring u_object_random;
	static ustring u_particle_index;
	static ustring u_particle_age;
	static ustring u_particle_lifetime;
	static ustring u_particle_location;
	static ustring u_particle_rotation;
	static ustring u_particle_size;
	static ustring u_particle_velocity;
	static ustring u_particle_angular_velocity;
	static ustring u_geom_numpolyvertices;
	static ustring u_geom_trianglevertices;
	static ustring u_geom_polyvertices;
	static ustring u_geom_name;
	static ustring u_is_smooth;
	static ustring u_is_curve;
	static ustring u_curve_thickness;
	static ustring u_curve_tangent_normal;
	static ustring u_path_ray_length;
	static ustring u_path_ray_depth;
	static ustring u_path_transparent_depth;
	static ustring u_trace;
	static ustring u_hit;
	static ustring u_hitdist;
	static ustring u_N;
	static ustring u_Ng;
	static ustring u_P;
	static ustring u_I;
	static ustring u_u;
	static ustring u_v;
	static ustring u_empty;

private:
	KernelGlobals *kernel_globals;
	OSL::TextureSystem *osl_ts;
<<<<<<< HEAD
    ccl::VDBTextureSystem::Ptr vdb_ts;
=======
#ifdef WITH_PTEX
	PtexCache *ptex_cache;
#endif
>>>>>>> a15be343
};

CCL_NAMESPACE_END

#endif /* __OSL_SERVICES_H__  */
<|MERGE_RESOLUTION|>--- conflicted
+++ resolved
@@ -28,13 +28,11 @@
 #include <OSL/oslexec.h>
 #include <OSL/oslclosure.h>
 
-<<<<<<< HEAD
 #include <textures/vdb_volume.h>
-=======
+
 #ifdef WITH_PTEX
 class PtexCache;
 #endif
->>>>>>> a15be343
 
 CCL_NAMESPACE_BEGIN
 
@@ -163,13 +161,12 @@
 private:
 	KernelGlobals *kernel_globals;
 	OSL::TextureSystem *osl_ts;
-<<<<<<< HEAD
     ccl::VDBTextureSystem::Ptr vdb_ts;
-=======
+
 #ifdef WITH_PTEX
 	PtexCache *ptex_cache;
 #endif
->>>>>>> a15be343
+
 };
 
 CCL_NAMESPACE_END
