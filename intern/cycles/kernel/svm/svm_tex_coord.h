/*
 * Copyright 2011-2013 Blender Foundation
 *
 * Licensed under the Apache License, Version 2.0 (the "License");
 * you may not use this file except in compliance with the License.
 * You may obtain a copy of the License at
 *
 * http://www.apache.org/licenses/LICENSE-2.0
 *
 * Unless required by applicable law or agreed to in writing, software
 * distributed under the License is distributed on an "AS IS" BASIS,
 * WITHOUT WARRANTIES OR CONDITIONS OF ANY KIND, either express or implied.
 * See the License for the specific language governing permissions and
 * limitations under the License.
 */

CCL_NAMESPACE_BEGIN

/* Texture Coordinate Node */

ccl_device void svm_node_tex_coord(
    KernelGlobals *kg, ShaderData *sd, int path_flag, float *stack, uint4 node, int *offset)
{
  float3 data;
  uint type = node.y;
  uint out_offset = node.z;

  switch (type) {
    case NODE_TEXCO_OBJECT: {
      data = sd->P;
      if (node.w == 0) {
        if (sd->object != OBJECT_NONE) {
          object_inverse_position_transform(kg, sd, &data);
        }
      }
      else {
        Transform tfm;
        tfm.x = read_node_float(kg, offset);
        tfm.y = read_node_float(kg, offset);
        tfm.z = read_node_float(kg, offset);
        data = transform_point(&tfm, data);
      }
      break;
    }
    case NODE_TEXCO_NORMAL: {
      data = sd->N;
      object_inverse_normal_transform(kg, sd, &data);
      break;
    }
    case NODE_TEXCO_CAMERA: {
      Transform tfm = kernel_data.cam.worldtocamera;

      if (sd->object != OBJECT_NONE)
        data = transform_point(&tfm, sd->P);
      else
        data = transform_point(&tfm, sd->P + camera_position(kg));
      break;
    }
    case NODE_TEXCO_WINDOW: {
      if ((path_flag & PATH_RAY_CAMERA) && sd->object == OBJECT_NONE &&
          kernel_data.cam.type == CAMERA_ORTHOGRAPHIC)
        data = camera_world_to_ndc(kg, sd, sd->ray_P);
      else
        data = camera_world_to_ndc(kg, sd, sd->P);
      data.z = 0.0f;
      break;
    }
    case NODE_TEXCO_REFLECTION: {
      if (sd->object != OBJECT_NONE)
        data = 2.0f * dot(sd->N, sd->I) * sd->N - sd->I;
      else
        data = sd->I;
      break;
    }
    case NODE_TEXCO_DUPLI_GENERATED: {
      data = object_dupli_generated(kg, sd->object);
      break;
    }
    case NODE_TEXCO_DUPLI_UV: {
      data = object_dupli_uv(kg, sd->object);
      break;
    }
    case NODE_TEXCO_VOLUME_GENERATED: {
      data = sd->P;

#ifdef __VOLUME__
      if (sd->object != OBJECT_NONE)
        data = volume_normalized_position(kg, sd, data);
#endif
      break;
    }
  }

  stack_store_float3(stack, out_offset, data);
}

ccl_device void svm_node_tex_coord_bump_dx(
    KernelGlobals *kg, ShaderData *sd, int path_flag, float *stack, uint4 node, int *offset)
{
#ifdef __RAY_DIFFERENTIALS__
<<<<<<< HEAD
	float3 data;
	uint type = node.y;
	uint out_offset = node.z;

	switch(type) {
		case NODE_TEXCO_OBJECT: {
			data = sd->P + sd->dP.dx;
			if(node.w == 0) {
				if(sd->object != OBJECT_NONE) {
					object_inverse_position_transform(kg, sd, &data);
				}
			}
			else {
				Transform tfm;
				tfm.x = read_node_float(kg, offset);
				tfm.y = read_node_float(kg, offset);
				tfm.z = read_node_float(kg, offset);
				data = transform_point(&tfm, data);
			}
			break;
		}
		case NODE_TEXCO_NORMAL: {
			data = sd->N;
#  ifdef __DNDU__
			data = sd->N + sd->dNdx;
#  endif
			object_inverse_normal_transform(kg, sd, &data);
			break;
		}
		case NODE_TEXCO_CAMERA: {
			Transform tfm = kernel_data.cam.worldtocamera;

			if(sd->object != OBJECT_NONE)
				data = transform_point(&tfm, sd->P + sd->dP.dx);
			else
				data = transform_point(&tfm, sd->P + sd->dP.dx + camera_position(kg));
			break;
		}
		case NODE_TEXCO_WINDOW: {
			if((path_flag & PATH_RAY_CAMERA) && sd->object == OBJECT_NONE && kernel_data.cam.type == CAMERA_ORTHOGRAPHIC)
				data = camera_world_to_ndc(kg, sd, sd->ray_P + sd->ray_dP.dx);
			else
				data = camera_world_to_ndc(kg, sd, sd->P + sd->dP.dx);
			data.z = 0.0f;
			break;
		}
		case NODE_TEXCO_REFLECTION: {
			if(sd->object != OBJECT_NONE)
				data = 2.0f*dot(sd->N, sd->I)*sd->N - sd->I;
			else
				data = sd->I;
			break;
		}
		case NODE_TEXCO_DUPLI_GENERATED: {
			data = object_dupli_generated(kg, sd->object);
			break;
		}
		case NODE_TEXCO_DUPLI_UV: {
			data = object_dupli_uv(kg, sd->object);
			break;
		}
		case NODE_TEXCO_VOLUME_GENERATED: {
			data = sd->P + sd->dP.dx;

#ifdef __VOLUME__
			if(sd->object != OBJECT_NONE)
				data = volume_normalized_position(kg, sd, data);
#endif
			break;
		}
	}

	stack_store_float3(stack, out_offset, data);
=======
  float3 data;
  uint type = node.y;
  uint out_offset = node.z;

  switch (type) {
    case NODE_TEXCO_OBJECT: {
      data = sd->P + sd->dP.dx;
      if (node.w == 0) {
        if (sd->object != OBJECT_NONE) {
          object_inverse_position_transform(kg, sd, &data);
        }
      }
      else {
        Transform tfm;
        tfm.x = read_node_float(kg, offset);
        tfm.y = read_node_float(kg, offset);
        tfm.z = read_node_float(kg, offset);
        data = transform_point(&tfm, data);
      }
      break;
    }
    case NODE_TEXCO_NORMAL: {
      data = sd->N;
      object_inverse_normal_transform(kg, sd, &data);
      break;
    }
    case NODE_TEXCO_CAMERA: {
      Transform tfm = kernel_data.cam.worldtocamera;

      if (sd->object != OBJECT_NONE)
        data = transform_point(&tfm, sd->P + sd->dP.dx);
      else
        data = transform_point(&tfm, sd->P + sd->dP.dx + camera_position(kg));
      break;
    }
    case NODE_TEXCO_WINDOW: {
      if ((path_flag & PATH_RAY_CAMERA) && sd->object == OBJECT_NONE &&
          kernel_data.cam.type == CAMERA_ORTHOGRAPHIC)
        data = camera_world_to_ndc(kg, sd, sd->ray_P + sd->ray_dP.dx);
      else
        data = camera_world_to_ndc(kg, sd, sd->P + sd->dP.dx);
      data.z = 0.0f;
      break;
    }
    case NODE_TEXCO_REFLECTION: {
      if (sd->object != OBJECT_NONE)
        data = 2.0f * dot(sd->N, sd->I) * sd->N - sd->I;
      else
        data = sd->I;
      break;
    }
    case NODE_TEXCO_DUPLI_GENERATED: {
      data = object_dupli_generated(kg, sd->object);
      break;
    }
    case NODE_TEXCO_DUPLI_UV: {
      data = object_dupli_uv(kg, sd->object);
      break;
    }
    case NODE_TEXCO_VOLUME_GENERATED: {
      data = sd->P + sd->dP.dx;

#  ifdef __VOLUME__
      if (sd->object != OBJECT_NONE)
        data = volume_normalized_position(kg, sd, data);
#  endif
      break;
    }
  }

  stack_store_float3(stack, out_offset, data);
>>>>>>> 3076d95b
#else
  svm_node_tex_coord(kg, sd, path_flag, stack, node, offset);
#endif
}

ccl_device void svm_node_tex_coord_bump_dy(
    KernelGlobals *kg, ShaderData *sd, int path_flag, float *stack, uint4 node, int *offset)
{
#ifdef __RAY_DIFFERENTIALS__
<<<<<<< HEAD
	float3 data;
	uint type = node.y;
	uint out_offset = node.z;

	switch(type) {
		case NODE_TEXCO_OBJECT: {
			data = sd->P + sd->dP.dy;
			if(node.w == 0) {
				if(sd->object != OBJECT_NONE) {
					object_inverse_position_transform(kg, sd, &data);
				}
			}
			else {
				Transform tfm;
				tfm.x = read_node_float(kg, offset);
				tfm.y = read_node_float(kg, offset);
				tfm.z = read_node_float(kg, offset);
				data = transform_point(&tfm, data);
			}
			break;
		}
		case NODE_TEXCO_NORMAL: {
			data = sd->N;
#  ifdef __DNDU__
			data = sd->N + sd->dNdy;
#  endif
			object_inverse_normal_transform(kg, sd, &data);
			break;
		}
		case NODE_TEXCO_CAMERA: {
			Transform tfm = kernel_data.cam.worldtocamera;

			if(sd->object != OBJECT_NONE)
				data = transform_point(&tfm, sd->P + sd->dP.dy);
			else
				data = transform_point(&tfm, sd->P + sd->dP.dy + camera_position(kg));
			break;
		}
		case NODE_TEXCO_WINDOW: {
			if((path_flag & PATH_RAY_CAMERA) && sd->object == OBJECT_NONE && kernel_data.cam.type == CAMERA_ORTHOGRAPHIC)
				data = camera_world_to_ndc(kg, sd, sd->ray_P + sd->ray_dP.dy);
			else
				data = camera_world_to_ndc(kg, sd, sd->P + sd->dP.dy);
			data.z = 0.0f;
			break;
		}
		case NODE_TEXCO_REFLECTION: {
			if(sd->object != OBJECT_NONE)
				data = 2.0f*dot(sd->N, sd->I)*sd->N - sd->I;
			else
				data = sd->I;
			break;
		}
		case NODE_TEXCO_DUPLI_GENERATED: {
			data = object_dupli_generated(kg, sd->object);
			break;
		}
		case NODE_TEXCO_DUPLI_UV: {
			data = object_dupli_uv(kg, sd->object);
			break;
		}
		case NODE_TEXCO_VOLUME_GENERATED: {
			data = sd->P + sd->dP.dy;

#ifdef __VOLUME__
			if(sd->object != OBJECT_NONE)
				data = volume_normalized_position(kg, sd, data);
#endif
			break;
		}
	}

	stack_store_float3(stack, out_offset, data);
=======
  float3 data;
  uint type = node.y;
  uint out_offset = node.z;

  switch (type) {
    case NODE_TEXCO_OBJECT: {
      data = sd->P + sd->dP.dy;
      if (node.w == 0) {
        if (sd->object != OBJECT_NONE) {
          object_inverse_position_transform(kg, sd, &data);
        }
      }
      else {
        Transform tfm;
        tfm.x = read_node_float(kg, offset);
        tfm.y = read_node_float(kg, offset);
        tfm.z = read_node_float(kg, offset);
        data = transform_point(&tfm, data);
      }
      break;
    }
    case NODE_TEXCO_NORMAL: {
      data = sd->N;
      object_inverse_normal_transform(kg, sd, &data);
      break;
    }
    case NODE_TEXCO_CAMERA: {
      Transform tfm = kernel_data.cam.worldtocamera;

      if (sd->object != OBJECT_NONE)
        data = transform_point(&tfm, sd->P + sd->dP.dy);
      else
        data = transform_point(&tfm, sd->P + sd->dP.dy + camera_position(kg));
      break;
    }
    case NODE_TEXCO_WINDOW: {
      if ((path_flag & PATH_RAY_CAMERA) && sd->object == OBJECT_NONE &&
          kernel_data.cam.type == CAMERA_ORTHOGRAPHIC)
        data = camera_world_to_ndc(kg, sd, sd->ray_P + sd->ray_dP.dy);
      else
        data = camera_world_to_ndc(kg, sd, sd->P + sd->dP.dy);
      data.z = 0.0f;
      break;
    }
    case NODE_TEXCO_REFLECTION: {
      if (sd->object != OBJECT_NONE)
        data = 2.0f * dot(sd->N, sd->I) * sd->N - sd->I;
      else
        data = sd->I;
      break;
    }
    case NODE_TEXCO_DUPLI_GENERATED: {
      data = object_dupli_generated(kg, sd->object);
      break;
    }
    case NODE_TEXCO_DUPLI_UV: {
      data = object_dupli_uv(kg, sd->object);
      break;
    }
    case NODE_TEXCO_VOLUME_GENERATED: {
      data = sd->P + sd->dP.dy;

#  ifdef __VOLUME__
      if (sd->object != OBJECT_NONE)
        data = volume_normalized_position(kg, sd, data);
#  endif
      break;
    }
  }

  stack_store_float3(stack, out_offset, data);
>>>>>>> 3076d95b
#else
  svm_node_tex_coord(kg, sd, path_flag, stack, node, offset);
#endif
}

ccl_device void svm_node_normal_map(KernelGlobals *kg, ShaderData *sd, float *stack, uint4 node)
{
  uint color_offset, strength_offset, normal_offset, space;
  decode_node_uchar4(node.y, &color_offset, &strength_offset, &normal_offset, &space);

  float3 color = stack_load_float3(stack, color_offset);
  color = 2.0f * make_float3(color.x - 0.5f, color.y - 0.5f, color.z - 0.5f);

  bool is_backfacing = (sd->flag & SD_BACKFACING) != 0;
  float3 N;

  if (space == NODE_NORMAL_MAP_TANGENT) {
    /* tangent space */
    if (sd->object == OBJECT_NONE) {
      stack_store_float3(stack, normal_offset, make_float3(0.0f, 0.0f, 0.0f));
      return;
    }

    /* first try to get tangent attribute */
    const AttributeDescriptor attr = find_attribute(kg, sd, node.z);
    const AttributeDescriptor attr_sign = find_attribute(kg, sd, node.w);
    const AttributeDescriptor attr_normal = find_attribute(kg, sd, ATTR_STD_VERTEX_NORMAL);

    if (attr.offset == ATTR_STD_NOT_FOUND || attr_sign.offset == ATTR_STD_NOT_FOUND ||
        attr_normal.offset == ATTR_STD_NOT_FOUND) {
      stack_store_float3(stack, normal_offset, make_float3(0.0f, 0.0f, 0.0f));
      return;
    }

    /* get _unnormalized_ interpolated normal and tangent */
    float3 tangent = primitive_surface_attribute_float3(kg, sd, attr, NULL, NULL);
    float sign = primitive_surface_attribute_float(kg, sd, attr_sign, NULL, NULL);
    float3 normal;

    if (sd->shader & SHADER_SMOOTH_NORMAL) {
      normal = primitive_surface_attribute_float3(kg, sd, attr_normal, NULL, NULL);
    }
    else {
      normal = sd->Ng;

      /* the normal is already inverted, which is too soon for the math here */
      if (is_backfacing) {
        normal = -normal;
      }

      object_inverse_normal_transform(kg, sd, &normal);
    }

    /* apply normal map */
    float3 B = sign * cross(normal, tangent);
    N = safe_normalize(color.x * tangent + color.y * B + color.z * normal);

    /* transform to world space */
    object_normal_transform(kg, sd, &N);
  }
  else {
    /* strange blender convention */
    if (space == NODE_NORMAL_MAP_BLENDER_OBJECT || space == NODE_NORMAL_MAP_BLENDER_WORLD) {
      color.y = -color.y;
      color.z = -color.z;
    }

    /* object, world space */
    N = color;

    if (space == NODE_NORMAL_MAP_OBJECT || space == NODE_NORMAL_MAP_BLENDER_OBJECT)
      object_normal_transform(kg, sd, &N);
    else
      N = safe_normalize(N);
  }

  /* invert normal for backfacing polygons */
  if (is_backfacing) {
    N = -N;
  }

  float strength = stack_load_float(stack, strength_offset);

  if (strength != 1.0f) {
    strength = max(strength, 0.0f);
    N = safe_normalize(sd->N + (N - sd->N) * strength);
  }

  N = ensure_valid_reflection(sd->Ng, sd->I, N);

  if (is_zero(N)) {
    N = sd->N;
  }

  stack_store_float3(stack, normal_offset, N);
}

ccl_device void svm_node_tangent(KernelGlobals *kg, ShaderData *sd, float *stack, uint4 node)
{
  uint tangent_offset, direction_type, axis;
  decode_node_uchar4(node.y, &tangent_offset, &direction_type, &axis, NULL);

  float3 tangent;
  float3 attribute_value;
  const AttributeDescriptor desc = find_attribute(kg, sd, node.z);
  if (desc.offset != ATTR_STD_NOT_FOUND) {
    if (desc.type == NODE_ATTR_FLOAT2) {
      float2 value = primitive_surface_attribute_float2(kg, sd, desc, NULL, NULL);
      attribute_value.x = value.x;
      attribute_value.y = value.y;
      attribute_value.z = 0.0f;
    }
    else {
      attribute_value = primitive_surface_attribute_float3(kg, sd, desc, NULL, NULL);
    }
  }

  if (direction_type == NODE_TANGENT_UVMAP) {
    /* UV map */
    if (desc.offset == ATTR_STD_NOT_FOUND)
      tangent = make_float3(0.0f, 0.0f, 0.0f);
    else
      tangent = attribute_value;
  }
  else {
    /* radial */
    float3 generated;

    if (desc.offset == ATTR_STD_NOT_FOUND)
      generated = sd->P;
    else
      generated = attribute_value;

    if (axis == NODE_TANGENT_AXIS_X)
      tangent = make_float3(0.0f, -(generated.z - 0.5f), (generated.y - 0.5f));
    else if (axis == NODE_TANGENT_AXIS_Y)
      tangent = make_float3(-(generated.z - 0.5f), 0.0f, (generated.x - 0.5f));
    else
      tangent = make_float3(-(generated.y - 0.5f), (generated.x - 0.5f), 0.0f);
  }

  object_normal_transform(kg, sd, &tangent);
  tangent = cross(sd->N, normalize(cross(tangent, sd->N)));
  stack_store_float3(stack, tangent_offset, tangent);
}

CCL_NAMESPACE_END<|MERGE_RESOLUTION|>--- conflicted
+++ resolved
@@ -98,81 +98,6 @@
     KernelGlobals *kg, ShaderData *sd, int path_flag, float *stack, uint4 node, int *offset)
 {
 #ifdef __RAY_DIFFERENTIALS__
-<<<<<<< HEAD
-	float3 data;
-	uint type = node.y;
-	uint out_offset = node.z;
-
-	switch(type) {
-		case NODE_TEXCO_OBJECT: {
-			data = sd->P + sd->dP.dx;
-			if(node.w == 0) {
-				if(sd->object != OBJECT_NONE) {
-					object_inverse_position_transform(kg, sd, &data);
-				}
-			}
-			else {
-				Transform tfm;
-				tfm.x = read_node_float(kg, offset);
-				tfm.y = read_node_float(kg, offset);
-				tfm.z = read_node_float(kg, offset);
-				data = transform_point(&tfm, data);
-			}
-			break;
-		}
-		case NODE_TEXCO_NORMAL: {
-			data = sd->N;
-#  ifdef __DNDU__
-			data = sd->N + sd->dNdx;
-#  endif
-			object_inverse_normal_transform(kg, sd, &data);
-			break;
-		}
-		case NODE_TEXCO_CAMERA: {
-			Transform tfm = kernel_data.cam.worldtocamera;
-
-			if(sd->object != OBJECT_NONE)
-				data = transform_point(&tfm, sd->P + sd->dP.dx);
-			else
-				data = transform_point(&tfm, sd->P + sd->dP.dx + camera_position(kg));
-			break;
-		}
-		case NODE_TEXCO_WINDOW: {
-			if((path_flag & PATH_RAY_CAMERA) && sd->object == OBJECT_NONE && kernel_data.cam.type == CAMERA_ORTHOGRAPHIC)
-				data = camera_world_to_ndc(kg, sd, sd->ray_P + sd->ray_dP.dx);
-			else
-				data = camera_world_to_ndc(kg, sd, sd->P + sd->dP.dx);
-			data.z = 0.0f;
-			break;
-		}
-		case NODE_TEXCO_REFLECTION: {
-			if(sd->object != OBJECT_NONE)
-				data = 2.0f*dot(sd->N, sd->I)*sd->N - sd->I;
-			else
-				data = sd->I;
-			break;
-		}
-		case NODE_TEXCO_DUPLI_GENERATED: {
-			data = object_dupli_generated(kg, sd->object);
-			break;
-		}
-		case NODE_TEXCO_DUPLI_UV: {
-			data = object_dupli_uv(kg, sd->object);
-			break;
-		}
-		case NODE_TEXCO_VOLUME_GENERATED: {
-			data = sd->P + sd->dP.dx;
-
-#ifdef __VOLUME__
-			if(sd->object != OBJECT_NONE)
-				data = volume_normalized_position(kg, sd, data);
-#endif
-			break;
-		}
-	}
-
-	stack_store_float3(stack, out_offset, data);
-=======
   float3 data;
   uint type = node.y;
   uint out_offset = node.z;
@@ -196,6 +121,9 @@
     }
     case NODE_TEXCO_NORMAL: {
       data = sd->N;
+#  ifdef __DNDU__
+      data = sd->N + sd->dNdx;
+#  endif
       object_inverse_normal_transform(kg, sd, &data);
       break;
     }
@@ -244,7 +172,6 @@
   }
 
   stack_store_float3(stack, out_offset, data);
->>>>>>> 3076d95b
 #else
   svm_node_tex_coord(kg, sd, path_flag, stack, node, offset);
 #endif
@@ -254,81 +181,6 @@
     KernelGlobals *kg, ShaderData *sd, int path_flag, float *stack, uint4 node, int *offset)
 {
 #ifdef __RAY_DIFFERENTIALS__
-<<<<<<< HEAD
-	float3 data;
-	uint type = node.y;
-	uint out_offset = node.z;
-
-	switch(type) {
-		case NODE_TEXCO_OBJECT: {
-			data = sd->P + sd->dP.dy;
-			if(node.w == 0) {
-				if(sd->object != OBJECT_NONE) {
-					object_inverse_position_transform(kg, sd, &data);
-				}
-			}
-			else {
-				Transform tfm;
-				tfm.x = read_node_float(kg, offset);
-				tfm.y = read_node_float(kg, offset);
-				tfm.z = read_node_float(kg, offset);
-				data = transform_point(&tfm, data);
-			}
-			break;
-		}
-		case NODE_TEXCO_NORMAL: {
-			data = sd->N;
-#  ifdef __DNDU__
-			data = sd->N + sd->dNdy;
-#  endif
-			object_inverse_normal_transform(kg, sd, &data);
-			break;
-		}
-		case NODE_TEXCO_CAMERA: {
-			Transform tfm = kernel_data.cam.worldtocamera;
-
-			if(sd->object != OBJECT_NONE)
-				data = transform_point(&tfm, sd->P + sd->dP.dy);
-			else
-				data = transform_point(&tfm, sd->P + sd->dP.dy + camera_position(kg));
-			break;
-		}
-		case NODE_TEXCO_WINDOW: {
-			if((path_flag & PATH_RAY_CAMERA) && sd->object == OBJECT_NONE && kernel_data.cam.type == CAMERA_ORTHOGRAPHIC)
-				data = camera_world_to_ndc(kg, sd, sd->ray_P + sd->ray_dP.dy);
-			else
-				data = camera_world_to_ndc(kg, sd, sd->P + sd->dP.dy);
-			data.z = 0.0f;
-			break;
-		}
-		case NODE_TEXCO_REFLECTION: {
-			if(sd->object != OBJECT_NONE)
-				data = 2.0f*dot(sd->N, sd->I)*sd->N - sd->I;
-			else
-				data = sd->I;
-			break;
-		}
-		case NODE_TEXCO_DUPLI_GENERATED: {
-			data = object_dupli_generated(kg, sd->object);
-			break;
-		}
-		case NODE_TEXCO_DUPLI_UV: {
-			data = object_dupli_uv(kg, sd->object);
-			break;
-		}
-		case NODE_TEXCO_VOLUME_GENERATED: {
-			data = sd->P + sd->dP.dy;
-
-#ifdef __VOLUME__
-			if(sd->object != OBJECT_NONE)
-				data = volume_normalized_position(kg, sd, data);
-#endif
-			break;
-		}
-	}
-
-	stack_store_float3(stack, out_offset, data);
-=======
   float3 data;
   uint type = node.y;
   uint out_offset = node.z;
@@ -352,6 +204,9 @@
     }
     case NODE_TEXCO_NORMAL: {
       data = sd->N;
+#  ifdef __DNDU__
+      data = sd->N + sd->dNdy;
+#  endif
       object_inverse_normal_transform(kg, sd, &data);
       break;
     }
@@ -400,7 +255,6 @@
   }
 
   stack_store_float3(stack, out_offset, data);
->>>>>>> 3076d95b
 #else
   svm_node_tex_coord(kg, sd, path_flag, stack, node, offset);
 #endif
