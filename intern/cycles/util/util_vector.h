/*
 * Copyright 2011-2013 Blender Foundation
 *
 * Licensed under the Apache License, Version 2.0 (the "License");
 * you may not use this file except in compliance with the License.
 * You may obtain a copy of the License at
 *
 * http://www.apache.org/licenses/LICENSE-2.0
 *
 * Unless required by applicable law or agreed to in writing, software
 * distributed under the License is distributed on an "AS IS" BASIS,
 * WITHOUT WARRANTIES OR CONDITIONS OF ANY KIND, either express or implied.
 * See the License for the specific language governing permissions and
 * limitations under the License.
 */

#ifndef __UTIL_VECTOR_H__
#define __UTIL_VECTOR_H__

/* Vector */

#include <cassert>
#include <cstring>
#include <vector>

#include "util_aligned_malloc.h"
#include "util_guarded_allocator.h"
#include "util_types.h"

CCL_NAMESPACE_BEGIN

/* Vector
 *
 * Own subclass-ed vestion of std::vector. Subclass is needed because:
 *
 * - Use own allocator which keeps track of used/peak memory.
 *
 * - Have method to ensure capacity is re-set to 0.
 */
template<typename value_type,
         typename allocator_type = GuardedAllocator<value_type> >
class vector : public std::vector<value_type, allocator_type>
{
public:
	/* Default constructor. */
	explicit vector() : std::vector<value_type, allocator_type>() {  }

	/* Fill constructor. */
	explicit vector(size_t n, const value_type& val = value_type())
		: std::vector<value_type, allocator_type>(n, val) {  }

	/* Range constructor. */
	template <class InputIterator>
	vector(InputIterator first, InputIterator last)
		: std::vector<value_type, allocator_type>(first, last) {  }

	/* Copy constructor. */
	vector(const vector &x) : std::vector<value_type, allocator_type>(x) {  }

	void shrink_to_fit(void)
	{
#if __cplusplus < 201103L
		vector<value_type>().swap(*this);
#else
		std::vector<value_type, allocator_type>::shrink_to_fit();
#endif
	}

	void free_memory(void)
	{
		std::vector<value_type, allocator_type>::resize(0);
		shrink_to_fit();
	}

	/* Some external API might demand working with std::vector. */
	operator std::vector<value_type>()
	{
		return std::vector<value_type>(this->begin(), this->end());
	}
};

/* Array
 *
 * Simplified version of vector, serving multiple purposes:
 * - somewhat faster in that it does not clear memory on resize/alloc,
 *   this was actually showing up in profiles quite significantly. it
 *   also does not run any constructors/destructors
 * - if this is used, we are not tempted to use inefficient operations
 * - aligned allocation for SSE data types */

template<typename T, size_t alignment = 16>
class array
{
public:
	array()
	: data_(NULL),
	  datasize_(0),
	  capacity_(0)
	{}

	explicit array(size_t newsize)
	{
		if(newsize == 0) {
			data_ = NULL;
			datasize_ = 0;
			capacity_ = 0;
		}
		else {
<<<<<<< HEAD
			data = mem_allocate(newsize);
			datasize = newsize;
			capacity = datasize;
=======
			data_ = mem_allocate(newsize);
			datasize_ = newsize;
			capacity_ = datasize_;
>>>>>>> 4bb1e224
		}
	}

	array(const array& from)
	{
		if(from.datasize_ == 0) {
			data_ = NULL;
			datasize_ = 0;
			capacity_ = 0;
		}
		else {
			data_ = mem_allocate(from.datasize_);
			memcpy(data_, from.data_, from.datasize_*sizeof(T));
			datasize_ = from.datasize_;
			capacity_ = datasize_;
		}
	}

	array& operator=(const array& from)
	{
<<<<<<< HEAD
		if(from.datasize == 0) {
			data = NULL;
			datasize = 0;
			capacity = 0;
		}
		else {
			data = mem_allocate(from.datasize);
			memcpy(data, from.data, from.datasize*sizeof(T));
			datasize = from.datasize;
			capacity = datasize;
=======
		if(this != &from) {
			resize(from.size());
			memcpy(data_, from.data_, datasize_*sizeof(T));
>>>>>>> 4bb1e224
		}

		return *this;
	}

	array& operator=(const vector<T>& from)
	{
		resize(from.size());

<<<<<<< HEAD
		if(datasize > 0) {
			data = mem_allocate(datasize);
			memcpy(data, &from[0], datasize*sizeof(T));
=======
		if(from.size() > 0) {
			memcpy(data_, &from[0], datasize_*sizeof(T));
>>>>>>> 4bb1e224
		}

		return *this;
	}

	~array()
	{
<<<<<<< HEAD
		mem_free(data, capacity);
=======
		mem_free(data_, capacity_);
	}

	bool operator==(const array<T>& other) const
	{
		if(datasize_ != other.datasize_) {
			return false;
		}

		return memcmp(data_, other.data_, datasize_*sizeof(T)) == 0;
	}

	void steal_data(array& from)
	{
		if(this != &from) {
			clear();

			data_ = from.data_;
			datasize_ = from.datasize_;
			capacity_ = from.capacity_;

			from.data_ = NULL;
			from.datasize_ = 0;
			from.capacity_ = 0;
		}
>>>>>>> 4bb1e224
	}

	T* resize(size_t newsize)
	{
		if(newsize == 0) {
			clear();
		}
<<<<<<< HEAD
		else if(newsize != datasize) {
			if(newsize > capacity) {
=======
		else if(newsize != datasize_) {
			if(newsize > capacity_) {
>>>>>>> 4bb1e224
				T *newdata = mem_allocate(newsize);
				if(newdata == NULL) {
					/* Allocation failed, likely out of memory. */
					clear();
					return NULL;
				}
<<<<<<< HEAD
				else if(data != NULL) {
					memcpy(newdata, data, ((datasize < newsize)? datasize: newsize)*sizeof(T));
					mem_free(data, capacity);
=======
				else if(data_ != NULL) {
					memcpy(newdata, data_, ((datasize_ < newsize)? datasize_: newsize)*sizeof(T));
					mem_free(data_, capacity_);
>>>>>>> 4bb1e224
				}
				data_ = newdata;
				capacity_ = newsize;
			}
			datasize_ = newsize;
		}
		return data_;
	}

	void clear()
	{
<<<<<<< HEAD
		if(data != NULL) {
			mem_free(data, capacity);
			data = NULL;
=======
		if(data_ != NULL) {
			mem_free(data_, capacity_);
			data_ = NULL;
>>>>>>> 4bb1e224
		}
		datasize_ = 0;
		capacity_ = 0;
	}

	size_t empty() const
	{
		return datasize_ == 0;
	}

	size_t size() const
	{
		return datasize_;
	}

	T* data()
	{
		return data_;
	}

	const T* data() const
	{
		return data_;
	}

	T& operator[](size_t i) const
	{
		assert(i < datasize_);
		return data_[i];
	}

<<<<<<< HEAD
	void reserve(size_t newcapacity) {
		if(newcapacity > capacity) {
			T *newdata = mem_allocate(newcapacity);
			if(data) {
				memcpy(newdata, data, ((datasize < newcapacity)? datasize: newcapacity)*sizeof(T));
				mem_free(data, capacity);
=======
	void reserve(size_t newcapacity)
	{
		if(newcapacity > capacity_) {
			T *newdata = mem_allocate(newcapacity);
			if(data_ != NULL) {
				memcpy(newdata, data_, ((datasize_ < newcapacity)? datasize_: newcapacity)*sizeof(T));
				mem_free(data_, capacity_);
>>>>>>> 4bb1e224
			}
			data_ = newdata;
			capacity_ = newcapacity;
		}
	}

	size_t capacity() const
	{
		return capacity_;
	}

	// do not use this method unless you are sure the code is not performance critical
	void push_back_slow(const T& t)
	{
		if(capacity_ == datasize_)
		{
			reserve(datasize_ == 0 ? 1 : (size_t)((datasize_ + 1) * 1.2));
		}

		data_[datasize_++] = t;
	}

	void push_back_reserved(const T& t)
	{
		assert(datasize_ < capacity_);
		push_back_slow(t);
	}

protected:
	inline T* mem_allocate(size_t N)
	{
<<<<<<< HEAD
=======
		if(N == 0) {
			return NULL;
		}
>>>>>>> 4bb1e224
		T *mem = (T*)util_aligned_malloc(sizeof(T)*N, alignment);
		if(mem != NULL) {
			util_guarded_mem_alloc(sizeof(T)*N);
		}
<<<<<<< HEAD
=======
		else {
			throw std::bad_alloc();
		}
>>>>>>> 4bb1e224
		return mem;
	}

	inline void mem_free(T *mem, size_t N)
	{
		if(mem != NULL) {
			util_guarded_mem_free(sizeof(T)*N);
			util_aligned_free(mem);
		}
	}

<<<<<<< HEAD
	T *data;
	size_t datasize;
	size_t capacity;
=======
	T *data_;
	size_t datasize_;
	size_t capacity_;
>>>>>>> 4bb1e224
};

CCL_NAMESPACE_END

#endif /* __UTIL_VECTOR_H__ */
<|MERGE_RESOLUTION|>--- conflicted
+++ resolved
@@ -106,15 +106,9 @@
 			capacity_ = 0;
 		}
 		else {
-<<<<<<< HEAD
-			data = mem_allocate(newsize);
-			datasize = newsize;
-			capacity = datasize;
-=======
 			data_ = mem_allocate(newsize);
 			datasize_ = newsize;
 			capacity_ = datasize_;
->>>>>>> 4bb1e224
 		}
 	}
 
@@ -135,22 +129,9 @@
 
 	array& operator=(const array& from)
 	{
-<<<<<<< HEAD
-		if(from.datasize == 0) {
-			data = NULL;
-			datasize = 0;
-			capacity = 0;
-		}
-		else {
-			data = mem_allocate(from.datasize);
-			memcpy(data, from.data, from.datasize*sizeof(T));
-			datasize = from.datasize;
-			capacity = datasize;
-=======
 		if(this != &from) {
 			resize(from.size());
 			memcpy(data_, from.data_, datasize_*sizeof(T));
->>>>>>> 4bb1e224
 		}
 
 		return *this;
@@ -160,14 +141,8 @@
 	{
 		resize(from.size());
 
-<<<<<<< HEAD
-		if(datasize > 0) {
-			data = mem_allocate(datasize);
-			memcpy(data, &from[0], datasize*sizeof(T));
-=======
 		if(from.size() > 0) {
 			memcpy(data_, &from[0], datasize_*sizeof(T));
->>>>>>> 4bb1e224
 		}
 
 		return *this;
@@ -175,9 +150,6 @@
 
 	~array()
 	{
-<<<<<<< HEAD
-		mem_free(data, capacity);
-=======
 		mem_free(data_, capacity_);
 	}
 
@@ -203,7 +175,6 @@
 			from.datasize_ = 0;
 			from.capacity_ = 0;
 		}
->>>>>>> 4bb1e224
 	}
 
 	T* resize(size_t newsize)
@@ -211,28 +182,17 @@
 		if(newsize == 0) {
 			clear();
 		}
-<<<<<<< HEAD
-		else if(newsize != datasize) {
-			if(newsize > capacity) {
-=======
 		else if(newsize != datasize_) {
 			if(newsize > capacity_) {
->>>>>>> 4bb1e224
 				T *newdata = mem_allocate(newsize);
 				if(newdata == NULL) {
 					/* Allocation failed, likely out of memory. */
 					clear();
 					return NULL;
 				}
-<<<<<<< HEAD
-				else if(data != NULL) {
-					memcpy(newdata, data, ((datasize < newsize)? datasize: newsize)*sizeof(T));
-					mem_free(data, capacity);
-=======
 				else if(data_ != NULL) {
 					memcpy(newdata, data_, ((datasize_ < newsize)? datasize_: newsize)*sizeof(T));
 					mem_free(data_, capacity_);
->>>>>>> 4bb1e224
 				}
 				data_ = newdata;
 				capacity_ = newsize;
@@ -244,15 +204,9 @@
 
 	void clear()
 	{
-<<<<<<< HEAD
-		if(data != NULL) {
-			mem_free(data, capacity);
-			data = NULL;
-=======
 		if(data_ != NULL) {
 			mem_free(data_, capacity_);
 			data_ = NULL;
->>>>>>> 4bb1e224
 		}
 		datasize_ = 0;
 		capacity_ = 0;
@@ -284,14 +238,6 @@
 		return data_[i];
 	}
 
-<<<<<<< HEAD
-	void reserve(size_t newcapacity) {
-		if(newcapacity > capacity) {
-			T *newdata = mem_allocate(newcapacity);
-			if(data) {
-				memcpy(newdata, data, ((datasize < newcapacity)? datasize: newcapacity)*sizeof(T));
-				mem_free(data, capacity);
-=======
 	void reserve(size_t newcapacity)
 	{
 		if(newcapacity > capacity_) {
@@ -299,7 +245,6 @@
 			if(data_ != NULL) {
 				memcpy(newdata, data_, ((datasize_ < newcapacity)? datasize_: newcapacity)*sizeof(T));
 				mem_free(data_, capacity_);
->>>>>>> 4bb1e224
 			}
 			data_ = newdata;
 			capacity_ = newcapacity;
@@ -331,22 +276,16 @@
 protected:
 	inline T* mem_allocate(size_t N)
 	{
-<<<<<<< HEAD
-=======
 		if(N == 0) {
 			return NULL;
 		}
->>>>>>> 4bb1e224
 		T *mem = (T*)util_aligned_malloc(sizeof(T)*N, alignment);
 		if(mem != NULL) {
 			util_guarded_mem_alloc(sizeof(T)*N);
 		}
-<<<<<<< HEAD
-=======
 		else {
 			throw std::bad_alloc();
 		}
->>>>>>> 4bb1e224
 		return mem;
 	}
 
@@ -358,15 +297,9 @@
 		}
 	}
 
-<<<<<<< HEAD
-	T *data;
-	size_t datasize;
-	size_t capacity;
-=======
 	T *data_;
 	size_t datasize_;
 	size_t capacity_;
->>>>>>> 4bb1e224
 };
 
 CCL_NAMESPACE_END
