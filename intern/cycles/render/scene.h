/*
 * Copyright 2011-2013 Blender Foundation
 *
 * Licensed under the Apache License, Version 2.0 (the "License");
 * you may not use this file except in compliance with the License.
 * You may obtain a copy of the License at
 *
 * http://www.apache.org/licenses/LICENSE-2.0
 *
 * Unless required by applicable law or agreed to in writing, software
 * distributed under the License is distributed on an "AS IS" BASIS,
 * WITHOUT WARRANTIES OR CONDITIONS OF ANY KIND, either express or implied.
 * See the License for the specific language governing permissions and
 * limitations under the License.
 */

#ifndef __SCENE_H__
#define __SCENE_H__

#include "bvh/bvh_params.h"

#include "render/image.h"
#include "render/shader.h"

#include "device/device_memory.h"

#include "util/util_param.h"
#include "util/util_string.h"
#include "util/util_system.h"
#include "util/util_texture.h"
#include "util/util_thread.h"
#include "util/util_types.h"
#include "util/util_vector.h"

CCL_NAMESPACE_BEGIN

class AttributeRequestSet;
class Background;
class Camera;
class Device;
class DeviceInfo;
class Film;
class Integrator;
class Light;
class LightManager;
class LookupTables;
class Mesh;
class MeshManager;
class Object;
class ObjectManager;
class ParticleSystemManager;
class ParticleSystem;
class CurveSystemManager;
class Shader;
class ShaderManager;
class Progress;
class BakeManager;
class BakeData;
class RenderStats;

/* Scene Device Data */

class DeviceScene {
 public:
  /* BVH */
  device_vector<int4> bvh_nodes;
  device_vector<int4> bvh_leaf_nodes;
  device_vector<int> object_node;
  device_vector<uint> prim_tri_index;
  device_vector<float4> prim_tri_verts;
  device_vector<int> prim_type;
  device_vector<uint> prim_visibility;
  device_vector<int> prim_index;
  device_vector<int> prim_object;
  device_vector<float2> prim_time;

  /* mesh */
  device_vector<uint> tri_shader;
  device_vector<float4> tri_vnormal;
  device_vector<uint4> tri_vindex;
  device_vector<uint> tri_patch;
  device_vector<float2> tri_patch_uv;

  device_vector<float4> curves;
  device_vector<float4> curve_keys;

  device_vector<uint> patches;

  /* objects */
  device_vector<KernelObject> objects;
  device_vector<Transform> object_motion_pass;
  device_vector<DecomposedTransform> object_motion;
  device_vector<uint> object_flag;

  /* cameras */
  device_vector<DecomposedTransform> camera_motion;

  /* attributes */
  device_vector<uint4> attributes_map;
  device_vector<float> attributes_float;
  device_vector<float2> attributes_float2;
  device_vector<float4> attributes_float3;
  device_vector<uchar4> attributes_uchar4;

  /* lights */
  device_vector<KernelLightDistribution> light_distribution;
  device_vector<KernelLight> lights;
  device_vector<float2> light_background_marginal_cdf;
  device_vector<float2> light_background_conditional_cdf;

  /* particles */
  device_vector<KernelParticle> particles;

  /* shaders */
  device_vector<int4> svm_nodes;
  device_vector<KernelShader> shaders;

  /* lookup tables */
  device_vector<float> lookup_table;

  /* integrator */
  device_vector<uint> sobol_directions;

  /* ies lights */
  device_vector<float> ies_lights;

  KernelData data;

  DeviceScene(Device *device);
};

/* Texture Cache Params */
class TextureCacheParams {
public:
	TextureCacheParams() : use_cache(false), cache_size(1024), tile_size(64), diffuse_blur(1.0f/64.f),
	glossy_blur(0.0f), auto_convert(true), accept_unmipped(true), accept_untiled(true),
	auto_tile(true), auto_mip(true), use_custom_cache_path(false) { }
	
	bool modified(const TextureCacheParams& params)
	{
		return !(use_cache == params.use_cache
		         && cache_size == params.cache_size
				 && tile_size == params.tile_size
				 && diffuse_blur == params.diffuse_blur
				 && glossy_blur == params.glossy_blur
				 && auto_convert == params.auto_convert
				 && accept_unmipped == params.accept_unmipped
				 && accept_untiled == params.accept_untiled
				 && auto_tile == params.auto_tile
				 && auto_mip == params.auto_mip
				 && use_custom_cache_path == params.use_custom_cache_path
				 && custom_cache_path == params.custom_cache_path);
	}

	bool use_cache;
	int cache_size;
	int tile_size;
	float diffuse_blur;
	float glossy_blur;
	bool auto_convert;
	bool accept_unmipped;
	bool accept_untiled;
	bool auto_tile;
	bool auto_mip;
	bool use_custom_cache_path;
	string custom_cache_path;
};

/* Scene Parameters */

class SceneParams {
<<<<<<< HEAD
public:
	/* Type of BVH, in terms whether it is supported dynamic updates of meshes
	 * or whether modifying geometry requires full BVH rebuild.
	 */
	enum BVHType {
		/* BVH supports dynamic updates of geometry.
		 *
		 * Faster for updating BVH tree when doing modifications in viewport,
		 * but slower for rendering.
		 */
		BVH_DYNAMIC = 0,
		/* BVH tree is calculated for specific scene, updates in geometry
		 * requires full tree rebuild.
		 *
		 * Slower to update BVH tree when modifying objects in viewport, also
		 * slower to build final BVH tree but gives best possible render speed.
		 */
		BVH_STATIC = 1,

		BVH_NUM_TYPES,
	};

	ShadingSystem shadingsystem;

	/* Requested BVH layout.
	 *
	 * If it's not supported by the device, the widest one from supported ones
	 * will be used, but BVH wider than this one will never be used.
	 */
	BVHLayout bvh_layout;

	BVHType bvh_type;
	bool use_bvh_spatial_split;
	bool use_bvh_unaligned_nodes;
	int num_bvh_time_steps;
	bool persistent_data;
	int texture_limit;
	TextureCacheParams texture;

	SceneParams()
	{
		shadingsystem = SHADINGSYSTEM_SVM;
		bvh_layout = BVH_LAYOUT_BVH2;
		bvh_type = BVH_DYNAMIC;
		use_bvh_spatial_split = false;
		use_bvh_unaligned_nodes = true;
		num_bvh_time_steps = 0;
		persistent_data = false;
		texture_limit = 0;
	}

	bool modified(const SceneParams& params)
	{ return !(shadingsystem == params.shadingsystem
		&& bvh_layout == params.bvh_layout
		&& bvh_type == params.bvh_type
		&& use_bvh_spatial_split == params.use_bvh_spatial_split
		&& use_bvh_unaligned_nodes == params.use_bvh_unaligned_nodes
		&& num_bvh_time_steps == params.num_bvh_time_steps
		&& persistent_data == params.persistent_data
		&& texture_limit == params.texture_limit)
		|| texture.modified(params.texture); }
=======
 public:
  /* Type of BVH, in terms whether it is supported dynamic updates of meshes
   * or whether modifying geometry requires full BVH rebuild.
   */
  enum BVHType {
    /* BVH supports dynamic updates of geometry.
     *
     * Faster for updating BVH tree when doing modifications in viewport,
     * but slower for rendering.
     */
    BVH_DYNAMIC = 0,
    /* BVH tree is calculated for specific scene, updates in geometry
     * requires full tree rebuild.
     *
     * Slower to update BVH tree when modifying objects in viewport, also
     * slower to build final BVH tree but gives best possible render speed.
     */
    BVH_STATIC = 1,

    BVH_NUM_TYPES,
  };

  ShadingSystem shadingsystem;

  /* Requested BVH layout.
   *
   * If it's not supported by the device, the widest one from supported ones
   * will be used, but BVH wider than this one will never be used.
   */
  BVHLayout bvh_layout;

  BVHType bvh_type;
  bool use_bvh_spatial_split;
  bool use_bvh_unaligned_nodes;
  int num_bvh_time_steps;
  bool persistent_data;
  int texture_limit;

  SceneParams()
  {
    shadingsystem = SHADINGSYSTEM_SVM;
    bvh_layout = BVH_LAYOUT_BVH2;
    bvh_type = BVH_DYNAMIC;
    use_bvh_spatial_split = false;
    use_bvh_unaligned_nodes = true;
    num_bvh_time_steps = 0;
    persistent_data = false;
    texture_limit = 0;
  }

  bool modified(const SceneParams &params)
  {
    return !(shadingsystem == params.shadingsystem && bvh_layout == params.bvh_layout &&
             bvh_type == params.bvh_type &&
             use_bvh_spatial_split == params.use_bvh_spatial_split &&
             use_bvh_unaligned_nodes == params.use_bvh_unaligned_nodes &&
             num_bvh_time_steps == params.num_bvh_time_steps &&
             persistent_data == params.persistent_data && texture_limit == params.texture_limit);
  }
>>>>>>> 3076d95b
};

/* Scene */

class Scene {
 public:
  /* Optional name. Is used for logging and reporting. */
  string name;

  /* data */
  Camera *camera;
  Camera *dicing_camera;
  LookupTables *lookup_tables;
  Film *film;
  Background *background;
  Integrator *integrator;

  /* data lists */
  vector<Object *> objects;
  vector<Mesh *> meshes;
  vector<Shader *> shaders;
  vector<Light *> lights;
  vector<ParticleSystem *> particle_systems;

  /* data managers */
  ImageManager *image_manager;
  LightManager *light_manager;
  ShaderManager *shader_manager;
  MeshManager *mesh_manager;
  ObjectManager *object_manager;
  ParticleSystemManager *particle_system_manager;
  CurveSystemManager *curve_system_manager;
  BakeManager *bake_manager;

  /* default shaders */
  Shader *default_surface;
  Shader *default_light;
  Shader *default_background;
  Shader *default_empty;

  /* device */
  Device *device;
  DeviceScene dscene;

  /* parameters */
  SceneParams params;

  /* mutex must be locked manually by callers */
  thread_mutex mutex;

  Scene(const SceneParams &params, Device *device);
  ~Scene();

  void device_update(Device *device, Progress &progress);

  bool need_global_attribute(AttributeStandard std);
  void need_global_attributes(AttributeRequestSet &attributes);

  enum MotionType { MOTION_NONE = 0, MOTION_PASS, MOTION_BLUR };
  MotionType need_motion();
  float motion_shutter_time();

  bool need_update();
  bool need_reset();

  void reset();
  void device_free();

  void collect_statistics(RenderStats *stats);

 protected:
  /* Check if some heavy data worth logging was updated.
   * Mainly used to suppress extra annoying logging.
   */
  bool need_data_update();

  void free_memory(bool final);
};

CCL_NAMESPACE_END

#endif /*  __SCENE_H__ */<|MERGE_RESOLUTION|>--- conflicted
+++ resolved
@@ -131,107 +131,51 @@
 
 /* Texture Cache Params */
 class TextureCacheParams {
-public:
-	TextureCacheParams() : use_cache(false), cache_size(1024), tile_size(64), diffuse_blur(1.0f/64.f),
-	glossy_blur(0.0f), auto_convert(true), accept_unmipped(true), accept_untiled(true),
-	auto_tile(true), auto_mip(true), use_custom_cache_path(false) { }
-	
-	bool modified(const TextureCacheParams& params)
-	{
-		return !(use_cache == params.use_cache
-		         && cache_size == params.cache_size
-				 && tile_size == params.tile_size
-				 && diffuse_blur == params.diffuse_blur
-				 && glossy_blur == params.glossy_blur
-				 && auto_convert == params.auto_convert
-				 && accept_unmipped == params.accept_unmipped
-				 && accept_untiled == params.accept_untiled
-				 && auto_tile == params.auto_tile
-				 && auto_mip == params.auto_mip
-				 && use_custom_cache_path == params.use_custom_cache_path
-				 && custom_cache_path == params.custom_cache_path);
-	}
-
-	bool use_cache;
-	int cache_size;
-	int tile_size;
-	float diffuse_blur;
-	float glossy_blur;
-	bool auto_convert;
-	bool accept_unmipped;
-	bool accept_untiled;
-	bool auto_tile;
-	bool auto_mip;
-	bool use_custom_cache_path;
-	string custom_cache_path;
+ public:
+  TextureCacheParams()
+      : use_cache(false),
+        cache_size(1024),
+        tile_size(64),
+        diffuse_blur(1.0f / 64.f),
+        glossy_blur(0.0f),
+        auto_convert(true),
+        accept_unmipped(true),
+        accept_untiled(true),
+        auto_tile(true),
+        auto_mip(true),
+        use_custom_cache_path(false)
+  {
+  }
+
+  bool modified(const TextureCacheParams &params)
+  {
+    return !(use_cache == params.use_cache && cache_size == params.cache_size &&
+             tile_size == params.tile_size && diffuse_blur == params.diffuse_blur &&
+             glossy_blur == params.glossy_blur && auto_convert == params.auto_convert &&
+             accept_unmipped == params.accept_unmipped &&
+             accept_untiled == params.accept_untiled && auto_tile == params.auto_tile &&
+             auto_mip == params.auto_mip &&
+             use_custom_cache_path == params.use_custom_cache_path &&
+             custom_cache_path == params.custom_cache_path);
+  }
+
+  bool use_cache;
+  int cache_size;
+  int tile_size;
+  float diffuse_blur;
+  float glossy_blur;
+  bool auto_convert;
+  bool accept_unmipped;
+  bool accept_untiled;
+  bool auto_tile;
+  bool auto_mip;
+  bool use_custom_cache_path;
+  string custom_cache_path;
 };
 
 /* Scene Parameters */
 
 class SceneParams {
-<<<<<<< HEAD
-public:
-	/* Type of BVH, in terms whether it is supported dynamic updates of meshes
-	 * or whether modifying geometry requires full BVH rebuild.
-	 */
-	enum BVHType {
-		/* BVH supports dynamic updates of geometry.
-		 *
-		 * Faster for updating BVH tree when doing modifications in viewport,
-		 * but slower for rendering.
-		 */
-		BVH_DYNAMIC = 0,
-		/* BVH tree is calculated for specific scene, updates in geometry
-		 * requires full tree rebuild.
-		 *
-		 * Slower to update BVH tree when modifying objects in viewport, also
-		 * slower to build final BVH tree but gives best possible render speed.
-		 */
-		BVH_STATIC = 1,
-
-		BVH_NUM_TYPES,
-	};
-
-	ShadingSystem shadingsystem;
-
-	/* Requested BVH layout.
-	 *
-	 * If it's not supported by the device, the widest one from supported ones
-	 * will be used, but BVH wider than this one will never be used.
-	 */
-	BVHLayout bvh_layout;
-
-	BVHType bvh_type;
-	bool use_bvh_spatial_split;
-	bool use_bvh_unaligned_nodes;
-	int num_bvh_time_steps;
-	bool persistent_data;
-	int texture_limit;
-	TextureCacheParams texture;
-
-	SceneParams()
-	{
-		shadingsystem = SHADINGSYSTEM_SVM;
-		bvh_layout = BVH_LAYOUT_BVH2;
-		bvh_type = BVH_DYNAMIC;
-		use_bvh_spatial_split = false;
-		use_bvh_unaligned_nodes = true;
-		num_bvh_time_steps = 0;
-		persistent_data = false;
-		texture_limit = 0;
-	}
-
-	bool modified(const SceneParams& params)
-	{ return !(shadingsystem == params.shadingsystem
-		&& bvh_layout == params.bvh_layout
-		&& bvh_type == params.bvh_type
-		&& use_bvh_spatial_split == params.use_bvh_spatial_split
-		&& use_bvh_unaligned_nodes == params.use_bvh_unaligned_nodes
-		&& num_bvh_time_steps == params.num_bvh_time_steps
-		&& persistent_data == params.persistent_data
-		&& texture_limit == params.texture_limit)
-		|| texture.modified(params.texture); }
-=======
  public:
   /* Type of BVH, in terms whether it is supported dynamic updates of meshes
    * or whether modifying geometry requires full BVH rebuild.
@@ -269,6 +213,7 @@
   int num_bvh_time_steps;
   bool persistent_data;
   int texture_limit;
+  TextureCacheParams texture;
 
   SceneParams()
   {
@@ -289,9 +234,9 @@
              use_bvh_spatial_split == params.use_bvh_spatial_split &&
              use_bvh_unaligned_nodes == params.use_bvh_unaligned_nodes &&
              num_bvh_time_steps == params.num_bvh_time_steps &&
-             persistent_data == params.persistent_data && texture_limit == params.texture_limit);
+             persistent_data == params.persistent_data && texture_limit == params.texture_limit) ||
+           texture.modified(params.texture);
   }
->>>>>>> 3076d95b
 };
 
 /* Scene */
