/*
 * Copyright 2011-2013 Blender Foundation
 *
 * Licensed under the Apache License, Version 2.0 (the "License");
 * you may not use this file except in compliance with the License.
 * You may obtain a copy of the License at
 *
 * http://www.apache.org/licenses/LICENSE-2.0
 *
 * Unless required by applicable law or agreed to in writing, software
 * distributed under the License is distributed on an "AS IS" BASIS,
 * WITHOUT WARRANTIES OR CONDITIONS OF ANY KIND, either express or implied.
 * See the License for the specific language governing permissions and
 * limitations under the License.
 */

#include "device/device.h"
#include "render/image.h"
#include "render/scene.h"

<<<<<<< HEAD
#include "util_foreach.h"
#include "util_logging.h"
#include "util_path.h"
#include "util_progress.h"
#include "util_texture.h"
=======
#include "util/util_foreach.h"
#include "util/util_logging.h"
#include "util/util_path.h"
#include "util/util_progress.h"
#include "util/util_texture.h"
>>>>>>> 5e9132b3

#ifdef WITH_OSL
#include <OSL/oslexec.h>
#endif

CCL_NAMESPACE_BEGIN

/* Some helpers to silence warning in templated function. */
static bool isfinite(uchar /*value*/)
{
	return false;
}
static bool isfinite(half /*value*/)
{
	return false;
}

ImageManager::ImageManager(const DeviceInfo& info)
{
	need_update = true;
	pack_images = false;
	osl_texture_system = NULL;
	animation_frame = 0;

	/* In case of multiple devices used we need to know type of an actual
	 * compute device.
	 *
	 * NOTE: We assume that all the devices are same type, otherwise we'll
	 * be screwed on so many levels..
	 */
	DeviceType device_type = info.type;
	if(device_type == DEVICE_MULTI) {
		device_type = info.multi_devices[0].type;
	}

	/* Set image limits */
	max_num_images = TEX_NUM_MAX;
	has_half_images = true;
	cuda_fermi_limits = false;

	if(device_type == DEVICE_CUDA) {
		if(!info.has_bindless_textures) {
			/* CUDA Fermi hardware (SM 2.x) has a hard limit on the number of textures */
			cuda_fermi_limits = true;
			has_half_images = false;
		}
	}
	else if(device_type == DEVICE_OPENCL) {
		has_half_images = false;
	}

	for(size_t type = 0; type < IMAGE_DATA_NUM_TYPES; type++) {
		tex_num_images[type] = 0;
	}
}

ImageManager::~ImageManager()
{
	for(size_t type = 0; type < IMAGE_DATA_NUM_TYPES; type++) {
		for(size_t slot = 0; slot < images[type].size(); slot++)
			assert(!images[type][slot]);
	}
}

void ImageManager::set_pack_images(bool pack_images_)
{
	pack_images = pack_images_;
}

void ImageManager::set_osl_texture_system(void *texture_system)
{
	osl_texture_system = texture_system;
}

bool ImageManager::set_animation_frame_update(int frame)
{
	if(frame != animation_frame) {
		animation_frame = frame;

		for(size_t type = 0; type < IMAGE_DATA_NUM_TYPES; type++) {
			for(size_t slot = 0; slot < images[type].size(); slot++) {
				if(images[type][slot] && images[type][slot]->animated)
					return true;
			}
		}
	}

	return false;
}

ImageDataType ImageManager::get_image_metadata(const string& filename,
                                               void *builtin_data,
                                               bool& is_linear,
                                               bool& builtin_free_cache)
{
	bool is_float = false, is_half = false;
	is_linear = false;
	builtin_free_cache = false;
	int channels = 4;

	if(builtin_data) {
		if(builtin_image_info_cb) {
			int width, height, depth;
			builtin_image_info_cb(filename, builtin_data, is_float, width, height, depth, channels, builtin_free_cache);
		}

		if(is_float) {
			is_linear = true;
			return (channels > 1) ? IMAGE_DATA_TYPE_FLOAT4 : IMAGE_DATA_TYPE_FLOAT;
		}
		else {
			return (channels > 1) ? IMAGE_DATA_TYPE_BYTE4 : IMAGE_DATA_TYPE_BYTE;
		}
	}

	/* Perform preliminary checks, with meaningful logging. */
	if(!path_exists(filename)) {
		VLOG(1) << "File '" << filename << "' does not exist.";
		return IMAGE_DATA_TYPE_BYTE4;
	}
	if(path_is_directory(filename)) {
		VLOG(1) << "File '" << filename << "' is a directory, can't use as image.";
		return IMAGE_DATA_TYPE_BYTE4;
	}

	ImageInput *in = ImageInput::create(filename);

	if(in) {
		ImageSpec spec;

		if(in->open(filename, spec)) {
			/* check the main format, and channel formats;
			 * if any take up more than one byte, we'll need a float texture slot */
			if(spec.format.basesize() > 1) {
				is_float = true;
				is_linear = true;
			}

			for(size_t channel = 0; channel < spec.channelformats.size(); channel++) {
				if(spec.channelformats[channel].basesize() > 1) {
					is_float = true;
					is_linear = true;
				}
			}

			/* check if it's half float */
			if(spec.format == TypeDesc::HALF)
				is_half = true;

			channels = spec.nchannels;

			/* basic color space detection, not great but better than nothing
			 * before we do OpenColorIO integration */
			if(is_float) {
				string colorspace = spec.get_string_attribute("oiio:ColorSpace");

				is_linear = !(colorspace == "sRGB" ||
				              colorspace == "GammaCorrected" ||
				              (colorspace == "" &&
				                  (strcmp(in->format_name(), "png") == 0 ||
				                   strcmp(in->format_name(), "tiff") == 0 ||
				                   strcmp(in->format_name(), "dpx") == 0 ||
				                   strcmp(in->format_name(), "jpeg2000") == 0)));
			}
			else {
				is_linear = false;
			}

			in->close();
		}

		delete in;
	}

	if(is_half) {
		return (channels > 1) ? IMAGE_DATA_TYPE_HALF4 : IMAGE_DATA_TYPE_HALF;
	}
	else if(is_float) {
		return (channels > 1) ? IMAGE_DATA_TYPE_FLOAT4 : IMAGE_DATA_TYPE_FLOAT;
	}
	else {
		return (channels > 1) ? IMAGE_DATA_TYPE_BYTE4 : IMAGE_DATA_TYPE_BYTE;
	}
}

int ImageManager::max_flattened_slot(ImageDataType type)
{
	if(tex_num_images[type] == 0) {
		/* No textures for the type, no slots needs allocation. */
		return 0;
	}
	return type_index_to_flattened_slot(tex_num_images[type], type);
}

/* The lower three bits of a device texture slot number indicate its type.
 * These functions convert the slot ids from ImageManager "images" ones
 * to device ones and vice verse.
 */
int ImageManager::type_index_to_flattened_slot(int slot, ImageDataType type)
{
	return (slot << IMAGE_DATA_TYPE_SHIFT) | (type);
}

int ImageManager::flattened_slot_to_type_index(int flat_slot, ImageDataType *type)
{
	*type = (ImageDataType)(flat_slot & IMAGE_DATA_TYPE_MASK);
	return flat_slot >> IMAGE_DATA_TYPE_SHIFT;
}

string ImageManager::name_from_type(int type)
{
	if(type == IMAGE_DATA_TYPE_FLOAT4)
		return "float4";
	else if(type == IMAGE_DATA_TYPE_FLOAT)
		return "float";
	else if(type == IMAGE_DATA_TYPE_BYTE)
		return "byte";
	else if(type == IMAGE_DATA_TYPE_HALF4)
		return "half4";
	else if(type == IMAGE_DATA_TYPE_HALF)
		return "half";
	else
		return "byte4";
}

static bool image_equals(ImageManager::Image *image,
                         const string& filename,
                         void *builtin_data,
                         InterpolationType interpolation,
                         ExtensionType extension,
                         bool use_alpha)
{
	return image->filename == filename &&
	       image->builtin_data == builtin_data &&
	       image->interpolation == interpolation &&
	       image->extension == extension &&
	       image->use_alpha == use_alpha;
}

int ImageManager::add_image(const string& filename,
                            void *builtin_data,
                            bool animated,
                            float frame,
                            bool& is_float,
                            bool& is_linear,
                            InterpolationType interpolation,
                            ExtensionType extension,
                            bool use_alpha)
{
	Image *img;
	size_t slot;
	bool builtin_free_cache;

	ImageDataType type = get_image_metadata(filename, builtin_data, is_linear, builtin_free_cache);

	thread_scoped_lock device_lock(device_mutex);

<<<<<<< HEAD
	/* Do we have a float? */
	if(type == IMAGE_DATA_TYPE_FLOAT || type == IMAGE_DATA_TYPE_FLOAT4)
		is_float = true;
=======
	/* Check whether it's a float texture. */
	is_float = (type == IMAGE_DATA_TYPE_FLOAT || type == IMAGE_DATA_TYPE_FLOAT4);
>>>>>>> 5e9132b3

	/* No single channel and half textures on CUDA (Fermi) and no half on OpenCL, use available slots */
	if(!has_half_images) {
		if(type == IMAGE_DATA_TYPE_HALF4) {
			type = IMAGE_DATA_TYPE_FLOAT4;
		}
		else if(type == IMAGE_DATA_TYPE_HALF) {
			type = IMAGE_DATA_TYPE_FLOAT;
		}
	}

	if(cuda_fermi_limits) {
		if(type == IMAGE_DATA_TYPE_FLOAT) {
			type = IMAGE_DATA_TYPE_FLOAT4;
		}
		else if(type == IMAGE_DATA_TYPE_BYTE) {
			type = IMAGE_DATA_TYPE_BYTE4;
		}
	}

	/* Fnd existing image. */
	for(slot = 0; slot < images[type].size(); slot++) {
		img = images[type][slot];
		if(img && image_equals(img,
		                       filename,
		                       builtin_data,
		                       interpolation,
		                       extension,
		                       use_alpha))
		{
			if(img->frame != frame) {
				img->frame = frame;
				img->need_load = true;
			}
			if(img->use_alpha != use_alpha) {
				img->use_alpha = use_alpha;
				img->need_load = true;
			}
			img->users++;
			return type_index_to_flattened_slot(slot, type);
		}
	}

	/* Find free slot. */
	for(slot = 0; slot < images[type].size(); slot++) {
		if(!images[type][slot])
			break;
	}

	/* Count if we're over the limit */
	if(cuda_fermi_limits) {
		if(tex_num_images[IMAGE_DATA_TYPE_BYTE4] == TEX_NUM_BYTE4_CUDA
			|| tex_num_images[IMAGE_DATA_TYPE_FLOAT4] == TEX_NUM_FLOAT4_CUDA)
		{
			printf("ImageManager::add_image: Reached %s image limit (%d), skipping '%s'\n",
				name_from_type(type).c_str(), tex_num_images[type], filename.c_str());
			return -1;
		}
	}
	else {
		/* Very unlikely, since max_num_images is insanely big. But better safe than sorry. */
		int tex_count = 0;
		for (int type = 0; type < IMAGE_DATA_NUM_TYPES; type++) {
			tex_count += tex_num_images[type];
		}
		if(tex_count > max_num_images) {
			printf("ImageManager::add_image: Reached image limit (%d), skipping '%s'\n",
				max_num_images, filename.c_str());
			return -1;
		}
	}

	if(slot == images[type].size()) {
		images[type].resize(images[type].size() + 1);
	}

	/* Add new image. */
	img = new Image();
	img->filename = filename;
	img->builtin_data = builtin_data;
	img->builtin_free_cache = builtin_free_cache;
	img->need_load = true;
	img->animated = animated;
	img->frame = frame;
	img->interpolation = interpolation;
	img->extension = extension;
	img->users = 1;
	img->use_alpha = use_alpha;

	images[type][slot] = img;

	++tex_num_images[type];

	need_update = true;

	return type_index_to_flattened_slot(slot, type);
}

void ImageManager::remove_image(int flat_slot)
{
	ImageDataType type;
	int slot = flattened_slot_to_type_index(flat_slot, &type);

	Image *image = images[type][slot];
	assert(image && image->users >= 1);

	/* decrement user count */
	image->users--;

	/* don't remove immediately, rather do it all together later on. one of
	 * the reasons for this is that on shader changes we add and remove nodes
	 * that use them, but we do not want to reload the image all the time. */
	if(image->users == 0)
		need_update = true;
}

void ImageManager::remove_image(const string& filename,
                                void *builtin_data,
                                InterpolationType interpolation,
                                ExtensionType extension,
                                bool use_alpha)
{
	size_t slot;

	for(int type = 0; type < IMAGE_DATA_NUM_TYPES; type++) {
		for(slot = 0; slot < images[type].size(); slot++) {
			if(images[type][slot] && image_equals(images[type][slot],
			                                      filename,
			                                      builtin_data,
			                                      interpolation,
			                                      extension,
			                                      use_alpha))
			{
				remove_image(type_index_to_flattened_slot(slot, (ImageDataType)type));
				return;
			}
		}
	}
}

/* TODO(sergey): Deduplicate with the iteration above, but make it pretty,
 * without bunch of arguments passing around making code readability even
 * more cluttered.
 */
void ImageManager::tag_reload_image(const string& filename,
                                    void *builtin_data,
                                    InterpolationType interpolation,
                                    ExtensionType extension,
                                    bool use_alpha)
{
	for(size_t type = 0; type < IMAGE_DATA_NUM_TYPES; type++) {
		for(size_t slot = 0; slot < images[type].size(); slot++) {
			if(images[type][slot] && image_equals(images[type][slot],
			                                      filename,
			                                      builtin_data,
			                                      interpolation,
			                                      extension,
			                                      use_alpha))
			{
				images[type][slot]->need_load = true;
				break;
			}
		}
	}
}

bool ImageManager::file_load_image_generic(Image *img,
                                           ImageInput **in,
                                           int &width,
                                           int &height,
                                           int &depth,
                                           int &components)
{
	if(img->filename == "")
		return false;

	if(!img->builtin_data) {
		/* NOTE: Error logging is done in meta data acquisition. */
		if(!path_exists(img->filename) || path_is_directory(img->filename)) {
			return false;
		}

		/* load image from file through OIIO */
		*in = ImageInput::create(img->filename);

		if(!*in)
			return false;

		ImageSpec spec = ImageSpec();
		ImageSpec config = ImageSpec();

		if(img->use_alpha == false)
			config.attribute("oiio:UnassociatedAlpha", 1);

		if(!(*in)->open(img->filename, spec, config)) {
			delete *in;
			*in = NULL;
			return false;
		}

		width = spec.width;
		height = spec.height;
		depth = spec.depth;
		components = spec.nchannels;
	}
	else {
		/* load image using builtin images callbacks */
		if(!builtin_image_info_cb || !builtin_image_pixels_cb)
			return false;

		bool is_float, free_cache;
		builtin_image_info_cb(img->filename, img->builtin_data, is_float, width, height, depth, components, free_cache);
	}

	/* we only handle certain number of components */
	if(!(components >= 1 && components <= 4)) {
		if(*in) {
			(*in)->close();
			delete *in;
			*in = NULL;
		}

		return false;
	}

	return true;
}

template<TypeDesc::BASETYPE FileFormat,
         typename StorageType,
         typename DeviceType>
bool ImageManager::file_load_image(Image *img,
                                   ImageDataType type,
                                   int texture_limit,
                                   device_vector<DeviceType>& tex_img)
{
	const StorageType alpha_one = (FileFormat == TypeDesc::UINT8)? 255 : 1;
	ImageInput *in = NULL;
	int width, height, depth, components;
	if(!file_load_image_generic(img, &in, width, height, depth, components)) {
		return false;
	}
	/* Read RGBA pixels. */
	vector<StorageType> pixels_storage;
	StorageType *pixels;
	const size_t max_size = max(max(width, height), depth);
	if(texture_limit > 0 && max_size > texture_limit) {
		pixels_storage.resize(((size_t)width)*height*depth*4);
		pixels = &pixels_storage[0];
	}
	else {
		pixels = (StorageType*)tex_img.resize(width, height, depth);
	}
	bool cmyk = false;
	const size_t num_pixels = ((size_t)width) * height * depth;
	if(in) {
		StorageType *readpixels = pixels;
		vector<StorageType> tmppixels;
		if(components > 4) {
			tmppixels.resize(((size_t)width)*height*components);
			readpixels = &tmppixels[0];
		}
		if(depth <= 1) {
			size_t scanlinesize = ((size_t)width)*components*sizeof(StorageType);
			in->read_image(FileFormat,
			               (uchar*)readpixels + (height-1)*scanlinesize,
			               AutoStride,
			               -scanlinesize,
			               AutoStride);
		}
		else {
			in->read_image(FileFormat, (uchar*)readpixels);
		}
		if(components > 4) {
			size_t dimensions = ((size_t)width)*height;
			for(size_t i = dimensions-1, pixel = 0; pixel < dimensions; pixel++, i--) {
				pixels[i*4+3] = tmppixels[i*components+3];
				pixels[i*4+2] = tmppixels[i*components+2];
				pixels[i*4+1] = tmppixels[i*components+1];
				pixels[i*4+0] = tmppixels[i*components+0];
			}
			tmppixels.clear();
		}
		cmyk = strcmp(in->format_name(), "jpeg") == 0 && components == 4;
		in->close();
		delete in;
	}
	else {
		if(FileFormat == TypeDesc::FLOAT) {
			builtin_image_float_pixels_cb(img->filename,
			                              img->builtin_data,
			                              (float*)&pixels[0],
<<<<<<< HEAD
			                              num_pixels * components);
=======
			                              num_pixels * components,
			                              img->builtin_free_cache);
>>>>>>> 5e9132b3
		}
		else if(FileFormat == TypeDesc::UINT8) {
			builtin_image_pixels_cb(img->filename,
			                        img->builtin_data,
			                        (uchar*)&pixels[0],
<<<<<<< HEAD
			                        num_pixels * components);
=======
			                        num_pixels * components,
			                        img->builtin_free_cache);
>>>>>>> 5e9132b3
		}
		else {
			/* TODO(dingto): Support half for ImBuf. */
		}
	}
	/* Check if we actually have a float4 slot, in case components == 1,
	 * but device doesn't support single channel textures.
	 */
	bool is_rgba = (type == IMAGE_DATA_TYPE_FLOAT4 ||
	                type == IMAGE_DATA_TYPE_HALF4 ||
	                type == IMAGE_DATA_TYPE_BYTE4);
	if(is_rgba) {
		if(cmyk) {
			/* CMYK */
			for(size_t i = num_pixels-1, pixel = 0; pixel < num_pixels; pixel++, i--) {
				pixels[i*4+2] = (pixels[i*4+2]*pixels[i*4+3])/255;
				pixels[i*4+1] = (pixels[i*4+1]*pixels[i*4+3])/255;
				pixels[i*4+0] = (pixels[i*4+0]*pixels[i*4+3])/255;
				pixels[i*4+3] = alpha_one;
			}
		}
		else if(components == 2) {
			/* grayscale + alpha */
			for(size_t i = num_pixels-1, pixel = 0; pixel < num_pixels; pixel++, i--) {
				pixels[i*4+3] = pixels[i*2+1];
				pixels[i*4+2] = pixels[i*2+0];
				pixels[i*4+1] = pixels[i*2+0];
				pixels[i*4+0] = pixels[i*2+0];
			}
		}
		else if(components == 3) {
			/* RGB */
			for(size_t i = num_pixels-1, pixel = 0; pixel < num_pixels; pixel++, i--) {
				pixels[i*4+3] = alpha_one;
				pixels[i*4+2] = pixels[i*3+2];
				pixels[i*4+1] = pixels[i*3+1];
				pixels[i*4+0] = pixels[i*3+0];
			}
		}
		else if(components == 1) {
			/* grayscale */
			for(size_t i = num_pixels-1, pixel = 0; pixel < num_pixels; pixel++, i--) {
				pixels[i*4+3] = alpha_one;
				pixels[i*4+2] = pixels[i];
				pixels[i*4+1] = pixels[i];
				pixels[i*4+0] = pixels[i];
			}
		}
		if(img->use_alpha == false) {
			for(size_t i = num_pixels-1, pixel = 0; pixel < num_pixels; pixel++, i--) {
				pixels[i*4+3] = alpha_one;
			}
		}
	}
<<<<<<< HEAD
=======
	/* Make sure we don't have buggy values. */
	if(FileFormat == TypeDesc::FLOAT) {
		/* For RGBA buffers we put all channels to 0 if either of them is not
		 * finite. This way we avoid possible artifacts caused by fully changed
		 * hue.
		 */
		if(is_rgba) {
			for(size_t i = 0; i < num_pixels; i += 4) {
				StorageType *pixel = &pixels[i*4];
				if(!isfinite(pixel[0]) ||
				   !isfinite(pixel[1]) ||
				   !isfinite(pixel[2]) ||
				   !isfinite(pixel[3]))
				{
					pixel[0] = 0;
					pixel[1] = 0;
					pixel[2] = 0;
					pixel[3] = 0;
				}
			}
		}
		else {
			for(size_t i = 0; i < num_pixels; ++i) {
				StorageType *pixel = &pixels[i];
				if(!isfinite(pixel[0])) {
					pixel[0] = 0;
				}
			}
		}
	}
	/* Scale image down if needed. */
>>>>>>> 5e9132b3
	if(pixels_storage.size() > 0) {
		float scale_factor = 1.0f;
		while(max_size * scale_factor > texture_limit) {
			scale_factor *= 0.5f;
		}
		VLOG(1) << "Scaling image " << img->filename
		        << " by a factor of " << scale_factor << ".";
		vector<StorageType> scaled_pixels;
		size_t scaled_width, scaled_height, scaled_depth;
		util_image_resize_pixels(pixels_storage,
		                         width, height, depth,
		                         is_rgba ? 4 : 1,
		                         scale_factor,
		                         &scaled_pixels,
		                         &scaled_width, &scaled_height, &scaled_depth);
		StorageType *texture_pixels = (StorageType*)tex_img.resize(scaled_width,
		                                                           scaled_height,
		                                                           scaled_depth);
		memcpy(texture_pixels,
		       &scaled_pixels[0],
		       scaled_pixels.size() * sizeof(StorageType));
	}
	return true;
}

void ImageManager::device_load_image(Device *device,
                                     DeviceScene *dscene,
                                     Scene *scene,
                                     ImageDataType type,
                                     int slot,
                                     Progress *progress)
{
	if(progress->get_cancel())
		return;

	Image *img = images[type][slot];

	if(osl_texture_system && !img->builtin_data)
		return;

	string filename = path_filename(images[type][slot]->filename);
	progress->set_status("Updating Images", "Loading " + filename);

	const int texture_limit = scene->params.texture_limit;

	/* Slot assignment */
	int flat_slot = type_index_to_flattened_slot(slot, type);

	string name = string_printf("__tex_image_%s_%03d", name_from_type(type).c_str(), flat_slot);

	if(type == IMAGE_DATA_TYPE_FLOAT4) {
		if(dscene->tex_float4_image[slot] == NULL)
			dscene->tex_float4_image[slot] = new device_vector<float4>();
		device_vector<float4>& tex_img = *dscene->tex_float4_image[slot];

		if(tex_img.device_pointer) {
			thread_scoped_lock device_lock(device_mutex);
			device->tex_free(tex_img);
		}

		if(!file_load_image<TypeDesc::FLOAT, float>(img,
		                                            type,
		                                            texture_limit,
		                                            tex_img))
		{
			/* on failure to load, we set a 1x1 pixels pink image */
			float *pixels = (float*)tex_img.resize(1, 1);

			pixels[0] = TEX_IMAGE_MISSING_R;
			pixels[1] = TEX_IMAGE_MISSING_G;
			pixels[2] = TEX_IMAGE_MISSING_B;
			pixels[3] = TEX_IMAGE_MISSING_A;
		}

		if(!pack_images) {
			thread_scoped_lock device_lock(device_mutex);
			device->tex_alloc(name.c_str(),
			                  tex_img,
			                  img->interpolation,
			                  img->extension);
		}
	}
	else if(type == IMAGE_DATA_TYPE_FLOAT) {
		if(dscene->tex_float_image[slot] == NULL)
			dscene->tex_float_image[slot] = new device_vector<float>();
		device_vector<float>& tex_img = *dscene->tex_float_image[slot];

		if(tex_img.device_pointer) {
			thread_scoped_lock device_lock(device_mutex);
			device->tex_free(tex_img);
		}

		if(!file_load_image<TypeDesc::FLOAT, float>(img,
		                                            type,
		                                            texture_limit,
		                                            tex_img))
		{
			/* on failure to load, we set a 1x1 pixels pink image */
			float *pixels = (float*)tex_img.resize(1, 1);

			pixels[0] = TEX_IMAGE_MISSING_R;
		}

		if(!pack_images) {
			thread_scoped_lock device_lock(device_mutex);
			device->tex_alloc(name.c_str(),
			                  tex_img,
			                  img->interpolation,
			                  img->extension);
		}
	}
	else if(type == IMAGE_DATA_TYPE_BYTE4) {
		if(dscene->tex_byte4_image[slot] == NULL)
			dscene->tex_byte4_image[slot] = new device_vector<uchar4>();
		device_vector<uchar4>& tex_img = *dscene->tex_byte4_image[slot];

		if(tex_img.device_pointer) {
			thread_scoped_lock device_lock(device_mutex);
			device->tex_free(tex_img);
		}

		if(!file_load_image<TypeDesc::UINT8, uchar>(img,
		                                            type,
		                                            texture_limit,
		                                            tex_img))
		{
			/* on failure to load, we set a 1x1 pixels pink image */
			uchar *pixels = (uchar*)tex_img.resize(1, 1);

			pixels[0] = (TEX_IMAGE_MISSING_R * 255);
			pixels[1] = (TEX_IMAGE_MISSING_G * 255);
			pixels[2] = (TEX_IMAGE_MISSING_B * 255);
			pixels[3] = (TEX_IMAGE_MISSING_A * 255);
		}

		if(!pack_images) {
			thread_scoped_lock device_lock(device_mutex);
			device->tex_alloc(name.c_str(),
			                  tex_img,
			                  img->interpolation,
			                  img->extension);
		}
	}
	else if(type == IMAGE_DATA_TYPE_BYTE){
		if(dscene->tex_byte_image[slot] == NULL)
			dscene->tex_byte_image[slot] = new device_vector<uchar>();
		device_vector<uchar>& tex_img = *dscene->tex_byte_image[slot];

		if(tex_img.device_pointer) {
			thread_scoped_lock device_lock(device_mutex);
			device->tex_free(tex_img);
		}

		if(!file_load_image<TypeDesc::UINT8, uchar>(img,
		                                            type,
		                                            texture_limit,
		                                            tex_img)) {
			/* on failure to load, we set a 1x1 pixels pink image */
			uchar *pixels = (uchar*)tex_img.resize(1, 1);

			pixels[0] = (TEX_IMAGE_MISSING_R * 255);
		}

		if(!pack_images) {
			thread_scoped_lock device_lock(device_mutex);
			device->tex_alloc(name.c_str(),
			                  tex_img,
			                  img->interpolation,
			                  img->extension);
		}
	}
	else if(type == IMAGE_DATA_TYPE_HALF4){
		if(dscene->tex_half4_image[slot] == NULL)
			dscene->tex_half4_image[slot] = new device_vector<half4>();
		device_vector<half4>& tex_img = *dscene->tex_half4_image[slot];

		if(tex_img.device_pointer) {
			thread_scoped_lock device_lock(device_mutex);
			device->tex_free(tex_img);
		}

		if(!file_load_image<TypeDesc::HALF, half>(img,
		                                          type,
		                                          texture_limit,
		                                          tex_img)) {
			/* on failure to load, we set a 1x1 pixels pink image */
			half *pixels = (half*)tex_img.resize(1, 1);

			pixels[0] = TEX_IMAGE_MISSING_R;
			pixels[1] = TEX_IMAGE_MISSING_G;
			pixels[2] = TEX_IMAGE_MISSING_B;
			pixels[3] = TEX_IMAGE_MISSING_A;
		}

		if(!pack_images) {
			thread_scoped_lock device_lock(device_mutex);
			device->tex_alloc(name.c_str(),
			                  tex_img,
			                  img->interpolation,
			                  img->extension);
		}
	}
	else if(type == IMAGE_DATA_TYPE_HALF){
		if(dscene->tex_half_image[slot] == NULL)
			dscene->tex_half_image[slot] = new device_vector<half>();
		device_vector<half>& tex_img = *dscene->tex_half_image[slot];

		if(tex_img.device_pointer) {
			thread_scoped_lock device_lock(device_mutex);
			device->tex_free(tex_img);
		}

		if(!file_load_image<TypeDesc::HALF, half>(img,
		                                          type,
		                                          texture_limit,
		                                          tex_img)) {
			/* on failure to load, we set a 1x1 pixels pink image */
			half *pixels = (half*)tex_img.resize(1, 1);

			pixels[0] = TEX_IMAGE_MISSING_R;
		}

		if(!pack_images) {
			thread_scoped_lock device_lock(device_mutex);
			device->tex_alloc(name.c_str(),
			                  tex_img,
			                  img->interpolation,
			                  img->extension);
		}
	}

	img->need_load = false;
}

void ImageManager::device_free_image(Device *device, DeviceScene *dscene, ImageDataType type, int slot)
{
	Image *img = images[type][slot];

	if(img) {
		if(osl_texture_system && !img->builtin_data) {
#ifdef WITH_OSL
			ustring filename(images[type][slot]->filename);
			((OSL::TextureSystem*)osl_texture_system)->invalidate(filename);
#endif
		}
		else {
			device_memory *tex_img = NULL;
			switch(type) {
				case IMAGE_DATA_TYPE_FLOAT4:
					if(slot >= dscene->tex_float4_image.size()) {
						break;
					}
					tex_img = dscene->tex_float4_image[slot];
					dscene->tex_float4_image[slot] = NULL;
					break;
				case IMAGE_DATA_TYPE_BYTE4:
					if(slot >= dscene->tex_byte4_image.size()) {
						break;
					}
					tex_img = dscene->tex_byte4_image[slot];
					dscene->tex_byte4_image[slot]= NULL;
					break;
				case IMAGE_DATA_TYPE_HALF4:
					if(slot >= dscene->tex_half4_image.size()) {
						break;
					}
					tex_img = dscene->tex_half4_image[slot];
					dscene->tex_half4_image[slot]= NULL;
					break;
				case IMAGE_DATA_TYPE_FLOAT:
					if(slot >= dscene->tex_float_image.size()) {
						break;
					}
					tex_img = dscene->tex_float_image[slot];
					dscene->tex_float_image[slot] = NULL;
					break;
				case IMAGE_DATA_TYPE_BYTE:
					if(slot >= dscene->tex_byte_image.size()) {
						break;
					}
					tex_img = dscene->tex_byte_image[slot];
					dscene->tex_byte_image[slot]= NULL;
					break;
				case IMAGE_DATA_TYPE_HALF:
					if(slot >= dscene->tex_half_image.size()) {
						break;
					}
					tex_img = dscene->tex_half_image[slot];
					dscene->tex_half_image[slot]= NULL;
					break;
				default:
					assert(0);
					tex_img = NULL;
			}
			if(tex_img) {
				if(tex_img->device_pointer) {
					thread_scoped_lock device_lock(device_mutex);
					device->tex_free(*tex_img);
				}

				delete tex_img;
			}
		}

		delete images[type][slot];
		images[type][slot] = NULL;
		--tex_num_images[type];
	}
}

void ImageManager::device_prepare_update(DeviceScene *dscene)
{
	for(int type = 0; type < IMAGE_DATA_NUM_TYPES; type++) {
		switch(type) {
			case IMAGE_DATA_TYPE_FLOAT4:
				if(dscene->tex_float4_image.size() <= tex_num_images[IMAGE_DATA_TYPE_FLOAT4])
					dscene->tex_float4_image.resize(tex_num_images[IMAGE_DATA_TYPE_FLOAT4]);
				break;
			case IMAGE_DATA_TYPE_BYTE4:
				if(dscene->tex_byte4_image.size() <= tex_num_images[IMAGE_DATA_TYPE_BYTE4])
					dscene->tex_byte4_image.resize(tex_num_images[IMAGE_DATA_TYPE_BYTE4]);
				break;
			case IMAGE_DATA_TYPE_HALF4:
				if(dscene->tex_half4_image.size() <= tex_num_images[IMAGE_DATA_TYPE_HALF4])
					dscene->tex_half4_image.resize(tex_num_images[IMAGE_DATA_TYPE_HALF4]);
				break;
			case IMAGE_DATA_TYPE_BYTE:
				if(dscene->tex_byte_image.size() <= tex_num_images[IMAGE_DATA_TYPE_BYTE])
					dscene->tex_byte_image.resize(tex_num_images[IMAGE_DATA_TYPE_BYTE]);
				break;
			case IMAGE_DATA_TYPE_FLOAT:
				if(dscene->tex_float_image.size() <= tex_num_images[IMAGE_DATA_TYPE_FLOAT])
					dscene->tex_float_image.resize(tex_num_images[IMAGE_DATA_TYPE_FLOAT]);
				break;
			case IMAGE_DATA_TYPE_HALF:
				if(dscene->tex_half_image.size() <= tex_num_images[IMAGE_DATA_TYPE_HALF])
					dscene->tex_half_image.resize(tex_num_images[IMAGE_DATA_TYPE_HALF]);
				break;
		}
	}
}

void ImageManager::device_update(Device *device,
                                 DeviceScene *dscene,
                                 Scene *scene,
                                 Progress& progress)
{
	if(!need_update) {
		return;
	}

	/* Make sure arrays are proper size. */
	device_prepare_update(dscene);

	TaskPool pool;
	for(int type = 0; type < IMAGE_DATA_NUM_TYPES; type++) {
		for(size_t slot = 0; slot < images[type].size(); slot++) {
			if(!images[type][slot])
				continue;

			if(images[type][slot]->users == 0) {
				device_free_image(device, dscene, (ImageDataType)type, slot);
			}
			else if(images[type][slot]->need_load) {
				if(!osl_texture_system || images[type][slot]->builtin_data)
					pool.push(function_bind(&ImageManager::device_load_image,
					                        this,
					                        device,
					                        dscene,
					                        scene,
					                        (ImageDataType)type,
					                        slot,
					                        &progress));
			}
		}
	}

	pool.wait_work();

	if(pack_images)
		device_pack_images(device, dscene, progress);

	need_update = false;
}

void ImageManager::device_update_slot(Device *device,
                                      DeviceScene *dscene,
                                      Scene *scene,
                                      int flat_slot,
                                      Progress *progress)
{
	ImageDataType type;
	int slot = flattened_slot_to_type_index(flat_slot, &type);

	Image *image = images[type][slot];
	assert(image != NULL);

	if(image->users == 0) {
		device_free_image(device, dscene, type, slot);
	}
	else if(image->need_load) {
		if(!osl_texture_system || image->builtin_data)
			device_load_image(device,
			                  dscene,
			                  scene,
			                  type,
			                  slot,
			                  progress);
	}
}

uint8_t ImageManager::pack_image_options(ImageDataType type, size_t slot)
{
	uint8_t options = 0;
	/* Image Options are packed into one uint:
	 * bit 0 -> Interpolation
	 * bit 1 + 2 + 3 -> Extension
	 */
	if(images[type][slot]->interpolation == INTERPOLATION_CLOSEST) {
		options |= (1 << 0);
	}
	if(images[type][slot]->extension == EXTENSION_REPEAT) {
		options |= (1 << 1);
	}
	else if(images[type][slot]->extension == EXTENSION_EXTEND) {
		options |= (1 << 2);
	}
	else /* EXTENSION_CLIP */ {
		options |= (1 << 3);
	}
	return options;
}

template<typename T>
void ImageManager::device_pack_images_type(
        ImageDataType type,
        const vector<device_vector<T>*>& cpu_textures,
        device_vector<T> *device_image,
        uint4 *info)
{
	size_t size = 0, offset = 0;
<<<<<<< HEAD
	ImageDataType type;

	int info_size = tex_num_images[IMAGE_DATA_TYPE_FLOAT4] + tex_num_images[IMAGE_DATA_TYPE_BYTE4]
	                + tex_num_images[IMAGE_DATA_TYPE_FLOAT] + tex_num_images[IMAGE_DATA_TYPE_BYTE];
	uint4 *info = dscene->tex_image_packed_info.resize(info_size*2);

	/* Byte4 Textures*/
	type = IMAGE_DATA_TYPE_BYTE4;

	for(size_t slot = 0; slot < images[type].size(); slot++) {
		if(!images[type][slot])
			continue;

		device_vector<uchar4>& tex_img = dscene->tex_byte4_image[slot];
		size += tex_img.size();
	}

	uchar4 *pixels_byte4 = dscene->tex_image_byte4_packed.resize(size);

	for(size_t slot = 0; slot < images[type].size(); slot++) {
		if(!images[type][slot])
			continue;

		device_vector<uchar4>& tex_img = dscene->tex_byte4_image[slot];

		uint8_t options = pack_image_options(type, slot);

		int index = type_index_to_flattened_slot(slot, type) * 2;
		info[index] = make_uint4(tex_img.data_width, tex_img.data_height, offset, options);
		info[index+1] = make_uint4(tex_img.data_depth, 0, 0, 0);

		memcpy(pixels_byte4+offset, (void*)tex_img.data_pointer, tex_img.memory_size());
		offset += tex_img.size();
	}

	/* Float4 Textures*/
	type = IMAGE_DATA_TYPE_FLOAT4;
	size = 0, offset = 0;

	for(size_t slot = 0; slot < images[type].size(); slot++) {
		if(!images[type][slot])
=======
	/* First step is to calculate size of the texture we need. */
	for(size_t slot = 0; slot < images[type].size(); slot++) {
		if(images[type][slot] == NULL) {
>>>>>>> 5e9132b3
			continue;
		}
		device_vector<T>& tex_img = *cpu_textures[slot];
		size += tex_img.size();
	}
<<<<<<< HEAD

	float4 *pixels_float4 = dscene->tex_image_float4_packed.resize(size);

	for(size_t slot = 0; slot < images[type].size(); slot++) {
		if(!images[type][slot])
			continue;

		device_vector<float4>& tex_img = dscene->tex_float4_image[slot];

		/* todo: support 3D textures, only CPU for now */

		uint8_t options = pack_image_options(type, slot);

		int index = type_index_to_flattened_slot(slot, type) * 2;
		info[index] = make_uint4(tex_img.data_width, tex_img.data_height, offset, options);
		info[index+1] = make_uint4(tex_img.data_depth, 0, 0, 0);

		memcpy(pixels_float4+offset, (void*)tex_img.data_pointer, tex_img.memory_size());
		offset += tex_img.size();
	}

	/* Byte Textures*/
	type = IMAGE_DATA_TYPE_BYTE;
	size = 0, offset = 0;

=======
	/* Now we know how much memory we need, so we can allocate and fill. */
	T *pixels = device_image->resize(size);
>>>>>>> 5e9132b3
	for(size_t slot = 0; slot < images[type].size(); slot++) {
		if(images[type][slot] == NULL) {
			continue;
		}
		device_vector<T>& tex_img = *cpu_textures[slot];
		uint8_t options = pack_image_options(type, slot);
<<<<<<< HEAD

		int index = type_index_to_flattened_slot(slot, type) * 2;
		info[index] = make_uint4(tex_img.data_width, tex_img.data_height, offset, options);
		info[index+1] = make_uint4(tex_img.data_depth, 0, 0, 0);

		memcpy(pixels_byte+offset, (void*)tex_img.data_pointer, tex_img.memory_size());
=======
		const int index = type_index_to_flattened_slot(slot, type) * 2;
		info[index] = make_uint4(tex_img.data_width,
		                         tex_img.data_height,
		                         offset,
		                         options);
		info[index+1] = make_uint4(tex_img.data_depth, 0, 0, 0);
		memcpy(pixels + offset,
		       (void*)tex_img.data_pointer,
		       tex_img.memory_size());
>>>>>>> 5e9132b3
		offset += tex_img.size();
	}
}

<<<<<<< HEAD
	/* Float Textures*/
	type = IMAGE_DATA_TYPE_FLOAT;
	size = 0, offset = 0;

	for(size_t slot = 0; slot < images[type].size(); slot++) {
		if(!images[type][slot])
			continue;

		device_vector<float>& tex_img = dscene->tex_float_image[slot];
		size += tex_img.size();
	}

	float *pixels_float = dscene->tex_image_float_packed.resize(size);

	for(size_t slot = 0; slot < images[type].size(); slot++) {
		if(!images[type][slot])
			continue;

		device_vector<float>& tex_img = dscene->tex_float_image[slot];

		/* todo: support 3D textures, only CPU for now */

		uint8_t options = pack_image_options(type, slot);

		int index = type_index_to_flattened_slot(slot, type) * 2;
		info[index] = make_uint4(tex_img.data_width, tex_img.data_height, offset, options);
		info[index+1] = make_uint4(tex_img.data_depth, 0, 0, 0);

		memcpy(pixels_float+offset, (void*)tex_img.data_pointer, tex_img.memory_size());
		offset += tex_img.size();
	}
=======
void ImageManager::device_pack_images(Device *device,
                                      DeviceScene *dscene,
                                      Progress& /*progess*/)
{
	/* For OpenCL, we pack all image textures into a single large texture, and
	 * do our own interpolation in the kernel.
	 */
>>>>>>> 5e9132b3

	/* TODO(sergey): This will over-allocate a bit, but this is constant memory
	 * so should be fine for a short term.
	 */
	const size_t info_size = max4(max_flattened_slot(IMAGE_DATA_TYPE_FLOAT4),
	                              max_flattened_slot(IMAGE_DATA_TYPE_BYTE4),
	                              max_flattened_slot(IMAGE_DATA_TYPE_FLOAT),
	                              max_flattened_slot(IMAGE_DATA_TYPE_BYTE));
	uint4 *info = dscene->tex_image_packed_info.resize(info_size*2);

	/* Pack byte4 textures. */
	device_pack_images_type(IMAGE_DATA_TYPE_BYTE4,
	                        dscene->tex_byte4_image,
	                        &dscene->tex_image_byte4_packed,
	                        info);
	/* Pack float4 textures. */
	device_pack_images_type(IMAGE_DATA_TYPE_FLOAT4,
	                        dscene->tex_float4_image,
	                        &dscene->tex_image_float4_packed,
	                        info);
	/* Pack byte textures. */
	device_pack_images_type(IMAGE_DATA_TYPE_BYTE,
	                        dscene->tex_byte_image,
	                        &dscene->tex_image_byte_packed,
	                        info);
	/* Pack float textures. */
	device_pack_images_type(IMAGE_DATA_TYPE_FLOAT,
	                        dscene->tex_float_image,
	                        &dscene->tex_image_float_packed,
	                        info);

	/* Push textures to the device. */
	if(dscene->tex_image_byte4_packed.size()) {
		if(dscene->tex_image_byte4_packed.device_pointer) {
			thread_scoped_lock device_lock(device_mutex);
			device->tex_free(dscene->tex_image_byte4_packed);
		}
		device->tex_alloc("__tex_image_byte4_packed", dscene->tex_image_byte4_packed);
	}
	if(dscene->tex_image_float4_packed.size()) {
		if(dscene->tex_image_float4_packed.device_pointer) {
			thread_scoped_lock device_lock(device_mutex);
			device->tex_free(dscene->tex_image_float4_packed);
		}
		device->tex_alloc("__tex_image_float4_packed", dscene->tex_image_float4_packed);
	}
	if(dscene->tex_image_byte_packed.size()) {
		if(dscene->tex_image_byte_packed.device_pointer) {
			thread_scoped_lock device_lock(device_mutex);
			device->tex_free(dscene->tex_image_byte_packed);
		}
		device->tex_alloc("__tex_image_byte_packed", dscene->tex_image_byte_packed);
	}
	if(dscene->tex_image_float_packed.size()) {
		if(dscene->tex_image_float_packed.device_pointer) {
			thread_scoped_lock device_lock(device_mutex);
			device->tex_free(dscene->tex_image_float_packed);
		}
		device->tex_alloc("__tex_image_float_packed", dscene->tex_image_float_packed);
	}
	if(dscene->tex_image_packed_info.size()) {
		if(dscene->tex_image_packed_info.device_pointer) {
			thread_scoped_lock device_lock(device_mutex);
			device->tex_free(dscene->tex_image_packed_info);
		}
		device->tex_alloc("__tex_image_packed_info", dscene->tex_image_packed_info);
	}
}

void ImageManager::device_free_builtin(Device *device, DeviceScene *dscene)
{
	for(int type = 0; type < IMAGE_DATA_NUM_TYPES; type++) {
		for(size_t slot = 0; slot < images[type].size(); slot++) {
			if(images[type][slot] && images[type][slot]->builtin_data)
				device_free_image(device, dscene, (ImageDataType)type, slot);
		}
	}
}

void ImageManager::device_free(Device *device, DeviceScene *dscene)
{
	for(int type = 0; type < IMAGE_DATA_NUM_TYPES; type++) {
		for(size_t slot = 0; slot < images[type].size(); slot++) {
			device_free_image(device, dscene, (ImageDataType)type, slot);
		}
		images[type].clear();
	}

	dscene->tex_float4_image.clear();
	dscene->tex_byte4_image.clear();
	dscene->tex_half4_image.clear();
	dscene->tex_float_image.clear();
	dscene->tex_byte_image.clear();
	dscene->tex_half_image.clear();

	device->tex_free(dscene->tex_image_float4_packed);
	device->tex_free(dscene->tex_image_byte4_packed);
	device->tex_free(dscene->tex_image_float_packed);
	device->tex_free(dscene->tex_image_byte_packed);
	device->tex_free(dscene->tex_image_packed_info);

	dscene->tex_image_float4_packed.clear();
	dscene->tex_image_byte4_packed.clear();
	dscene->tex_image_float_packed.clear();
	dscene->tex_image_byte_packed.clear();
	dscene->tex_image_packed_info.clear();
}

CCL_NAMESPACE_END
<|MERGE_RESOLUTION|>--- conflicted
+++ resolved
@@ -18,19 +18,11 @@
 #include "render/image.h"
 #include "render/scene.h"
 
-<<<<<<< HEAD
-#include "util_foreach.h"
-#include "util_logging.h"
-#include "util_path.h"
-#include "util_progress.h"
-#include "util_texture.h"
-=======
 #include "util/util_foreach.h"
 #include "util/util_logging.h"
 #include "util/util_path.h"
 #include "util/util_progress.h"
 #include "util/util_texture.h"
->>>>>>> 5e9132b3
 
 #ifdef WITH_OSL
 #include <OSL/oslexec.h>
@@ -288,14 +280,8 @@
 
 	thread_scoped_lock device_lock(device_mutex);
 
-<<<<<<< HEAD
-	/* Do we have a float? */
-	if(type == IMAGE_DATA_TYPE_FLOAT || type == IMAGE_DATA_TYPE_FLOAT4)
-		is_float = true;
-=======
 	/* Check whether it's a float texture. */
 	is_float = (type == IMAGE_DATA_TYPE_FLOAT || type == IMAGE_DATA_TYPE_FLOAT4);
->>>>>>> 5e9132b3
 
 	/* No single channel and half textures on CUDA (Fermi) and no half on OpenCL, use available slots */
 	if(!has_half_images) {
@@ -588,23 +574,15 @@
 			builtin_image_float_pixels_cb(img->filename,
 			                              img->builtin_data,
 			                              (float*)&pixels[0],
-<<<<<<< HEAD
-			                              num_pixels * components);
-=======
 			                              num_pixels * components,
 			                              img->builtin_free_cache);
->>>>>>> 5e9132b3
 		}
 		else if(FileFormat == TypeDesc::UINT8) {
 			builtin_image_pixels_cb(img->filename,
 			                        img->builtin_data,
 			                        (uchar*)&pixels[0],
-<<<<<<< HEAD
-			                        num_pixels * components);
-=======
 			                        num_pixels * components,
 			                        img->builtin_free_cache);
->>>>>>> 5e9132b3
 		}
 		else {
 			/* TODO(dingto): Support half for ImBuf. */
@@ -659,8 +637,6 @@
 			}
 		}
 	}
-<<<<<<< HEAD
-=======
 	/* Make sure we don't have buggy values. */
 	if(FileFormat == TypeDesc::FLOAT) {
 		/* For RGBA buffers we put all channels to 0 if either of them is not
@@ -692,7 +668,6 @@
 		}
 	}
 	/* Scale image down if needed. */
->>>>>>> 5e9132b3
 	if(pixels_storage.size() > 0) {
 		float scale_factor = 1.0f;
 		while(max_size * scale_factor > texture_limit) {
@@ -1134,102 +1109,22 @@
         uint4 *info)
 {
 	size_t size = 0, offset = 0;
-<<<<<<< HEAD
-	ImageDataType type;
-
-	int info_size = tex_num_images[IMAGE_DATA_TYPE_FLOAT4] + tex_num_images[IMAGE_DATA_TYPE_BYTE4]
-	                + tex_num_images[IMAGE_DATA_TYPE_FLOAT] + tex_num_images[IMAGE_DATA_TYPE_BYTE];
-	uint4 *info = dscene->tex_image_packed_info.resize(info_size*2);
-
-	/* Byte4 Textures*/
-	type = IMAGE_DATA_TYPE_BYTE4;
-
-	for(size_t slot = 0; slot < images[type].size(); slot++) {
-		if(!images[type][slot])
-			continue;
-
-		device_vector<uchar4>& tex_img = dscene->tex_byte4_image[slot];
-		size += tex_img.size();
-	}
-
-	uchar4 *pixels_byte4 = dscene->tex_image_byte4_packed.resize(size);
-
-	for(size_t slot = 0; slot < images[type].size(); slot++) {
-		if(!images[type][slot])
-			continue;
-
-		device_vector<uchar4>& tex_img = dscene->tex_byte4_image[slot];
-
-		uint8_t options = pack_image_options(type, slot);
-
-		int index = type_index_to_flattened_slot(slot, type) * 2;
-		info[index] = make_uint4(tex_img.data_width, tex_img.data_height, offset, options);
-		info[index+1] = make_uint4(tex_img.data_depth, 0, 0, 0);
-
-		memcpy(pixels_byte4+offset, (void*)tex_img.data_pointer, tex_img.memory_size());
-		offset += tex_img.size();
-	}
-
-	/* Float4 Textures*/
-	type = IMAGE_DATA_TYPE_FLOAT4;
-	size = 0, offset = 0;
-
-	for(size_t slot = 0; slot < images[type].size(); slot++) {
-		if(!images[type][slot])
-=======
 	/* First step is to calculate size of the texture we need. */
 	for(size_t slot = 0; slot < images[type].size(); slot++) {
 		if(images[type][slot] == NULL) {
->>>>>>> 5e9132b3
 			continue;
 		}
 		device_vector<T>& tex_img = *cpu_textures[slot];
 		size += tex_img.size();
 	}
-<<<<<<< HEAD
-
-	float4 *pixels_float4 = dscene->tex_image_float4_packed.resize(size);
-
-	for(size_t slot = 0; slot < images[type].size(); slot++) {
-		if(!images[type][slot])
-			continue;
-
-		device_vector<float4>& tex_img = dscene->tex_float4_image[slot];
-
-		/* todo: support 3D textures, only CPU for now */
-
-		uint8_t options = pack_image_options(type, slot);
-
-		int index = type_index_to_flattened_slot(slot, type) * 2;
-		info[index] = make_uint4(tex_img.data_width, tex_img.data_height, offset, options);
-		info[index+1] = make_uint4(tex_img.data_depth, 0, 0, 0);
-
-		memcpy(pixels_float4+offset, (void*)tex_img.data_pointer, tex_img.memory_size());
-		offset += tex_img.size();
-	}
-
-	/* Byte Textures*/
-	type = IMAGE_DATA_TYPE_BYTE;
-	size = 0, offset = 0;
-
-=======
 	/* Now we know how much memory we need, so we can allocate and fill. */
 	T *pixels = device_image->resize(size);
->>>>>>> 5e9132b3
 	for(size_t slot = 0; slot < images[type].size(); slot++) {
 		if(images[type][slot] == NULL) {
 			continue;
 		}
 		device_vector<T>& tex_img = *cpu_textures[slot];
 		uint8_t options = pack_image_options(type, slot);
-<<<<<<< HEAD
-
-		int index = type_index_to_flattened_slot(slot, type) * 2;
-		info[index] = make_uint4(tex_img.data_width, tex_img.data_height, offset, options);
-		info[index+1] = make_uint4(tex_img.data_depth, 0, 0, 0);
-
-		memcpy(pixels_byte+offset, (void*)tex_img.data_pointer, tex_img.memory_size());
-=======
 		const int index = type_index_to_flattened_slot(slot, type) * 2;
 		info[index] = make_uint4(tex_img.data_width,
 		                         tex_img.data_height,
@@ -1239,44 +1134,10 @@
 		memcpy(pixels + offset,
 		       (void*)tex_img.data_pointer,
 		       tex_img.memory_size());
->>>>>>> 5e9132b3
 		offset += tex_img.size();
 	}
 }
 
-<<<<<<< HEAD
-	/* Float Textures*/
-	type = IMAGE_DATA_TYPE_FLOAT;
-	size = 0, offset = 0;
-
-	for(size_t slot = 0; slot < images[type].size(); slot++) {
-		if(!images[type][slot])
-			continue;
-
-		device_vector<float>& tex_img = dscene->tex_float_image[slot];
-		size += tex_img.size();
-	}
-
-	float *pixels_float = dscene->tex_image_float_packed.resize(size);
-
-	for(size_t slot = 0; slot < images[type].size(); slot++) {
-		if(!images[type][slot])
-			continue;
-
-		device_vector<float>& tex_img = dscene->tex_float_image[slot];
-
-		/* todo: support 3D textures, only CPU for now */
-
-		uint8_t options = pack_image_options(type, slot);
-
-		int index = type_index_to_flattened_slot(slot, type) * 2;
-		info[index] = make_uint4(tex_img.data_width, tex_img.data_height, offset, options);
-		info[index+1] = make_uint4(tex_img.data_depth, 0, 0, 0);
-
-		memcpy(pixels_float+offset, (void*)tex_img.data_pointer, tex_img.memory_size());
-		offset += tex_img.size();
-	}
-=======
 void ImageManager::device_pack_images(Device *device,
                                       DeviceScene *dscene,
                                       Progress& /*progess*/)
@@ -1284,7 +1145,6 @@
 	/* For OpenCL, we pack all image textures into a single large texture, and
 	 * do our own interpolation in the kernel.
 	 */
->>>>>>> 5e9132b3
 
 	/* TODO(sergey): This will over-allocate a bit, but this is constant memory
 	 * so should be fine for a short term.
