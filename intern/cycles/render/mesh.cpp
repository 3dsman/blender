/*
 * Copyright 2011-2013 Blender Foundation
 *
 * Licensed under the Apache License, Version 2.0 (the "License");
 * you may not use this file except in compliance with the License.
 * You may obtain a copy of the License at
 *
 * http://www.apache.org/licenses/LICENSE-2.0
 *
 * Unless required by applicable law or agreed to in writing, software
 * distributed under the License is distributed on an "AS IS" BASIS,
 * WITHOUT WARRANTIES OR CONDITIONS OF ANY KIND, either express or implied.
 * See the License for the specific language governing permissions and
 * limitations under the License.
 */

#include "bvh/bvh.h"
#include "bvh/bvh_build.h"

#include "render/camera.h"
#include "render/curves.h"
#include "device/device.h"
#include "render/graph.h"
#include "render/shader.h"
#include "render/light.h"
#include "render/mesh.h"
#include "render/nodes.h"
#include "render/object.h"
#include "render/scene.h"

#include "kernel/osl/osl_globals.h"

#include "subd/subd_split.h"
#include "subd/subd_patch_table.h"

#include "util/util_foreach.h"
#include "util/util_logging.h"
#include "util/util_progress.h"
#include "util/util_set.h"

#ifdef WITH_EMBREE
#  include "bvh/bvh_embree.h"
#  include "embree2/rtcore.h"
#  include "embree2/rtcore_scene.h"
#  include "embree2/rtcore_builder.h"
#endif

CCL_NAMESPACE_BEGIN

/* Triangle */

void Mesh::Triangle::bounds_grow(const float3 *verts, BoundBox& bounds) const
{
	bounds.grow(verts[v[0]]);
	bounds.grow(verts[v[1]]);
	bounds.grow(verts[v[2]]);
}

void Mesh::Triangle::motion_verts(const float3 *verts,
                                  const float3 *vert_steps,
                                  size_t num_verts,
                                  size_t num_steps,
                                  float time,
                                  float3 r_verts[3]) const
{
	/* Figure out which steps we need to fetch and their interpolation factor. */
	const size_t max_step = num_steps - 1;
	const size_t step = min((int)(time * max_step), max_step - 1);
	const float t = time*max_step - step;
	/* Fetch vertex coordinates. */
	float3 curr_verts[3];
	float3 next_verts[3];
	verts_for_step(verts,
	               vert_steps,
	               num_verts,
	               num_steps,
	               step,
	               curr_verts);
	verts_for_step(verts,
	               vert_steps,
	               num_verts,
	               num_steps,
	               step + 1,
	               next_verts);
	/* Interpolate between steps. */
	r_verts[0] = (1.0f - t)*curr_verts[0] + t*next_verts[0];
	r_verts[1] = (1.0f - t)*curr_verts[1] + t*next_verts[1];
	r_verts[2] = (1.0f - t)*curr_verts[2] + t*next_verts[2];
}

void Mesh::Triangle::verts_for_step(const float3 *verts,
                                    const float3 *vert_steps,
                                    size_t num_verts,
                                    size_t num_steps,
                                    size_t step,
                                    float3 r_verts[3]) const
{
	const size_t center_step = ((num_steps - 1) / 2);
	if(step == center_step) {
		/* Center step: regular vertex location. */
		r_verts[0] = verts[v[0]];
		r_verts[1] = verts[v[1]];
		r_verts[2] = verts[v[2]];
	}
	else {
		/* Center step not stored in the attribute array array. */
		if(step > center_step) {
			step--;
		}
		size_t offset = step * num_verts;
		r_verts[0] = vert_steps[offset + v[0]];
		r_verts[1] = vert_steps[offset + v[1]];
		r_verts[2] = vert_steps[offset + v[2]];
	}
}

float3 Mesh::Triangle::compute_normal(const float3 *verts) const
{
	const float3& v0 = verts[v[0]];
	const float3& v1 = verts[v[1]];
	const float3& v2 = verts[v[2]];
	const float3 norm = cross(v1 - v0, v2 - v0);
	const float normlen = len(norm);
	if(normlen == 0.0f) {
		return make_float3(1.0f, 0.0f, 0.0f);
	}
	return norm / normlen;
}

bool Mesh::Triangle::valid(const float3 *verts) const
{
	return isfinite3_safe(verts[v[0]]) &&
	       isfinite3_safe(verts[v[1]]) &&
	       isfinite3_safe(verts[v[2]]);
}

/* Curve */

void Mesh::Curve::bounds_grow(const int k, const float3 *curve_keys, const float *curve_radius, BoundBox& bounds) const
{
	float3 P[4];

	P[0] = curve_keys[max(first_key + k - 1,first_key)];
	P[1] = curve_keys[first_key + k];
	P[2] = curve_keys[first_key + k + 1];
	P[3] = curve_keys[min(first_key + k + 2, first_key + num_keys - 1)];

	float3 lower;
	float3 upper;

	curvebounds(&lower.x, &upper.x, P, 0);
	curvebounds(&lower.y, &upper.y, P, 1);
	curvebounds(&lower.z, &upper.z, P, 2);

	float mr = max(curve_radius[first_key + k], curve_radius[first_key + k + 1]);

	bounds.grow(lower, mr);
	bounds.grow(upper, mr);
}

void Mesh::Curve::bounds_grow(const int k,
                              const float3 *curve_keys,
                              const float *curve_radius,
                              const Transform& aligned_space,
                              BoundBox& bounds) const
{
	float3 P[4];

	P[0] = curve_keys[max(first_key + k - 1,first_key)];
	P[1] = curve_keys[first_key + k];
	P[2] = curve_keys[first_key + k + 1];
	P[3] = curve_keys[min(first_key + k + 2, first_key + num_keys - 1)];

	P[0] = transform_point(&aligned_space, P[0]);
	P[1] = transform_point(&aligned_space, P[1]);
	P[2] = transform_point(&aligned_space, P[2]);
	P[3] = transform_point(&aligned_space, P[3]);

	float3 lower;
	float3 upper;

	curvebounds(&lower.x, &upper.x, P, 0);
	curvebounds(&lower.y, &upper.y, P, 1);
	curvebounds(&lower.z, &upper.z, P, 2);

	float mr = max(curve_radius[first_key + k], curve_radius[first_key + k + 1]);

	bounds.grow(lower, mr);
	bounds.grow(upper, mr);
}

void Mesh::Curve::bounds_grow(float4 keys[4], BoundBox& bounds) const
{
	float3 P[4] = {
		float4_to_float3(keys[0]),
		float4_to_float3(keys[1]),
		float4_to_float3(keys[2]),
		float4_to_float3(keys[3]),
	};

	float3 lower;
	float3 upper;

	curvebounds(&lower.x, &upper.x, P, 0);
	curvebounds(&lower.y, &upper.y, P, 1);
	curvebounds(&lower.z, &upper.z, P, 2);

	float mr = max(keys[1].w, keys[2].w);

	bounds.grow(lower, mr);
	bounds.grow(upper, mr);
}

void Mesh::Curve::motion_keys(const float3 *curve_keys,
                              const float *curve_radius,
                              const float3 *key_steps,
                              size_t num_curve_keys,
                              size_t num_steps,
                              float time,
                              size_t k0, size_t k1,
                              float4 r_keys[2]) const
{
	/* Figure out which steps we need to fetch and their interpolation factor. */
	const size_t max_step = num_steps - 1;
	const size_t step = min((int)(time * max_step), max_step - 1);
	const float t = time*max_step - step;
	/* Fetch vertex coordinates. */
	float4 curr_keys[2];
	float4 next_keys[2];
	keys_for_step(curve_keys,
	              curve_radius,
	              key_steps,
	              num_curve_keys,
	              num_steps,
	              step,
	              k0, k1,
	              curr_keys);
	keys_for_step(curve_keys,
	              curve_radius,
	              key_steps,
	              num_curve_keys,
	              num_steps,
	              step + 1,
	              k0, k1,
	              next_keys);
	/* Interpolate between steps. */
	r_keys[0] = (1.0f - t)*curr_keys[0] + t*next_keys[0];
	r_keys[1] = (1.0f - t)*curr_keys[1] + t*next_keys[1];
}

void Mesh::Curve::cardinal_motion_keys(const float3 *curve_keys,
                                       const float *curve_radius,
                                       const float3 *key_steps,
                                       size_t num_curve_keys,
                                       size_t num_steps,
                                       float time,
                                       size_t k0, size_t k1,
                                       size_t k2, size_t k3,
                                       float4 r_keys[4]) const
{
	/* Figure out which steps we need to fetch and their interpolation factor. */
	const size_t max_step = num_steps - 1;
	const size_t step = min((int)(time * max_step), max_step - 1);
	const float t = time*max_step - step;
	/* Fetch vertex coordinates. */
	float4 curr_keys[4];
	float4 next_keys[4];
	cardinal_keys_for_step(curve_keys,
	                       curve_radius,
	                       key_steps,
	                       num_curve_keys,
	                       num_steps,
	                       step,
	                       k0, k1, k2, k3,
	                       curr_keys);
	cardinal_keys_for_step(curve_keys,
	                       curve_radius,
	                       key_steps,
	                       num_curve_keys,
	                       num_steps,
	                       step + 1,
	                       k0, k1, k2, k3,
	                       next_keys);
	/* Interpolate between steps. */
	r_keys[0] = (1.0f - t)*curr_keys[0] + t*next_keys[0];
	r_keys[1] = (1.0f - t)*curr_keys[1] + t*next_keys[1];
	r_keys[2] = (1.0f - t)*curr_keys[2] + t*next_keys[2];
	r_keys[3] = (1.0f - t)*curr_keys[3] + t*next_keys[3];
}

void Mesh::Curve::keys_for_step(const float3 *curve_keys,
                                const float *curve_radius,
                                const float3 *key_steps,
                                size_t num_curve_keys,
                                size_t num_steps,
                                size_t step,
                                size_t k0, size_t k1,
                                float4 r_keys[2]) const
{
	k0 = max(k0, 0);
	k1 = min(k1, num_keys - 1);
	const size_t center_step = ((num_steps - 1) / 2);
	if(step == center_step) {
		/* Center step: regular key location. */
		/* TODO(sergey): Consider adding make_float4(float3, float)
		 * function.
		 */
		r_keys[0] = make_float4(curve_keys[first_key + k0].x,
		                        curve_keys[first_key + k0].y,
		                        curve_keys[first_key + k0].z,
		                        curve_radius[first_key + k0]);
		r_keys[1] = make_float4(curve_keys[first_key + k1].x,
		                        curve_keys[first_key + k1].y,
		                        curve_keys[first_key + k1].z,
		                        curve_radius[first_key + k1]);
	}
	else {
		/* Center step is not stored in this array. */
		if(step > center_step) {
			step--;
		}
		const size_t offset = first_key + step * num_curve_keys;
		r_keys[0] = make_float4(key_steps[offset + k0].x,
		                        key_steps[offset + k0].y,
		                        key_steps[offset + k0].z,
		                        curve_radius[first_key + k0]);
		r_keys[1] = make_float4(key_steps[offset + k1].x,
		                        key_steps[offset + k1].y,
		                        key_steps[offset + k1].z,
		                        curve_radius[first_key + k1]);
	}
}

void Mesh::Curve::cardinal_keys_for_step(const float3 *curve_keys,
                                         const float *curve_radius,
                                         const float3 *key_steps,
                                         size_t num_curve_keys,
                                         size_t num_steps,
                                         size_t step,
                                         size_t k0, size_t k1,
                                         size_t k2, size_t k3,
                                         float4 r_keys[4]) const
{
	k0 = max(k0, 0);
	k3 = min(k3, num_keys - 1);
	const size_t center_step = ((num_steps - 1) / 2);
	if(step == center_step) {
		/* Center step: regular key location. */
		r_keys[0] = make_float4(curve_keys[first_key + k0].x,
		                        curve_keys[first_key + k0].y,
		                        curve_keys[first_key + k0].z,
		                        curve_radius[first_key + k0]);
		r_keys[1] = make_float4(curve_keys[first_key + k1].x,
		                        curve_keys[first_key + k1].y,
		                        curve_keys[first_key + k1].z,
		                        curve_radius[first_key + k1]);
		r_keys[2] = make_float4(curve_keys[first_key + k2].x,
		                        curve_keys[first_key + k2].y,
		                        curve_keys[first_key + k2].z,
		                        curve_radius[first_key + k2]);
		r_keys[3] = make_float4(curve_keys[first_key + k3].x,
		                        curve_keys[first_key + k3].y,
		                        curve_keys[first_key + k3].z,
		                        curve_radius[first_key + k3]);
	}
	else {
		/* Center step is not stored in this array. */
		if(step > center_step) {
			step--;
		}
		const size_t offset = first_key + step * num_curve_keys;
		r_keys[0] = make_float4(key_steps[offset + k0].x,
		                        key_steps[offset + k0].y,
		                        key_steps[offset + k0].z,
		                        curve_radius[first_key + k0]);
		r_keys[1] = make_float4(key_steps[offset + k1].x,
		                        key_steps[offset + k1].y,
		                        key_steps[offset + k1].z,
		                        curve_radius[first_key + k1]);
		r_keys[2] = make_float4(key_steps[offset + k2].x,
		                        key_steps[offset + k2].y,
		                        key_steps[offset + k2].z,
		                        curve_radius[first_key + k2]);
		r_keys[3] = make_float4(key_steps[offset + k3].x,
		                        key_steps[offset + k3].y,
		                        key_steps[offset + k3].z,
		                        curve_radius[first_key + k3]);
	}
}

/* SubdFace */

float3 Mesh::SubdFace::normal(const Mesh *mesh) const
{
	float3 v0 = mesh->verts[mesh->subd_face_corners[start_corner+0]];
	float3 v1 = mesh->verts[mesh->subd_face_corners[start_corner+1]];
	float3 v2 = mesh->verts[mesh->subd_face_corners[start_corner+2]];

	return safe_normalize(cross(v1 - v0, v2 - v0));
}

/* Mesh */

NODE_DEFINE(Mesh)
{
	NodeType* type = NodeType::add("mesh", create);

	SOCKET_UINT(motion_steps, "Motion Steps", 3);
	SOCKET_BOOLEAN(use_motion_blur, "Use Motion Blur", false);

	SOCKET_INT_ARRAY(triangles, "Triangles", array<int>());
	SOCKET_POINT_ARRAY(verts, "Vertices", array<float3>());
	SOCKET_INT_ARRAY(shader, "Shader", array<int>());
	SOCKET_BOOLEAN_ARRAY(smooth, "Smooth", array<bool>());

	SOCKET_POINT_ARRAY(curve_keys, "Curve Keys", array<float3>());
	SOCKET_FLOAT_ARRAY(curve_radius, "Curve Radius", array<float>());
	SOCKET_INT_ARRAY(curve_first_key, "Curve First Key", array<int>());
	SOCKET_INT_ARRAY(curve_shader, "Curve Shader", array<int>());

	return type;
}

Mesh::Mesh()
: Node(node_type)
{
	need_update = true;
	need_update_rebuild = false;
	transform_applied = false;
	transform_negative_scaled = false;
	transform_normal = transform_identity();
	bounds = BoundBox::empty;

	bvh = NULL;

	tri_offset = 0;
	vert_offset = 0;

	curve_offset = 0;
	curvekey_offset = 0;

	patch_offset = 0;
	face_offset = 0;
	corner_offset = 0;

	attr_map_offset = 0;

	num_subd_verts = 0;

	attributes.triangle_mesh = this;
	curve_attributes.curve_mesh = this;
	subd_attributes.subd_mesh = this;

	geometry_flags = GEOMETRY_NONE;

	volume_isovalue = 0.001f;
	has_volume = false;
	has_surface_bssrdf = false;

	num_ngons = 0;

	subdivision_type = SUBDIVISION_NONE;
	subd_params = NULL;

	patch_table = NULL;
}

Mesh::~Mesh()
{
	delete bvh;
	delete patch_table;
	delete subd_params;
}

void Mesh::resize_mesh(int numverts, int numtris)
{
	verts.resize(numverts);
	triangles.resize(numtris * 3);
	shader.resize(numtris);
	smooth.resize(numtris);

	if(subd_faces.size()) {
		triangle_patch.resize(numtris);
		vert_patch_uv.resize(numverts);
	}

	attributes.resize();
}

void Mesh::reserve_mesh(int numverts, int numtris)
{
	/* reserve space to add verts and triangles later */
	verts.reserve(numverts);
	triangles.reserve(numtris * 3);
	shader.reserve(numtris);
	smooth.reserve(numtris);

	if(subd_faces.size()) {
		triangle_patch.reserve(numtris);
		vert_patch_uv.reserve(numverts);
	}

	attributes.resize(true);
}

void Mesh::resize_curves(int numcurves, int numkeys)
{
	curve_keys.resize(numkeys);
	curve_radius.resize(numkeys);
	curve_first_key.resize(numcurves);
	curve_shader.resize(numcurves);

	curve_attributes.resize();
}

void Mesh::reserve_curves(int numcurves, int numkeys)
{
	curve_keys.reserve(numkeys);
	curve_radius.reserve(numkeys);
	curve_first_key.reserve(numcurves);
	curve_shader.reserve(numcurves);

	curve_attributes.resize(true);
}

void Mesh::resize_subd_faces(int numfaces, int num_ngons_, int numcorners)
{
	subd_faces.resize(numfaces);
	subd_face_corners.resize(numcorners);
	num_ngons = num_ngons_;

	subd_attributes.resize();
}

void Mesh::reserve_subd_faces(int numfaces, int num_ngons_, int numcorners)
{
	subd_faces.reserve(numfaces);
	subd_face_corners.reserve(numcorners);
	num_ngons = num_ngons_;

	subd_attributes.resize(true);
}

void Mesh::clear(bool preserve_voxel_data)
{
	/* clear all verts and triangles */
	verts.clear();
	triangles.clear();
	shader.clear();
	smooth.clear();

	triangle_patch.clear();
	vert_patch_uv.clear();

	curve_keys.clear();
	curve_radius.clear();
	curve_first_key.clear();
	curve_shader.clear();

	subd_faces.clear();
	subd_face_corners.clear();

	num_subd_verts = 0;

	subd_creases.clear();

	curve_attributes.clear();
	subd_attributes.clear();
	attributes.clear(preserve_voxel_data);

	used_shaders.clear();

	if(!preserve_voxel_data) {
		geometry_flags = GEOMETRY_NONE;
	}

	transform_applied = false;
	transform_negative_scaled = false;
	transform_normal = transform_identity();

	delete patch_table;
	patch_table = NULL;
}

int Mesh::split_vertex(int vertex)
{
	/* copy vertex location and vertex attributes */
	add_vertex_slow(verts[vertex]);

	foreach(Attribute& attr, attributes.attributes) {
		if(attr.element == ATTR_ELEMENT_VERTEX) {
			array<char> tmp(attr.data_sizeof());
			memcpy(tmp.data(), attr.data() + tmp.size()*vertex, tmp.size());
			attr.add(tmp.data());
		}
	}

	foreach(Attribute& attr, subd_attributes.attributes) {
		if(attr.element == ATTR_ELEMENT_VERTEX) {
			array<char> tmp(attr.data_sizeof());
			memcpy(tmp.data(), attr.data() + tmp.size()*vertex, tmp.size());
			attr.add(tmp.data());
		}
	}

	return verts.size() - 1;
}

void Mesh::add_vertex(float3 P)
{
	verts.push_back_reserved(P);

	if(subd_faces.size()) {
		vert_patch_uv.push_back_reserved(make_float2(0.0f, 0.0f));
	}
}

void Mesh::add_vertex_slow(float3 P)
{
	verts.push_back_slow(P);

	if(subd_faces.size()) {
		vert_patch_uv.push_back_slow(make_float2(0.0f, 0.0f));
	}
}

void Mesh::add_triangle(int v0, int v1, int v2, int shader_, bool smooth_)
{
	triangles.push_back_reserved(v0);
	triangles.push_back_reserved(v1);
	triangles.push_back_reserved(v2);
	shader.push_back_reserved(shader_);
	smooth.push_back_reserved(smooth_);

	if(subd_faces.size()) {
		triangle_patch.push_back_reserved(-1);
	}
}

void Mesh::add_curve_key(float3 co, float radius)
{
	curve_keys.push_back_reserved(co);
	curve_radius.push_back_reserved(radius);
}

void Mesh::add_curve(int first_key, int shader)
{
	curve_first_key.push_back_reserved(first_key);
	curve_shader.push_back_reserved(shader);
}

void Mesh::add_subd_face(int* corners, int num_corners, int shader_, bool smooth_)
{
	int start_corner = subd_face_corners.size();

	for(int i = 0; i < num_corners; i++) {
		subd_face_corners.push_back_reserved(corners[i]);
	}

	int ptex_offset = 0;

	if(subd_faces.size()) {
		SubdFace& s = subd_faces[subd_faces.size()-1];
		ptex_offset = s.ptex_offset + s.num_ptex_faces();
	}

	SubdFace face = {start_corner, num_corners, shader_, smooth_, ptex_offset};
	subd_faces.push_back_reserved(face);
}

void Mesh::compute_bounds()
{
	BoundBox bnds = BoundBox::empty;
	size_t verts_size = verts.size();
	size_t curve_keys_size = curve_keys.size();

	if(verts_size + curve_keys_size > 0) {
		for(size_t i = 0; i < verts_size; i++)
			bnds.grow(verts[i]);

		for(size_t i = 0; i < curve_keys_size; i++)
			bnds.grow(curve_keys[i], curve_radius[i]);

		Attribute *attr = attributes.find(ATTR_STD_MOTION_VERTEX_POSITION);
		if(use_motion_blur && attr) {
			size_t steps_size = verts.size() * (motion_steps - 1);
			float3 *vert_steps = attr->data_float3();

			for(size_t i = 0; i < steps_size; i++)
				bnds.grow(vert_steps[i]);
		}

		Attribute *curve_attr = curve_attributes.find(ATTR_STD_MOTION_VERTEX_POSITION);
		if(use_motion_blur && curve_attr) {
			size_t steps_size = curve_keys.size() * (motion_steps - 1);
			float3 *key_steps = curve_attr->data_float3();

			for(size_t i = 0; i < steps_size; i++)
				bnds.grow(key_steps[i]);
		}

		if(!bnds.valid()) {
			bnds = BoundBox::empty;

			/* skip nan or inf coordinates */
			for(size_t i = 0; i < verts_size; i++)
				bnds.grow_safe(verts[i]);

			for(size_t i = 0; i < curve_keys_size; i++)
				bnds.grow_safe(curve_keys[i], curve_radius[i]);

			if(use_motion_blur && attr) {
				size_t steps_size = verts.size() * (motion_steps - 1);
				float3 *vert_steps = attr->data_float3();

				for(size_t i = 0; i < steps_size; i++)
					bnds.grow_safe(vert_steps[i]);
			}

			if(use_motion_blur && curve_attr) {
				size_t steps_size = curve_keys.size() * (motion_steps - 1);
				float3 *key_steps = curve_attr->data_float3();

				for(size_t i = 0; i < steps_size; i++)
					bnds.grow_safe(key_steps[i]);
			}
		}
	}

	if(!bnds.valid()) {
		/* empty mesh */
		bnds.grow(make_float3(0.0f, 0.0f, 0.0f));
	}

	bounds = bnds;
}

void Mesh::add_face_normals()
{
	/* don't compute if already there */
	if(attributes.find(ATTR_STD_FACE_NORMAL))
		return;

	/* get attributes */
	Attribute *attr_fN = attributes.add(ATTR_STD_FACE_NORMAL);
	float3 *fN = attr_fN->data_float3();

	/* compute face normals */
	size_t triangles_size = num_triangles();

	if(triangles_size) {
		float3 *verts_ptr = verts.data();

		for(size_t i = 0; i < triangles_size; i++) {
			fN[i] = get_triangle(i).compute_normal(verts_ptr);
		}
	}

	/* expected to be in local space */
	if(transform_applied) {
		Transform ntfm = transform_inverse(transform_normal);

		for(size_t i = 0; i < triangles_size; i++)
			fN[i] = normalize(transform_direction(&ntfm, fN[i]));
	}
}

void Mesh::add_vertex_normals()
{
	bool flip = transform_negative_scaled;
	size_t verts_size = verts.size();
	size_t triangles_size = num_triangles();

	/* static vertex normals */
	if(!attributes.find(ATTR_STD_VERTEX_NORMAL) && triangles_size) {
		/* get attributes */
		Attribute *attr_fN = attributes.find(ATTR_STD_FACE_NORMAL);
		Attribute *attr_vN = attributes.add(ATTR_STD_VERTEX_NORMAL);

		float3 *fN = attr_fN->data_float3();
		float3 *vN = attr_vN->data_float3();

		/* compute vertex normals */
		memset(vN, 0, verts.size()*sizeof(float3));

		for(size_t i = 0; i < triangles_size; i++) {
			for(size_t j = 0; j < 3; j++) {
				vN[get_triangle(i).v[j]] += fN[i];
			}
		}

		for(size_t i = 0; i < verts_size; i++) {
			vN[i] = normalize(vN[i]);
			if(flip) {
				vN[i] = -vN[i];
			}
		}
	}

	/* motion vertex normals */
	Attribute *attr_mP = attributes.find(ATTR_STD_MOTION_VERTEX_POSITION);
	Attribute *attr_mN = attributes.find(ATTR_STD_MOTION_VERTEX_NORMAL);

	if(has_motion_blur() && attr_mP && !attr_mN && triangles_size) {
		/* create attribute */
		attr_mN = attributes.add(ATTR_STD_MOTION_VERTEX_NORMAL);

		for(int step = 0; step < motion_steps - 1; step++) {
			float3 *mP = attr_mP->data_float3() + step*verts.size();
			float3 *mN = attr_mN->data_float3() + step*verts.size();

			/* compute */
			memset(mN, 0, verts.size()*sizeof(float3));

			for(size_t i = 0; i < triangles_size; i++) {
				for(size_t j = 0; j < 3; j++) {
					float3 fN = get_triangle(i).compute_normal(mP);
					mN[get_triangle(i).v[j]] += fN;
				}
			}

			for(size_t i = 0; i < verts_size; i++) {
				mN[i] = normalize(mN[i]);
				if(flip) {
					mN[i] = -mN[i];
				}
			}
		}
	}

	/* subd vertex normals */
	if(!subd_attributes.find(ATTR_STD_VERTEX_NORMAL) && subd_faces.size()) {
		/* get attributes */
		Attribute *attr_vN = subd_attributes.add(ATTR_STD_VERTEX_NORMAL);
		float3 *vN = attr_vN->data_float3();

		/* compute vertex normals */
		memset(vN, 0, verts.size()*sizeof(float3));

		for(size_t i = 0; i < subd_faces.size(); i++) {
			SubdFace& face = subd_faces[i];
			float3 fN = face.normal(this);

			for(size_t j = 0; j < face.num_corners; j++) {
				size_t corner = subd_face_corners[face.start_corner+j];
				vN[corner] += fN;
			}
		}

		for(size_t i = 0; i < verts_size; i++) {
			vN[i] = normalize(vN[i]);
			if(flip) {
				vN[i] = -vN[i];
			}
		}
	}
}

void Mesh::add_undisplaced()
{
	AttributeSet& attrs = (subdivision_type == SUBDIVISION_NONE) ? attributes : subd_attributes;

	/* don't compute if already there */
	if(attrs.find(ATTR_STD_POSITION_UNDISPLACED)) {
		return;
	}

	/* get attribute */
	Attribute *attr = attrs.add(ATTR_STD_POSITION_UNDISPLACED);
	attr->flags |= ATTR_SUBDIVIDED;

	float3 *data = attr->data_float3();

	/* copy verts */
	size_t size = attr->buffer_size(this, (subdivision_type == SUBDIVISION_NONE) ? ATTR_PRIM_TRIANGLE : ATTR_PRIM_SUBD);

	/* Center points for ngons aren't stored in Mesh::verts but are included in size since they will be
	 * calculated later, we subtract them from size here so we don't have an overflow while copying.
	 */
	size -= num_ngons * attr->data_sizeof();

	if(size) {
		memcpy(data, verts.data(), size);
	}
}

void Mesh::pack_shaders(Scene *scene, uint *tri_shader)
{
	uint shader_id = 0;
	uint last_shader = -1;
	bool last_smooth = false;

	size_t triangles_size = num_triangles();
	int *shader_ptr = shader.data();

	for(size_t i = 0; i < triangles_size; i++) {
		if(shader_ptr[i] != last_shader || last_smooth != smooth[i]) {
			last_shader = shader_ptr[i];
			last_smooth = smooth[i];
			Shader *shader = (last_shader < used_shaders.size()) ?
				used_shaders[last_shader] : scene->default_surface;
			shader_id = scene->shader_manager->get_shader_id(shader, last_smooth);
		}

		tri_shader[i] = shader_id;
	}
}

void Mesh::pack_normals(float4 *vnormal)
{
	Attribute *attr_vN = attributes.find(ATTR_STD_VERTEX_NORMAL);
	if(attr_vN == NULL) {
		/* Happens on objects with just hair. */
		return;
	}

	bool do_transform = transform_applied;
	Transform ntfm = transform_normal;

	float3 *vN = attr_vN->data_float3();
	size_t verts_size = verts.size();

	for(size_t i = 0; i < verts_size; i++) {
		float3 vNi = vN[i];

		if(do_transform)
			vNi = safe_normalize(transform_direction(&ntfm, vNi));

		vnormal[i] = make_float4(vNi.x, vNi.y, vNi.z, 0.0f);
	}
}

void Mesh::pack_verts(const vector<uint>& tri_prim_index,
                      uint4 *tri_vindex,
                      uint *tri_patch,
                      float2 *tri_patch_uv,
                      size_t vert_offset,
                      size_t tri_offset)
{
	size_t verts_size = verts.size();

	if(verts_size && subd_faces.size()) {
		float2 *vert_patch_uv_ptr = vert_patch_uv.data();

		for(size_t i = 0; i < verts_size; i++) {
			tri_patch_uv[i] = vert_patch_uv_ptr[i];
		}
	}

	size_t triangles_size = num_triangles();

	for(size_t i = 0; i < triangles_size; i++) {
		Triangle t = get_triangle(i);
		tri_vindex[i] = make_uint4(t.v[0] + vert_offset,
		                           t.v[1] + vert_offset,
		                           t.v[2] + vert_offset,
		                           tri_prim_index[i + tri_offset]);

		tri_patch[i] = (!subd_faces.size()) ? -1 : (triangle_patch[i]*8 + patch_offset);
	}
}

void Mesh::pack_curves(Scene *scene, float4 *curve_key_co, float4 *curve_data, size_t curvekey_offset)
{
	size_t curve_keys_size = curve_keys.size();

	/* pack curve keys */
	if(curve_keys_size) {
		float3 *keys_ptr = curve_keys.data();
		float *radius_ptr = curve_radius.data();

		for(size_t i = 0; i < curve_keys_size; i++)
			curve_key_co[i] = make_float4(keys_ptr[i].x, keys_ptr[i].y, keys_ptr[i].z, radius_ptr[i]);
	}

	/* pack curve segments */
	size_t curve_num = num_curves();

	for(size_t i = 0; i < curve_num; i++) {
		Curve curve = get_curve(i);
		int shader_id = curve_shader[i];
		Shader *shader = (shader_id < used_shaders.size()) ?
			used_shaders[shader_id] : scene->default_surface;
		shader_id = scene->shader_manager->get_shader_id(shader, false);

		curve_data[i] = make_float4(
			__int_as_float(curve.first_key + curvekey_offset),
			__int_as_float(curve.num_keys),
			__int_as_float(shader_id),
			0.0f);
	}
}

void Mesh::pack_patches(uint *patch_data, uint vert_offset, uint face_offset, uint corner_offset)
{
	size_t num_faces = subd_faces.size();
	int ngons = 0;

	for(size_t f = 0; f < num_faces; f++) {
		SubdFace face = subd_faces[f];

		if(face.is_quad()) {
			int c[4];
			memcpy(c, &subd_face_corners[face.start_corner], sizeof(int)*4);

			*(patch_data++) = c[0] + vert_offset;
			*(patch_data++) = c[1] + vert_offset;
			*(patch_data++) = c[2] + vert_offset;
			*(patch_data++) = c[3] + vert_offset;

			*(patch_data++) = f+face_offset;
			*(patch_data++) = face.num_corners;
			*(patch_data++) = face.start_corner + corner_offset;
			*(patch_data++) = 0;
		}
		else {
			for(int i = 0; i < face.num_corners; i++) {
				int c[4];
				c[0] = subd_face_corners[face.start_corner + mod(i + 0, face.num_corners)];
				c[1] = subd_face_corners[face.start_corner + mod(i + 1, face.num_corners)];
				c[2] = verts.size() - num_subd_verts + ngons;
				c[3] = subd_face_corners[face.start_corner + mod(i - 1, face.num_corners)];

				*(patch_data++) = c[0] + vert_offset;
				*(patch_data++) = c[1] + vert_offset;
				*(patch_data++) = c[2] + vert_offset;
				*(patch_data++) = c[3] + vert_offset;

				*(patch_data++) = f+face_offset;
				*(patch_data++) = face.num_corners | (i << 16);
				*(patch_data++) = face.start_corner + corner_offset;
				*(patch_data++) = subd_face_corners.size() + ngons + corner_offset;
			}

			ngons++;
		}
	}
}

void Mesh::compute_bvh(Device *device,
                       DeviceScene *dscene,
                       SceneParams *params,
                       Progress *progress,
                       int n,
                       int total)
{
	if(progress->get_cancel())
		return;

	compute_bounds();

	if(need_build_bvh()) {
		string msg = "Updating Mesh BVH ";
		if(name == "")
			msg += string_printf("%u/%u", (uint)(n+1), (uint)total);
		else
			msg += string_printf("%s %u/%u", name.c_str(), (uint)(n+1), (uint)total);

		Object object;
		object.mesh = this;

		vector<Object*> objects;
		objects.push_back(&object);

		if(bvh && !need_update_rebuild) {
			progress->set_status(msg, "Refitting BVH");
			bvh->objects = objects;
			bvh->refit(*progress);
		}
		else {
			progress->set_status(msg, "Building BVH");

			BVHParams bparams;
			bparams.use_spatial_split = params->use_bvh_spatial_split;
<<<<<<< HEAD
			bparams.use_qbvh = params->use_qbvh && device->info.has_qbvh;
			bparams.bvh_type = params->bvh_type;
			bparams.use_bvh_embree = params->use_bvh_embree && device->info.has_embree;
			bparams.curve_flags = dscene->data.curve.curveflags;
			bparams.curve_subdivisions = dscene->data.curve.subdivisions;
=======
			bparams.bvh_layout = BVHParams::best_bvh_layout(
			        params->bvh_layout,
			        device->info.bvh_layout_mask);
>>>>>>> 342a1828
			bparams.use_unaligned_nodes = dscene->data.bvh.have_curves &&
			                              params->use_bvh_unaligned_nodes;
			bparams.num_motion_triangle_steps = params->num_bvh_time_steps;
			bparams.num_motion_curve_steps = params->num_bvh_time_steps;

			delete bvh;
			bvh = BVH::create(bparams, objects);
			MEM_GUARDED_CALL(progress, bvh->build, *progress);
		}
	}

	need_update = false;
	need_update_rebuild = false;
}

void Mesh::tag_update(Scene *scene, bool rebuild)
{
	need_update = true;

	if(rebuild) {
		need_update_rebuild = true;
		scene->light_manager->need_update = true;
	}
	else {
		foreach(Shader *shader, used_shaders)
			if(shader->has_surface_emission)
				scene->light_manager->need_update = true;
	}

	scene->mesh_manager->need_update = true;
	scene->object_manager->need_update = true;
}

bool Mesh::has_motion_blur() const
{
	return (use_motion_blur &&
	        (attributes.find(ATTR_STD_MOTION_VERTEX_POSITION) ||
	         curve_attributes.find(ATTR_STD_MOTION_VERTEX_POSITION)));
}

bool Mesh::has_true_displacement() const
{
	foreach(Shader *shader, used_shaders) {
		if(shader->has_displacement && shader->displacement_method != DISPLACE_BUMP) {
			return true;
		}
	}

	return false;
}

float Mesh::motion_time(int step) const
{
	return (motion_steps > 1) ? 2.0f * step / (motion_steps - 1) - 1.0f : 0.0f;
}

int Mesh::motion_step(float time) const
{
	if(motion_steps > 1) {
		int attr_step = 0;

		for(int step = 0; step < motion_steps; step++) {
			float step_time = motion_time(step);
			if(step_time == time) {
				return attr_step;
			}

			/* Center step is stored in a separate attribute. */
			if(step != motion_steps / 2) {
				attr_step++;
			}
		}
	}

	return -1;
}

bool Mesh::need_build_bvh() const
{
	return !transform_applied || has_surface_bssrdf;
}

bool Mesh::is_instanced() const
{
	/* Currently we treat subsurface objects as instanced.
	 *
	 * While it might be not very optimal for ray traversal, it avoids having
	 * duplicated BVH in the memory, saving quite some space.
	 */
	return !transform_applied || has_surface_bssrdf;
}

/* Mesh Manager */

MeshManager::MeshManager()
{
	need_update = true;
	need_flags_update = true;
}

MeshManager::~MeshManager()
{
}

void MeshManager::update_osl_attributes(Device *device, Scene *scene, vector<AttributeRequestSet>& mesh_attributes)
{
#ifdef WITH_OSL
	/* for OSL, a hash map is used to lookup the attribute by name. */
	OSLGlobals *og = (OSLGlobals*)device->osl_memory();

	og->object_name_map.clear();
	og->attribute_map.clear();
	og->object_names.clear();

	og->attribute_map.resize(scene->objects.size()*ATTR_PRIM_TYPES);

	for(size_t i = 0; i < scene->objects.size(); i++) {
		/* set object name to object index map */
		Object *object = scene->objects[i];
		og->object_name_map[object->name] = i;
		og->object_names.push_back(object->name);

		/* set object attributes */
		foreach(ParamValue& attr, object->attributes) {
			OSLGlobals::Attribute osl_attr;

			osl_attr.type = attr.type();
			osl_attr.desc.element = ATTR_ELEMENT_OBJECT;
			osl_attr.value = attr;
			osl_attr.desc.offset = 0;
			osl_attr.desc.flags = 0;

			og->attribute_map[i*ATTR_PRIM_TYPES + ATTR_PRIM_TRIANGLE][attr.name()] = osl_attr;
			og->attribute_map[i*ATTR_PRIM_TYPES + ATTR_PRIM_CURVE][attr.name()] = osl_attr;
			og->attribute_map[i*ATTR_PRIM_TYPES + ATTR_PRIM_SUBD][attr.name()] = osl_attr;
		}

		/* find mesh attributes */
		size_t j;

		for(j = 0; j < scene->meshes.size(); j++)
			if(scene->meshes[j] == object->mesh)
				break;

		AttributeRequestSet& attributes = mesh_attributes[j];

		/* set object attributes */
		foreach(AttributeRequest& req, attributes.requests) {
			OSLGlobals::Attribute osl_attr;

			if(req.triangle_desc.element != ATTR_ELEMENT_NONE) {
				osl_attr.desc = req.triangle_desc;

				if(req.triangle_type == TypeDesc::TypeFloat)
					osl_attr.type = TypeDesc::TypeFloat;
				else if(req.triangle_type == TypeDesc::TypeMatrix)
					osl_attr.type = TypeDesc::TypeMatrix;
				else
					osl_attr.type = TypeDesc::TypeColor;

				if(req.std != ATTR_STD_NONE) {
					/* if standard attribute, add lookup by geom: name convention */
					ustring stdname(string("geom:") + string(Attribute::standard_name(req.std)));
					og->attribute_map[i*ATTR_PRIM_TYPES + ATTR_PRIM_TRIANGLE][stdname] = osl_attr;
				}
				else if(req.name != ustring()) {
					/* add lookup by mesh attribute name */
					og->attribute_map[i*ATTR_PRIM_TYPES + ATTR_PRIM_TRIANGLE][req.name] = osl_attr;
				}
			}

			if(req.curve_desc.element != ATTR_ELEMENT_NONE) {
				osl_attr.desc = req.curve_desc;

				if(req.curve_type == TypeDesc::TypeFloat)
					osl_attr.type = TypeDesc::TypeFloat;
				else if(req.curve_type == TypeDesc::TypeMatrix)
					osl_attr.type = TypeDesc::TypeMatrix;
				else
					osl_attr.type = TypeDesc::TypeColor;

				if(req.std != ATTR_STD_NONE) {
					/* if standard attribute, add lookup by geom: name convention */
					ustring stdname(string("geom:") + string(Attribute::standard_name(req.std)));
					og->attribute_map[i*ATTR_PRIM_TYPES + ATTR_PRIM_CURVE][stdname] = osl_attr;
				}
				else if(req.name != ustring()) {
					/* add lookup by mesh attribute name */
					og->attribute_map[i*ATTR_PRIM_TYPES + ATTR_PRIM_CURVE][req.name] = osl_attr;
				}
			}

			if(req.subd_desc.element != ATTR_ELEMENT_NONE) {
				osl_attr.desc = req.subd_desc;

				if(req.subd_type == TypeDesc::TypeFloat)
					osl_attr.type = TypeDesc::TypeFloat;
				else if(req.subd_type == TypeDesc::TypeMatrix)
					osl_attr.type = TypeDesc::TypeMatrix;
				else
					osl_attr.type = TypeDesc::TypeColor;

				if(req.std != ATTR_STD_NONE) {
					/* if standard attribute, add lookup by geom: name convention */
					ustring stdname(string("geom:") + string(Attribute::standard_name(req.std)));
					og->attribute_map[i*ATTR_PRIM_TYPES + ATTR_PRIM_SUBD][stdname] = osl_attr;
				}
				else if(req.name != ustring()) {
					/* add lookup by mesh attribute name */
					og->attribute_map[i*ATTR_PRIM_TYPES + ATTR_PRIM_SUBD][req.name] = osl_attr;
				}
			}
		}
	}
#else
	(void)device;
	(void)scene;
	(void)mesh_attributes;
#endif
}

void MeshManager::update_svm_attributes(Device *, DeviceScene *dscene, Scene *scene, vector<AttributeRequestSet>& mesh_attributes)
{
	/* for SVM, the attributes_map table is used to lookup the offset of an
	 * attribute, based on a unique shader attribute id. */

	/* compute array stride */
	int attr_map_size = 0;

	for(size_t i = 0; i < scene->meshes.size(); i++) {
		Mesh *mesh = scene->meshes[i];
		mesh->attr_map_offset = attr_map_size;
		attr_map_size += (mesh_attributes[i].size() + 1)*ATTR_PRIM_TYPES;
	}

	if(attr_map_size == 0)
		return;

	/* create attribute map */
	uint4 *attr_map = dscene->attributes_map.alloc(attr_map_size*scene->meshes.size());
	memset(attr_map, 0, dscene->attributes_map.size()*sizeof(uint));

	for(size_t i = 0; i < scene->meshes.size(); i++) {
		Mesh *mesh = scene->meshes[i];
		AttributeRequestSet& attributes = mesh_attributes[i];

		/* set object attributes */
		int index = mesh->attr_map_offset;

		foreach(AttributeRequest& req, attributes.requests) {
			uint id;

			if(req.std == ATTR_STD_NONE)
				id = scene->shader_manager->get_attribute_id(req.name);
			else
				id = scene->shader_manager->get_attribute_id(req.std);

			if(mesh->num_triangles()) {
				attr_map[index].x = id;
				attr_map[index].y = req.triangle_desc.element;
				attr_map[index].z = as_uint(req.triangle_desc.offset);

				if(req.triangle_type == TypeDesc::TypeFloat)
					attr_map[index].w = NODE_ATTR_FLOAT;
				else if(req.triangle_type == TypeDesc::TypeMatrix)
					attr_map[index].w = NODE_ATTR_MATRIX;
				else
					attr_map[index].w = NODE_ATTR_FLOAT3;

				attr_map[index].w |= req.triangle_desc.flags << 8;
			}

			index++;

			if(mesh->num_curves()) {
				attr_map[index].x = id;
				attr_map[index].y = req.curve_desc.element;
				attr_map[index].z = as_uint(req.curve_desc.offset);

				if(req.curve_type == TypeDesc::TypeFloat)
					attr_map[index].w = NODE_ATTR_FLOAT;
				else if(req.curve_type == TypeDesc::TypeMatrix)
					attr_map[index].w = NODE_ATTR_MATRIX;
				else
					attr_map[index].w = NODE_ATTR_FLOAT3;

				attr_map[index].w |= req.curve_desc.flags << 8;
			}

			index++;

			if(mesh->subd_faces.size()) {
				attr_map[index].x = id;
				attr_map[index].y = req.subd_desc.element;
				attr_map[index].z = as_uint(req.subd_desc.offset);

				if(req.subd_type == TypeDesc::TypeFloat)
					attr_map[index].w = NODE_ATTR_FLOAT;
				else if(req.subd_type == TypeDesc::TypeMatrix)
					attr_map[index].w = NODE_ATTR_MATRIX;
				else
					attr_map[index].w = NODE_ATTR_FLOAT3;

				attr_map[index].w |= req.subd_desc.flags << 8;
			}

			index++;
		}

		/* terminator */
		for(int j = 0; j < ATTR_PRIM_TYPES; j++) {
			attr_map[index].x = ATTR_STD_NONE;
			attr_map[index].y = 0;
			attr_map[index].z = 0;
			attr_map[index].w = 0;

			index++;
		}
	}

	/* copy to device */
	dscene->attributes_map.copy_to_device();
}

static void update_attribute_element_size(Mesh *mesh,
                                          Attribute *mattr,
                                          AttributePrimitive prim,
                                          size_t *attr_float_size,
                                          size_t *attr_float3_size,
                                          size_t *attr_uchar4_size)
{
	if(mattr) {
		size_t size = mattr->element_size(mesh, prim);

		if(mattr->element == ATTR_ELEMENT_VOXEL) {
			/* pass */
		}
		else if(mattr->element == ATTR_ELEMENT_CORNER_BYTE) {
			*attr_uchar4_size += size;
		}
		else if(mattr->type == TypeDesc::TypeFloat) {
			*attr_float_size += size;
		}
		else if(mattr->type == TypeDesc::TypeMatrix) {
			*attr_float3_size += size * 4;
		}
		else {
			*attr_float3_size += size;
		}
	}
}

static void update_attribute_element_offset(Mesh *mesh,
                                            device_vector<float>& attr_float,
                                            size_t& attr_float_offset,
                                            device_vector<float4>& attr_float3,
                                            size_t& attr_float3_offset,
                                            device_vector<uchar4>& attr_uchar4,
                                            size_t& attr_uchar4_offset,
                                            Attribute *mattr,
                                            AttributePrimitive prim,
                                            TypeDesc& type,
                                            AttributeDescriptor& desc)
{
	if(mattr) {
		/* store element and type */
		desc.element = mattr->element;
		desc.flags = mattr->flags;
		type = mattr->type;

		/* store attribute data in arrays */
		size_t size = mattr->element_size(mesh, prim);

		AttributeElement& element = desc.element;
		int& offset = desc.offset;

		if(mattr->element == ATTR_ELEMENT_VOXEL) {
			/* store slot in offset value */
			VoxelAttribute *voxel_data = mattr->data_voxel();
			offset = voxel_data->slot;
		}
		else if(mattr->element == ATTR_ELEMENT_CORNER_BYTE) {
			uchar4 *data = mattr->data_uchar4();
			offset = attr_uchar4_offset;

			assert(attr_uchar4.size() >= offset + size);
			for(size_t k = 0; k < size; k++) {
				attr_uchar4[offset+k] = data[k];
			}
			attr_uchar4_offset += size;
		}
		else if(mattr->type == TypeDesc::TypeFloat) {
			float *data = mattr->data_float();
			offset = attr_float_offset;

			assert(attr_float.size() >= offset + size);
			for(size_t k = 0; k < size; k++) {
				attr_float[offset+k] = data[k];
			}
			attr_float_offset += size;
		}
		else if(mattr->type == TypeDesc::TypeMatrix) {
			Transform *tfm = mattr->data_transform();
			offset = attr_float3_offset;

			assert(attr_float3.size() >= offset + size * 3);
			for(size_t k = 0; k < size*3; k++) {
				attr_float3[offset+k] = (&tfm->x)[k];
			}
			attr_float3_offset += size * 3;
		}
		else {
			float4 *data = mattr->data_float4();
			offset = attr_float3_offset;

			assert(attr_float3.size() >= offset + size);
			for(size_t k = 0; k < size; k++) {
				attr_float3[offset+k] = data[k];
			}
			attr_float3_offset += size;
		}

		/* mesh vertex/curve index is global, not per object, so we sneak
		 * a correction for that in here */
		if(mesh->subdivision_type == Mesh::SUBDIVISION_CATMULL_CLARK && desc.flags & ATTR_SUBDIVIDED) {
			/* indices for subdivided attributes are retrieved
			 * from patch table so no need for correction here*/
		}
		else if(element == ATTR_ELEMENT_VERTEX)
			offset -= mesh->vert_offset;
		else if(element == ATTR_ELEMENT_VERTEX_MOTION)
			offset -= mesh->vert_offset;
		else if(element == ATTR_ELEMENT_FACE) {
			if(prim == ATTR_PRIM_TRIANGLE)
				offset -= mesh->tri_offset;
			else
				offset -= mesh->face_offset;
		}
		else if(element == ATTR_ELEMENT_CORNER || element == ATTR_ELEMENT_CORNER_BYTE) {
			if(prim == ATTR_PRIM_TRIANGLE)
				offset -= 3*mesh->tri_offset;
			else
				offset -= mesh->corner_offset;
		}
		else if(element == ATTR_ELEMENT_CURVE)
			offset -= mesh->curve_offset;
		else if(element == ATTR_ELEMENT_CURVE_KEY)
			offset -= mesh->curvekey_offset;
		else if(element == ATTR_ELEMENT_CURVE_KEY_MOTION)
			offset -= mesh->curvekey_offset;
	}
	else {
		/* attribute not found */
		desc.element = ATTR_ELEMENT_NONE;
		desc.offset = 0;
	}
}

void MeshManager::device_update_attributes(Device *device, DeviceScene *dscene, Scene *scene, Progress& progress)
{
	progress.set_status("Updating Mesh", "Computing attributes");

	/* gather per mesh requested attributes. as meshes may have multiple
	 * shaders assigned, this merges the requested attributes that have
	 * been set per shader by the shader manager */
	vector<AttributeRequestSet> mesh_attributes(scene->meshes.size());

	for(size_t i = 0; i < scene->meshes.size(); i++) {
		Mesh *mesh = scene->meshes[i];

		scene->need_global_attributes(mesh_attributes[i]);

		foreach(Shader *shader, mesh->used_shaders) {
			mesh_attributes[i].add(shader->attributes);
		}
	}

	/* mesh attribute are stored in a single array per data type. here we fill
	 * those arrays, and set the offset and element type to create attribute
	 * maps next */

	/* Pre-allocate attributes to avoid arrays re-allocation which would
	 * take 2x of overall attribute memory usage.
	 */
	size_t attr_float_size = 0;
	size_t attr_float3_size = 0;
	size_t attr_uchar4_size = 0;
	for(size_t i = 0; i < scene->meshes.size(); i++) {
		Mesh *mesh = scene->meshes[i];
		AttributeRequestSet& attributes = mesh_attributes[i];
		foreach(AttributeRequest& req, attributes.requests) {
			Attribute *triangle_mattr = mesh->attributes.find(req);
			Attribute *curve_mattr = mesh->curve_attributes.find(req);
			Attribute *subd_mattr = mesh->subd_attributes.find(req);

			update_attribute_element_size(mesh,
			                              triangle_mattr,
			                              ATTR_PRIM_TRIANGLE,
			                              &attr_float_size,
			                              &attr_float3_size,
			                              &attr_uchar4_size);
			update_attribute_element_size(mesh,
			                              curve_mattr,
			                              ATTR_PRIM_CURVE,
			                              &attr_float_size,
			                              &attr_float3_size,
			                              &attr_uchar4_size);
			update_attribute_element_size(mesh,
			                              subd_mattr,
			                              ATTR_PRIM_SUBD,
			                              &attr_float_size,
			                              &attr_float3_size,
			                              &attr_uchar4_size);
		}
	}

	dscene->attributes_float.alloc(attr_float_size);
	dscene->attributes_float3.alloc(attr_float3_size);
	dscene->attributes_uchar4.alloc(attr_uchar4_size);

	size_t attr_float_offset = 0;
	size_t attr_float3_offset = 0;
	size_t attr_uchar4_offset = 0;

	/* Fill in attributes. */
	for(size_t i = 0; i < scene->meshes.size(); i++) {
		Mesh *mesh = scene->meshes[i];
		AttributeRequestSet& attributes = mesh_attributes[i];

		/* todo: we now store std and name attributes from requests even if
		 * they actually refer to the same mesh attributes, optimize */
		foreach(AttributeRequest& req, attributes.requests) {
			Attribute *triangle_mattr = mesh->attributes.find(req);
			Attribute *curve_mattr = mesh->curve_attributes.find(req);
			Attribute *subd_mattr = mesh->subd_attributes.find(req);

			update_attribute_element_offset(mesh,
			                                dscene->attributes_float, attr_float_offset,
			                                dscene->attributes_float3, attr_float3_offset,
			                                dscene->attributes_uchar4, attr_uchar4_offset,
			                                triangle_mattr,
			                                ATTR_PRIM_TRIANGLE,
			                                req.triangle_type,
			                                req.triangle_desc);

			update_attribute_element_offset(mesh,
			                                dscene->attributes_float, attr_float_offset,
			                                dscene->attributes_float3, attr_float3_offset,
			                                dscene->attributes_uchar4, attr_uchar4_offset,
			                                curve_mattr,
			                                ATTR_PRIM_CURVE,
			                                req.curve_type,
			                                req.curve_desc);

			update_attribute_element_offset(mesh,
			                                dscene->attributes_float, attr_float_offset,
			                                dscene->attributes_float3, attr_float3_offset,
			                                dscene->attributes_uchar4, attr_uchar4_offset,
			                                subd_mattr,
			                                ATTR_PRIM_SUBD,
			                                req.subd_type,
			                                req.subd_desc);

			if(progress.get_cancel()) return;
		}
	}

	/* create attribute lookup maps */
	if(scene->shader_manager->use_osl())
		update_osl_attributes(device, scene, mesh_attributes);

	update_svm_attributes(device, dscene, scene, mesh_attributes);

	if(progress.get_cancel()) return;

	/* copy to device */
	progress.set_status("Updating Mesh", "Copying Attributes to device");

	if(dscene->attributes_float.size()) {
		dscene->attributes_float.copy_to_device();
	}
	if(dscene->attributes_float3.size()) {
		dscene->attributes_float3.copy_to_device();
	}
	if(dscene->attributes_uchar4.size()) {
		dscene->attributes_uchar4.copy_to_device();
	}

	if(progress.get_cancel()) return;

	/* After mesh attributes and patch tables have been copied to device memory,
	 * we need to update offsets in the objects. */
	scene->object_manager->device_update_mesh_offsets(device, dscene, scene);
}

void MeshManager::mesh_calc_offset(Scene *scene)
{
	size_t vert_size = 0;
	size_t tri_size = 0;

	size_t curve_key_size = 0;
	size_t curve_size = 0;

	size_t patch_size = 0;
	size_t face_size = 0;
	size_t corner_size = 0;

	foreach(Mesh *mesh, scene->meshes) {
		mesh->vert_offset = vert_size;
		mesh->tri_offset = tri_size;

		mesh->curvekey_offset = curve_key_size;
		mesh->curve_offset = curve_size;

		mesh->patch_offset = patch_size;
		mesh->face_offset = face_size;
		mesh->corner_offset = corner_size;

		vert_size += mesh->verts.size();
		tri_size += mesh->num_triangles();

		curve_key_size += mesh->curve_keys.size();
		curve_size += mesh->num_curves();

		if(mesh->subd_faces.size()) {
			Mesh::SubdFace& last = mesh->subd_faces[mesh->subd_faces.size()-1];
			patch_size += (last.ptex_offset + last.num_ptex_faces()) * 8;

			/* patch tables are stored in same array so include them in patch_size */
			if(mesh->patch_table) {
				mesh->patch_table_offset = patch_size;
				patch_size += mesh->patch_table->total_size();
			}
		}
		face_size += mesh->subd_faces.size();
		corner_size += mesh->subd_face_corners.size();
	}
}

void MeshManager::device_update_mesh(Device *,
                                     DeviceScene *dscene,
                                     Scene *scene,
                                     bool for_displacement,
                                     Progress& progress)
{
	/* Count. */
	size_t vert_size = 0;
	size_t tri_size = 0;

	size_t curve_key_size = 0;
	size_t curve_size = 0;

	size_t patch_size = 0;

	foreach(Mesh *mesh, scene->meshes) {
		vert_size += mesh->verts.size();
		tri_size += mesh->num_triangles();

		curve_key_size += mesh->curve_keys.size();
		curve_size += mesh->num_curves();

		if(mesh->subd_faces.size()) {
			Mesh::SubdFace& last = mesh->subd_faces[mesh->subd_faces.size()-1];
			patch_size += (last.ptex_offset + last.num_ptex_faces()) * 8;

			/* patch tables are stored in same array so include them in patch_size */
			if(mesh->patch_table) {
				mesh->patch_table_offset = patch_size;
				patch_size += mesh->patch_table->total_size();
			}
		}
	}

	/* Create mapping from triangle to primitive triangle array. */
	vector<uint> tri_prim_index(tri_size);
	if(for_displacement) {
		/* For displacement kernels we do some trickery to make them believe
		 * we've got all required data ready. However, that data is different
		 * from final render kernels since we don't have BVH yet, so can't
		 * really use same semantic of arrays.
		 */
		foreach(Mesh *mesh, scene->meshes) {
			for(size_t i = 0; i < mesh->num_triangles(); ++i) {
				tri_prim_index[i + mesh->tri_offset] = 3 * (i + mesh->tri_offset);
			}
		}
	}
	else {
		for(size_t i = 0; i < dscene->prim_index.size(); ++i) {
			if((dscene->prim_type[i] & PRIMITIVE_ALL_TRIANGLE) != 0) {
				tri_prim_index[dscene->prim_index[i]] = dscene->prim_tri_index[i];
			}
		}
	}

	/* Fill in all the arrays. */
	if(tri_size != 0) {
		/* normals */
		progress.set_status("Updating Mesh", "Computing normals");

		uint *tri_shader = dscene->tri_shader.alloc(tri_size);
		float4 *vnormal = dscene->tri_vnormal.alloc(vert_size);
		uint4 *tri_vindex = dscene->tri_vindex.alloc(tri_size);
		uint *tri_patch = dscene->tri_patch.alloc(tri_size);
		float2 *tri_patch_uv = dscene->tri_patch_uv.alloc(vert_size);

		foreach(Mesh *mesh, scene->meshes) {
			mesh->pack_shaders(scene,
			                   &tri_shader[mesh->tri_offset]);
			mesh->pack_normals(&vnormal[mesh->vert_offset]);
			mesh->pack_verts(tri_prim_index,
			                 &tri_vindex[mesh->tri_offset],
			                 &tri_patch[mesh->tri_offset],
			                 &tri_patch_uv[mesh->vert_offset],
			                 mesh->vert_offset,
			                 mesh->tri_offset);
			if(progress.get_cancel()) return;
		}

		/* vertex coordinates */
		progress.set_status("Updating Mesh", "Copying Mesh to device");

		dscene->tri_shader.copy_to_device();
		dscene->tri_vnormal.copy_to_device();
		dscene->tri_vindex.copy_to_device();
		dscene->tri_patch.copy_to_device();
		dscene->tri_patch_uv.copy_to_device();
	}

	if(curve_size != 0) {
		progress.set_status("Updating Mesh", "Copying Strands to device");

		float4 *curve_keys = dscene->curve_keys.alloc(curve_key_size);
		float4 *curves = dscene->curves.alloc(curve_size);

		foreach(Mesh *mesh, scene->meshes) {
			mesh->pack_curves(scene, &curve_keys[mesh->curvekey_offset], &curves[mesh->curve_offset], mesh->curvekey_offset);
			if(progress.get_cancel()) return;
		}

		dscene->curve_keys.copy_to_device();
		dscene->curves.copy_to_device();
	}

	if(patch_size != 0) {
		progress.set_status("Updating Mesh", "Copying Patches to device");

		uint *patch_data = dscene->patches.alloc(patch_size);

		foreach(Mesh *mesh, scene->meshes) {
			mesh->pack_patches(&patch_data[mesh->patch_offset], mesh->vert_offset, mesh->face_offset, mesh->corner_offset);

			if(mesh->patch_table) {
				mesh->patch_table->copy_adjusting_offsets(&patch_data[mesh->patch_table_offset], mesh->patch_table_offset);
			}

			if(progress.get_cancel()) return;
		}

		dscene->patches.copy_to_device();
	}

	if(for_displacement) {
		float4 *prim_tri_verts = dscene->prim_tri_verts.alloc(tri_size * 3);
		foreach(Mesh *mesh, scene->meshes) {
			for(size_t i = 0; i < mesh->num_triangles(); ++i) {
				Mesh::Triangle t = mesh->get_triangle(i);
				size_t offset = 3 * (i + mesh->tri_offset);
				prim_tri_verts[offset + 0] = float3_to_float4(mesh->verts[t.v[0]]);
				prim_tri_verts[offset + 1] = float3_to_float4(mesh->verts[t.v[1]]);
				prim_tri_verts[offset + 2] = float3_to_float4(mesh->verts[t.v[2]]);
			}
		}
		dscene->prim_tri_verts.copy_to_device();
	}
}

void MeshManager::device_update_bvh(Device *device, DeviceScene *dscene, Scene *scene, Progress& progress)
{
	/* bvh build */
	progress.set_status("Updating Scene BVH", "Building");

	BVHParams bparams;
	bparams.top_level = true;
	bparams.bvh_layout = BVHParams::best_bvh_layout(
	        scene->params.bvh_layout,
	        device->info.bvh_layout_mask);
	bparams.use_spatial_split = scene->params.use_bvh_spatial_split;
	bparams.use_unaligned_nodes = dscene->data.bvh.have_curves &&
	                              scene->params.use_bvh_unaligned_nodes;
	bparams.num_motion_triangle_steps = scene->params.num_bvh_time_steps;
	bparams.num_motion_curve_steps = scene->params.num_bvh_time_steps;
	bparams.bvh_type = scene->params.bvh_type;
	bparams.use_bvh_embree = scene->params.use_bvh_embree && device->info.has_embree;
	bparams.curve_flags = dscene->data.curve.curveflags;
	bparams.curve_subdivisions = dscene->data.curve.subdivisions;

	VLOG(1) << "Using " << bvh_layout_name(bparams.bvh_layout)
	        << " layout.";

#ifdef WITH_EMBREE
	if(bparams.use_bvh_embree) {
		if(dscene->data.bvh.scene) {
			BVHEmbree::destroy(dscene->data.bvh.scene);
		}
	}
#endif

	BVH *bvh = BVH::create(bparams, scene->objects);
	bvh->build(progress, &device->stats);

	if(progress.get_cancel()) {
#ifdef WITH_EMBREE
		if(bparams.use_bvh_embree) {
			if(dscene->data.bvh.scene) {
				BVHEmbree::destroy(dscene->data.bvh.scene);
			}
		}
#endif
		delete bvh;
		return;
	}

	/* copy to device */
	progress.set_status("Updating Scene BVH", "Copying BVH to device");

	PackedBVH& pack = bvh->pack;

	if(pack.nodes.size()) {
		dscene->bvh_nodes.steal_data(pack.nodes);
		dscene->bvh_nodes.copy_to_device();
	}
	if(pack.leaf_nodes.size()) {
		dscene->bvh_leaf_nodes.steal_data(pack.leaf_nodes);
		dscene->bvh_leaf_nodes.copy_to_device();
	}
	if(pack.object_node.size()) {
		dscene->object_node.steal_data(pack.object_node);
		dscene->object_node.copy_to_device();
	}
	if(pack.prim_tri_index.size()) {
		dscene->prim_tri_index.steal_data(pack.prim_tri_index);
		dscene->prim_tri_index.copy_to_device();
	}
	if(pack.prim_tri_verts.size()) {
		dscene->prim_tri_verts.steal_data(pack.prim_tri_verts);
		dscene->prim_tri_verts.copy_to_device();
	}
	if(pack.prim_type.size()) {
		dscene->prim_type.steal_data(pack.prim_type);
		dscene->prim_type.copy_to_device();
	}
	if(pack.prim_visibility.size()) {
		dscene->prim_visibility.steal_data(pack.prim_visibility);
		dscene->prim_visibility.copy_to_device();
	}
	if(pack.prim_index.size()) {
		dscene->prim_index.steal_data(pack.prim_index);
		dscene->prim_index.copy_to_device();
	}
	if(pack.prim_object.size()) {
		dscene->prim_object.steal_data(pack.prim_object);
		dscene->prim_object.copy_to_device();
	}
	if(pack.prim_time.size()) {
		dscene->prim_time.steal_data(pack.prim_time);
		dscene->prim_time.copy_to_device();
	}

	dscene->data.bvh.root = pack.root_index;
	dscene->data.bvh.bvh_layout = bparams.bvh_layout;
	dscene->data.bvh.use_bvh_steps = (scene->params.num_bvh_time_steps != 0);


#ifdef WITH_EMBREE
	if(bparams.use_bvh_embree) {
		dscene->data.bvh.scene = ((BVHEmbree*)bvh)->scene;
	}
	else {
		dscene->data.bvh.scene = NULL;
	}
#endif

	delete bvh;
}

void MeshManager::device_update_preprocess(Device *device,
                                           Scene *scene,
                                           Progress& progress)
{
	if(!need_update && !need_flags_update) {
		return;
	}

	progress.set_status("Updating Meshes Flags");

	/* Update flags. */
	bool volume_images_updated = false;

	foreach(Mesh *mesh, scene->meshes) {
		mesh->has_volume = false;

		foreach(const Shader *shader, mesh->used_shaders) {
			if(shader->has_volume) {
				mesh->has_volume = true;
			}
			if(shader->has_surface_bssrdf) {
				mesh->has_surface_bssrdf = true;
			}
		}

		if(need_update && mesh->has_volume) {
			/* Create volume meshes if there is voxel data. */
			bool has_voxel_attributes = false;

			foreach(Attribute& attr, mesh->attributes.attributes) {
				if(attr.element == ATTR_ELEMENT_VOXEL) {
					has_voxel_attributes = true;
				}
			}

			if(has_voxel_attributes) {
				if(!volume_images_updated) {
					progress.set_status("Updating Meshes Volume Bounds");
					device_update_volume_images(device, scene, progress);
					volume_images_updated = true;
				}

				create_volume_mesh(scene, mesh, progress);
			}
		}
	}

	need_flags_update = false;
}

void MeshManager::device_update_displacement_images(Device *device,
                                                    Scene *scene,
                                                    Progress& progress)
{
	progress.set_status("Updating Displacement Images");
	TaskPool pool;
	ImageManager *image_manager = scene->image_manager;
	set<int> bump_images;
	foreach(Mesh *mesh, scene->meshes) {
		if(mesh->need_update) {
			foreach(Shader *shader, mesh->used_shaders) {
				if(!shader->has_displacement || shader->displacement_method == DISPLACE_BUMP) {
					continue;
				}
				foreach(ShaderNode* node, shader->graph->nodes) {
					if(node->special_type != SHADER_SPECIAL_TYPE_IMAGE_SLOT) {
						continue;
					}

					ImageSlotTextureNode *image_node = static_cast<ImageSlotTextureNode*>(node);
					int slot = image_node->slot;
					if(slot != -1) {
						bump_images.insert(slot);
					}
				}
			}
		}
	}
	foreach(int slot, bump_images) {
		pool.push(function_bind(&ImageManager::device_update_slot,
		                        image_manager,
		                        device,
		                        scene,
		                        slot,
		                        &progress));
	}
	pool.wait_work();
}

void MeshManager::device_update_volume_images(Device *device,
											  Scene *scene,
											  Progress& progress)
{
	progress.set_status("Updating Volume Images");
	TaskPool pool;
	ImageManager *image_manager = scene->image_manager;
	set<int> volume_images;

	foreach(Mesh *mesh, scene->meshes) {
		if(!mesh->need_update) {
			continue;
		}

		foreach(Attribute& attr, mesh->attributes.attributes) {
			if(attr.element != ATTR_ELEMENT_VOXEL) {
				continue;
			}

			VoxelAttribute *voxel = attr.data_voxel();

			if(voxel->slot != -1) {
				volume_images.insert(voxel->slot);
			}
		}
	}

	foreach(int slot, volume_images) {
		pool.push(function_bind(&ImageManager::device_update_slot,
								image_manager,
								device,
								scene,
								slot,
								&progress));
	}
	pool.wait_work();
}

void MeshManager::device_update(Device *device, DeviceScene *dscene, Scene *scene, Progress& progress)
{
	if(!need_update)
		return;

	VLOG(1) << "Total " << scene->meshes.size() << " meshes.";

	bool true_displacement_used = false;
	size_t total_tess_needed = 0;

	foreach(Mesh *mesh, scene->meshes) {
		foreach(Shader *shader, mesh->used_shaders) {
			if(shader->need_update_mesh)
				mesh->need_update = true;
		}

		if(mesh->need_update) {
			/* Update normals. */
			mesh->add_face_normals();
			mesh->add_vertex_normals();

			if(mesh->need_attribute(scene, ATTR_STD_POSITION_UNDISPLACED)) {
				mesh->add_undisplaced();
			}

			/* Test if we need tesselation. */
			if(mesh->subdivision_type != Mesh::SUBDIVISION_NONE &&
			   mesh->num_subd_verts == 0 &&
			   mesh->subd_params)
			{
				total_tess_needed++;
			}

			/* Test if we need displacement. */
			if(mesh->has_true_displacement()) {
				true_displacement_used = true;
			}

			if(progress.get_cancel()) return;
		}
	}

	/* Tessellate meshes that are using subdivision */
	if(total_tess_needed) {
		size_t i = 0;
		foreach(Mesh *mesh, scene->meshes) {
			if(mesh->need_update &&
			   mesh->subdivision_type != Mesh::SUBDIVISION_NONE &&
			   mesh->num_subd_verts == 0 &&
			   mesh->subd_params)
			{
				string msg = "Tessellating ";
				if(mesh->name == "")
					msg += string_printf("%u/%u", (uint)(i+1), (uint)total_tess_needed);
				else
					msg += string_printf("%s %u/%u", mesh->name.c_str(), (uint)(i+1), (uint)total_tess_needed);

				progress.set_status("Updating Mesh", msg);

				DiagSplit dsplit(*mesh->subd_params);
				mesh->tessellate(&dsplit);

				i++;

				if(progress.get_cancel()) return;
			}

		}
	}

	/* Update images needed for true displacement. */
	bool old_need_object_flags_update = false;
	if(true_displacement_used) {
		VLOG(1) << "Updating images used for true displacement.";
		device_update_displacement_images(device, scene, progress);
		old_need_object_flags_update = scene->object_manager->need_flags_update;
		scene->object_manager->device_update_flags(device,
		                                           dscene,
		                                           scene,
		                                           progress,
		                                           false);
	}

	/* Device update. */
	device_free(device, dscene);

	mesh_calc_offset(scene);
	if(true_displacement_used) {
		device_update_mesh(device, dscene, scene, true, progress);
	}
	if(progress.get_cancel()) return;

	device_update_attributes(device, dscene, scene, progress);
	if(progress.get_cancel()) return;

	/* Update displacement. */
	bool displacement_done = false;
	size_t num_bvh = 0;

	foreach(Mesh *mesh, scene->meshes) {
		if(mesh->need_update) {
			if(displace(device, dscene, scene, mesh, progress)) {
				displacement_done = true;
			}

			if(mesh->need_build_bvh()) {
				num_bvh++;
			}
		}
	}

	/* TODO: properly handle cancel halfway displacement */
	if(progress.get_cancel()) return;

	/* Device re-update after displacement. */
	if(displacement_done) {
		device_free(device, dscene);

		device_update_attributes(device, dscene, scene, progress);
		if(progress.get_cancel()) return;
	}

	TaskPool pool;

	size_t i = 0;
	foreach(Mesh *mesh, scene->meshes) {
		if(mesh->need_update) {
			pool.push(function_bind(&Mesh::compute_bvh,
			                        mesh,
			                        device,
			                        dscene,
			                        &scene->params,
			                        &progress,
			                        i,
			                        num_bvh));
			if(mesh->need_build_bvh()) {
				i++;
			}
		}
	}

	TaskPool::Summary summary;
	pool.wait_work(&summary);
	VLOG(2) << "Objects BVH build pool statistics:\n"
	        << summary.full_report();

	foreach(Shader *shader, scene->shaders) {
		shader->need_update_mesh = false;
	}

	Scene::MotionType need_motion = scene->need_motion();
	bool motion_blur = need_motion == Scene::MOTION_BLUR;

	/* Update objects. */
	vector<Object *> volume_objects;
	foreach(Object *object, scene->objects) {
		object->compute_bounds(motion_blur);
	}

	if(progress.get_cancel()) return;

	device_update_bvh(device, dscene, scene, progress);
	if(progress.get_cancel()) return;

	device_update_mesh(device, dscene, scene, false, progress);
	if(progress.get_cancel()) return;

	need_update = false;

	if(true_displacement_used) {
		/* Re-tag flags for update, so they're re-evaluated
		 * for meshes with correct bounding boxes.
		 *
		 * This wouldn't cause wrong results, just true
		 * displacement might be less optimal ot calculate.
		 */
		scene->object_manager->need_flags_update = old_need_object_flags_update;
	}
}

void MeshManager::device_free(Device *device, DeviceScene *dscene)
{
	dscene->bvh_nodes.free();
	dscene->bvh_leaf_nodes.free();
	dscene->object_node.free();
	dscene->prim_tri_verts.free();
	dscene->prim_tri_index.free();
	dscene->prim_type.free();
	dscene->prim_visibility.free();
	dscene->prim_index.free();
	dscene->prim_object.free();
	dscene->prim_time.free();
	dscene->tri_shader.free();
	dscene->tri_vnormal.free();
	dscene->tri_vindex.free();
	dscene->tri_patch.free();
	dscene->tri_patch_uv.free();
	dscene->curves.free();
	dscene->curve_keys.free();
	dscene->patches.free();
	dscene->attributes_map.free();
	dscene->attributes_float.free();
	dscene->attributes_float3.free();
	dscene->attributes_uchar4.free();

#ifdef WITH_OSL
	OSLGlobals *og = (OSLGlobals*)device->osl_memory();

	if(og) {
		og->object_name_map.clear();
		og->attribute_map.clear();
		og->object_names.clear();
	}
#else
	(void)device;
#endif
}

void MeshManager::tag_update(Scene *scene)
{
	need_update = true;
	scene->object_manager->need_update = true;
}

bool Mesh::need_attribute(Scene *scene, AttributeStandard std)
{
	if(std == ATTR_STD_NONE)
		return false;

	if(scene->need_global_attribute(std))
		return true;

	foreach(Shader *shader, used_shaders)
		if(shader->attributes.find(std))
			return true;

	return false;
}

bool Mesh::need_attribute(Scene * /*scene*/, ustring name)
{
	if(name == ustring())
		return false;

	foreach(Shader *shader, used_shaders)
		if(shader->attributes.find(name))
			return true;

	return false;
}

CCL_NAMESPACE_END<|MERGE_RESOLUTION|>--- conflicted
+++ resolved
@@ -1072,17 +1072,9 @@
 
 			BVHParams bparams;
 			bparams.use_spatial_split = params->use_bvh_spatial_split;
-<<<<<<< HEAD
-			bparams.use_qbvh = params->use_qbvh && device->info.has_qbvh;
-			bparams.bvh_type = params->bvh_type;
-			bparams.use_bvh_embree = params->use_bvh_embree && device->info.has_embree;
-			bparams.curve_flags = dscene->data.curve.curveflags;
-			bparams.curve_subdivisions = dscene->data.curve.subdivisions;
-=======
 			bparams.bvh_layout = BVHParams::best_bvh_layout(
 			        params->bvh_layout,
 			        device->info.bvh_layout_mask);
->>>>>>> 342a1828
 			bparams.use_unaligned_nodes = dscene->data.bvh.have_curves &&
 			                              params->use_bvh_unaligned_nodes;
 			bparams.num_motion_triangle_steps = params->num_bvh_time_steps;
@@ -1876,7 +1868,6 @@
 	bparams.num_motion_triangle_steps = scene->params.num_bvh_time_steps;
 	bparams.num_motion_curve_steps = scene->params.num_bvh_time_steps;
 	bparams.bvh_type = scene->params.bvh_type;
-	bparams.use_bvh_embree = scene->params.use_bvh_embree && device->info.has_embree;
 	bparams.curve_flags = dscene->data.curve.curveflags;
 	bparams.curve_subdivisions = dscene->data.curve.subdivisions;
 
@@ -1884,7 +1875,7 @@
 	        << " layout.";
 
 #ifdef WITH_EMBREE
-	if(bparams.use_bvh_embree) {
+	if(bparams.bvh_layout == BVH_LAYOUT_EMBREE) {
 		if(dscene->data.bvh.scene) {
 			BVHEmbree::destroy(dscene->data.bvh.scene);
 		}
@@ -1896,7 +1887,7 @@
 
 	if(progress.get_cancel()) {
 #ifdef WITH_EMBREE
-		if(bparams.use_bvh_embree) {
+		if(bparams.bvh_layout == BVH_LAYOUT_EMBREE) {
 			if(dscene->data.bvh.scene) {
 				BVHEmbree::destroy(dscene->data.bvh.scene);
 			}
@@ -1958,7 +1949,7 @@
 
 
 #ifdef WITH_EMBREE
-	if(bparams.use_bvh_embree) {
+	if(bparams.bvh_layout == BVH_LAYOUT_EMBREE) {
 		dscene->data.bvh.scene = ((BVHEmbree*)bvh)->scene;
 	}
 	else {
