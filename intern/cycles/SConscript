#!/usr/bin/env python
#
# ***** BEGIN GPL LICENSE BLOCK *****
#
# This program is free software; you can redistribute it and/or
# modify it under the terms of the GNU General Public License
# as published by the Free Software Foundation; either version 2
# of the License, or (at your option) any later version.
#
# This program is distributed in the hope that it will be useful,
# but WITHOUT ANY WARRANTY; without even the implied warranty of
# MERCHANTABILITY or FITNESS FOR A PARTICULAR PURPOSE.  See the
# GNU General Public License for more details.
#
# You should have received a copy of the GNU General Public License
# along with this program; if not, write to the Free Software Foundation,
# Inc., 51 Franklin Street, Fifth Floor, Boston, MA 02110-1301, USA.
#
# The Original Code is Copyright (C) 2011, Blender Foundation
# All rights reserved.
#
# The Original Code is: all of this file.
#
# Contributor(s): Nathan Letwory.
#
# ***** END GPL LICENSE BLOCK *****

from os import path
Import('env')

cycles = env.Clone()

cycles.Depends('../../source/blender/makesrna/intern/RNA_blender_cpp.h', 'makesrna')

sources = cycles.Glob('bvh/*.cpp') + cycles.Glob('device/*.cpp') + cycles.Glob('kernel/*.cpp') + cycles.Glob('render/*.cpp') + cycles.Glob('subd/*.cpp') + cycles.Glob('util/*.cpp') + cycles.Glob('blender/*.cpp')

sources.append(path.join('kernel', 'kernels', 'cpu', 'kernel.cpp'))
sources.remove(path.join('util', 'util_view.cpp'))

incs = [] 
defs = []
cxxflags = Split(env['CXXFLAGS'])

defs += env['BF_GL_DEFINITIONS']

if env['WITH_UNORDERED_MAP_SUPPORT']:
    if env['UNORDERED_MAP_HEADER'] == 'unordered_map':
        if env['UNORDERED_MAP_NAMESPACE'] == 'std':
            defs.append('CYCLES_STD_UNORDERED_MAP')
        elif env['UNORDERED_MAP_NAMESPACE'] == 'std::tr1':
            defs.append('CYCLES_STD_UNORDERED_MAP_IN_TR1_NAMESPACE')
    elif env['UNORDERED_MAP_NAMESPACE'] == 'std::tr1':
        defs.append('CYCLES_TR1_UNORDERED_MAP')
else:
    print("-- Replacing unordered_map/set with map/set (warning: slower!)")
    defs.append('CYCLES_NO_UNORDERED_MAP')

defs.append('CCL_NAMESPACE_BEGIN=namespace ccl {')
defs.append('CCL_NAMESPACE_END=}')

defs.append('WITH_OPENCL')
defs.append('WITH_MULTI')
defs.append('WITH_CUDA')

if env['WITH_BF_CYCLES_OSL']:
    defs.append('WITH_OSL')
    defs.append('OSL_STATIC_LIBRARY')
    incs.append(cycles['BF_OSL_INC'])

<<<<<<< HEAD
if env['WITH_BF_LIBMV']:
    defs.append('WITH_CYCLES_DISTORTION')
    incs.append('#extern/libmv')
=======
if env['WITH_BF_CYCLES_DEBUG']:
    defs.append('WITH_CYCLES_DEBUG')

if env['WITH_BF_CYCLES_LOGGING']:
    defs.append('WITH_CYCLES_LOGGING')
    defs.append('GOOGLE_GLOG_DLL_DECL=')
    defs.append('CYCLES_GFLAGS_NAMESPACE=gflags')
    if env['OURPLATFORM'] in ('win32-vc', 'win32-mingw', 'linuxcross', 'win64-vc', 'win64-mingw'):
        incs.append('#extern/libmv/third_party/glog/src/windows')
        incs.append('#extern/libmv/third_party/gflags')
    else:
        incs.append('#extern/libmv/third_party/glog/src')
        incs.append('#extern/libmv/third_party/gflags')
>>>>>>> de80e687

incs.extend('. bvh render device kernel kernel/osl kernel/svm util subd'.split())
incs.extend('#intern/guardedalloc #source/blender/makesrna #source/blender/makesdna #source/blender/blenlib'.split())
incs.extend('#source/blender/blenloader ../../source/blender/makesrna/intern'.split())

incs.append(env['BF_GLEW_INC'])
incs.append('#/intern/glew-mx')
incs.append('#/intern/atomic')
incs.append('#intern/mikktspace')
incs.extend('#extern/glew/include #extern/clew/include #extern/cuew/include #intern/mikktspace'.split())

incs.append(cycles['BF_OIIO_INC'])
incs.append(cycles['BF_BOOST_INC'])
incs.append(cycles['BF_OPENEXR_INC'].split())
incs.extend(cycles['BF_PYTHON_INC'].split())

if env['OURPLATFORM'] in ('win32-vc', 'win64-vc'):
    cxxflags.append('-D_CRT_SECURE_NO_WARNINGS /fp:fast /EHsc'.split())
else:
    cxxflags.append('-ffast-math'.split())

# Warnings
# XXX Not supported by gcc < 4.9, since we do not have any 'supported flags' test as in cmake,
#     simpler to comment for now.
#if env['C_COMPILER_ID'] == 'gcc':
#    cxxflags.append(['-Werror=float-conversion'])

if env['OURPLATFORM'] in ('win32-vc', 'win32-mingw', 'linuxcross', 'win64-vc', 'win64-mingw'):
    incs.append(env['BF_PTHREADS_INC'])

# optimized kernel. we compile the kernel multiple times with different
# optimization flags, at runtime it will choose the optimal kernel
kernel_flags = {}

if env['OURPLATFORM'] == 'win32-vc':
    # there is no /arch:SSE3, but intrinsics are available anyway
    kernel_flags['sse2'] = '/arch:SSE /arch:SSE2 -D_CRT_SECURE_NO_WARNINGS /fp:fast /Ox /GS-'
    kernel_flags['sse3'] = kernel_flags['sse2']

elif env['OURPLATFORM'] == 'win64-vc':
    # /arch:AVX only available from visual studio 2012
    kernel_flags['sse2'] = '-D_CRT_SECURE_NO_WARNINGS /fp:fast /Ox /GS-'
    kernel_flags['sse3'] = kernel_flags['sse2']

    if env['MSVC_VERSION'] >= '12.0':
        kernel_flags['sse41'] = kernel_flags['sse3']
        kernel_flags['avx'] = kernel_flags['sse41'] + ' /arch:AVX'
        kernel_flags['avx2'] = kernel_flags['sse41'] + ' /arch:AVX /arch:AVX2'
else:
    # -mavx only available with relatively new gcc/clang
    kernel_flags['sse2'] = '-ffast-math -msse -msse2 -mfpmath=sse'
    kernel_flags['sse3'] = kernel_flags['sse2'] + ' -msse3 -mssse3'
    kernel_flags['sse41'] = kernel_flags['sse3'] + ' -msse4.1'

    if (env['C_COMPILER_ID'] == 'gcc' and env['CCVERSION'] >= '4.6') or (env['C_COMPILER_ID'] == 'clang' and env['CCVERSION'] >= '3.1'):
        kernel_flags['avx'] = kernel_flags['sse41'] + ' -mavx'
        kernel_flags['avx2'] = kernel_flags['avx'] + ' -mavx2 -mfma -mlzcnt -mbmi -mbmi2 -mf16c'

for kernel_type in kernel_flags.keys():
    defs.append('WITH_KERNEL_' + kernel_type.upper())

for kernel_type in kernel_flags.keys():
    kernel_source = path.join('kernel', 'kernels', 'cpu', 'kernel_' + kernel_type + '.cpp')
    kernel_cxxflags = Split(env['CXXFLAGS'])
    kernel_cxxflags.append(kernel_flags[kernel_type].split())
    kernel_defs = defs[:]
    kernel_env = cycles.Clone()

    if env['OURPLATFORM'] == 'darwin' and env['C_COMPILER_ID'] == 'gcc' and  env['CCVERSION'] >= '4.6':
        # use Apple assembler for avx , gnu-compilers do not support it ( gnu gcc-4.6 or higher case )
        kernel_env.BlenderLib('bf_intern_cycles_' + kernel_type, [kernel_source], incs, kernel_defs,
            libtype=['intern'], priority=[10], cxx_compileflags=kernel_cxxflags,
            cc_compilerchange='/usr/bin/clang', cxx_compilerchange='/usr/bin/clang++')
    else:
        kernel_env.BlenderLib('bf_intern_cycles_' + kernel_type, [kernel_source], incs, kernel_defs,
            libtype=['intern'], priority=[10], cxx_compileflags=kernel_cxxflags)

cycles.BlenderLib('bf_intern_cycles', sources, incs, defs, libtype=['intern'], priority=[0], cxx_compileflags=cxxflags)

# OSL shaders
if env['WITH_BF_CYCLES_OSL']:
    oso_files = SConscript(['kernel/shaders/SConscript'])
    cycles.Depends("kernel/osl/osl_shader.o", oso_files)

    SConscript(['kernel/osl/SConscript'])

# cuda kernel binaries
if env['WITH_BF_CYCLES_CUDA_BINARIES']:
    kernel_binaries = SConscript(['kernel/SConscript'])
    cycles.Depends("device/device_cuda.o", kernel_binaries)
<|MERGE_RESOLUTION|>--- conflicted
+++ resolved
@@ -67,11 +67,10 @@
     defs.append('OSL_STATIC_LIBRARY')
     incs.append(cycles['BF_OSL_INC'])
 
-<<<<<<< HEAD
 if env['WITH_BF_LIBMV']:
     defs.append('WITH_CYCLES_DISTORTION')
     incs.append('#extern/libmv')
-=======
+
 if env['WITH_BF_CYCLES_DEBUG']:
     defs.append('WITH_CYCLES_DEBUG')
 
@@ -85,7 +84,6 @@
     else:
         incs.append('#extern/libmv/third_party/glog/src')
         incs.append('#extern/libmv/third_party/gflags')
->>>>>>> de80e687
 
 incs.extend('. bvh render device kernel kernel/osl kernel/svm util subd'.split())
 incs.extend('#intern/guardedalloc #source/blender/makesrna #source/blender/makesdna #source/blender/blenlib'.split())
