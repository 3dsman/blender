--- conflicted
+++ resolved
@@ -37,38 +37,6 @@
 #endif
 
 
-<<<<<<< HEAD
-#define __PLX__FAKE_AA__
-
-/* from BLI_utildefines.h */
-#define MIN2(x, y)      ( (x) < (y) ? (x) : (y) )
-#define MAX2(x, y)      ( (x) > (y) ? (x) : (y) )
-#define ABS(a)          ( (a) < 0 ? (-(a)) : (a) )
-
-struct e_status {
-	int x;
-	int ybeg;
-	int xshift;
-	int xdir;
-	int drift;
-	int drift_inc;
-	int drift_dec;
-	int num;
-	struct e_status *e_next;
-};
-
-struct r_buffer_stats {
-	float *buf;
-	int sizex;
-	int sizey;
-};
-
-struct r_fill_context {
-	struct e_status *all_edges, *possible_edges;
-	struct r_buffer_stats rb;
-};
-=======
->>>>>>> 9b515033
 
 /*
  * Sort all the edges of the input polygon by Y, then by X, of the "first" vertex encountered.
@@ -78,104 +46,6 @@
  * just the poly. Since the DEM code could end up being coupled with this, we'll keep it separate
  * for now.
  */
-<<<<<<< HEAD
-static void preprocess_all_edges(struct r_fill_context *ctx, struct poly_vert *verts, int num_verts, struct e_status *open_edge)
-{
-	int i;
-	int xbeg;
-	int ybeg;
-	int xend;
-	int yend;
-	int dx;
-	int dy;
-	int temp_pos;
-	int xdist;
-	struct e_status *e_new;
-	struct e_status *next_edge;
-	struct e_status **next_edge_ref;
-	struct poly_vert *v;
-	/* set up pointers */
-	v = verts;
-	ctx->all_edges = NULL;
-	/* loop all verts */
-	for (i = 0; i < num_verts; i++) {
-		/* determine beginnings and endings of edges, linking last vertex to first vertex */
-		xbeg = v[i].x;
-		ybeg = v[i].y;
-		if (i) {
-			/* we're not at the last vert, so end of the edge is the previous vertex */
-			xend = v[i - 1].x;
-			yend = v[i - 1].y;
-		}
-		else {
-			/* we're at the first vertex, so the "end" of this edge is the last vertex */
-			xend = v[num_verts - 1].x;
-			yend = v[num_verts - 1].y;
-		}
-		/* make sure our edges are facing the correct direction */
-		if (ybeg > yend) {
-			/* flip the Xs */
-			temp_pos = xbeg;
-			xbeg = xend;
-			xend = temp_pos;
-			/* flip the Ys */
-			temp_pos = ybeg;
-			ybeg = yend;
-			yend = temp_pos;
-		}
-
-		/* calculate y delta */
-		dy = yend - ybeg;
-		/* dont draw horizontal lines directly, they are scanned as part of the edges they connect, so skip em. :) */
-		if (dy) {
-			/* create the edge and determine it's slope (for incremental line drawing) */
-			e_new = open_edge++;
-
-			/* calculate x delta */
-			dx = xend - xbeg;
-			if (dx > 0) {
-				e_new->xdir = 1;
-				xdist = dx;
-			}
-			else {
-				e_new->xdir = -1;
-				xdist = -dx;
-			}
-
-			e_new->x = xbeg;
-			e_new->ybeg = ybeg;
-			e_new->num = dy;
-			e_new->drift_dec = dy;
-
-			/* calculate deltas for incremental drawing */
-			if (dx >= 0) {
-				e_new->drift = 0;
-			}
-			else {
-				e_new->drift = -dy + 1;
-			}
-			if (dy >= xdist) {
-				e_new->drift_inc = xdist;
-				e_new->xshift = 0;
-			}
-			else {
-				e_new->drift_inc = xdist % dy;
-				e_new->xshift = (xdist / dy) * e_new->xdir;
-			}
-			next_edge_ref = &ctx->all_edges;
-			/* link in all the edges, in sorted order */
-			for (;; ) {
-				next_edge = *next_edge_ref;
-				if (!next_edge || (next_edge->ybeg > ybeg) || ((next_edge->ybeg == ybeg) && (next_edge->x >= xbeg))) {
-					e_new->e_next = next_edge;
-					*next_edge_ref = e_new;
-					break;
-				}
-				next_edge_ref = &next_edge->e_next;
-			}
-		}
-	}
-=======
 void preprocess_all_edges(struct r_fill_context *ctx, struct poly_vert *verts, int num_verts, struct e_status *open_edge) {
     int i;
     int xbeg;
@@ -283,7 +153,6 @@
             }
         }
     }
->>>>>>> 9b515033
 }
 
 /*
@@ -291,283 +160,6 @@
  * for speed, but waiting on final design choices for curve-data before eliminating data the DEM code will need
  * if it ends up being coupled with this function.
  */
-<<<<<<< HEAD
-static int rast_scan_fill(struct r_fill_context *ctx, struct poly_vert *verts, int num_verts, float intensity)
-{
-	int x_curr;                 /* current pixel position in X */
-	int y_curr;                 /* current scan line being drawn */
-	int yp;                     /* y-pixel's position in frame buffer */
-	int swixd = 0;              /* whether or not edges switched position in X */
-	float *cpxl;                /* pixel pointers... */
-	float *mpxl;
-	float *spxl;
-	struct e_status *e_curr;    /* edge pointers... */
-	struct e_status *e_temp;
-	struct e_status *edgbuf;
-	struct e_status **edgec;
-
-
-	/*
-	 * If the number of verts specified to render as a polygon is less than 3,
-	 * return immediately. Obviously we cant render a poly with sides < 3. The
-	 * return for this we set to 1, simply so it can be distinguished from the
-	 * next place we could return.
-	 * which is a failure to allocate memory.
-	 */
-	if (num_verts < 3) {
-		return(1);
-	}
-
-	/*
-	 * Try to allocate an edge buffer in memory. needs to be the size of the edge tracking data
-	 * multiplied by the number of edges, which is always equal to the number of verts in
-	 * a 2D polygon. Here we return 0 to indicate a memory allocation failure, as opposed to a 1 for
-	 * the preceeding error, which was a rasterization request on a 2D poly with less than
-	 * 3 sides.
-	 */
-	if ((edgbuf = (struct e_status *)(malloc(sizeof(struct e_status) * num_verts))) == NULL) {
-		return(0);
-	}
-
-	/*
-	 * Do some preprocessing on all edges. This constructs a table structure in memory of all
-	 * the edge properties and can "flip" some edges so sorting works correctly.
-	 */
-	preprocess_all_edges(ctx, verts, num_verts, edgbuf);
-
-	/* can happen with a zero area mask */
-	if (ctx->all_edges == NULL) {
-		free(edgbuf);
-		return(1);
-	}
-
-	/*
-	 * Set the pointer for tracking the edges currently in processing to NULL to make sure
-	 * we don't get some crazy value after initialization.
-	 */
-	ctx->possible_edges = NULL;
-
-	/*
-	 * Loop through all scan lines to be drawn. Since we sorted by Y values during
-	 * preprocess_all_edges(), we can already exact values for the lowest and
-	 * highest Y values we could possibly need by induction. The preprocessing sorted
-	 * out edges by Y position, we can cycle the current edge being processed once
-	 * it runs out of Y pixels. When we have no more edges, meaning the current edge
-	 * is NULL after setting the "current" edge to be the previous current edge's
-	 * "next" edge in the Y sorted edge connection chain, we can stop looping Y values,
-	 * since we can't possibly have more scan lines if we ran out of edges. :)
-	 *
-	 * TODO: This clips Y to the frame buffer, which should be done in the preprocessor, but for now is done here.
-	 *       Will get changed once DEM code gets in.
-	 */
-	for (y_curr = ctx->all_edges->ybeg; (ctx->all_edges || ctx->possible_edges); y_curr++) {
-
-		/*
-		 * Link any edges that start on the current scan line into the list of
-		 * edges currently needed to draw at least this, if not several, scan lines.
-		 */
-
-		/*
-		 * Set the current edge to the beginning of the list of edges to be rasterized
-		 * into this scan line.
-		 *
-		 * We could have lots of edge here, so iterate over all the edges needed. The
-		 * preprocess_all_edges() function sorted edges by X within each chunk of Y sorting
-		 * so we safely cycle edges to thier own "next" edges in order.
-		 *
-		 * At each iteration, make sure we still have a non-NULL edge.
-		 */
-		for (edgec = &ctx->possible_edges; ctx->all_edges && (ctx->all_edges->ybeg == y_curr); ) {
-			x_curr = ctx->all_edges->x;                  /* Set current X position. */
-			for (;; ) {                                  /* Start looping edges. Will break when edges run out. */
-				e_curr = *edgec;                         /* Set up a current edge pointer. */
-				if (!e_curr || (e_curr->x >= x_curr)) {  /* If we have an no edge, or we need to skip some X-span, */
-					e_temp = ctx->all_edges->e_next;     /* set a temp "next" edge to test. */
-					*edgec = ctx->all_edges;             /* Add this edge to the list to be scanned. */
-					ctx->all_edges->e_next = e_curr;     /* Set up the next edge. */
-					edgec = &ctx->all_edges->e_next;     /* Set our list to the next edge's location in memory. */
-					ctx->all_edges = e_temp;             /* Skip the NULL or bad X edge, set pointer to next edge. */
-					break;                               /* Stop looping edges (since we ran out or hit empty X span. */
-				}
-				else {
-					edgec = &e_curr->e_next;             /* Set the pointer to the edge list the "next" edge. */
-				}
-			}
-		}
-
-		/*
-		 * Determine the current scan line's offset in the pixel buffer based on its Y position.
-		 * Basically we just multiply the current scan line's Y value by the number of pixels in each line.
-		 */
-		yp = y_curr * ctx->rb.sizex;
-		/*
-		 * Set a "scan line pointer" in memory. The location of the buffer plus the row offset.
-		 */
-		spxl = ctx->rb.buf + (yp);
-		/*
-		 * Set up the current edge to the first (in X) edge. The edges which could possibly be in this
-		 * list were determined in the preceeding edge loop above. They were already sorted in X by the
-		 * initial processing function.
-		 *
-		 * At each iteration, test for a NULL edge. Since we'll keep cycling edge's to their own "next" edge
-		 * we will eventually hit a NULL when the list runs out.
-		 */
-		for (e_curr = ctx->possible_edges; e_curr; e_curr = e_curr->e_next) {
-			/*
-			 * Calculate a span of pixels to fill on the current scan line.
-			 *
-			 * Set the current pixel pointer by adding the X offset to the scan line's start offset.
-			 * Cycle the current edge the next edge.
-			 * Set the max X value to draw to be one less than the next edge's first pixel. This way we are
-			 * sure not to ever get into a situation where we have overdraw. (drawing the same pixel more than
-			 * one time because it's on a vertex connecting two edges)
-			 *
-			 * Then blast through all the pixels in the span, advancing the pointer and setting the color to white.
-			 *
-			 * TODO: Here we clip to the scan line, this is not efficient, and should be done in the preprocessor,
-			 *       but for now it is done here until the DEM code comes in.
-			 */
-
-			/* set up xmin and xmax bounds on this scan line */
-			cpxl = spxl + MAX2(e_curr->x, 0);
-			e_curr = e_curr->e_next;
-			mpxl = spxl + MIN2(e_curr->x, ctx->rb.sizex) - 1;
-
-			if ((y_curr >= 0) && (y_curr < ctx->rb.sizey)) {
-				/* draw the pixels. */
-				for(; cpxl <= mpxl; *cpxl++ += intensity);
-			}
-		}
-
-		/*
-		 * Loop through all edges of polygon that could be hit by this scan line,
-		 * and figure out their x-intersections with the next scan line.
-		 *
-		 * Either A.) we wont have any more edges to test, or B.) we just add on the
-		 * slope delta computed in preprocessing step. Since this draws non-antialiased
-		 * polygons, we dont have fractional positions, so we only move in x-direction
-		 * when needed to get all the way to the next pixel over...
-		 */
-		for (edgec = &ctx->possible_edges; (e_curr = *edgec); ) {
-			if (!(--(e_curr->num))) {
-				*edgec = e_curr->e_next;
-			}
-			else {
-				e_curr->x += e_curr->xshift;
-				if ((e_curr->drift += e_curr->drift_inc) > 0) {
-					e_curr->x += e_curr->xdir;
-					e_curr->drift -= e_curr->drift_dec;
-				}
-				edgec = &e_curr->e_next;
-			}
-		}
-		/*
-		 * It's possible that some edges may have crossed during the last step, so we'll be sure
-		 * that we ALWAYS intersect scan lines in order by shuffling if needed to make all edges
-		 * sorted by x-intersection coordinate. We'll always scan through at least once to see if
-		 * edges crossed, and if so, we set the 'swixd' flag. If 'swixd' gets set on the initial
-		 * pass, then we know we need to sort by x, so then cycle through edges again and perform
-		 * the sort.-
-		 */
-		if (ctx->possible_edges) {
-			for (edgec = &ctx->possible_edges; (e_curr = *edgec)->e_next; edgec = &(*edgec)->e_next) {
-				/* if the current edge hits scan line at greater X than the next edge, we need to exchange the edges */
-				if (e_curr->x > e_curr->e_next->x) {
-					*edgec = e_curr->e_next;
-					/* exchange the pointers */
-					e_temp = e_curr->e_next->e_next;
-					e_curr->e_next->e_next = e_curr;
-					e_curr->e_next = e_temp;
-					/* set flag that we had at least one switch */
-					swixd = 1;
-				}
-			}
-			/* if we did have a switch, look for more (there will more if there was one) */
-			for (;; ) {
-				/* reset exchange flag so it's only set if we encounter another one */
-				swixd = 0;
-				for (edgec = &ctx->possible_edges; (e_curr = *edgec)->e_next; edgec = &(*edgec)->e_next) {
-					/* again, if current edge hits scan line at higher X than next edge, exchange the edges and set flag */
-					if (e_curr->x > e_curr->e_next->x) {
-						*edgec = e_curr->e_next;
-						/* exchange the pointers */
-						e_temp = e_curr->e_next->e_next;
-						e_curr->e_next->e_next = e_curr;
-						e_curr->e_next = e_temp;
-						/* flip the exchanged flag */
-						swixd = 1;
-					}
-				}
-				/* if we had no exchanges, we're done reshuffling the pointers */
-				if (!swixd) {
-					break;
-				}
-			}
-		}
-	}
-
-	free(edgbuf);
-	return 1;
-}
-
-int PLX_raskterize(float (*base_verts)[2], int num_base_verts,
-                   float *buf, int buf_x, int buf_y, int do_mask_AA)
-{
-	int subdiv_AA = (do_mask_AA != 0) ? 8 : 0;
-	int i;                                   /* i: Loop counter. */
-	int sAx;
-	int sAy;
-	struct poly_vert *ply;                   /* ply: Pointer to a list of integer buffer-space vertex coordinates. */
-	struct r_fill_context ctx = {0};
-	const float buf_x_f = (float)(buf_x);
-	const float buf_y_f = (float)(buf_y);
-	float div_offset = (1.0f / (float)(subdiv_AA));
-	float div_offset_static = 0.5f * (float)(subdiv_AA) * div_offset;
-	/*
-	 * Allocate enough memory for our poly_vert list. It'll be the size of the poly_vert
-	 * data structure multiplied by the number of base_verts.
-	 *
-	 * In the event of a failure to allocate the memory, return 0, so this error can
-	 * be distinguished as a memory allocation error.
-	 */
-	if ((ply = (struct poly_vert *)(malloc(sizeof(struct poly_vert) * num_base_verts))) == NULL) {
-		return(0);
-	}
-
-	ctx.rb.buf = buf;                            /* Set the output buffer pointer. */
-	ctx.rb.sizex = buf_x;                        /* Set the output buffer size in X. (width) */
-	ctx.rb.sizey = buf_y;                        /* Set the output buffer size in Y. (height) */
-	/*
-	 * Loop over all verts passed in to be rasterized. Each vertex's X and Y coordinates are
-	 * then converted from normalized screen space (0.0 <= POS <= 1.0) to integer coordinates
-	 * in the buffer-space coordinates passed in inside buf_x and buf_y.
-	 *
-	 * It's worth noting that this function ONLY outputs fully white pixels in a mask. Every pixel
-	 * drawn will be 1.0f in value, there is no anti-aliasing.
-	 */
-
-	if (!subdiv_AA) {
-		for (i = 0; i < num_base_verts; i++) {                     /* Loop over all base_verts. */
-			ply[i].x = (int)((base_verts[i][0] * buf_x_f) + 0.5f); /* Range expand normalized X to integer buffer-space X. */
-			ply[i].y = (int)((base_verts[i][1] * buf_y_f) + 0.5f); /* Range expand normalized Y to integer buffer-space Y. */
-		}
-
-		i = rast_scan_fill(&ctx, ply, num_base_verts, 1.0f);  /* Call our rasterizer, passing in the integer coords for each vert. */
-	}
-	else {
-		for (sAx = 0; sAx < subdiv_AA; sAx++) {
-			for (sAy = 0; sAy < subdiv_AA; sAy++) {
-				for (i = 0; i < num_base_verts; i++) {
-					ply[i].x = (int)((base_verts[i][0] * buf_x_f) + 0.5f - div_offset_static + (div_offset * (float)(sAx)));
-					ply[i].y = (int)((base_verts[i][1] * buf_y_f) + 0.5f - div_offset_static + (div_offset * (float)(sAy)));
-				}
-				i = rast_scan_fill(&ctx, ply, num_base_verts, (1.0f / (float)(subdiv_AA * subdiv_AA)));
-			}
-		}
-	}
-	free(ply);                                      /* Free the memory allocated for the integer coordinate table. */
-	return(i);                                      /* Return the value returned by the rasterizer. */
-=======
 static int rast_scan_fill(struct r_fill_context *ctx, struct poly_vert *verts, int num_verts, float intensity) {
     int x_curr;                 /* current pixel position in X */
     int y_curr;                 /* current scan line being drawn */
@@ -837,7 +429,6 @@
     }
     free(ply);                                      /* Free the memory allocated for the integer coordinate table. */
     return(i);                                      /* Return the value returned by the rasterizer. */
->>>>>>> 9b515033
 }
 
 /*
@@ -846,291 +437,6 @@
  * if it ends up being coupled with this function.
  */
 static int rast_scan_feather(struct r_fill_context *ctx,
-<<<<<<< HEAD
-                             float (*base_verts_f)[2], int num_base_verts,
-                             struct poly_vert *feather_verts, float(*feather_verts_f)[2], int num_feather_verts)
-{
-	int x_curr;                 /* current pixel position in X */
-	int y_curr;                 /* current scan line being drawn */
-	int yp;                     /* y-pixel's position in frame buffer */
-	int swixd = 0;              /* whether or not edges switched position in X */
-	float *cpxl;                /* pixel pointers... */
-	float *mpxl;
-	float *spxl;
-	struct e_status *e_curr;    /* edge pointers... */
-	struct e_status *e_temp;
-	struct e_status *edgbuf;
-	struct e_status **edgec;
-
-	/* from dem */
-	int a;                          // a = temporary pixel index buffer loop counter
-	float fsz;                        // size of the frame
-	unsigned int rsl;               // long used for finding fast 1.0/sqrt
-	float rsf;                      // float used for finding fast 1.0/sqrt
-	const float rsopf = 1.5f;       // constant float used for finding fast 1.0/sqrt
-
-	//unsigned int gradientFillOffset;
-	float t;
-	float ud;                // ud = unscaled edge distance
-	float dmin;              // dmin = minimun edge distance
-	float odist;                    // odist = current outer edge distance
-	float idist;                    // idist = current inner edge distance
-	float dx;                         // dx = X-delta (used for distance proportion calculation)
-	float dy;                         // dy = Y-delta (used for distance proportion calculation)
-	float xpxw = (1.0f / (float)(ctx->rb.sizex));  // xpxw = normalized pixel width
-	float ypxh = (1.0f / (float)(ctx->rb.sizey));  // ypxh = normalized pixel height
-
-	/*
-	 * If the number of verts specified to render as a polygon is less than 3,
-	 * return immediately. Obviously we cant render a poly with sides < 3. The
-	 * return for this we set to 1, simply so it can be distinguished from the
-	 * next place we could return,
-	 * which is a failure to allocate memory.
-	 */
-	if (num_feather_verts < 3) {
-		return(1);
-	}
-
-	/*
-	 * Try to allocate an edge buffer in memory. needs to be the size of the edge tracking data
-	 * multiplied by the number of edges, which is always equal to the number of verts in
-	 * a 2D polygon. Here we return 0 to indicate a memory allocation failure, as opposed to a 1 for
-	 * the preceeding error, which was a rasterization request on a 2D poly with less than
-	 * 3 sides.
-	 */
-	if ((edgbuf = (struct e_status *)(malloc(sizeof(struct e_status) * num_feather_verts))) == NULL) {
-		return(0);
-	}
-
-	/*
-	 * Do some preprocessing on all edges. This constructs a table structure in memory of all
-	 * the edge properties and can "flip" some edges so sorting works correctly.
-	 */
-	preprocess_all_edges(ctx, feather_verts, num_feather_verts, edgbuf);
-
-	/* can happen with a zero area mask */
-	if (ctx->all_edges == NULL) {
-		free(edgbuf);
-		return(1);
-	}
-
-	/*
-	 * Set the pointer for tracking the edges currently in processing to NULL to make sure
-	 * we don't get some crazy value after initialization.
-	 */
-	ctx->possible_edges = NULL;
-
-	/*
-	 * Loop through all scan lines to be drawn. Since we sorted by Y values during
-	 * preprocess_all_edges(), we can already exact values for the lowest and
-	 * highest Y values we could possibly need by induction. The preprocessing sorted
-	 * out edges by Y position, we can cycle the current edge being processed once
-	 * it runs out of Y pixels. When we have no more edges, meaning the current edge
-	 * is NULL after setting the "current" edge to be the previous current edge's
-	 * "next" edge in the Y sorted edge connection chain, we can stop looping Y values,
-	 * since we can't possibly have more scan lines if we ran out of edges. :)
-	 *
-	 * TODO: This clips Y to the frame buffer, which should be done in the preprocessor, but for now is done here.
-	 *       Will get changed once DEM code gets in.
-	 */
-	for (y_curr = ctx->all_edges->ybeg; (ctx->all_edges || ctx->possible_edges); y_curr++) {
-
-		/*
-		 * Link any edges that start on the current scan line into the list of
-		 * edges currently needed to draw at least this, if not several, scan lines.
-		 */
-
-		/*
-		 * Set the current edge to the beginning of the list of edges to be rasterized
-		 * into this scan line.
-		 *
-		 * We could have lots of edge here, so iterate over all the edges needed. The
-		 * preprocess_all_edges() function sorted edges by X within each chunk of Y sorting
-		 * so we safely cycle edges to thier own "next" edges in order.
-		 *
-		 * At each iteration, make sure we still have a non-NULL edge.
-		 */
-		for (edgec = &ctx->possible_edges; ctx->all_edges && (ctx->all_edges->ybeg == y_curr); ) {
-			x_curr = ctx->all_edges->x;                  /* Set current X position. */
-			for (;; ) {                                  /* Start looping edges. Will break when edges run out. */
-				e_curr = *edgec;                         /* Set up a current edge pointer. */
-				if (!e_curr || (e_curr->x >= x_curr)) {  /* If we have an no edge, or we need to skip some X-span, */
-					e_temp = ctx->all_edges->e_next;     /* set a temp "next" edge to test. */
-					*edgec = ctx->all_edges;             /* Add this edge to the list to be scanned. */
-					ctx->all_edges->e_next = e_curr;     /* Set up the next edge. */
-					edgec = &ctx->all_edges->e_next;     /* Set our list to the next edge's location in memory. */
-					ctx->all_edges = e_temp;             /* Skip the NULL or bad X edge, set pointer to next edge. */
-					break;                               /* Stop looping edges (since we ran out or hit empty X span. */
-				}
-				else {
-					edgec = &e_curr->e_next;             /* Set the pointer to the edge list the "next" edge. */
-				}
-			}
-		}
-
-		/*
-		 * Determine the current scan line's offset in the pixel buffer based on its Y position.
-		 * Basically we just multiply the current scan line's Y value by the number of pixels in each line.
-		 */
-		yp = y_curr * ctx->rb.sizex;
-		/*
-		 * Set a "scan line pointer" in memory. The location of the buffer plus the row offset.
-		 */
-		spxl = ctx->rb.buf + (yp);
-		/*
-		 * Set up the current edge to the first (in X) edge. The edges which could possibly be in this
-		 * list were determined in the preceeding edge loop above. They were already sorted in X by the
-		 * initial processing function.
-		 *
-		 * At each iteration, test for a NULL edge. Since we'll keep cycling edge's to their own "next" edge
-		 * we will eventually hit a NULL when the list runs out.
-		 */
-		for (e_curr = ctx->possible_edges; e_curr; e_curr = e_curr->e_next) {
-			/*
-			 * Calculate a span of pixels to fill on the current scan line.
-			 *
-			 * Set the current pixel pointer by adding the X offset to the scan line's start offset.
-			 * Cycle the current edge the next edge.
-			 * Set the max X value to draw to be one less than the next edge's first pixel. This way we are
-			 * sure not to ever get into a situation where we have overdraw. (drawing the same pixel more than
-			 * one time because it's on a vertex connecting two edges)
-			 *
-			 * Then blast through all the pixels in the span, advancing the pointer and setting the color to white.
-			 *
-			 * TODO: Here we clip to the scan line, this is not efficient, and should be done in the preprocessor,
-			 *       but for now it is done here until the DEM code comes in.
-			 */
-
-			/* set up xmin and xmax bounds on this scan line */
-			cpxl = spxl + MAX2(e_curr->x, 0);
-			e_curr = e_curr->e_next;
-			mpxl = spxl + MIN2(e_curr->x, ctx->rb.sizex) - 1;
-
-			if ((y_curr >= 0) && (y_curr < ctx->rb.sizey)) {
-				t = ((float)((cpxl - spxl) % ctx->rb.sizex) + 0.5f) * xpxw;
-				fsz = ((float)(y_curr) + 0.5f) * ypxh;
-				/* draw the pixels. */
-				for (; cpxl <= mpxl; cpxl++, t += xpxw) {
-					//do feather check
-					// first check that pixel isn't already full, and only operate if it is not
-					if (*cpxl < 0.9999f) {
-
-						dmin = 2.0f;                        // reset min distance to edge pixel
-						for (a = 0; a < num_feather_verts; a++) { // loop through all outer edge buffer pixels
-							dy = t - feather_verts_f[a][0];          // set dx to gradient pixel column - outer edge pixel row
-							dx = fsz - feather_verts_f[a][1];        // set dy to gradient pixel row - outer edge pixel column
-							ud = dx * dx + dy * dy;               // compute sum of squares
-							if (ud < dmin) {                      // if our new sum of squares is less than the current minimum
-								dmin = ud;                        // set a new minimum equal to the new lower value
-							}
-						}
-						odist = dmin;                    // cast outer min to a float
-						rsf = odist * 0.5f;                       //
-						rsl = *(unsigned int *)&odist;            // use some peculiar properties of the way bits are stored
-						rsl = 0x5f3759df - (rsl >> 1);            // in floats vs. unsigned ints to compute an approximate
-						odist = *(float *)&rsl;                   // reciprocal square root
-						odist = odist * (rsopf - (rsf * odist * odist));  // -- ** this line can be iterated for more accuracy ** --
-						odist = odist * (rsopf - (rsf * odist * odist));
-						dmin = 2.0f;                        // reset min distance to edge pixel
-						for (a = 0; a < num_base_verts; a++) {    // loop through all inside edge pixels
-							dy = t - base_verts_f[a][0];             // compute delta in Y from gradient pixel to inside edge pixel
-							dx = fsz - base_verts_f[a][1];           // compute delta in X from gradient pixel to inside edge pixel
-							ud = dx * dx + dy * dy;   // compute sum of squares
-							if (ud < dmin) {          // if our new sum of squares is less than the current minimum we've found
-								dmin = ud;            // set a new minimum equal to the new lower value
-							}
-						}
-						idist = dmin;                    // cast inner min to a float
-						rsf = idist * 0.5f;                       //
-						rsl = *(unsigned int *)&idist;            //
-						rsl = 0x5f3759df - (rsl >> 1);            // see notes above
-						idist = *(float *)&rsl;                   //
-						idist = idist * (rsopf - (rsf * idist * idist));  //
-						idist = idist * (rsopf - (rsf * idist * idist));
-						/*
-						 * Note once again that since we are using reciprocals of distance values our
-						 * proportion is already the correct intensity, and does not need to be
-						 * subracted from 1.0 like it would have if we used real distances.
-						 */
-
-						/* set intensity, do the += so overlapping gradients are additive */
-						*cpxl = (idist / (idist + odist));
-					}
-				}
-			}
-		}
-
-		/*
-		 * Loop through all edges of polygon that could be hit by this scan line,
-		 * and figure out their x-intersections with the next scan line.
-		 *
-		 * Either A.) we wont have any more edges to test, or B.) we just add on the
-		 * slope delta computed in preprocessing step. Since this draws non-antialiased
-		 * polygons, we dont have fractional positions, so we only move in x-direction
-		 * when needed to get all the way to the next pixel over...
-		 */
-		for (edgec = &ctx->possible_edges; (e_curr = *edgec); ) {
-			if (!(--(e_curr->num))) {
-				*edgec = e_curr->e_next;
-			}
-			else {
-				e_curr->x += e_curr->xshift;
-				if ((e_curr->drift += e_curr->drift_inc) > 0) {
-					e_curr->x += e_curr->xdir;
-					e_curr->drift -= e_curr->drift_dec;
-				}
-				edgec = &e_curr->e_next;
-			}
-		}
-		/*
-		 * It's possible that some edges may have crossed during the last step, so we'll be sure
-		 * that we ALWAYS intersect scan lines in order by shuffling if needed to make all edges
-		 * sorted by x-intersection coordinate. We'll always scan through at least once to see if
-		 * edges crossed, and if so, we set the 'swixd' flag. If 'swixd' gets set on the initial
-		 * pass, then we know we need to sort by x, so then cycle through edges again and perform
-		 * the sort.-
-		 */
-		if (ctx->possible_edges) {
-			for (edgec = &ctx->possible_edges; (e_curr = *edgec)->e_next; edgec = &(*edgec)->e_next) {
-				/* if the current edge hits scan line at greater X than the next edge, we need to exchange the edges */
-				if (e_curr->x > e_curr->e_next->x) {
-					*edgec = e_curr->e_next;
-					/* exchange the pointers */
-					e_temp = e_curr->e_next->e_next;
-					e_curr->e_next->e_next = e_curr;
-					e_curr->e_next = e_temp;
-					/* set flag that we had at least one switch */
-					swixd = 1;
-				}
-			}
-			/* if we did have a switch, look for more (there will more if there was one) */
-			for (;; ) {
-				/* reset exchange flag so it's only set if we encounter another one */
-				swixd = 0;
-				for (edgec = &ctx->possible_edges; (e_curr = *edgec)->e_next; edgec = &(*edgec)->e_next) {
-					/* again, if current edge hits scan line at higher X than next edge,
-					 * exchange the edges and set flag */
-					if (e_curr->x > e_curr->e_next->x) {
-						*edgec = e_curr->e_next;
-						/* exchange the pointers */
-						e_temp = e_curr->e_next->e_next;
-						e_curr->e_next->e_next = e_curr;
-						e_curr->e_next = e_temp;
-						/* flip the exchanged flag */
-						swixd = 1;
-					}
-				}
-				/* if we had no exchanges, we're done reshuffling the pointers */
-				if (!swixd) {
-					break;
-				}
-			}
-		}
-	}
-
-	free(edgbuf);
-	return 1;
-=======
                              float(*base_verts_f)[2], int num_base_verts,
                              struct poly_vert *feather_verts, float(*feather_verts_f)[2], int num_feather_verts) {
     int x_curr;                 /* current pixel position in X */
@@ -1442,7 +748,6 @@
 
     free(edgbuf);
     return 1;
->>>>>>> 9b515033
 }
 
 int PLX_raskterize_feather(float(*base_verts)[2], int num_base_verts, float(*feather_verts)[2], int num_feather_verts,
@@ -1564,517 +869,6 @@
     (void)buf;
     return 1;
 #else
-<<<<<<< HEAD
-	/*XXX - TODO: THIS IS NOT FINAL CODE - IT DOES NOT WORK - DO NOT ENABLE IT */
-	const float p0 = 1.0f;
-	const float p1 = 1.0f;
-	const float p2 = 1.0f;
-	const float p3 = 1.0f;
-	const float p4 = 1.0f;
-	const float p5 = 1.5f;
-	const float p6 = 2.0f;
-	const float p7 = 2.0f;
-	const float p8 = 2.0f;
-	const float p9 = 2.0f;
-	const float p10 = 4.0f;
-	const float p11 = 8.0f;
-
-	const float edge_threshold = 0.063f;
-	const float edge_threshold_min = 0.0312f;
-	const float quality_subpix = 1.0f;
-//	int px_x;
-//	int px_y;
-
-	float posM_x,posM_y;
-	float posB_x,posB_y;
-	float posN_x,posN_y;
-	float posP_x,posP_y;
-	float offNP_x,offNP_y;
-	float lumaM;
-	float lumaS;
-	float lumaE;
-	float lumaN;
-	float lumaW;
-	float lumaNW;
-	float lumaSE;
-	float lumaNE;
-	float lumaSW;
-	float lumaNS;
-	float lumaWE;
-	float lumaNESE;
-	float lumaNWNE;
-	float lumaNWSW;
-	float lumaSWSE;
-	float lumaNN;
-	float lumaSS;
-	float lumaEndN;
-	float lumaEndP;
-	float lumaMM;
-	float lumaMLTZero;
-	float subpixNWSWNESE;
-	float subpixRcpRange;
-	float subpixNSWE;
-	float maxSM;
-	float minSM;
-	float maxESM;
-	float minESM;
-	float maxWN;
-	float minWN;
-	float rangeMax;
-	float rangeMin;
-	float rangeMaxScaled;
-	float range;
-	float rangeMaxClamped;
-	float edgeHorz;
-	float edgeVert;
-	float edgeHorz1;
-	float edgeVert1;
-	float edgeHorz2;
-	float edgeVert2;
-	float edgeHorz3;
-	float edgeVert3;
-	float edgeHorz4;
-	float edgeVert4;
-	float lengthSign;
-	float subpixA;
-	float subpixB;
-	float subpixC;
-	float subpixD;
-	float subpixE;
-	float subpixF;
-	float subpixG;
-	float subpixH;
-	float gradientN;
-	float gradientS;
-	float gradient;
-	float gradientScaled;
-	float dstN;
-	float dstP;
-	float dst;
-	float spanLength;
-	float spanLengthRcp;
-	float pixelOffset;
-	float pixelOffsetGood;
-	float pixelOffsetSubpix;
-	int directionN;
-	int goodSpan;
-	int goodSpanN;
-	int goodSpanP;
-	int horzSpan;
-	int earlyExit;
-	int pairN;
-	int doneN;
-	int doneP;
-	int doneNP;
-	int curr_x=0;
-	int curr_y=0;
-	for(curr_y=0; curr_y < buf_y; curr_y++) {
-		for(curr_x=0; curr_x < buf_x; curr_x++) {
-			posM_x = ((float)(curr_x) + 0.5f) * (1.0f/(float)(buf_x));
-			posM_y = ((float)(curr_y) + 0.5f) * (1.0f/(float)(buf_y));
-
-			lumaM = get_pixel_intensity(buf, buf_x, buf_y, curr_x, curr_y);
-			lumaS = get_pixel_intensity(buf, buf_x, buf_y, curr_x, curr_y - 1);
-			lumaE = get_pixel_intensity(buf, buf_x, buf_y, curr_x + 1, curr_y);
-			lumaN = get_pixel_intensity(buf, buf_x, buf_y, curr_x, curr_y + 1);
-			lumaW = get_pixel_intensity(buf, buf_x, buf_y, curr_x - 1, curr_y);
-
-			maxSM = MAX2(lumaS, lumaM);
-			minSM = MIN2(lumaS, lumaM);
-			maxESM = MAX2(lumaE, maxSM);
-			minESM = MIN2(lumaE, minSM);
-			maxWN = MAX2(lumaN, lumaW);
-			minWN = MIN2(lumaN, lumaW);
-			rangeMax = MAX2(maxWN, maxESM);
-			rangeMin = MIN2(minWN, minESM);
-			rangeMaxScaled = rangeMax * edge_threshold;
-			range = rangeMax - rangeMin;
-			rangeMaxClamped = MAX2(edge_threshold_min, rangeMaxScaled);
-
-			earlyExit = range < rangeMaxClamped ? 1:0;
-			if(earlyExit) {
-				set_pixel_intensity(buf, buf_x, buf_y, curr_x, curr_y, lumaM);
-			}
-
-			lumaNW = get_pixel_intensity(buf, buf_x, buf_y, curr_x + 1, curr_y - 1);
-			lumaSE = get_pixel_intensity(buf, buf_x, buf_y, curr_x - 1, curr_y + 1);
-			lumaNE = get_pixel_intensity(buf, buf_x, buf_y, curr_x + 1, curr_y + 1);
-			lumaSW = get_pixel_intensity(buf, buf_x, buf_y, curr_x - 1, curr_y - 1);
-
-			lumaNS = lumaN + lumaS;
-			lumaWE = lumaW + lumaE;
-			subpixRcpRange = 1.0f/range;
-			subpixNSWE = lumaNS + lumaWE;
-			edgeHorz1 = (-2.0f * lumaM) + lumaNS;
-			edgeVert1 = (-2.0f * lumaM) + lumaWE;
-
-			lumaNESE = lumaNE + lumaSE;
-			lumaNWNE = lumaNW + lumaNE;
-			edgeHorz2 = (-2.0f * lumaE) + lumaNESE;
-			edgeVert2 = (-2.0f * lumaN) + lumaNWNE;
-
-			lumaNWSW = lumaNW + lumaSW;
-			lumaSWSE = lumaSW + lumaSE;
-			edgeHorz4 = (ABS(edgeHorz1) * 2.0f) + ABS(edgeHorz2);
-			edgeVert4 = (ABS(edgeVert1) * 2.0f) + ABS(edgeVert2);
-			edgeHorz3 = (-2.0f * lumaW) + lumaNWSW;
-			edgeVert3 = (-2.0f * lumaS) + lumaSWSE;
-			edgeHorz = ABS(edgeHorz3) + edgeHorz4;
-			edgeVert = ABS(edgeVert3) + edgeVert4;
-
-			subpixNWSWNESE = lumaNWSW + lumaNESE;
-			lengthSign = 1.0f / (float)(buf_x);
-			horzSpan = edgeHorz >= edgeVert ? 1:0;
-			subpixA = subpixNSWE * 2.0f + subpixNWSWNESE;
-
-			if(!horzSpan) {
-				lumaN = lumaW;
-				lumaS = lumaE;
-			}
-			else {
-				lengthSign = 1.0f / (float)(buf_y);
-			}
-			subpixB = (subpixA * (1.0f/12.0f)) - lumaM;
-
-			gradientN = lumaN - lumaM;
-			gradientS = lumaS - lumaM;
-			lumaNN = lumaN + lumaM;
-			lumaSS = lumaS + lumaM;
-			pairN = (ABS(gradientN)) >= (ABS(gradientS)) ? 1:0;
-			gradient = MAX2(ABS(gradientN), ABS(gradientS));
-			if(pairN) {
-				lengthSign = -lengthSign;
-			}
-			subpixC = MAX2(MIN2(ABS(subpixB) * subpixRcpRange,1.0f),0.0f);
-
-			posB_x = posM_x;
-			posB_y = posM_y;
-			offNP_x = (!horzSpan) ? 0.0f:(1.0f / (float)(buf_x));
-			offNP_y = (horzSpan) ? 0.0f:(1.0f / (float)(buf_y));
-			if(!horzSpan) {
-				posB_x += lengthSign * 0.5f;
-			}
-			else {
-				posB_y += lengthSign * 0.5f;
-			}
-
-			posN_x = posB_x - offNP_x * p0;
-			posN_y = posB_y - offNP_y * p0;
-			posP_x = posB_x + offNP_x * p0;
-			posP_y = posB_y + offNP_y * p0;
-			subpixD = ((-2.0f)*subpixC) + 3.0f;
-			//may need bilinear filtered get_pixel_intensity() here...done
-			lumaEndN = get_pixel_intensity_bilinear(buf, buf_x, buf_y,posN_x,posN_y);
-			subpixE = subpixC * subpixC;
-			//may need bilinear filtered get_pixel_intensity() here...done
-			lumaEndP = get_pixel_intensity_bilinear(buf, buf_x, buf_y, posP_x,posP_y);
-
-			if(!pairN) {
-				lumaNN = lumaSS;
-			}
-			gradientScaled = gradient * 1.0f/4.0f;
-			lumaMM =lumaM - lumaNN * 0.5f;
-			subpixF = subpixD * subpixE;
-			lumaMLTZero = lumaMM < 0.0f ? 1:0;
-
-			lumaEndN -= lumaNN * 0.5f;
-			lumaEndP -= lumaNN * 0.5f;
-			doneN = (ABS(lumaEndN)) >= gradientScaled ? 1:0;
-			doneP = (ABS(lumaEndP)) >= gradientScaled ? 1:0;
-			if(!doneN) {
-				posN_x -= offNP_x * p1;
-				posN_y -= offNP_y * p1;
-			}
-			doneNP = (!doneN) || (!doneP) ? 1:0;
-			if(!doneP) {
-				posP_x += offNP_x * p1;
-				posP_y += offNP_y * p1;
-			}
-
-			if(doneNP) {
-				if(!doneN) {
-					lumaEndN = get_pixel_intensity_bilinear(buf, buf_x, buf_y, posN_x,posN_y);
-				}
-				if(!doneP) {
-					lumaEndP = get_pixel_intensity_bilinear(buf, buf_x, buf_y, posP_x, posP_y);
-				}
-				if(!doneN) {
-					lumaEndN = lumaEndN - lumaNN * 0.5;
-				}
-				if(!doneP) {
-					lumaEndP = lumaEndP - lumaNN * 0.5;
-				}
-				doneN = (ABS(lumaEndN)) >= gradientScaled ? 1:0;
-				doneP = (ABS(lumaEndP)) >= gradientScaled ? 1:0;
-				if(!doneN) {
-					posN_x -= offNP_x * p2;
-					posN_y -= offNP_y * p2;
-				}
-				doneNP = (!doneN) || (!doneP) ? 1:0;
-				if(!doneP) {
-					posP_x += offNP_x * p2;
-					posP_y += offNP_y * p2;
-				}
-				if(doneNP) {
-					if(!doneN) {
-						lumaEndN = get_pixel_intensity_bilinear(buf, buf_x, buf_y,posN_x,posN_y);
-					}
-					if(!doneP) {
-						lumaEndP = get_pixel_intensity_bilinear(buf, buf_x, buf_y, posP_x,posP_y);
-					}
-					if(!doneN) {
-						lumaEndN = lumaEndN - lumaNN * 0.5;
-					}
-					if(!doneP) {
-						lumaEndP = lumaEndP - lumaNN * 0.5;
-					}
-					doneN = (ABS(lumaEndN)) >= gradientScaled ? 1:0;
-					doneP = (ABS(lumaEndP)) >= gradientScaled ? 1:0;
-					if(!doneN) {
-						posN_x -= offNP_x * p3;
-						posN_y -= offNP_y * p3;
-					}
-					doneNP = (!doneN) || (!doneP) ? 1:0;
-					if(!doneP) {
-						posP_x += offNP_x * p3;
-						posP_y += offNP_y * p3;
-					}
-					if(doneNP) {
-						if(!doneN) {
-							lumaEndN = get_pixel_intensity_bilinear(buf, buf_x, buf_y,posN_x,posN_y);
-						}
-						if(!doneP) {
-							lumaEndP = get_pixel_intensity_bilinear(buf, buf_x, buf_y, posP_x,posP_y);
-						}
-						if(!doneN) {
-							lumaEndN = lumaEndN - lumaNN * 0.5;
-						}
-						if(!doneP) {
-							lumaEndP = lumaEndP - lumaNN * 0.5;
-						}
-						doneN = (ABS(lumaEndN)) >= gradientScaled ? 1:0;
-						doneP = (ABS(lumaEndP)) >= gradientScaled ? 1:0;
-						if(!doneN) {
-							posN_x -= offNP_x * p4;
-							posN_y -= offNP_y * p4;
-						}
-						doneNP = (!doneN) || (!doneP) ? 1:0;
-						if(!doneP) {
-							posP_x += offNP_x * p4;
-							posP_y += offNP_y * p4;
-						}
-						if(doneNP) {
-							if(!doneN) {
-								lumaEndN = get_pixel_intensity_bilinear(buf, buf_x, buf_y,posN_x,posN_y);
-							}
-							if(!doneP) {
-								lumaEndP = get_pixel_intensity_bilinear(buf, buf_x, buf_y, posP_x,posP_y);
-							}
-							if(!doneN) {
-								lumaEndN = lumaEndN - lumaNN * 0.5;
-							}
-							if(!doneP) {
-								lumaEndP = lumaEndP - lumaNN * 0.5;
-							}
-							doneN = (ABS(lumaEndN)) >= gradientScaled ? 1:0;
-							doneP = (ABS(lumaEndP)) >= gradientScaled ? 1:0;
-							if(!doneN) {
-								posN_x -= offNP_x * p5;
-								posN_y -= offNP_y * p5;
-							}
-							doneNP = (!doneN) || (!doneP) ? 1:0;
-							if(!doneP) {
-								posP_x += offNP_x * p5;
-								posP_y += offNP_y * p5;
-							}
-							if(doneNP) {
-								if(!doneN) {
-									lumaEndN = get_pixel_intensity_bilinear(buf, buf_x, buf_y,posN_x,posN_y);
-								}
-								if(!doneP) {
-									lumaEndP = get_pixel_intensity_bilinear(buf, buf_x, buf_y, posP_x,posP_y);
-								}
-								if(!doneN) {
-									lumaEndN = lumaEndN - lumaNN * 0.5;
-								}
-								if(!doneP) {
-									lumaEndP = lumaEndP - lumaNN * 0.5;
-								}
-								doneN = (ABS(lumaEndN)) >= gradientScaled ? 1:0;
-								doneP = (ABS(lumaEndP)) >= gradientScaled ? 1:0;
-								if(!doneN) {
-									posN_x -= offNP_x * p6;
-									posN_y -= offNP_y * p6;
-								}
-								doneNP = (!doneN) || (!doneP) ? 1:0;
-								if(!doneP) {
-									posP_x += offNP_x * p6;
-									posP_y += offNP_y * p6;
-								}
-								if(doneNP) {
-									if(!doneN) {
-										lumaEndN = get_pixel_intensity_bilinear(buf, buf_x, buf_y,posN_x,posN_y);
-									}
-									if(!doneP) {
-										lumaEndP = get_pixel_intensity_bilinear(buf, buf_x, buf_y, posP_x,posP_y);
-									}
-									if(!doneN) {
-										lumaEndN = lumaEndN - lumaNN * 0.5;
-									}
-									if(!doneP) {
-										lumaEndP = lumaEndP - lumaNN * 0.5;
-									}
-									doneN = (ABS(lumaEndN)) >= gradientScaled ? 1:0;
-									doneP = (ABS(lumaEndP)) >= gradientScaled ? 1:0;
-									if(!doneN) {
-										posN_x -= offNP_x * p7;
-										posN_y -= offNP_y * p7;
-									}
-									doneNP = (!doneN) || (!doneP) ? 1:0;
-									if(!doneP) {
-										posP_x += offNP_x * p7;
-										posP_y += offNP_y * p7;
-									}
-									if(doneNP) {
-										if(!doneN) {
-											lumaEndN = get_pixel_intensity_bilinear(buf, buf_x, buf_y,posN_x,posN_y);
-										}
-										if(!doneP) {
-											lumaEndP = get_pixel_intensity_bilinear(buf, buf_x, buf_y, posP_x,posP_y);
-										}
-										if(!doneN) {
-											lumaEndN = lumaEndN - lumaNN * 0.5;
-										}
-										if(!doneP) {
-											lumaEndP = lumaEndP - lumaNN * 0.5;
-										}
-										doneN = (ABS(lumaEndN)) >= gradientScaled ? 1:0;
-										doneP = (ABS(lumaEndP)) >= gradientScaled ? 1:0;
-										if(!doneN) {
-											posN_x -= offNP_x * p8;
-											posN_y -= offNP_y * p8;
-										}
-										doneNP = (!doneN) || (!doneP) ? 1:0;
-										if(!doneP) {
-											posP_x += offNP_x * p8;
-											posP_y += offNP_y * p8;
-										}
-										if(doneNP) {
-											if(!doneN) {
-												lumaEndN = get_pixel_intensity_bilinear(buf, buf_x, buf_y,posN_x,posN_y);
-											}
-											if(!doneP) {
-												lumaEndP = get_pixel_intensity_bilinear(buf, buf_x, buf_y, posP_x,posP_y);
-											}
-											if(!doneN) {
-												lumaEndN = lumaEndN - lumaNN * 0.5;
-											}
-											if(!doneP) {
-												lumaEndP = lumaEndP - lumaNN * 0.5;
-											}
-											doneN = (ABS(lumaEndN)) >= gradientScaled ? 1:0;
-											doneP = (ABS(lumaEndP)) >= gradientScaled ? 1:0;
-											if(!doneN) {
-												posN_x -= offNP_x * p9;
-												posN_y -= offNP_y * p9;
-											}
-											doneNP = (!doneN) || (!doneP) ? 1:0;
-											if(!doneP) {
-												posP_x += offNP_x * p9;
-												posP_y += offNP_y * p9;
-											}
-											if(doneNP) {
-												if(!doneN) {
-													lumaEndN = get_pixel_intensity_bilinear(buf, buf_x, buf_y,posN_x,posN_y);
-												}
-												if(!doneP) {
-													lumaEndP = get_pixel_intensity_bilinear(buf, buf_x, buf_y, posP_x,posP_y);
-												}
-												if(!doneN) {
-													lumaEndN = lumaEndN - lumaNN * 0.5;
-												}
-												if(!doneP) {
-													lumaEndP = lumaEndP - lumaNN * 0.5;
-												}
-												doneN = (ABS(lumaEndN)) >= gradientScaled ? 1:0;
-												doneP = (ABS(lumaEndP)) >= gradientScaled ? 1:0;
-												if(!doneN) {
-													posN_x -= offNP_x * p10;
-													posN_y -= offNP_y * p10;
-												}
-												doneNP = (!doneN) || (!doneP) ? 1:0;
-												if(!doneP) {
-													posP_x += offNP_x * p10;
-													posP_y += offNP_y * p10;
-												}
-												if(doneNP) {
-													if(!doneN) {
-														lumaEndN = get_pixel_intensity_bilinear(buf, buf_x, buf_y,posN_x,posN_y);
-													}
-													if(!doneP) {
-														lumaEndP = get_pixel_intensity_bilinear(buf, buf_x, buf_y, posP_x,posP_y);
-													}
-													if(!doneN) {
-														lumaEndN = lumaEndN - lumaNN * 0.5;
-													}
-													if(!doneP) {
-														lumaEndP = lumaEndP - lumaNN * 0.5;
-													}
-													doneN = (ABS(lumaEndN)) >= gradientScaled ? 1:0;
-													doneP = (ABS(lumaEndP)) >= gradientScaled ? 1:0;
-													if(!doneN) {
-														posN_x -= offNP_x * p11;
-														posN_y -= offNP_y * p11;
-													}
-													doneNP = (!doneN) || (!doneP) ? 1:0;
-													if(!doneP) {
-														posP_x += offNP_x * p11;
-														posP_y += offNP_y * p11;
-													}
-												}
-											}
-										}
-									}
-								}
-							}
-						}
-					}
-				}
-			}
-			dstN = posM_x - posN_x;
-			dstP = posP_x - posM_x;
-			if(!horzSpan) {
-				dstN = posM_y - posN_y;
-				dstP = posP_y - posM_y;
-			}
-
-			goodSpanN = ((lumaEndN < 0.0f) ? 1:0) != lumaMLTZero ? 1:0;
-			spanLength = (dstP + dstN);
-			goodSpanP = ((lumaEndP < 0.0f) ? 1:0) != lumaMLTZero ? 1:0;
-			spanLengthRcp = 1.0f/spanLength;
-
-			directionN = dstN < dstP ? 1:0;
-			dst = MIN2(dstN, dstP);
-			goodSpan = (directionN==1) ? goodSpanN:goodSpanP;
-			subpixG = subpixF * subpixF;
-			pixelOffset = (dst * (-spanLengthRcp)) + 0.5f;
-			subpixH = subpixG * quality_subpix;
-
-			pixelOffsetGood = (goodSpan==1) ? pixelOffset : 0.0f;
-			pixelOffsetSubpix = MAX2(pixelOffsetGood, subpixH);
-			if(!horzSpan) {
-				posM_x += pixelOffsetSubpix * lengthSign;
-			}
-			else {
-				posM_y += pixelOffsetSubpix * lengthSign;
-			}
-			//may need bilinear filtered get_pixel_intensity() here...
-			set_pixel_intensity(buf,buf_x,buf_y,curr_x,curr_y,get_pixel_intensity_bilinear(buf, buf_x, buf_y, posM_x,posM_y)* lumaM);
-
-		}
-	}
-	return 1;
-=======
     const float jump01 = 1.0f;
     const float jump02 = 1.0f;
     const float jump03 = 1.0f;
@@ -2586,7 +1380,6 @@
         }
     }
     return 1;
->>>>>>> 9b515033
 
 #endif
 }
