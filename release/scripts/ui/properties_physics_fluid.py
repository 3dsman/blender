# ##### BEGIN GPL LICENSE BLOCK #####
#
#  This program is free software; you can redistribute it and/or
#  modify it under the terms of the GNU General Public License
#  as published by the Free Software Foundation; either version 2
#  of the License, or (at your option) any later version.
#
#  This program is distributed in the hope that it will be useful,
#  but WITHOUT ANY WARRANTY; without even the implied warranty of
#  MERCHANTABILITY or FITNESS FOR A PARTICULAR PURPOSE.  See the
#  GNU General Public License for more details.
#
#  You should have received a copy of the GNU General Public License
#  along with this program; if not, write to the Free Software Foundation,
#  Inc., 51 Franklin Street, Fifth Floor, Boston, MA 02110-1301, USA.
#
# ##### END GPL LICENSE BLOCK #####

# <pep8 compliant>
import bpy


class PhysicButtonsPanel():
    bl_space_type = 'PROPERTIES'
    bl_region_type = 'WINDOW'
    bl_context = "physics"

    @classmethod
    def poll(cls, context):
        ob = context.object
        rd = context.scene.render
        return (ob and ob.type == 'MESH') and (not rd.use_game_engine)


class PHYSICS_PT_fluid(PhysicButtonsPanel, bpy.types.Panel):
    bl_label = "Fluid"

    def draw(self, context):
        layout = self.layout

        md = context.fluid

        split = layout.split()

        if md:
            # remove modifier + settings
            split.context_pointer_set("modifier", md)
            split.operator("object.modifier_remove", text="Remove")

            row = split.row(align=True)
            row.prop(md, "show_render", text="")
            row.prop(md, "show_viewport", text="")

            fluid = md.settings

        else:
            # add modifier
            split.operator("object.modifier_add", text="Add").type = 'FLUID_SIMULATION'
                split.label()

<<<<<<< HEAD
            fluid = None


        if fluid:
                row = layout.row()
                row.prop(fluid, "type")
                if fluid.type not in ('NONE', 'DOMAIN', 'PARTICLE'):
                    row.prop(fluid, "active", text="")
=======
        if md:
            row = layout.row()
            row.prop(fluid, "type")
            if fluid.type not in ('NONE', 'DOMAIN', 'PARTICLE'):
                row.prop(fluid, "use", text="")
>>>>>>> 36c273b1

            layout = layout.column()
            if fluid.type not in ('NONE', 'DOMAIN', 'PARTICLE'):
                layout.active = fluid.use

            if fluid.type == 'DOMAIN':
                layout.operator("fluid.bake", text="Bake (Req. Memory: %s)" % fluid.memory_estimate, icon='MOD_FLUIDSIM')
                split = layout.split()

                col = split.column()
                col.label(text="Resolution:")
                col.prop(fluid, "resolution", text="Final")
                col.label(text="Render Display:")
                col.prop(fluid, "render_display_mode", text="")

<<<<<<< HEAD
                    col = split.column()
                col.label(text="Required Memory: " + fluid.memory_estimate)
=======
                col = split.column()
                col.label()
>>>>>>> 36c273b1
                col.prop(fluid, "preview_resolution", text="Preview")
                col.label(text="Viewport Display:")
                col.prop(fluid, "viewport_display_mode", text="")

                split = layout.split()

                col = split.column()
                col.label(text="Time:")
                sub = col.column(align=True)
                sub.prop(fluid, "start_time", text="Start")
                sub.prop(fluid, "end_time", text="End")

<<<<<<< HEAD
                    col = split.column()
                    col.label()
                col.prop(fluid, "generate_speed_vectors")
                col.prop(fluid, "reverse_frames")
=======
                col = split.column()
                col.label()
                col.prop(fluid, "use_speed_vectors")
                col.prop(fluid, "use_reverse_frames")
>>>>>>> 36c273b1

                layout.prop(fluid, "filepath", text="")

            elif fluid.type == 'FLUID':
                split = layout.split()

                col = split.column()
                col.label(text="Volume Initialization:")
                col.prop(fluid, "volume_initialization", text="")
                col.prop(fluid, "use_animated_mesh")

                    col = split.column()
                col.label(text="Initial Velocity:")
                col.prop(fluid, "initial_velocity", text="")

            elif fluid.type == 'OBSTACLE':
                split = layout.split()

                col = split.column()
                col.label(text="Volume Initialization:")
                col.prop(fluid, "volume_initialization", text="")
                col.prop(fluid, "use_animated_mesh")

                    col = split.column()
                col.label(text="Slip Type:")
                col.prop(fluid, "slip_type", text="")
                if fluid.slip_type == 'PARTIALSLIP':
                    col.prop(fluid, "partial_slip_factor", slider=True, text="Amount")

                col.label(text="Impact:")
                col.prop(fluid, "impact_factor", text="Factor")

            elif fluid.type == 'INFLOW':
                split = layout.split()

                col = split.column()
                col.label(text="Volume Initialization:")
                col.prop(fluid, "volume_initialization", text="")
                col.prop(fluid, "use_animated_mesh")
                col.prop(fluid, "use_local_coords")

                    col = split.column()
                col.label(text="Inflow Velocity:")
                col.prop(fluid, "inflow_velocity", text="")

            elif fluid.type == 'OUTFLOW':
                split = layout.split()

                col = split.column()
                col.label(text="Volume Initialization:")
                col.prop(fluid, "volume_initialization", text="")
                col.prop(fluid, "use_animated_mesh")

                    split.column()

            elif fluid.type == 'PARTICLE':
                split = layout.split()

                col = split.column()
                col.label(text="Influence:")
                col.prop(fluid, "particle_influence", text="Size")
                col.prop(fluid, "alpha_influence", text="Alpha")

                    col = split.column()
                col.label(text="Type:")
                col.prop(fluid, "use_drops")
                col.prop(fluid, "use_floats")
                col.prop(fluid, "show_tracer")

                layout.prop(fluid, "filepath", text="")

            elif fluid.type == 'CONTROL':
                split = layout.split()

                col = split.column()
                col.label(text="")
                col.prop(fluid, "quality", slider=True)
                col.prop(fluid, "use_reverse_frames")

                    col = split.column()
                col.label(text="Time:")
                sub = col.column(align=True)
                sub.prop(fluid, "start_time", text="Start")
                sub.prop(fluid, "end_time", text="End")

                split = layout.split()

                col = split.column()
                col.label(text="Attraction Force:")
                sub = col.column(align=True)
                sub.prop(fluid, "attraction_strength", text="Strength")
                sub.prop(fluid, "attraction_radius", text="Radius")

                    col = split.column()
                col.label(text="Velocity Force:")
                sub = col.column(align=True)
                sub.prop(fluid, "velocity_strength", text="Strength")
                sub.prop(fluid, "velocity_radius", text="Radius")


class PHYSICS_PT_domain_gravity(PhysicButtonsPanel, bpy.types.Panel):
    bl_label = "Domain World"
    bl_options = {'DEFAULT_CLOSED'}

    @classmethod
    def poll(cls, context):
        md = context.fluid
        return md and md.settings and (md.settings.type == 'DOMAIN')

    def draw(self, context):
        layout = self.layout

        fluid = context.fluid.settings
        scene = context.scene

        split = layout.split()

        col = split.column()
        if scene.use_gravity:
            col.label(text="Using Scene Gravity", icon="SCENE_DATA")
            sub = col.column()
            sub.enabled = False
            sub.prop(fluid, "gravity", text="")
        else:
            col.label(text="Gravity:")
            col.prop(fluid, "gravity", text="")

        if scene.unit_settings.system != 'NONE':
            col.label(text="Using Scene Size Units", icon="SCENE_DATA")
            sub = col.column()
            sub.enabled = False
            sub.prop(fluid, "simulation_scale", text="Metres")
        else:
            col.label(text="Real World Size:")
            col.prop(fluid, "simulation_scale", text="Metres")

            col = split.column()
        col.label(text="Viscosity Presets:")
        sub = col.column(align=True)
        sub.prop(fluid, "viscosity_preset", text="")

        if fluid.viscosity_preset == 'MANUAL':
            sub.prop(fluid, "viscosity_base", text="Base")
            sub.prop(fluid, "viscosity_exponent", text="Exponent", slider=True)

        col.label(text="Optimization:")
        col.prop(fluid, "grid_levels", slider=True)
        col.prop(fluid, "compressibility", slider=True)


class PHYSICS_PT_domain_boundary(PhysicButtonsPanel, bpy.types.Panel):
    bl_label = "Domain Boundary"
    bl_options = {'DEFAULT_CLOSED'}

    @classmethod
    def poll(cls, context):
        md = context.fluid
        return md and md.settings and (md.settings.type == 'DOMAIN')

    def draw(self, context):
        layout = self.layout

        fluid = context.fluid.settings

        split = layout.split()

        col = split.column()
        col.label(text="Slip Type:")
        col.prop(fluid, "slip_type", text="")
        if fluid.slip_type == 'PARTIALSLIP':
            col.prop(fluid, "partial_slip_factor", slider=True, text="Amount")

            col = split.column()
        col.label(text="Surface:")
        col.prop(fluid, "surface_smooth", text="Smoothing")
        col.prop(fluid, "surface_subdivisions", text="Subdivisions")


class PHYSICS_PT_domain_particles(PhysicButtonsPanel, bpy.types.Panel):
    bl_label = "Domain Particles"
    bl_options = {'DEFAULT_CLOSED'}

    @classmethod
    def poll(cls, context):
        md = context.fluid
        return md and md.settings and (md.settings.type == 'DOMAIN')

    def draw(self, context):
        layout = self.layout

        fluid = context.fluid.settings

        col = layout.column(align=True)
        col.prop(fluid, "tracer_particles")
        col.prop(fluid, "generate_particles")


def register():
    pass


def unregister():
    pass

if __name__ == "__main__":
    register()<|MERGE_RESOLUTION|>--- conflicted
+++ resolved
@@ -58,22 +58,11 @@
             split.operator("object.modifier_add", text="Add").type = 'FLUID_SIMULATION'
                 split.label()
 
-<<<<<<< HEAD
-            fluid = None
-
-
-        if fluid:
+        if md:
                 row = layout.row()
                 row.prop(fluid, "type")
                 if fluid.type not in ('NONE', 'DOMAIN', 'PARTICLE'):
-                    row.prop(fluid, "active", text="")
-=======
-        if md:
-            row = layout.row()
-            row.prop(fluid, "type")
-            if fluid.type not in ('NONE', 'DOMAIN', 'PARTICLE'):
                 row.prop(fluid, "use", text="")
->>>>>>> 36c273b1
 
             layout = layout.column()
             if fluid.type not in ('NONE', 'DOMAIN', 'PARTICLE'):
@@ -89,13 +78,8 @@
                 col.label(text="Render Display:")
                 col.prop(fluid, "render_display_mode", text="")
 
-<<<<<<< HEAD
-                    col = split.column()
-                col.label(text="Required Memory: " + fluid.memory_estimate)
-=======
-                col = split.column()
+                    col = split.column()
                 col.label()
->>>>>>> 36c273b1
                 col.prop(fluid, "preview_resolution", text="Preview")
                 col.label(text="Viewport Display:")
                 col.prop(fluid, "viewport_display_mode", text="")
@@ -108,17 +92,10 @@
                 sub.prop(fluid, "start_time", text="Start")
                 sub.prop(fluid, "end_time", text="End")
 
-<<<<<<< HEAD
                     col = split.column()
                     col.label()
-                col.prop(fluid, "generate_speed_vectors")
-                col.prop(fluid, "reverse_frames")
-=======
-                col = split.column()
-                col.label()
                 col.prop(fluid, "use_speed_vectors")
                 col.prop(fluid, "use_reverse_frames")
->>>>>>> 36c273b1
 
                 layout.prop(fluid, "filepath", text="")
 
