--- conflicted
+++ resolved
@@ -168,46 +168,6 @@
 
 
 class SEQUENCER_MT_add(bpy.types.Menu):
-<<<<<<< HEAD
-	__label__ = "Add"
-
-	def draw(self, context):
-		layout = self.layout
-		layout.operator_context = 'INVOKE_REGION_WIN'
-		
-		st = context.space_data
-		
-		layout.column()
-		layout.itemO("sequencer.scene_strip_add", text="Scene")
-		layout.itemO("sequencer.movie_strip_add", text="Movie")
-		layout.itemO("sequencer.image_strip_add", text="Image")
-		layout.itemO("sequencer.sound_strip_add", text="Sound")
-		
-		layout.itemM("SEQUENCER_MT_add_effect")
-
-class SEQUENCER_MT_add_effect(bpy.types.Menu):
-	__label__ = "Effect Strip..."
-
-	def draw(self, context):
-		layout = self.layout
-		layout.operator_context = 'INVOKE_REGION_WIN'
-		st = context.space_data
-		
-		layout.column()
-		layout.item_enumO("sequencer.effect_strip_add", 'type', 'ADD')
-		layout.item_enumO("sequencer.effect_strip_add", 'type', 'SUBTRACT')
-		layout.item_enumO("sequencer.effect_strip_add", 'type', 'ALPHA_OVER')
-		layout.item_enumO("sequencer.effect_strip_add", 'type', 'ALPHA_UNDER')
-		layout.item_enumO("sequencer.effect_strip_add", 'type', 'GAMMA_CROSS')
-		layout.item_enumO("sequencer.effect_strip_add", 'type', 'MULTIPLY')
-		layout.item_enumO("sequencer.effect_strip_add", 'type', 'OVER_DROP')
-		layout.item_enumO("sequencer.effect_strip_add", 'type', 'PLUGIN')
-		layout.item_enumO("sequencer.effect_strip_add", 'type', 'WIPE')
-		layout.item_enumO("sequencer.effect_strip_add", 'type', 'GLOW')
-		layout.item_enumO("sequencer.effect_strip_add", 'type', 'TRANSFORM')
-		layout.item_enumO("sequencer.effect_strip_add", 'type', 'COLOR')
-		layout.item_enumO("sequencer.effect_strip_add", 'type', 'SPEED')
-=======
     bl_label = "Add"
 
     def draw(self, context):
@@ -248,7 +208,6 @@
         layout.item_enumO("sequencer.effect_strip_add", 'type', 'COLOR')
         layout.item_enumO("sequencer.effect_strip_add", 'type', 'SPEED')
 
->>>>>>> 4e9699de
 
 class SEQUENCER_MT_strip(bpy.types.Menu):
     bl_label = "Strip"
