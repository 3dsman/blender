#!BPY
 
"""
Name: 'Wavefront (.obj)...'
Blender: 249
Group: 'Import'
Tooltip: 'Load a Wavefront OBJ File, Shift: batch import all dir.'
"""

__author__= "Campbell Barton", "Jiri Hnidek", "Paolo Ciccone"
__url__= ['http://wiki.blender.org/index.php/Scripts/Manual/Import/wavefront_obj', 'blender.org', 'blenderartists.org']
__version__= "2.11"

__bpydoc__= """\
This script imports a Wavefront OBJ files to Blender.

Usage:
Run this script from "File->Import" menu and then load the desired OBJ file.
Note, This loads mesh objects and materials only, nurbs and curves are not supported.
"""

# ***** BEGIN GPL LICENSE BLOCK *****
#
# Script copyright (C) Campbell J Barton 2007
#
# This program is free software; you can redistribute it and/or
# modify it under the terms of the GNU General Public License
# as published by the Free Software Foundation; either version 2
# of the License, or (at your option) any later version.
#
# This program is distributed in the hope that it will be useful,
# but WITHOUT ANY WARRANTY; without even the implied warranty of
# MERCHANTABILITY or FITNESS FOR A PARTICULAR PURPOSE.  See the
# GNU General Public License for more details.
#
# You should have received a copy of the GNU General Public License
# along with this program; if not, write to the Free Software Foundation,
# Inc., 59 Temple Place - Suite 330, Boston, MA  02111-1307, USA.
#
# ***** END GPL LICENCE BLOCK *****
# --------------------------------------------------------------------------

from Blender import Mesh, Draw, Window, Texture, Material, sys
import bpy
import BPyMesh
import BPyImage
import BPyMessages

try:		import os
except:		os= False

# Generic path functions
def stripFile(path):
	'''Return directory, where the file is'''
	lastSlash= max(path.rfind('\\'), path.rfind('/'))
	if lastSlash != -1:
		path= path[:lastSlash]
	return '%s%s' % (path, sys.sep)

def stripPath(path):
	'''Strips the slashes from the back of a string'''
	return path.split('/')[-1].split('\\')[-1]

def stripExt(name): # name is a string
	'''Strips the prefix off the name before writing'''
	index= name.rfind('.')
	if index != -1:
		return name[ : index ]
	else:
		return name
# end path funcs



def line_value(line_split):
	'''
	Returns 1 string represneting the value for this line
	None will be returned if theres only 1 word
	'''
	length= len(line_split)
	if length == 1:
		return None
	
	elif length == 2:
		return line_split[1]
	
	elif length > 2:
		return ' '.join( line_split[1:] )

def obj_image_load(imagepath, DIR, IMAGE_SEARCH):
	'''
	Mainly uses comprehensiveImageLoad
	but tries to replace '_' with ' ' for Max's exporter replaces spaces with underscores.
	'''
	
	if '_' in imagepath:
		image= BPyImage.comprehensiveImageLoad(imagepath, DIR, PLACE_HOLDER= False, RECURSIVE= IMAGE_SEARCH)
		if image: return image
		# Did the exporter rename the image?
		image= BPyImage.comprehensiveImageLoad(imagepath.replace('_', ' '), DIR, PLACE_HOLDER= False, RECURSIVE= IMAGE_SEARCH)
		if image: return image
	
	# Return an image, placeholder if it dosnt exist
	image= BPyImage.comprehensiveImageLoad(imagepath, DIR, PLACE_HOLDER= True, RECURSIVE= IMAGE_SEARCH)
	return image
	

def create_materials(filepath, material_libs, unique_materials, unique_material_images, IMAGE_SEARCH):
	'''
	Create all the used materials in this obj,
	assign colors and images to the materials from all referenced material libs
	'''
	DIR= stripFile(filepath)
	
	#==================================================================================#
	# This function sets textures defined in .mtl file                                 #
	#==================================================================================#
	def load_material_image(blender_material, context_material_name, imagepath, type):
		
		texture= bpy.data.textures.new(type)
		texture.setType('Image')
		
		# Absolute path - c:\.. etc would work here
		image= obj_image_load(imagepath, DIR, IMAGE_SEARCH)
		has_data = image.has_data
		texture.image = image
		
		# Adds textures for materials (rendering)
		if type == 'Kd':
			if has_data and image.depth == 32:
				# Image has alpha
				blender_material.setTexture(0, texture, Texture.TexCo.UV, Texture.MapTo.COL | Texture.MapTo.ALPHA)
				texture.setImageFlags('MipMap', 'InterPol', 'UseAlpha')
				blender_material.mode |= Material.Modes.ZTRANSP
				blender_material.alpha = 0.0
			else:
				blender_material.setTexture(0, texture, Texture.TexCo.UV, Texture.MapTo.COL)
				
			# adds textures to faces (Textured/Alt-Z mode)
			# Only apply the diffuse texture to the face if the image has not been set with the inline usemat func.
			unique_material_images[context_material_name]= image, has_data # set the texface image
		
		elif type == 'Ka':
			blender_material.setTexture(1, texture, Texture.TexCo.UV, Texture.MapTo.CMIR) # TODO- Add AMB to BPY API
			
		elif type == 'Ks':
			blender_material.setTexture(2, texture, Texture.TexCo.UV, Texture.MapTo.SPEC)
		
		elif type == 'Bump':
			blender_material.setTexture(3, texture, Texture.TexCo.UV, Texture.MapTo.NOR)		
		elif type == 'D':
			blender_material.setTexture(4, texture, Texture.TexCo.UV, Texture.MapTo.ALPHA)				
			blender_material.mode |= Material.Modes.ZTRANSP
			blender_material.alpha = 0.0
			# Todo, unset deffuse material alpha if it has an alpha channel
			
		elif type == 'refl':
			blender_material.setTexture(5, texture, Texture.TexCo.UV, Texture.MapTo.REF)		
	
	
	# Add an MTL with the same name as the obj if no MTLs are spesified.
	temp_mtl= stripExt(stripPath(filepath))+ '.mtl'
	
	if sys.exists(DIR + temp_mtl) and temp_mtl not in material_libs:
			material_libs.append( temp_mtl )
	del temp_mtl
	
	#Create new materials
	for name in unique_materials: # .keys()
		if name != None:
			unique_materials[name]= bpy.data.materials.new(name)
			unique_material_images[name]= None, False # assign None to all material images to start with, add to later.
		
	unique_materials[None]= None
	unique_material_images[None]= None, False
	
	for libname in material_libs:
		mtlpath= DIR + libname
		if not sys.exists(mtlpath):
			#print '\tError Missing MTL: "%s"' % mtlpath
			pass
		else:
			#print '\t\tloading mtl: "%s"' % mtlpath
			context_material= None
			mtl= open(mtlpath, 'rU')
			for line in mtl: #.xreadlines():
				if line.startswith('newmtl'):
					context_material_name= line_value(line.split())
					if unique_materials.has_key(context_material_name):
						context_material = unique_materials[ context_material_name ]
					else:
						context_material = None
				
				elif context_material:
					# we need to make a material to assign properties to it.
					line_split= line.split()
					line_lower= line.lower().lstrip()
					if line_lower.startswith('ka'):
						context_material.setMirCol((float(line_split[1]), float(line_split[2]), float(line_split[3])))
					elif line_lower.startswith('kd'):
						context_material.setRGBCol((float(line_split[1]), float(line_split[2]), float(line_split[3])))
					elif line_lower.startswith('ks'):
						context_material.setSpecCol((float(line_split[1]), float(line_split[2]), float(line_split[3])))
					elif line_lower.startswith('ns'):
						context_material.setHardness( int((float(line_split[1])*0.51)) )
					elif line_lower.startswith('ni'): # Refraction index
						context_material.setIOR( max(1, min(float(line_split[1]), 3))) # Between 1 and 3
					elif line_lower.startswith('d') or line_lower.startswith('tr'):
						context_material.setAlpha(float(line_split[1]))
					elif line_lower.startswith('map_ka'):
						img_filepath= line_value(line.split())
						if img_filepath:
							load_material_image(context_material, context_material_name, img_filepath, 'Ka')
					elif line_lower.startswith('map_ks'):
						img_filepath= line_value(line.split())
						if img_filepath:
							load_material_image(context_material, context_material_name, img_filepath, 'Ks')
					elif line_lower.startswith('map_kd'):
						img_filepath= line_value(line.split())
						if img_filepath:
							load_material_image(context_material, context_material_name, img_filepath, 'Kd')
					elif line_lower.startswith('map_bump'):
						img_filepath= line_value(line.split())
						if img_filepath:
							load_material_image(context_material, context_material_name, img_filepath, 'Bump')
					elif line_lower.startswith('map_d') or line_lower.startswith('map_tr'): # Alpha map - Dissolve
						img_filepath= line_value(line.split())
						if img_filepath:
							load_material_image(context_material, context_material_name, img_filepath, 'D')
					
					elif line_lower.startswith('refl'): # Reflectionmap
						img_filepath= line_value(line.split())
						if img_filepath:
							load_material_image(context_material, context_material_name, img_filepath, 'refl')
			mtl.close()



	
def split_mesh(verts_loc, faces, unique_materials, filepath, SPLIT_OB_OR_GROUP, SPLIT_MATERIALS):
	'''
	Takes vert_loc and faces, and seperates into multiple sets of 
	(verts_loc, faces, unique_materials, dataname)
	This is done so objects do not overload the 16 material limit.
	'''
	
	filename = stripExt(stripPath(filepath))
	
	if not SPLIT_OB_OR_GROUP and not SPLIT_MATERIALS:
		# use the filename for the object name since we arnt chopping up the mesh.
		return [(verts_loc, faces, unique_materials, filename)]
	
	
	def key_to_name(key):
		# if the key is a tuple, join it to make a string
		if type(key) == tuple:
			return '%s_%s' % key
		elif not key:
			return filename # assume its a string. make sure this is true if the splitting code is changed
		else:
			return key
	
	# Return a key that makes the faces unique.
	if SPLIT_OB_OR_GROUP and not SPLIT_MATERIALS:
		def face_key(face):
			return face[4] # object
	
	elif not SPLIT_OB_OR_GROUP and SPLIT_MATERIALS:
		def face_key(face):
			return face[2] # material
	
	else: # Both
		def face_key(face):
			return face[4], face[2] # object,material		
	
	
	face_split_dict= {}
	
	oldkey= -1 # initialize to a value that will never match the key
	
	for face in faces:
		
		key= face_key(face)
		
		if oldkey != key:
			# Check the key has changed.
			try:
				verts_split, faces_split, unique_materials_split, vert_remap= face_split_dict[key]
			except KeyError:
				faces_split= []
				verts_split= []
				unique_materials_split= {}
				vert_remap= [-1]*len(verts_loc)
				
				face_split_dict[key]= (verts_split, faces_split, unique_materials_split, vert_remap)
			
			oldkey= key
			
		face_vert_loc_indicies= face[0]
		
		# Remap verts to new vert list and add where needed
		for enum, i in enumerate(face_vert_loc_indicies):
			if vert_remap[i] == -1:
				new_index= len(verts_split)
				vert_remap[i]= new_index # set the new remapped index so we only add once and can reference next time.
				face_vert_loc_indicies[enum] = new_index # remap to the local index
				verts_split.append( verts_loc[i] ) # add the vert to the local verts 
				
			else:
				face_vert_loc_indicies[enum] = vert_remap[i] # remap to the local index
			
			matname= face[2]
			if matname and not unique_materials_split.has_key(matname):
				unique_materials_split[matname] = unique_materials[matname]
		
		faces_split.append(face)
	
	
	# remove one of the itemas and reorder
	return [(value[0], value[1], value[2], key_to_name(key)) for key, value in face_split_dict.iteritems()]


def create_mesh(scn, new_objects, has_ngons, CREATE_FGONS, CREATE_EDGES, verts_loc, verts_tex, faces, unique_materials, unique_material_images, unique_smooth_groups, vertex_groups, dataname):
	'''
	Takes all the data gathered and generates a mesh, adding the new object to new_objects
	deals with fgons, sharp edges and assigning materials
	'''
	if not has_ngons:
		CREATE_FGONS= False
	
	if unique_smooth_groups:
		sharp_edges= {}
		smooth_group_users= dict([ (context_smooth_group, {}) for context_smooth_group in unique_smooth_groups.iterkeys() ])
		context_smooth_group_old= -1
	
	# Split fgons into tri's
	fgon_edges= {} # Used for storing fgon keys
	if CREATE_EDGES:
		edges= []
	
	context_object= None
	
	# reverse loop through face indicies
	for f_idx in xrange(len(faces)-1, -1, -1):
		
		face_vert_loc_indicies,\
		face_vert_tex_indicies,\
		context_material,\
		context_smooth_group,\
		context_object= faces[f_idx]
		
		len_face_vert_loc_indicies = len(face_vert_loc_indicies)
		
		if len_face_vert_loc_indicies==1:
			faces.pop(f_idx)# cant add single vert faces
		
		elif not face_vert_tex_indicies or len_face_vert_loc_indicies == 2: # faces that have no texture coords are lines
			if CREATE_EDGES:
				# generators are better in python 2.4+ but can't be used in 2.3
				# edges.extend( (face_vert_loc_indicies[i], face_vert_loc_indicies[i+1]) for i in xrange(len_face_vert_loc_indicies-1) )
				edges.extend( [(face_vert_loc_indicies[i], face_vert_loc_indicies[i+1]) for i in xrange(len_face_vert_loc_indicies-1)] )

			faces.pop(f_idx)
		else:
			
			# Smooth Group
			if unique_smooth_groups and context_smooth_group:
				# Is a part of of a smooth group and is a face
				if context_smooth_group_old is not context_smooth_group:
					edge_dict= smooth_group_users[context_smooth_group]
					context_smooth_group_old= context_smooth_group
				
				for i in xrange(len_face_vert_loc_indicies):
					i1= face_vert_loc_indicies[i]
					i2= face_vert_loc_indicies[i-1]
					if i1>i2: i1,i2= i2,i1
					
					try:
						edge_dict[i1,i2]+= 1
					except KeyError:
						edge_dict[i1,i2]=  1
			
			# FGons into triangles
			if has_ngons and len_face_vert_loc_indicies > 4:
				
				ngon_face_indices= BPyMesh.ngon(verts_loc, face_vert_loc_indicies)
				faces.extend(\
				[(\
				[face_vert_loc_indicies[ngon[0]], face_vert_loc_indicies[ngon[1]], face_vert_loc_indicies[ngon[2]] ],\
				[face_vert_tex_indicies[ngon[0]], face_vert_tex_indicies[ngon[1]], face_vert_tex_indicies[ngon[2]] ],\
				context_material,\
				context_smooth_group,\
				context_object)\
				for ngon in ngon_face_indices]\
				)
				
				# edges to make fgons
				if CREATE_FGONS:
					edge_users= {}
					for ngon in ngon_face_indices:
						for i in (0,1,2):
							i1= face_vert_loc_indicies[ngon[i  ]]
							i2= face_vert_loc_indicies[ngon[i-1]]
							if i1>i2: i1,i2= i2,i1
							
							try:
								edge_users[i1,i2]+=1
							except KeyError:
								edge_users[i1,i2]= 1
					
					for key, users in edge_users.iteritems():
						if users>1:
							fgon_edges[key]= None
				
				# remove all after 3, means we dont have to pop this one.
				faces.pop(f_idx)
		
		
	# Build sharp edges
	if unique_smooth_groups:
		for edge_dict in smooth_group_users.itervalues():
			for key, users in edge_dict.iteritems():
				if users==1: # This edge is on the boundry of a group
					sharp_edges[key]= None
	
	
	# map the material names to an index
	material_mapping= dict([(name, i) for i, name in enumerate(unique_materials)]) # enumerate over unique_materials keys()
	
	materials= [None] * len(unique_materials)
	
	for name, index in material_mapping.iteritems():
		materials[index]= unique_materials[name]
	
	me= bpy.data.meshes.new(dataname)
	
	me.materials= materials[0:16] # make sure the list isnt too big.
	#me.verts.extend([(0,0,0)]) # dummy vert
	me.verts.extend(verts_loc)
	
	face_mapping= me.faces.extend([f[0] for f in faces], indexList=True)
	
	if verts_tex and me.faces:
		me.faceUV= 1
		# TEXMODE= Mesh.FaceModes['TEX']
	
	context_material_old= -1 # avoid a dict lookup
	mat= 0 # rare case it may be un-initialized.
	me_faces= me.faces
	ALPHA= Mesh.FaceTranspModes.ALPHA
	
	for i, face in enumerate(faces):
		if len(face[0]) < 2:
			pass #raise "bad face"
		elif len(face[0])==2:
			if CREATE_EDGES:
				edges.append(face[0])
		else:
			face_index_map= face_mapping[i]
			if face_index_map!=None: # None means the face wasnt added
				blender_face= me_faces[face_index_map]
				
				face_vert_loc_indicies,\
				face_vert_tex_indicies,\
				context_material,\
				context_smooth_group,\
				context_object= face
				
				
				
				if context_smooth_group:
					blender_face.smooth= True
				
				if context_material:
					if context_material_old is not context_material:
						mat= material_mapping[context_material]
						if mat>15:
							mat= 15
						context_material_old= context_material
					
					blender_face.mat= mat
				
				
				if verts_tex:	
					if context_material:
						image, has_data= unique_material_images[context_material]
						if image: # Can be none if the material dosnt have an image.
							blender_face.image= image
							if has_data and image.depth == 32:
								blender_face.transp |= ALPHA
					
					# BUG - Evil eekadoodle problem where faces that have vert index 0 location at 3 or 4 are shuffled.
					if len(face_vert_loc_indicies)==4:
						if face_vert_loc_indicies[2]==0 or face_vert_loc_indicies[3]==0:
							face_vert_tex_indicies= face_vert_tex_indicies[2], face_vert_tex_indicies[3], face_vert_tex_indicies[0], face_vert_tex_indicies[1]
					else: # length of 3
						if face_vert_loc_indicies[2]==0:
							face_vert_tex_indicies= face_vert_tex_indicies[1], face_vert_tex_indicies[2], face_vert_tex_indicies[0]
					# END EEEKADOODLE FIX
					
					# assign material, uv's and image
					for ii, uv in enumerate(blender_face.uv):
						uv.x, uv.y=  verts_tex[face_vert_tex_indicies[ii]]
	del me_faces
	del ALPHA
	
	# Add edge faces.
	me_edges= me.edges
	if CREATE_FGONS and fgon_edges:
		FGON= Mesh.EdgeFlags.FGON
		for ed in me.findEdges( fgon_edges.keys() ):
			if ed!=None:
				me_edges[ed].flag |= FGON
		del FGON
	
	if unique_smooth_groups and sharp_edges:
		SHARP= Mesh.EdgeFlags.SHARP
		for ed in me.findEdges( sharp_edges.keys() ):
			if ed!=None:
				me_edges[ed].flag |= SHARP
		del SHARP
	
	if CREATE_EDGES:
		me_edges.extend( edges )
	
	del me_edges
	
	me.calcNormals()
	
	ob= scn.objects.new(me)
	new_objects.append(ob)

	# Create the vertex groups. No need to have the flag passed here since we test for the 
	# content of the vertex_groups. If the user selects to NOT have vertex groups saved then
	# the following test will never run
	for group_name, group_indicies in vertex_groups.iteritems():
		me.addVertGroup(group_name)
		me.assignVertsToGroup(group_name, group_indicies,1.00, Mesh.AssignModes.REPLACE)

<<<<<<< HEAD
=======

def create_nurbs(scn, context_nurbs, vert_loc, new_objects):
	'''
	Add nurbs object to blender, only support one type at the moment
	'''
	deg = context_nurbs.get('deg', (3,))
	curv_range = context_nurbs.get('curv_range', None)
	curv_idx = context_nurbs.get('curv_idx', [])
	parm_u = context_nurbs.get('parm_u', [])
	parm_v = context_nurbs.get('parm_v', [])
	name = context_nurbs.get('name', 'ObjNurb')
	cstype = context_nurbs.get('cstype', None)
	
	if cstype == None:
		print '\tWarning, cstype not found'
		return
	if cstype != 'bspline':
		print '\tWarning, cstype is not supported (only bspline)'
		return
	if not curv_idx:
		print '\tWarning, curv argument empty or not set'
		return
	if len(deg) > 1 or parm_v:
		print '\tWarning, surfaces not supported'
		return
	
	cu = bpy.data.curves.new(name, 'Curve')
	cu.flag |= 1 # 3D curve
	
	nu = None
	for pt in curv_idx:
		
		pt = vert_loc[pt]
		pt = (pt[0], pt[1], pt[2], 1.0)
		
		if nu == None:
			nu = cu.appendNurb(pt)
		else:
			nu.append(pt)
	
	nu.orderU = deg[0]+1
	
	# get for endpoint flag from the weighting
	if curv_range and len(parm_u) > deg[0]+1:
		do_endpoints = True
		for i in xrange(deg[0]+1):
			
			if abs(parm_u[i]-curv_range[0]) > 0.0001:
				do_endpoints = False
				break
			
			if abs(parm_u[-(i+1)]-curv_range[1]) > 0.0001:
				do_endpoints = False
				break
			
	else:
		do_endpoints = False
	
	if do_endpoints:
		nu.flagU |= 2
	
	
	# close
	'''
	do_closed = False
	if len(parm_u) > deg[0]+1:
		for i in xrange(deg[0]+1):
			#print curv_idx[i], curv_idx[-(i+1)]
			
			if curv_idx[i]==curv_idx[-(i+1)]:
				do_closed = True
				break
	
	if do_closed:
		nu.flagU |= 1
	'''
	
	ob = scn.objects.new(cu)
	new_objects.append(ob)


def strip_slash(line_split):
	if line_split[-1][-1]== '\\':
		if len(line_split[-1])==1:
			line_split.pop() # remove the \ item
		else:
			line_split[-1]= line_split[-1][:-1] # remove the \ from the end last number
		return True
	return False



>>>>>>> 2f1e118c
def get_float_func(filepath):
	'''
	find the float function for this obj file
	- weather to replace commas or not
	'''
	file= open(filepath, 'rU')
	for line in file: #.xreadlines():
		line = line.lstrip()
		if line.startswith('v'): # vn vt v 
			if ',' in line:
				return lambda f: float(f.replace(',', '.'))
			elif '.' in line:
				return float
	
	# incase all vert values were ints 
	return float

def load_obj(filepath,
						 CLAMP_SIZE= 0.0, 
						 CREATE_FGONS= True, 
						 CREATE_SMOOTH_GROUPS= True, 
						 CREATE_EDGES= True, 
						 SPLIT_OBJECTS= True, 
						 SPLIT_GROUPS= True, 
						 SPLIT_MATERIALS= True, 
<<<<<<< HEAD
=======
						 ROTATE_X90= True, 
>>>>>>> 2f1e118c
						 IMAGE_SEARCH=True,
						 POLYGROUPS=False):
	'''
	Called by the user interface or another script.
	load_obj(path) - should give acceptable results.
	This function passes the file and sends the data off
		to be split into objects and then converted into mesh objects
	'''
	print '\nimporting obj "%s"' % filepath
	
	if SPLIT_OBJECTS or SPLIT_GROUPS or SPLIT_MATERIALS:
		POLYGROUPS = False
	
	time_main= sys.time()
	
	verts_loc= []
	verts_tex= []
	faces= [] # tuples of the faces
	material_libs= [] # filanems to material libs this uses
	vertex_groups = {} # when POLYGROUPS is true
	
	# Get the string to float conversion func for this file- is 'float' for almost all files.
	float_func= get_float_func(filepath)
	
	# Context variables
	context_material= None
	context_smooth_group= None
	context_object= None
	context_vgroup = None
<<<<<<< HEAD
=======
	
	# Nurbs
	context_nurbs = {}
	nurbs = []
	context_parm = '' # used by nurbs too but could be used elsewhere
>>>>>>> 2f1e118c

	has_ngons= False
	# has_smoothgroups= False - is explicit with len(unique_smooth_groups) being > 0
	
	# Until we can use sets
	unique_materials= {}
	unique_material_images= {}
	unique_smooth_groups= {}
	# unique_obects= {} - no use for this variable since the objects are stored in the face.
	
	# when there are faces that end with \
	# it means they are multiline- 
	# since we use xreadline we cant skip to the next line
	# so we need to know weather 
	context_multi_line= ''
	
	print '\tparsing obj file "%s"...' % filepath,
	time_sub= sys.time()

	file= open(filepath, 'rU')
	for line in file: #.xreadlines():
		line = line.lstrip() # rare cases there is white space at the start of the line
		
		if line.startswith('v '):
			line_split= line.split()
			# rotate X90: (x,-z,y)
			verts_loc.append( (float_func(line_split[1]), -float_func(line_split[3]), float_func(line_split[2])) )
				
		elif line.startswith('vn '):
			pass
		
		elif line.startswith('vt '):
			line_split= line.split()
			verts_tex.append( (float_func(line_split[1]), float_func(line_split[2])) ) 
		
		# Handel faces lines (as faces) and the second+ lines of fa multiline face here
		# use 'f' not 'f ' because some objs (very rare have 'fo ' for faces)
		elif line.startswith('f') or context_multi_line == 'f':
			
			if context_multi_line:
				# use face_vert_loc_indicies and face_vert_tex_indicies previously defined and used the obj_face
				line_split= line.split()
				
			else:
				line_split= line[2:].split()
				face_vert_loc_indicies= []
				face_vert_tex_indicies= []
				
				# Instance a face
				faces.append((\
				face_vert_loc_indicies,\
				face_vert_tex_indicies,\
				context_material,\
				context_smooth_group,\
				context_object\
				))
			
			if strip_slash(line_split):
				context_multi_line = 'f'
			else:
				context_multi_line = ''
			
			for v in line_split:
				obj_vert= v.split('/')
				
				vert_loc_index= int(obj_vert[0])-1
				# Add the vertex to the current group
				# *warning*, this wont work for files that have groups defined around verts
				if	POLYGROUPS and context_vgroup:
					vertex_groups[context_vgroup].append(vert_loc_index)
				
				# Make relative negative vert indicies absolute
				if vert_loc_index < 0:
					vert_loc_index= len(verts_loc) + vert_loc_index + 1
				
				face_vert_loc_indicies.append(vert_loc_index)
				
				if len(obj_vert)>1 and obj_vert[1]:
					# formatting for faces with normals and textures us 
					# loc_index/tex_index/nor_index
					
					vert_tex_index= int(obj_vert[1])-1
					# Make relative negative vert indicies absolute
					if vert_tex_index < 0:
						vert_tex_index= len(verts_tex) + vert_tex_index + 1
					
					face_vert_tex_indicies.append(vert_tex_index)
				else:
					# dummy
					face_vert_tex_indicies.append(0)
			
			if len(face_vert_loc_indicies) > 4:
				has_ngons= True
		
		elif CREATE_EDGES and (line.startswith('l ') or context_multi_line == 'l'):
			# very similar to the face load function above with some parts removed
			
			if context_multi_line:
				# use face_vert_loc_indicies and face_vert_tex_indicies previously defined and used the obj_face
				line_split= line.split()
				
			else:
				line_split= line[2:].split()
				face_vert_loc_indicies= []
				face_vert_tex_indicies= []
				
				# Instance a face
				faces.append((\
				face_vert_loc_indicies,\
				face_vert_tex_indicies,\
				context_material,\
				context_smooth_group,\
				context_object\
				))
			
			if strip_slash(line_split):
				context_multi_line = 'l'
			else:
				context_multi_line = ''
			
			isline= line.startswith('l')
			
			for v in line_split:
				vert_loc_index= int(v)-1
				
				# Make relative negative vert indicies absolute
				if vert_loc_index < 0:
					vert_loc_index= len(verts_loc) + vert_loc_index + 1
				
				face_vert_loc_indicies.append(vert_loc_index)
		
		elif line.startswith('s'):
			if CREATE_SMOOTH_GROUPS:
				context_smooth_group= line_value(line.split())
				if context_smooth_group=='off':
					context_smooth_group= None
				elif context_smooth_group: # is not None
					unique_smooth_groups[context_smooth_group]= None
		
		elif line.startswith('o'):
			if SPLIT_OBJECTS:
				context_object= line_value(line.split())
				# unique_obects[context_object]= None
			
		elif line.startswith('g'):
			if SPLIT_GROUPS:
				context_object= line_value(line.split())
				# print 'context_object', context_object
				# unique_obects[context_object]= None
			elif POLYGROUPS:
				context_vgroup = line_value(line.split())
				if context_vgroup and context_vgroup != '(null)':
					vertex_groups.setdefault(context_vgroup, [])
				else:
					context_vgroup = None # dont assign a vgroup
		
		elif line.startswith('usemtl'):
			context_material= line_value(line.split())
			unique_materials[context_material]= None
		elif line.startswith('mtllib'): # usemap or usemat
			material_libs.extend( line.split()[1:] ) # can have multiple mtllib filenames per line
			
			
			# Nurbs support
		elif line.startswith('cstype '):
			context_nurbs['cstype']= line_value(line.split()) # 'rat bspline' / 'bspline'
		elif line.startswith('curv ') or context_multi_line == 'curv':
			line_split= line.split()
			
			curv_idx = context_nurbs['curv_idx'] = context_nurbs.get('curv_idx', []) # incase were multiline
			
			if not context_multi_line:
				context_nurbs['curv_range'] = float_func(line_split[1]), float_func(line_split[2])
				line_split[0:3] = [] # remove first 3 items
			
			if strip_slash(line_split):
				context_multi_line = 'curv'
			else:
				context_multi_line = ''
				
			
			for i in line_split:
				vert_loc_index = int(i)-1
				
				if vert_loc_index < 0:
					vert_loc_index= len(verts_loc) + vert_loc_index + 1
				
				curv_idx.append(vert_loc_index)
			
		elif line.startswith('parm') or context_multi_line == 'parm':
			line_split= line.split()
			
			if context_multi_line:
				context_multi_line = ''
			else:
				context_parm = line_split[1]
				line_split[0:2] = [] # remove first 2
			
			if strip_slash(line_split):
				context_multi_line = 'parm'
			else:
				context_multi_line = ''
			
			if context_parm.lower() == 'u':
				context_nurbs.setdefault('parm_u', []).extend( [float_func(f) for f in line_split] )
			elif context_parm.lower() == 'v': # surfaces not suported yet
				context_nurbs.setdefault('parm_v', []).extend( [float_func(f) for f in line_split] )
			# else: # may want to support other parm's ?
		
		elif line.startswith('deg '):
			context_nurbs['deg']= [int(i) for i in line.split()[1:]]
		elif line.startswith('end'):
			# Add the nurbs curve
			if context_object:
				context_nurbs['name'] = context_object
			nurbs.append(context_nurbs)
			context_nurbs = {}
			context_parm = ''
		
		''' # How to use usemap? depricated?
		elif line.startswith('usema'): # usemap or usemat
			context_image= line_value(line.split())
		'''
	
	file.close()
	time_new= sys.time()
	print '%.4f sec' % (time_new-time_sub)
	time_sub= time_new
	
	
	print '\tloading materials and images...',
	create_materials(filepath, material_libs, unique_materials, unique_material_images, IMAGE_SEARCH)
	
	time_new= sys.time()
	print '%.4f sec' % (time_new-time_sub)
	time_sub= time_new
	
	if not ROTATE_X90:
		verts_loc[:] = [(v[0], v[2], -v[1]) for v in verts_loc]
	
	# deselect all
	scn = bpy.data.scenes.active
	scn.objects.selected = []
	new_objects= [] # put new objects here
	
	print '\tbuilding geometry...\n\tverts:%i faces:%i materials: %i smoothgroups:%i ...' % ( len(verts_loc), len(faces), len(unique_materials), len(unique_smooth_groups) ),
	# Split the mesh by objects/materials, may 
	if SPLIT_OBJECTS or SPLIT_GROUPS:	SPLIT_OB_OR_GROUP = True
	else:								SPLIT_OB_OR_GROUP = False
	
	for verts_loc_split, faces_split, unique_materials_split, dataname in split_mesh(verts_loc, faces, unique_materials, filepath, SPLIT_OB_OR_GROUP, SPLIT_MATERIALS):
		# Create meshes from the data, warning 'vertex_groups' wont support splitting
		create_mesh(scn, new_objects, has_ngons, CREATE_FGONS, CREATE_EDGES, verts_loc_split, verts_tex, faces_split, unique_materials_split, unique_material_images, unique_smooth_groups, vertex_groups, dataname)
<<<<<<< HEAD
=======
	
	# nurbs support
	for context_nurbs in nurbs:
		create_nurbs(scn, context_nurbs, verts_loc, new_objects)
	
>>>>>>> 2f1e118c
	
	axis_min= [ 1000000000]*3
	axis_max= [-1000000000]*3
	
	if CLAMP_SIZE:
		# Get all object bounds
		for ob in new_objects:
			for v in ob.getBoundBox():
				for axis, value in enumerate(v):
					if axis_min[axis] > value:	axis_min[axis]= value
					if axis_max[axis] < value:	axis_max[axis]= value
		
		# Scale objects
		max_axis= max(axis_max[0]-axis_min[0], axis_max[1]-axis_min[1], axis_max[2]-axis_min[2])
		scale= 1.0
		
		while CLAMP_SIZE < max_axis * scale:
			scale= scale/10.0
		
		for ob in new_objects:
			ob.setSize(scale, scale, scale)
	
	# Better rotate the vert locations
	#if not ROTATE_X90:
	#	for ob in new_objects:
	#		ob.RotX = -1.570796326794896558
	
	time_new= sys.time()
	
	print '%.4f sec' % (time_new-time_sub)
	print 'finished importing: "%s" in %.4f sec.' % (filepath, (time_new-time_main))


DEBUG= True


def load_obj_ui(filepath, BATCH_LOAD= False):
	if BPyMessages.Error_NoFile(filepath):
		return
	
<<<<<<< HEAD
	global CREATE_SMOOTH_GROUPS, CREATE_FGONS, CREATE_EDGES, SPLIT_OBJECTS, SPLIT_GROUPS, SPLIT_MATERIALS, CLAMP_SIZE, IMAGE_SEARCH, POLYGROUPS, KEEP_VERT_ORDER
=======
	global CREATE_SMOOTH_GROUPS, CREATE_FGONS, CREATE_EDGES, SPLIT_OBJECTS, SPLIT_GROUPS, SPLIT_MATERIALS, CLAMP_SIZE, IMAGE_SEARCH, POLYGROUPS, KEEP_VERT_ORDER, ROTATE_X90
>>>>>>> 2f1e118c
	
	CREATE_SMOOTH_GROUPS= Draw.Create(0)
	CREATE_FGONS= Draw.Create(1)
	CREATE_EDGES= Draw.Create(1)
	SPLIT_OBJECTS= Draw.Create(0)
	SPLIT_GROUPS= Draw.Create(0)
	SPLIT_MATERIALS= Draw.Create(0)
	CLAMP_SIZE= Draw.Create(10.0)
	IMAGE_SEARCH= Draw.Create(1)
	POLYGROUPS= Draw.Create(0)
	KEEP_VERT_ORDER= Draw.Create(1)
	ROTATE_X90= Draw.Create(1)
	
	
	# Get USER Options
	# Note, Works but not pretty, instead use a more complicated GUI
	'''
	pup_block= [\
	'Import...',\
	('Smooth Groups', CREATE_SMOOTH_GROUPS, 'Surround smooth groups by sharp edges'),\
	('Create FGons', CREATE_FGONS, 'Import faces with more then 4 verts as fgons.'),\
	('Lines', CREATE_EDGES, 'Import lines and faces with 2 verts as edges'),\
	'Separate objects from obj...',\
	('Object', SPLIT_OBJECTS, 'Import OBJ Objects into Blender Objects'),\
	('Group', SPLIT_GROUPS, 'Import OBJ Groups into Blender Objects'),\
	('Material', SPLIT_MATERIALS, 'Import each material into a seperate mesh (Avoids > 16 per mesh error)'),\
	'Options...',\
	('Keep Vert Order', KEEP_VERT_ORDER, 'Keep vert and face order, disables some other options.'),\
	('Clamp Scale:', CLAMP_SIZE, 0.0, 1000.0, 'Clamp the size to this maximum (Zero to Disable)'),\
	('Image Search', IMAGE_SEARCH, 'Search subdirs for any assosiated images (Warning, may be slow)'),\
	]
	
	if not Draw.PupBlock('Import OBJ...', pup_block):
		return
	
	if KEEP_VERT_ORDER.val:
		SPLIT_OBJECTS.val = False
		SPLIT_GROUPS.val = False
		SPLIT_MATERIALS.val = False
	'''
	
	
	
	# BEGIN ALTERNATIVE UI *******************
	if True: 
		
		EVENT_NONE = 0
		EVENT_EXIT = 1
		EVENT_REDRAW = 2
		EVENT_IMPORT = 3
		
		GLOBALS = {}
		GLOBALS['EVENT'] = EVENT_REDRAW
		#GLOBALS['MOUSE'] = Window.GetMouseCoords()
		GLOBALS['MOUSE'] = [i/2 for i in Window.GetScreenSize()]
		
		def obj_ui_set_event(e,v):
			GLOBALS['EVENT'] = e
		
		def do_split(e,v):
			global SPLIT_OBJECTS, SPLIT_GROUPS, SPLIT_MATERIALS, KEEP_VERT_ORDER, POLYGROUPS
			if SPLIT_OBJECTS.val or SPLIT_GROUPS.val or SPLIT_MATERIALS.val:
				KEEP_VERT_ORDER.val = 0
				POLYGROUPS.val = 0
			else:
				KEEP_VERT_ORDER.val = 1
			
		def do_vertorder(e,v):
			global SPLIT_OBJECTS, SPLIT_GROUPS, SPLIT_MATERIALS, KEEP_VERT_ORDER
			if KEEP_VERT_ORDER.val:
				SPLIT_OBJECTS.val = SPLIT_GROUPS.val = SPLIT_MATERIALS.val = 0
			else:
				if not (SPLIT_OBJECTS.val or SPLIT_GROUPS.val or SPLIT_MATERIALS.val):
					KEEP_VERT_ORDER.val = 1
			
		def do_polygroups(e,v):
			global SPLIT_OBJECTS, SPLIT_GROUPS, SPLIT_MATERIALS, KEEP_VERT_ORDER, POLYGROUPS
			if POLYGROUPS.val:
				SPLIT_OBJECTS.val = SPLIT_GROUPS.val = SPLIT_MATERIALS.val = 0
			
		def do_help(e,v):
			url = __url__[0]
			print 'Trying to open web browser with documentation at this address...'
			print '\t' + url
			
			try:
				import webbrowser
				webbrowser.open(url)
			except:
				print '...could not open a browser window.'
		
		def obj_ui():
			ui_x, ui_y = GLOBALS['MOUSE']
			
			# Center based on overall pup size
			ui_x -= 165
			ui_y -= 90
			
<<<<<<< HEAD
			global CREATE_SMOOTH_GROUPS, CREATE_FGONS, CREATE_EDGES, SPLIT_OBJECTS, SPLIT_GROUPS, SPLIT_MATERIALS, CLAMP_SIZE, IMAGE_SEARCH, POLYGROUPS, KEEP_VERT_ORDER
=======
			global CREATE_SMOOTH_GROUPS, CREATE_FGONS, CREATE_EDGES, SPLIT_OBJECTS, SPLIT_GROUPS, SPLIT_MATERIALS, CLAMP_SIZE, IMAGE_SEARCH, POLYGROUPS, KEEP_VERT_ORDER, ROTATE_X90
>>>>>>> 2f1e118c
			
			Draw.Label('Import...', ui_x+9, ui_y+159, 220, 21)
			Draw.BeginAlign()
			CREATE_SMOOTH_GROUPS = Draw.Toggle('Smooth Groups', EVENT_NONE, ui_x+9, ui_y+139, 110, 20, CREATE_SMOOTH_GROUPS.val, 'Surround smooth groups by sharp edges')
			CREATE_FGONS = Draw.Toggle('NGons as FGons', EVENT_NONE, ui_x+119, ui_y+139, 110, 20, CREATE_FGONS.val, 'Import faces with more then 4 verts as fgons')
			CREATE_EDGES = Draw.Toggle('Lines as Edges', EVENT_NONE, ui_x+229, ui_y+139, 110, 20, CREATE_EDGES.val, 'Import lines and faces with 2 verts as edges')
			Draw.EndAlign()
			
			Draw.Label('Separate objects by OBJ...', ui_x+9, ui_y+110, 220, 20)
			Draw.BeginAlign()
			SPLIT_OBJECTS = Draw.Toggle('Object', EVENT_REDRAW, ui_x+9, ui_y+89, 55, 21, SPLIT_OBJECTS.val, 'Import OBJ Objects into Blender Objects', do_split)
			SPLIT_GROUPS = Draw.Toggle('Group', EVENT_REDRAW, ui_x+64, ui_y+89, 55, 21, SPLIT_GROUPS.val, 'Import OBJ Groups into Blender Objects', do_split)
			SPLIT_MATERIALS = Draw.Toggle('Material', EVENT_REDRAW, ui_x+119, ui_y+89, 60, 21, SPLIT_MATERIALS.val, 'Import each material into a seperate mesh (Avoids > 16 per mesh error)', do_split)
			Draw.EndAlign()
			
			# Only used for user feedback
			KEEP_VERT_ORDER = Draw.Toggle('Keep Vert Order', EVENT_REDRAW, ui_x+184, ui_y+89, 113, 21, KEEP_VERT_ORDER.val, 'Keep vert and face order, disables split options, enable for morph targets', do_vertorder)
			
			ROTATE_X90 = Draw.Toggle('-X90', EVENT_REDRAW, ui_x+302, ui_y+89, 38, 21, ROTATE_X90.val, 'Rotate X 90.')
			
			Draw.Label('Options...', ui_x+9, ui_y+60, 211, 20)
			CLAMP_SIZE = Draw.Number('Clamp Scale: ', EVENT_NONE, ui_x+9, ui_y+39, 130, 21, CLAMP_SIZE.val, 0.0, 1000.0, 'Clamp the size to this maximum (Zero to Disable)')
			POLYGROUPS = Draw.Toggle('Poly Groups', EVENT_REDRAW, ui_x+144, ui_y+39, 90, 21, POLYGROUPS.val, 'Import OBJ groups as vertex groups.', do_polygroups)
			IMAGE_SEARCH = Draw.Toggle('Image Search', EVENT_NONE, ui_x+239, ui_y+39, 100, 21, IMAGE_SEARCH.val, 'Search subdirs for any assosiated images (Warning, may be slow)')
			Draw.BeginAlign()
			Draw.PushButton('Online Help', EVENT_REDRAW, ui_x+9, ui_y+9, 110, 21, 'Load the wiki page for this script', do_help)
			Draw.PushButton('Cancel', EVENT_EXIT, ui_x+119, ui_y+9, 110, 21, '', obj_ui_set_event)
			Draw.PushButton('Import', EVENT_IMPORT, ui_x+229, ui_y+9, 110, 21, 'Import with these settings', obj_ui_set_event)
			Draw.EndAlign()
			
		
		# hack so the toggle buttons redraw. this is not nice at all
		while GLOBALS['EVENT'] not in (EVENT_EXIT, EVENT_IMPORT):
			Draw.UIBlock(obj_ui, 0)
		
		if GLOBALS['EVENT'] != EVENT_IMPORT:
			return
		
	# END ALTERNATIVE UI *********************
	
	
	
	
	
	
	
	Window.WaitCursor(1)
	
	if BATCH_LOAD: # load the dir
		try:
			files= [ f for f in os.listdir(filepath) if f.lower().endswith('.obj') ]
		except:
			Window.WaitCursor(0)
			Draw.PupMenu('Error%t|Could not open path ' + filepath)
			return
		
		if not files:
			Window.WaitCursor(0)
			Draw.PupMenu('Error%t|No files at path ' + filepath)
			return
		
		for f in files:
			scn= bpy.data.scenes.new( stripExt(f) )
			scn.makeCurrent()
			
			load_obj(sys.join(filepath, f),\
			  CLAMP_SIZE.val,\
			  CREATE_FGONS.val,\
			  CREATE_SMOOTH_GROUPS.val,\
			  CREATE_EDGES.val,\
			  SPLIT_OBJECTS.val,\
			  SPLIT_GROUPS.val,\
			  SPLIT_MATERIALS.val,\
			  ROTATE_X90.val,\
			  IMAGE_SEARCH.val,\
			  POLYGROUPS.val
			)
	
	else: # Normal load
		load_obj(filepath,\
		  CLAMP_SIZE.val,\
		  CREATE_FGONS.val,\
		  CREATE_SMOOTH_GROUPS.val,\
		  CREATE_EDGES.val,\
		  SPLIT_OBJECTS.val,\
		  SPLIT_GROUPS.val,\
		  SPLIT_MATERIALS.val,\
		  ROTATE_X90.val,\
		  IMAGE_SEARCH.val,\
		  POLYGROUPS.val
		)
	
	Window.WaitCursor(0)


def load_obj_ui_batch(file):
	load_obj_ui(file, True)

DEBUG= False

if __name__=='__main__' and not DEBUG:
	if os and Window.GetKeyQualifiers() & Window.Qual.SHIFT:
		Window.FileSelector(load_obj_ui_batch, 'Import OBJ Dir', '')
	else:
		Window.FileSelector(load_obj_ui, 'Import a Wavefront OBJ', '*.obj')

	# For testing compatibility
'''
else:
	# DEBUG ONLY
	TIME= sys.time()
	DIR = '/fe/obj'
	import os
	print 'Searching for files'
	def fileList(path):
		for dirpath, dirnames, filenames in os.walk(path):
			for filename in filenames:
				yield os.path.join(dirpath, filename)
	
	files = [f for f in fileList(DIR) if f.lower().endswith('.obj')]
	files.sort()
	
	for i, obj_file in enumerate(files):
		if 0 < i < 20:
			print 'Importing', obj_file, '\nNUMBER', i, 'of', len(files)
			newScn= bpy.data.scenes.new(os.path.basename(obj_file))
			newScn.makeCurrent()
			load_obj(obj_file, False, IMAGE_SEARCH=0)

	print 'TOTAL TIME: %.6f' % (sys.time() - TIME)
'''
#load_obj('/test.obj')
#load_obj('/fe/obj/mba1.obj')<|MERGE_RESOLUTION|>--- conflicted
+++ resolved
@@ -537,8 +537,6 @@
 		me.addVertGroup(group_name)
 		me.assignVertsToGroup(group_name, group_indicies,1.00, Mesh.AssignModes.REPLACE)
 
-<<<<<<< HEAD
-=======
 
 def create_nurbs(scn, context_nurbs, vert_loc, new_objects):
 	'''
@@ -631,7 +629,6 @@
 
 
 
->>>>>>> 2f1e118c
 def get_float_func(filepath):
 	'''
 	find the float function for this obj file
@@ -657,10 +654,7 @@
 						 SPLIT_OBJECTS= True, 
 						 SPLIT_GROUPS= True, 
 						 SPLIT_MATERIALS= True, 
-<<<<<<< HEAD
-=======
 						 ROTATE_X90= True, 
->>>>>>> 2f1e118c
 						 IMAGE_SEARCH=True,
 						 POLYGROUPS=False):
 	'''
@@ -690,14 +684,11 @@
 	context_smooth_group= None
 	context_object= None
 	context_vgroup = None
-<<<<<<< HEAD
-=======
 	
 	# Nurbs
 	context_nurbs = {}
 	nurbs = []
 	context_parm = '' # used by nurbs too but could be used elsewhere
->>>>>>> 2f1e118c
 
 	has_ngons= False
 	# has_smoothgroups= False - is explicit with len(unique_smooth_groups) being > 0
@@ -951,14 +942,11 @@
 	for verts_loc_split, faces_split, unique_materials_split, dataname in split_mesh(verts_loc, faces, unique_materials, filepath, SPLIT_OB_OR_GROUP, SPLIT_MATERIALS):
 		# Create meshes from the data, warning 'vertex_groups' wont support splitting
 		create_mesh(scn, new_objects, has_ngons, CREATE_FGONS, CREATE_EDGES, verts_loc_split, verts_tex, faces_split, unique_materials_split, unique_material_images, unique_smooth_groups, vertex_groups, dataname)
-<<<<<<< HEAD
-=======
 	
 	# nurbs support
 	for context_nurbs in nurbs:
 		create_nurbs(scn, context_nurbs, verts_loc, new_objects)
 	
->>>>>>> 2f1e118c
 	
 	axis_min= [ 1000000000]*3
 	axis_max= [-1000000000]*3
@@ -999,11 +987,7 @@
 	if BPyMessages.Error_NoFile(filepath):
 		return
 	
-<<<<<<< HEAD
-	global CREATE_SMOOTH_GROUPS, CREATE_FGONS, CREATE_EDGES, SPLIT_OBJECTS, SPLIT_GROUPS, SPLIT_MATERIALS, CLAMP_SIZE, IMAGE_SEARCH, POLYGROUPS, KEEP_VERT_ORDER
-=======
 	global CREATE_SMOOTH_GROUPS, CREATE_FGONS, CREATE_EDGES, SPLIT_OBJECTS, SPLIT_GROUPS, SPLIT_MATERIALS, CLAMP_SIZE, IMAGE_SEARCH, POLYGROUPS, KEEP_VERT_ORDER, ROTATE_X90
->>>>>>> 2f1e118c
 	
 	CREATE_SMOOTH_GROUPS= Draw.Create(0)
 	CREATE_FGONS= Draw.Create(1)
@@ -1102,11 +1086,7 @@
 			ui_x -= 165
 			ui_y -= 90
 			
-<<<<<<< HEAD
-			global CREATE_SMOOTH_GROUPS, CREATE_FGONS, CREATE_EDGES, SPLIT_OBJECTS, SPLIT_GROUPS, SPLIT_MATERIALS, CLAMP_SIZE, IMAGE_SEARCH, POLYGROUPS, KEEP_VERT_ORDER
-=======
 			global CREATE_SMOOTH_GROUPS, CREATE_FGONS, CREATE_EDGES, SPLIT_OBJECTS, SPLIT_GROUPS, SPLIT_MATERIALS, CLAMP_SIZE, IMAGE_SEARCH, POLYGROUPS, KEEP_VERT_ORDER, ROTATE_X90
->>>>>>> 2f1e118c
 			
 			Draw.Label('Import...', ui_x+9, ui_y+159, 220, 21)
 			Draw.BeginAlign()
