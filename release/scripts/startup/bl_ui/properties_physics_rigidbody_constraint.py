# ##### BEGIN GPL LICENSE BLOCK #####
#
#  This program is free software; you can redistribute it and/or
#  modify it under the terms of the GNU General Public License
#  as published by the Free Software Foundation; either version 2
#  of the License, or (at your option) any later version.
#
#  This program is distributed in the hope that it will be useful,
#  but WITHOUT ANY WARRANTY; without even the implied warranty of
#  MERCHANTABILITY or FITNESS FOR A PARTICULAR PURPOSE.  See the
#  GNU General Public License for more details.
#
#  You should have received a copy of the GNU General Public License
#  along with this program; if not, write to the Free Software Foundation,
#  Inc., 51 Franklin Street, Fifth Floor, Boston, MA 02110-1301, USA.
#
# ##### END GPL LICENSE BLOCK #####

# <pep8 compliant>

import bpy
from bpy.types import (
    Panel,
)


class PHYSICS_PT_rigidbody_constraint_panel:
    bl_space_type = 'PROPERTIES'
    bl_region_type = 'WINDOW'
    bl_context = "physics"


class PHYSICS_PT_rigid_body_constraint(PHYSICS_PT_rigidbody_constraint_panel, Panel):
    bl_label = "Rigid Body Constraint"
<<<<<<< HEAD
    COMPAT_ENGINES = {'BLENDER_RENDER', 'BLENDER_EEVEE', 'BLENDER_OPENGL', 'BLENDER_LANPR'}
=======
    COMPAT_ENGINES = {'BLENDER_RENDER', 'BLENDER_EEVEE', 'BLENDER_WORKBENCH'}
>>>>>>> 32d50858

    @classmethod
    def poll(cls, context):
        ob = context.object
        return (ob and ob.rigid_body_constraint and context.engine in cls.COMPAT_ENGINES)

    def draw(self, context):
        layout = self.layout
        layout.use_property_split = True

        ob = context.object
        rbc = ob.rigid_body_constraint

        layout.prop(rbc, "type")


class PHYSICS_PT_rigid_body_constraint_settings(PHYSICS_PT_rigidbody_constraint_panel, Panel):
    bl_label = "Settings"
    bl_parent_id = 'PHYSICS_PT_rigid_body_constraint'
    COMPAT_ENGINES = {'BLENDER_RENDER', 'BLENDER_EEVEE', 'BLENDER_WORKBENCH'}

    @classmethod
    def poll(cls, context):
        ob = context.object
        return (ob and ob.rigid_body_constraint and context.engine in cls.COMPAT_ENGINES)

    def draw(self, context):
        layout = self.layout
        layout.use_property_split = True
        flow = layout.grid_flow(row_major=True, columns=0, even_columns=True, even_rows=False, align=True)

        ob = context.object
        rbc = ob.rigid_body_constraint

        col = flow.column()
        col.prop(rbc, "enabled")
        col.prop(rbc, "disable_collisions")

        if rbc.type != 'MOTOR':
            col = flow.column()
            col.prop(rbc, "use_breaking")

            sub = col.column()
            sub.active = rbc.use_breaking
            sub.prop(rbc, "breaking_threshold", text="Threshold")


class PHYSICS_PT_rigid_body_constraint_objects(PHYSICS_PT_rigidbody_constraint_panel, Panel):
    bl_label = "Objects"
    bl_parent_id = 'PHYSICS_PT_rigid_body_constraint'
    COMPAT_ENGINES = {'BLENDER_RENDER', 'BLENDER_EEVEE', 'BLENDER_WORKBENCH'}

    @classmethod
    def poll(cls, context):
        ob = context.object
        return (ob and ob.rigid_body_constraint and context.engine in cls.COMPAT_ENGINES)

    def draw(self, context):
        layout = self.layout
        layout.use_property_split = True

        ob = context.object
        rbc = ob.rigid_body_constraint

        layout.prop(rbc, "object1", text="First")
        layout.prop(rbc, "object2", text="Second")


class PHYSICS_PT_rigid_body_constraint_override_iterations(PHYSICS_PT_rigidbody_constraint_panel, Panel):
    bl_label = "Override Iterations"
    bl_parent_id = 'PHYSICS_PT_rigid_body_constraint'
    COMPAT_ENGINES = {'BLENDER_RENDER', 'BLENDER_EEVEE', 'BLENDER_WORKBENCH'}

    @classmethod
    def poll(cls, context):
        ob = context.object
        return (ob and ob.rigid_body_constraint and context.engine in cls.COMPAT_ENGINES)

    def draw_header(self, context):
        ob = context.object
        rbc = ob.rigid_body_constraint
        self.layout.row().prop(rbc, "use_override_solver_iterations", text="")

    def draw(self, context):
        layout = self.layout
        layout.use_property_split = True

        ob = context.object
        rbc = ob.rigid_body_constraint

        layout.active = rbc.use_override_solver_iterations
        layout.prop(rbc, "solver_iterations", text="Iterations")


class PHYSICS_PT_rigid_body_constraint_limits(PHYSICS_PT_rigidbody_constraint_panel, Panel):
    bl_label = "Limits"
    bl_parent_id = 'PHYSICS_PT_rigid_body_constraint'
    COMPAT_ENGINES = {'BLENDER_RENDER', 'BLENDER_EEVEE', 'BLENDER_WORKBENCH'}

    @classmethod
    def poll(cls, context):
        ob = context.object
        rbc = ob.rigid_body_constraint

        return (ob and rbc and (rbc.type in {'GENERIC', 'GENERIC_SPRING', 'HINGE', 'SLIDER', 'PISTON'})
                and context.engine in cls.COMPAT_ENGINES)

    def draw(self, context):
        return  # do nothing.


class PHYSICS_PT_rigid_body_constraint_limits_linear(PHYSICS_PT_rigidbody_constraint_panel, Panel):
    bl_label = "Linear"
    bl_parent_id = 'PHYSICS_PT_rigid_body_constraint_limits'
    COMPAT_ENGINES = {'BLENDER_RENDER', 'BLENDER_EEVEE', 'BLENDER_WORKBENCH'}

    @classmethod
    def poll(cls, context):
        ob = context.object
        rbc = ob.rigid_body_constraint

        return (ob and rbc
                and (rbc.type in {'GENERIC', 'GENERIC_SPRING', 'SLIDER', 'PISTON'})
                and context.engine in cls.COMPAT_ENGINES)

    def draw(self, context):
        layout = self.layout
        layout.use_property_split = True
        flow = layout.grid_flow(row_major=True, columns=0, even_columns=True, even_rows=False, align=True)

        ob = context.object
        rbc = ob.rigid_body_constraint

        if rbc.type in {'PISTON', 'SLIDER'}:
            col = flow.column()
            col.prop(rbc, "use_limit_lin_x")

            sub = col.column(align=True)
            sub.active = rbc.use_limit_lin_x
            sub.prop(rbc, "limit_lin_x_lower", text="X Lower")
            sub.prop(rbc, "limit_lin_x_upper", text="Upper")

        elif rbc.type in {'GENERIC', 'GENERIC_SPRING'}:
            col = flow.column()
            col.prop(rbc, "use_limit_lin_x")

            sub = col.column(align=True)
            sub.active = rbc.use_limit_lin_x
            sub.prop(rbc, "limit_lin_x_lower", text="X Lower")
            sub.prop(rbc, "limit_lin_x_upper", text="Upper")

            col = flow.column()
            col.prop(rbc, "use_limit_lin_y")

            sub = col.column(align=True)
            sub.active = rbc.use_limit_lin_y
            sub.prop(rbc, "limit_lin_y_lower", text="Y Lower")
            sub.prop(rbc, "limit_lin_y_upper", text="Upper")

            col = flow.column()
            col.prop(rbc, "use_limit_lin_z")

            sub = col.column(align=True)
            sub.active = rbc.use_limit_lin_z
            sub.prop(rbc, "limit_lin_z_lower", text="Z Lower")
            sub.prop(rbc, "limit_lin_z_upper", text="Upper")


class PHYSICS_PT_rigid_body_constraint_limits_angular(PHYSICS_PT_rigidbody_constraint_panel, Panel):
    bl_label = "Angular"
    bl_parent_id = 'PHYSICS_PT_rigid_body_constraint_limits'
    COMPAT_ENGINES = {'BLENDER_RENDER', 'BLENDER_EEVEE', 'BLENDER_WORKBENCH'}

    @classmethod
    def poll(cls, context):
        ob = context.object
        rbc = ob.rigid_body_constraint

        return (ob and rbc
                and (rbc.type in {'GENERIC_SPRING', 'HINGE', 'PISTON'})
                and context.engine in cls.COMPAT_ENGINES)

    def draw(self, context):
        layout = self.layout
        layout.use_property_split = True
        flow = layout.grid_flow(row_major=True, columns=0, even_columns=True, even_rows=False, align=True)

        ob = context.object
        rbc = ob.rigid_body_constraint

        if rbc.type == 'HINGE':
            col = flow.column()
            col.prop(rbc, "use_limit_ang_z")

            sub = col.column(align=True)
            sub.active = rbc.use_limit_ang_z
            sub.prop(rbc, "limit_ang_z_lower", text="Z Lower")
            sub.prop(rbc, "limit_ang_z_upper", text="Upper")

        elif rbc.type == 'PISTON':
            col = flow.column()
            col.prop(rbc, "use_limit_ang_x")

            sub = col.column(align=True)
            sub.active = rbc.use_limit_ang_x
            sub.prop(rbc, "limit_ang_x_lower", text="X Lower")
            sub.prop(rbc, "limit_ang_x_upper", text="Upper")

        elif rbc.type == 'GENERIC_SPRING':
            col = flow.column()
            col.prop(rbc, "use_limit_ang_x")

            sub = col.column(align=True)
            sub.active = rbc.use_limit_ang_x
            sub.prop(rbc, "limit_ang_x_lower", text="X Lower")
            sub.prop(rbc, "limit_ang_x_upper", text="Upper")

            col = flow.column()
            col.prop(rbc, "use_limit_ang_y")

            sub = col.column(align=True)
            sub.active = rbc.use_limit_ang_y
            sub.prop(rbc, "limit_ang_y_lower", text="Y Lower")
            sub.prop(rbc, "limit_ang_y_upper", text="Upper")

            col = flow.column()
            col.prop(rbc, "use_limit_ang_z")

            sub = col.column(align=True)
            sub.active = rbc.use_limit_ang_z
            sub.prop(rbc, "limit_ang_z_lower", text="Z Lower")
            sub.prop(rbc, "limit_ang_z_upper", text="Upper")


class PHYSICS_PT_rigid_body_constraint_motor(PHYSICS_PT_rigidbody_constraint_panel, Panel):
    bl_label = "Motor"
    bl_parent_id = 'PHYSICS_PT_rigid_body_constraint'
    COMPAT_ENGINES = {'BLENDER_RENDER', 'BLENDER_EEVEE', 'BLENDER_WORKBENCH'}

    @classmethod
    def poll(cls, context):
        ob = context.object
        rbc = ob.rigid_body_constraint

        return (ob and rbc and rbc.type == 'MOTOR'
                and context.engine in cls.COMPAT_ENGINES)

    def draw(self, context):
        return  # do nothing.


class PHYSICS_PT_rigid_body_constraint_motor_angular(PHYSICS_PT_rigidbody_constraint_panel, Panel):
    bl_label = "Angular"
    bl_parent_id = 'PHYSICS_PT_rigid_body_constraint_motor'
    COMPAT_ENGINES = {'BLENDER_RENDER', 'BLENDER_EEVEE', 'BLENDER_WORKBENCH'}

    @classmethod
    def poll(cls, context):
        ob = context.object
        rbc = ob.rigid_body_constraint

        return (ob and rbc and rbc.type == 'MOTOR'
                and context.engine in cls.COMPAT_ENGINES)

    def draw_header(self, context):
        ob = context.object
        rbc = ob.rigid_body_constraint

        self.layout.row().prop(rbc, "use_motor_ang", text="")

    def draw(self, context):
        layout = self.layout
        layout.use_property_split = True
        flow = layout.grid_flow(row_major=True, columns=0, even_columns=True, even_rows=False, align=True)

        ob = context.object
        rbc = ob.rigid_body_constraint

        flow.active = rbc.use_motor_ang

        col = flow.column(align=True)
        col.prop(rbc, "motor_ang_target_velocity", text="Target Velocity")

        col = flow.column(align=True)
        col.prop(rbc, "motor_ang_max_impulse", text="Max Impulse")


class PHYSICS_PT_rigid_body_constraint_motor_linear(PHYSICS_PT_rigidbody_constraint_panel, Panel):
    bl_label = "Linear"
    bl_parent_id = 'PHYSICS_PT_rigid_body_constraint_motor'
    COMPAT_ENGINES = {'BLENDER_RENDER', 'BLENDER_EEVEE', 'BLENDER_WORKBENCH'}

    @classmethod
    def poll(cls, context):
        ob = context.object
        rbc = ob.rigid_body_constraint

        return (ob and rbc and rbc.type == 'MOTOR'
                and context.engine in cls.COMPAT_ENGINES)

    def draw_header(self, context):
        ob = context.object
        rbc = ob.rigid_body_constraint

        self.layout.row().prop(rbc, "use_motor_lin", text="")

    def draw(self, context):
        layout = self.layout
        layout.use_property_split = True
        flow = layout.grid_flow(row_major=True, columns=0, even_columns=True, even_rows=False, align=True)

        ob = context.object
        rbc = ob.rigid_body_constraint

        flow.active = rbc.use_motor_lin

        col = flow.column(align=True)
        col.prop(rbc, "motor_lin_target_velocity", text="Target Velocity")

        col = flow.column(align=True)
        col.prop(rbc, "motor_lin_max_impulse", text="Max Impulse")


class PHYSICS_PT_rigid_body_constraint_springs(PHYSICS_PT_rigidbody_constraint_panel, Panel):
    bl_label = "Springs"
    bl_parent_id = 'PHYSICS_PT_rigid_body_constraint'
    COMPAT_ENGINES = {'BLENDER_RENDER', 'BLENDER_EEVEE', 'BLENDER_WORKBENCH'}

    @classmethod
    def poll(cls, context):
        ob = context.object
        rbc = ob.rigid_body_constraint

        return (ob and ob.rigid_body_constraint
                and rbc.type in {'GENERIC_SPRING'}
                and context.engine in cls.COMPAT_ENGINES)

    def draw(self, context):
        layout = self.layout
        layout.use_property_split = True

        ob = context.object
        rbc = ob.rigid_body_constraint

        layout.prop(rbc, "spring_type", text="Type")


class PHYSICS_PT_rigid_body_constraint_springs_angular(PHYSICS_PT_rigidbody_constraint_panel, Panel):
    bl_label = "Angular"
    bl_parent_id = 'PHYSICS_PT_rigid_body_constraint_springs'
    COMPAT_ENGINES = {'BLENDER_RENDER', 'BLENDER_EEVEE', 'BLENDER_WORKBENCH'}

    @classmethod
    def poll(cls, context):
        ob = context.object
        rbc = ob.rigid_body_constraint

        return (ob and ob.rigid_body_constraint
                and rbc.type in {'GENERIC_SPRING'}
                and context.engine in cls.COMPAT_ENGINES)

    def draw(self, context):
        layout = self.layout
        layout.use_property_split = True

        ob = context.object
        rbc = ob.rigid_body_constraint

        flow = layout.grid_flow(row_major=True, columns=0, even_columns=True, even_rows=False, align=True)

        col = flow.column()
        col.prop(rbc, "use_spring_ang_x", text="X Angle")

        sub = col.column(align=True)
        sub.active = rbc.use_spring_ang_x
        sub.prop(rbc, "spring_stiffness_ang_x", text="X Stiffness")
        sub.prop(rbc, "spring_damping_ang_x", text="Damping")

        col = flow.column()
        col.prop(rbc, "use_spring_ang_y", text="Y Angle")

        sub = col.column(align=True)
        sub.active = rbc.use_spring_ang_y
        sub.prop(rbc, "spring_stiffness_ang_y", text="Y Stiffness")
        sub.prop(rbc, "spring_damping_ang_y", text="Damping")

        col = flow.column()
        col.prop(rbc, "use_spring_ang_z", text="Z Angle")

        sub = col.column(align=True)
        sub.active = rbc.use_spring_ang_z
        sub.prop(rbc, "spring_stiffness_ang_z", text="Z Stiffness")
        sub.prop(rbc, "spring_damping_ang_z", text="Damping")


class PHYSICS_PT_rigid_body_constraint_springs_linear(PHYSICS_PT_rigidbody_constraint_panel, Panel):
    bl_label = "Linear"
    bl_parent_id = 'PHYSICS_PT_rigid_body_constraint_springs'
    COMPAT_ENGINES = {'BLENDER_RENDER', 'BLENDER_EEVEE', 'BLENDER_WORKBENCH'}

    @classmethod
    def poll(cls, context):
        ob = context.object
        rbc = ob.rigid_body_constraint

        return (ob and ob.rigid_body_constraint
                and rbc.type in {'GENERIC_SPRING'}
                and context.engine in cls.COMPAT_ENGINES)

    def draw(self, context):
        layout = self.layout
        layout.use_property_split = True

        ob = context.object
        rbc = ob.rigid_body_constraint

        flow = layout.grid_flow(row_major=True, columns=0, even_columns=True, even_rows=False, align=True)

        col = flow.column()
        col.prop(rbc, "use_spring_x", text="X Axis")

        sub = col.column(align=True)
        sub.active = rbc.use_spring_x
        sub.prop(rbc, "spring_stiffness_x", text="X Stiffness")
        sub.prop(rbc, "spring_damping_x", text="Damping")

        col = flow.column()
        col.prop(rbc, "use_spring_y", text="Y Axis")

        sub = col.column(align=True)
        sub.active = rbc.use_spring_y
        sub.prop(rbc, "spring_stiffness_y", text="Stiffness")
        sub.prop(rbc, "spring_damping_y", text="Damping")

        col = flow.column()
        col.prop(rbc, "use_spring_z", text="Z Axis")

        sub = col.column(align=True)
        sub.active = rbc.use_spring_z
        sub.prop(rbc, "spring_stiffness_z", text="Stiffness")
        sub.prop(rbc, "spring_damping_z", text="Damping")


classes = (
    PHYSICS_PT_rigid_body_constraint,
    PHYSICS_PT_rigid_body_constraint_settings,
    PHYSICS_PT_rigid_body_constraint_limits,
    PHYSICS_PT_rigid_body_constraint_limits_angular,
    PHYSICS_PT_rigid_body_constraint_limits_linear,
    PHYSICS_PT_rigid_body_constraint_motor,
    PHYSICS_PT_rigid_body_constraint_motor_angular,
    PHYSICS_PT_rigid_body_constraint_motor_linear,
    PHYSICS_PT_rigid_body_constraint_objects,
    PHYSICS_PT_rigid_body_constraint_override_iterations,
    PHYSICS_PT_rigid_body_constraint_springs,
    PHYSICS_PT_rigid_body_constraint_springs_angular,
    PHYSICS_PT_rigid_body_constraint_springs_linear,
)


if __name__ == "__main__":  # only for live edit.
    from bpy.utils import register_class
    for cls in classes:
        register_class(cls)<|MERGE_RESOLUTION|>--- conflicted
+++ resolved
@@ -32,11 +32,7 @@
 
 class PHYSICS_PT_rigid_body_constraint(PHYSICS_PT_rigidbody_constraint_panel, Panel):
     bl_label = "Rigid Body Constraint"
-<<<<<<< HEAD
-    COMPAT_ENGINES = {'BLENDER_RENDER', 'BLENDER_EEVEE', 'BLENDER_OPENGL', 'BLENDER_LANPR'}
-=======
-    COMPAT_ENGINES = {'BLENDER_RENDER', 'BLENDER_EEVEE', 'BLENDER_WORKBENCH'}
->>>>>>> 32d50858
+    COMPAT_ENGINES = {'BLENDER_RENDER', 'BLENDER_EEVEE', 'BLENDER_WORKBENCH'}
 
     @classmethod
     def poll(cls, context):
