# ##### BEGIN GPL LICENSE BLOCK #####
#
#  This program is free software; you can redistribute it and/or
#  modify it under the terms of the GNU General Public License
#  as published by the Free Software Foundation; either version 2
#  of the License, or (at your option) any later version.
#
#  This program is distributed in the hope that it will be useful,
#  but WITHOUT ANY WARRANTY; without even the implied warranty of
#  MERCHANTABILITY or FITNESS FOR A PARTICULAR PURPOSE.  See the
#  GNU General Public License for more details.
#
#  You should have received a copy of the GNU General Public License
#  along with this program; if not, write to the Free Software Foundation,
#  Inc., 51 Franklin Street, Fifth Floor, Boston, MA 02110-1301, USA.
#
# ##### END GPL LICENSE BLOCK #####

# <pep8 compliant>
import bpy
from bpy.types import Panel


class PhysicsButtonsPanel():
    bl_space_type = 'PROPERTIES'
    bl_region_type = 'WINDOW'
    bl_context = "physics"


class PHYSICS_PT_game_physics(PhysicsButtonsPanel, Panel):
    bl_label = "Physics"
    COMPAT_ENGINES = {'BLENDER_GAME'}

    @classmethod
    def poll(cls, context):
        ob = context.active_object
        rd = context.scene.render
        return ob and ob.game and (rd.engine in cls.COMPAT_ENGINES)

    def draw(self, context):
        layout = self.layout

        ob = context.active_object
        game = ob.game
        soft = ob.game.soft_body

        layout.prop(game, "physics_type")
        layout.separator()

        physics_type = game.physics_type

        if physics_type in {'DYNAMIC', 'RIGID_BODY'}:
            split = layout.split()

            col = split.column()
            col.prop(game, "use_actor")
            col.prop(game, "use_ghost")
            col.prop(ob, "hide_render", text="Invisible")  # out of place but useful

            col = split.column()
            col.prop(game, "use_material_physics_fh")
            col.prop(game, "use_rotate_from_normal")
            col.prop(game, "use_sleep")

            layout.separator()

            split = layout.split()

            col = split.column()
            col.label(text="Attributes:")
            col.prop(game, "mass")
            col.prop(game, "radius")
            col.prop(game, "form_factor")

            col = split.column()
            sub = col.column()
            sub.prop(game, "use_anisotropic_friction")
            subsub = sub.column()
            subsub.active = game.use_anisotropic_friction
            subsub.prop(game, "friction_coefficients", text="", slider=True)

            split = layout.split()

            col = split.column()
            col.label(text="Velocity:")
            sub = col.column(align=True)
            sub.prop(game, "velocity_min", text="Minimum")
            sub.prop(game, "velocity_max", text="Maximum")

            col = split.column()
            col.label(text="Damping:")
            sub = col.column(align=True)
            sub.prop(game, "damping", text="Translation", slider=True)
            sub.prop(game, "rotation_damping", text="Rotation", slider=True)

            layout.separator()

            split = layout.split()

            col = split.column()
            col.label(text="Lock Translation:")
            col.prop(game, "lock_location_x", text="X")
            col.prop(game, "lock_location_y", text="Y")
            col.prop(game, "lock_location_z", text="Z")

            col = split.column()
            col.label(text="Lock Rotation:")
            col.prop(game, "lock_rotation_x", text="X")
            col.prop(game, "lock_rotation_y", text="Y")
            col.prop(game, "lock_rotation_z", text="Z")
            
            layout.separator()
            
            col = layout.column()
            col.prop(game, "collision_group")
            col.prop(game, "collision_mask")

        elif physics_type == 'SOFT_BODY':
            col = layout.column()
            col.prop(game, "use_actor")
            col.prop(game, "use_ghost")
            col.prop(ob, "hide_render", text="Invisible")

            layout.separator()

            split = layout.split()

            col = split.column()
            col.label(text="Attributes:")
            col.prop(game, "mass")
            col.prop(soft, "weld_threshold")
            col.prop(soft, "location_iterations")
            col.prop(soft, "linear_stiffness", slider=True)
            col.prop(soft, "dynamic_friction", slider=True)
            col.prop(soft, "collision_margin", slider=True)
            col.prop(soft, "use_bending_constraints", text="Bending Constraints")

            col = split.column()
            col.prop(soft, "use_shape_match")
            sub = col.column()
            sub.active = soft.use_shape_match
            sub.prop(soft, "shape_threshold", slider=True)

            col.separator()

            col.label(text="Cluster Collision:")
            col.prop(soft, "use_cluster_rigid_to_softbody")
            col.prop(soft, "use_cluster_soft_to_softbody")
            sub = col.column()
            sub.active = (soft.use_cluster_rigid_to_softbody or soft.use_cluster_soft_to_softbody)
            sub.prop(soft, "cluster_iterations", text="Iterations")
            
            layout.separator()
            
            col = layout.column()
            col.prop(game, "collision_group")
            col.prop(game, "collision_mask")

        elif physics_type == 'STATIC':
            col = layout.column()
            col.prop(game, "use_actor")
            col.prop(game, "use_ghost")
            col.prop(ob, "hide_render", text="Invisible")

            layout.separator()

            split = layout.split()

            col = split.column()
            col.label(text="Attributes:")
            col.prop(game, "radius")

            col = split.column()
            sub = col.column()
            sub.prop(game, "use_anisotropic_friction")
            subsub = sub.column()
            subsub.active = game.use_anisotropic_friction
            subsub.prop(game, "friction_coefficients", text="", slider=True)
            
            layout.separator()
            
            col = layout.column()
            col.prop(game, "collision_group")
            col.prop(game, "collision_mask")

<<<<<<< HEAD
        elif game.physics_type == 'SENSOR':
            layout.prop(ob, "hide_render", text="Invisible")
            
            layout.separator()
            
            col = layout.column()
            col.prop(game, "collision_group")
            col.prop(game, "collision_mask")
            
        elif game.physics_type in {'INVISIBLE', 'NO_COLLISION', 'OCCLUDE'}:
=======
        elif physics_type in {'SENSOR', 'INVISIBLE', 'NO_COLLISION', 'OCCLUDE'}:
>>>>>>> f1cea89d
            layout.prop(ob, "hide_render", text="Invisible")

        elif physics_type == 'NAVMESH':
            layout.operator("mesh.navmesh_face_copy")
            layout.operator("mesh.navmesh_face_add")

            layout.separator()

            layout.operator("mesh.navmesh_reset")
            layout.operator("mesh.navmesh_clear")


class PHYSICS_PT_game_collision_bounds(PhysicsButtonsPanel, Panel):
    bl_label = "Collision Bounds"
    COMPAT_ENGINES = {'BLENDER_GAME'}

    @classmethod
    def poll(cls, context):
        game = context.object.game
        rd = context.scene.render
        return (game.physics_type in {'DYNAMIC', 'RIGID_BODY', 'SENSOR', 'SOFT_BODY', 'STATIC'}) and (rd.engine in cls.COMPAT_ENGINES)

    def draw_header(self, context):
        game = context.active_object.game

        self.layout.prop(game, "use_collision_bounds", text="")

    def draw(self, context):
        layout = self.layout

        game = context.active_object.game

        layout.active = game.use_collision_bounds
        layout.prop(game, "collision_bounds_type", text="Bounds")

        row = layout.row()
        row.prop(game, "collision_margin", text="Margin", slider=True)
        row.prop(game, "use_collision_compound", text="Compound")


class PHYSICS_PT_game_obstacles(PhysicsButtonsPanel, Panel):
    bl_label = "Create Obstacle"
    COMPAT_ENGINES = {'BLENDER_GAME'}

    @classmethod
    def poll(cls, context):
        game = context.object.game
        rd = context.scene.render
        return (game.physics_type in {'DYNAMIC', 'RIGID_BODY', 'SENSOR', 'SOFT_BODY', 'STATIC'}) and (rd.engine in cls.COMPAT_ENGINES)

    def draw_header(self, context):
        game = context.active_object.game

        self.layout.prop(game, "use_obstacle_create", text="")

    def draw(self, context):
        layout = self.layout

        game = context.active_object.game

        layout.active = game.use_obstacle_create

        row = layout.row()
        row.prop(game, "obstacle_radius", text="Radius")
        row.label()


class RenderButtonsPanel():
    bl_space_type = 'PROPERTIES'
    bl_region_type = 'WINDOW'
    bl_context = "render"

    @classmethod
    def poll(cls, context):
        rd = context.scene.render
        return (rd.engine in cls.COMPAT_ENGINES)


# class RENDER_PT_game(RenderButtonsPanel, Panel):
    # bl_label = "Game"
    # COMPAT_ENGINES = {'BLENDER_GAME'}

    # def draw(self, context):
        # layout = self.layout

        # row = layout.row()
        # row.operator("view3d.game_start", text="Start")
        # row.label()
        
class RENDER_PT_embedded(RenderButtonsPanel, bpy.types.Panel):
    bl_label = "Embedded Player"
    COMPAT_ENGINES = {'BLENDER_GAME'}
    
    def draw(self, context):
        layout = self.layout
        
        rd = context.scene.render

        row = layout.row()
        row.operator("view3d.game_start", text="Start")
        row.label()
        row = layout.row()
        row.label(text="Resolution:")
        row = layout.row(align=True)
        row.prop(rd, "resolution_x", slider=False, text="X")
        row.prop(rd, "resolution_y", slider=False, text="Y")

        # split = layout.split()

        # split.label(text="Resolution:")
        # col = split.column()
        # sub = col.column(align=True)
        # sub.prop(rd, "resolution_x", slider=False, text="X")
        # col = split.column()
        # sub = col.column(align=True)
        # sub.prop(rd, "resolution_y", slider=False, text="Y")


class RENDER_PT_game_player(RenderButtonsPanel, Panel):
    bl_label = "Standalone Player"
    COMPAT_ENGINES = {'BLENDER_GAME'}

    def draw(self, context):
        layout = self.layout

        gs = context.scene.game_settings
        
        row = layout.row()
        row.operator("wm.blenderplayer_start", text="Start")
        row.label()
        
        row = layout.row()
        row.label(text="Resolution:")
        row = layout.row(align=True)
        row.prop(gs, "resolution_x", slider=False, text="X")
        row.prop(gs, "resolution_y", slider=False, text="Y")
        row = layout.row()
        col = row.column()
        col.prop(gs, "show_fullscreen")
        col = row.column()
        col.prop(gs, "use_desktop")
        col.active = gs.show_fullscreen
        
        col = layout.column()
        col.label(text="Quality:")
        col.prop(gs, "samples")
        col = layout.column(align=True)
        col.prop(gs, "depth", text="Bit Depth", slider=False)
        col.prop(gs, "frequency", text="Refresh Rate", slider=False)

        # row = layout.row()
        # row.label()
        
        # split = layout.split()

        # col = split.column()
        # col.label(text="Resolution:")
        # sub = col.column(align=True)
        # sub.prop(gs, "resolution_x", slider=False, text="X")
        # sub.prop(gs, "resolution_y", slider=False, text="Y")

        # col = split.column()
        # col.label(text="Quality:")
        # sub = col.column(align=True)
        # sub.prop(gs, "depth", text="Bit Depth", slider=False)
        # sub.prop(gs, "frequency", text="Refresh Rate", slider=False)


class RENDER_PT_game_stereo(RenderButtonsPanel, Panel):
    bl_label = "Stereo"
    COMPAT_ENGINES = {'BLENDER_GAME'}

    def draw(self, context):
        layout = self.layout

        gs = context.scene.game_settings
        stereo_mode = gs.stereo

        # stereo options:
        layout.prop(gs, "stereo", expand=True)

        # stereo:
        if stereo_mode == 'STEREO':
            layout.prop(gs, "stereo_mode")
            layout.prop(gs, "stereo_eye_separation")

        # dome:
        elif stereo_mode == 'DOME':
            layout.prop(gs, "dome_mode", text="Dome Type")

            dome_type = gs.dome_mode

            split = layout.split()

            if dome_type == 'FISHEYE' or \
               dome_type == 'TRUNCATED_REAR' or \
               dome_type == 'TRUNCATED_FRONT':

                col = split.column()
                col.prop(gs, "dome_buffer_resolution", text="Resolution", slider=True)
                col.prop(gs, "dome_angle", slider=True)

                col = split.column()
                col.prop(gs, "dome_tesselation", text="Tesselation")
                col.prop(gs, "dome_tilt")

            elif dome_type == 'PANORAM_SPH':
                col = split.column()

                col.prop(gs, "dome_buffer_resolution", text="Resolution", slider=True)
                col = split.column()
                col.prop(gs, "dome_tesselation", text="Tesselation")

            else:  # cube map
                col = split.column()
                col.prop(gs, "dome_buffer_resolution", text="Resolution", slider=True)

                col = split.column()

            layout.prop(gs, "dome_text")


class RENDER_PT_game_shading(RenderButtonsPanel, Panel):
    bl_label = "Shading"
    COMPAT_ENGINES = {'BLENDER_GAME'}

    def draw(self, context):
        layout = self.layout

        gs = context.scene.game_settings

        layout.prop(gs, "material_mode", expand=True)

        if gs.material_mode == 'GLSL':
            col = layout.column(align=True)
            col.prop(gs, "dynamic_points")
            col.prop(gs, "dynamic_spots")
            col.prop(gs, "dynamic_suns")
            col.prop(gs, "dynamic_hemis")
            
            # When area lights work in the BGE, this should be ready
            # col.prop(gs, "dynamic_areas")
            
            split = layout.split()

            col = split.column()
            col.prop(gs, "use_glsl_lights", text="Lights")
            col.prop(gs, "use_glsl_shaders", text="Shaders")
            col.prop(gs, "use_glsl_shadows", text="Shadows")
            col.prop(gs, "use_glsl_color_management", text="Color Management")

            col = split.column()
            col.prop(gs, "use_glsl_ramps", text="Ramps")
            col.prop(gs, "use_glsl_nodes", text="Nodes")
            col.prop(gs, "use_glsl_extra_textures", text="Extra Textures")
            
class RENDER_PT_game_system(RenderButtonsPanel, Panel):
    bl_label = "System"
    COMPAT_ENGINES = {'BLENDER_GAME'}

    def draw(self, context):
        layout = self.layout

        gs = context.scene.game_settings
        col = layout.column()
        row = col.row()
        col = row.column()
        col.prop(gs, "use_frame_rate")
        col.prop(gs, "restrict_animation_updates")
        col = row.column()
        col.prop(gs, "use_display_lists")
        col.active = gs.raster_storage != 'VERTEX_BUFFER_OBJECT'
		
        row = layout.row()
        row.prop(gs, "raster_storage")
        
        row = layout.row()
        row.label("Exit Key")
        row.prop(gs, "exit_key", text="", event=True)



class RENDER_PT_game_display(RenderButtonsPanel, Panel):
    bl_label = "Display"
    COMPAT_ENGINES = {'BLENDER_GAME'}

    def draw(self, context):
        layout = self.layout
        
        row = layout.row()
        row.prop(context.scene.render, "fps", text="Animation Frame Rate", slider=False)
        
        gs = context.scene.game_settings
        flow = layout.column_flow()
        flow.prop(gs, "show_debug_properties", text="Debug Properties")
        flow.prop(gs, "show_framerate_profile", text="Framerate and Profile")
        flow.prop(gs, "show_physics_visualization", text="Physics Visualization")
        flow.prop(gs, "use_deprecation_warnings")
        flow.prop(gs, "show_mouse", text="Mouse Cursor")

        # framing:
        col = layout.column()
        col.label(text="Framing:")
        col.row().prop(gs, "frame_type", expand=True)
        if gs.frame_type == 'LETTERBOX':
            col.prop(gs, "frame_color", text="")

class SceneButtonsPanel():
    bl_space_type = 'PROPERTIES'
    bl_region_type = 'WINDOW'
    bl_context = "scene"


class SCENE_PT_game_navmesh(SceneButtonsPanel, bpy.types.Panel):
    bl_label = "Navigation mesh"
    bl_default_closed = True
    COMPAT_ENGINES = {'BLENDER_GAME'}

    @classmethod
    def poll(cls, context):
        scene = context.scene
        return (scene and scene.render.engine in cls.COMPAT_ENGINES)

    def draw(self, context):
        layout = self.layout

        rd = context.scene.game_settings.recast_data

        layout.operator("mesh.navmesh_make", text='Build navigation mesh')

        col = layout.column()
        col.label(text="Rasterization:")
        row = col.row()
        row.prop(rd, "cell_size")
        row.prop(rd, "cell_height")

        col = layout.column()
        col.label(text="Agent:")
        split = col.split()

        col = split.column()
        col.prop(rd, "agent_height", text="Height")
        col.prop(rd, "agent_radius", text="Radius")

        col = split.column()
        col.prop(rd, "slope_max")
        col.prop(rd, "climb_max")

        col = layout.column()
        col.label(text="Region:")
        row = col.row()
        row.prop(rd, "region_min_size")
        row.prop(rd, "region_merge_size")

        col = layout.column()
        col.label(text="Polygonization:")
        split = col.split()

        col = split.column()
        col.prop(rd, "edge_max_len")
        col.prop(rd, "edge_max_error")

        split.prop(rd, "verts_per_poly")

        col = layout.column()
        col.label(text="Detail Mesh:")
        row = col.row()
        row.prop(rd, "sample_dist")
        row.prop(rd, "sample_max_error")


class RENDER_PT_game_sound(RenderButtonsPanel, Panel):
    bl_label = "Sound"
    COMPAT_ENGINES = {'BLENDER_GAME'}

    def draw(self, context):
        layout = self.layout

        scene = context.scene

        layout.prop(scene, "audio_distance_model")

        col = layout.column(align=True)
        col.prop(scene, "audio_doppler_speed", text="Speed")
        col.prop(scene, "audio_doppler_factor")
class WorldButtonsPanel():
    bl_space_type = 'PROPERTIES'
    bl_region_type = 'WINDOW'
    bl_context = "world"


class WORLD_PT_game_context_world(WorldButtonsPanel, Panel):
    bl_label = ""
    bl_options = {'HIDE_HEADER'}
    COMPAT_ENGINES = {'BLENDER_GAME'}

    @classmethod
    def poll(cls, context):
        rd = context.scene.render
        return (context.scene) and (rd.use_game_engine)

    def draw(self, context):
        layout = self.layout

        scene = context.scene
        world = context.world
        space = context.space_data

        split = layout.split(percentage=0.65)
        if scene:
            split.template_ID(scene, "world", new="world.new")
        elif world:
            split.template_ID(space, "pin_id")


class WORLD_PT_game_world(WorldButtonsPanel, Panel):
    bl_label = "World"
    COMPAT_ENGINES = {'BLENDER_GAME'}

    @classmethod
    def poll(cls, context):
        scene = context.scene
        return (scene.world and scene.render.engine in cls.COMPAT_ENGINES)

    def draw(self, context):
        layout = self.layout

        world = context.world

        row = layout.row()
        row.column().prop(world, "horizon_color")
        row.column().prop(world, "ambient_color")


class WORLD_PT_game_mist(WorldButtonsPanel, Panel):
    bl_label = "Mist"
    COMPAT_ENGINES = {'BLENDER_GAME'}

    @classmethod
    def poll(cls, context):
        scene = context.scene
        return (scene.world and scene.render.engine in cls.COMPAT_ENGINES)

    def draw_header(self, context):
        world = context.world

        self.layout.prop(world.mist_settings, "use_mist", text="")

    def draw(self, context):
        layout = self.layout

        world = context.world

        layout.active = world.mist_settings.use_mist

        row = layout.row()
        row.prop(world.mist_settings, "start")
        row.prop(world.mist_settings, "depth")


class WORLD_PT_game_physics(WorldButtonsPanel, Panel):
    bl_label = "Physics"
    COMPAT_ENGINES = {'BLENDER_GAME'}

    @classmethod
    def poll(cls, context):
        scene = context.scene
        return (scene.world and scene.render.engine in cls.COMPAT_ENGINES)

    def draw(self, context):
        layout = self.layout

        gs = context.scene.game_settings

        layout.prop(gs, "physics_engine")
        if gs.physics_engine != 'NONE':
            layout.prop(gs, "physics_gravity", text="Gravity")

            split = layout.split()

            col = split.column()
            col.label(text="Physics Steps:")
            sub = col.column(align=True)
            sub.prop(gs, "physics_step_max", text="Max")
            sub.prop(gs, "physics_step_sub", text="Substeps")
            col.prop(gs, "fps", text="FPS")

            col = split.column()
            col.label(text="Logic Steps:")
            col.prop(gs, "logic_step_max", text="Max")

            col = layout.column()
            col.prop(gs, "use_occlusion_culling", text="Occlusion Culling")
            sub = col.column()
            sub.active = gs.use_occlusion_culling
            sub.prop(gs, "occlusion_culling_resolution", text="Resolution")

        else:
            split = layout.split()

            col = split.column()
            col.label(text="Physics Steps:")
            col.prop(gs, "fps", text="FPS")

            col = split.column()
            col.label(text="Logic Steps:")
            col.prop(gs, "logic_step_max", text="Max")


class WORLD_PT_game_physics_obstacles(WorldButtonsPanel, Panel):
    bl_label = "Obstacle simulation"
    COMPAT_ENGINES = {'BLENDER_GAME'}

    @classmethod
    def poll(cls, context):
        scene = context.scene
        return (scene.world and scene.render.engine in cls.COMPAT_ENGINES)

    def draw(self, context):
        layout = self.layout

        gs = context.scene.game_settings

        layout.prop(gs, "obstacle_simulation", text="Type")
        if gs.obstacle_simulation != 'NONE':
            layout.prop(gs, "level_height")
            layout.prop(gs, "show_obstacle_simulation")

if __name__ == "__main__":  # only for live edit.
    bpy.utils.register_module(__name__)<|MERGE_RESOLUTION|>--- conflicted
+++ resolved
@@ -108,7 +108,7 @@
             col.prop(game, "lock_rotation_x", text="X")
             col.prop(game, "lock_rotation_y", text="Y")
             col.prop(game, "lock_rotation_z", text="Z")
-            
+
             layout.separator()
             
             col = layout.column()
@@ -183,8 +183,7 @@
             col.prop(game, "collision_group")
             col.prop(game, "collision_mask")
 
-<<<<<<< HEAD
-        elif game.physics_type == 'SENSOR':
+        elif physics_type in {'SENSOR', 'INVISIBLE', 'NO_COLLISION', 'OCCLUDE'}:
             layout.prop(ob, "hide_render", text="Invisible")
             
             layout.separator()
@@ -193,10 +192,7 @@
             col.prop(game, "collision_group")
             col.prop(game, "collision_mask")
             
-        elif game.physics_type in {'INVISIBLE', 'NO_COLLISION', 'OCCLUDE'}:
-=======
-        elif physics_type in {'SENSOR', 'INVISIBLE', 'NO_COLLISION', 'OCCLUDE'}:
->>>>>>> f1cea89d
+        elif physics_type in {'INVISIBLE', 'NO_COLLISION', 'OCCLUDE'}:
             layout.prop(ob, "hide_render", text="Invisible")
 
         elif physics_type == 'NAVMESH':
@@ -275,24 +271,13 @@
         return (rd.engine in cls.COMPAT_ENGINES)
 
 
-# class RENDER_PT_game(RenderButtonsPanel, Panel):
-    # bl_label = "Game"
-    # COMPAT_ENGINES = {'BLENDER_GAME'}
-
-    # def draw(self, context):
-        # layout = self.layout
-
-        # row = layout.row()
-        # row.operator("view3d.game_start", text="Start")
-        # row.label()
-        
 class RENDER_PT_embedded(RenderButtonsPanel, bpy.types.Panel):
     bl_label = "Embedded Player"
     COMPAT_ENGINES = {'BLENDER_GAME'}
-    
-    def draw(self, context):
-        layout = self.layout
-        
+
+    def draw(self, context):
+        layout = self.layout
+
         rd = context.scene.render
 
         row = layout.row()
@@ -304,16 +289,6 @@
         row.prop(rd, "resolution_x", slider=False, text="X")
         row.prop(rd, "resolution_y", slider=False, text="Y")
 
-        # split = layout.split()
-
-        # split.label(text="Resolution:")
-        # col = split.column()
-        # sub = col.column(align=True)
-        # sub.prop(rd, "resolution_x", slider=False, text="X")
-        # col = split.column()
-        # sub = col.column(align=True)
-        # sub.prop(rd, "resolution_y", slider=False, text="Y")
-
 
 class RENDER_PT_game_player(RenderButtonsPanel, Panel):
     bl_label = "Standalone Player"
@@ -323,11 +298,11 @@
         layout = self.layout
 
         gs = context.scene.game_settings
-        
+
         row = layout.row()
         row.operator("wm.blenderplayer_start", text="Start")
         row.label()
-        
+
         row = layout.row()
         row.label(text="Resolution:")
         row = layout.row(align=True)
@@ -339,30 +314,13 @@
         col = row.column()
         col.prop(gs, "use_desktop")
         col.active = gs.show_fullscreen
-        
+
         col = layout.column()
         col.label(text="Quality:")
         col.prop(gs, "samples")
         col = layout.column(align=True)
         col.prop(gs, "depth", text="Bit Depth", slider=False)
         col.prop(gs, "frequency", text="Refresh Rate", slider=False)
-
-        # row = layout.row()
-        # row.label()
-        
-        # split = layout.split()
-
-        # col = split.column()
-        # col.label(text="Resolution:")
-        # sub = col.column(align=True)
-        # sub.prop(gs, "resolution_x", slider=False, text="X")
-        # sub.prop(gs, "resolution_y", slider=False, text="Y")
-
-        # col = split.column()
-        # col.label(text="Quality:")
-        # sub = col.column(align=True)
-        # sub.prop(gs, "depth", text="Bit Depth", slider=False)
-        # sub.prop(gs, "frequency", text="Refresh Rate", slider=False)
 
 
 class RENDER_PT_game_stereo(RenderButtonsPanel, Panel):
@@ -452,7 +410,7 @@
             col.prop(gs, "use_glsl_ramps", text="Ramps")
             col.prop(gs, "use_glsl_nodes", text="Nodes")
             col.prop(gs, "use_glsl_extra_textures", text="Extra Textures")
-            
+
 class RENDER_PT_game_system(RenderButtonsPanel, Panel):
     bl_label = "System"
     COMPAT_ENGINES = {'BLENDER_GAME'}
@@ -485,10 +443,10 @@
 
     def draw(self, context):
         layout = self.layout
-        
+
         row = layout.row()
         row.prop(context.scene.render, "fps", text="Animation Frame Rate", slider=False)
-        
+
         gs = context.scene.game_settings
         flow = layout.column_flow()
         flow.prop(gs, "show_debug_properties", text="Debug Properties")
