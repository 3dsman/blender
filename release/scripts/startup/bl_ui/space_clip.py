# ##### BEGIN GPL LICENSE BLOCK #####
#
#  This program is free software; you can redistribute it and/or
#  modify it under the terms of the GNU General Public License
#  as published by the Free Software Foundation; either version 2
#  of the License, or (at your option) any later version.
#
#  This program is distributed in the hope that it will be useful,
#  but WITHOUT ANY WARRANTY; without even the implied warranty of
#  MERCHANTABILITY or FITNESS FOR A PARTICULAR PURPOSE.  See the
#  GNU General Public License for more details.
#
#  You should have received a copy of the GNU General Public License
#  along with this program; if not, write to the Free Software Foundation,
#  Inc., 51 Franklin Street, Fifth Floor, Boston, MA 02110-1301, USA.
#
# ##### END GPL LICENSE BLOCK #####

# <pep8-80 compliant>

import bpy
from bpy.types import Panel, Header, Menu, UIList
from bpy.app.translations import pgettext_iface as iface_


class CLIP_UL_tracking_objects(UIList):
    def draw_item(self, context, layout, data, item, icon,
                  active_data, active_propname, index):
        # assert(isinstance(item, bpy.types.MovieTrackingObject)
        tobj = item
        if self.layout_type in {'DEFAULT', 'COMPACT'}:
            layout.label(text=tobj.name, translate=False,
                         icon='CAMERA_DATA' if tobj.is_camera
                         else 'OBJECT_DATA')
        elif self.layout_type in {'GRID'}:
            layout.alignment = 'CENTER'
            layout.label(text="",
                         icon='CAMERA_DATA' if tobj.is_camera
                         else 'OBJECT_DATA')


class CLIP_HT_header(Header):
    bl_space_type = 'CLIP_EDITOR'

    def _draw_tracking(self, context):
        layout = self.layout

        sc = context.space_data
        clip = sc.clip

        row = layout.row(align=True)
        row.template_header()

        if context.area.show_menus:
            sub = row.row(align=True)
            sub.menu("CLIP_MT_view")

            if sc.view == 'CLIP':
                if clip:
                    sub.menu("CLIP_MT_select")
                    sub.menu("CLIP_MT_clip")
                    sub.menu("CLIP_MT_track")
                    sub.menu("CLIP_MT_reconstruction")
                else:
                    sub.menu("CLIP_MT_clip")

        row = layout.row()
        row.template_ID(sc, "clip", open="clip.open")

        if clip:
            tracking = clip.tracking
            active_object = tracking.objects.active

            if sc.view == 'CLIP':
                layout.prop(sc, "mode", text="")
                layout.prop(sc, "view", text="", expand=True)
                layout.prop(sc, "pivot_point", text="", icon_only=True)

                r = active_object.reconstruction

                if r.is_valid and sc.view == 'CLIP':
                    layout.label(text="Solve error: %.4f" %
                                 (r.average_error))
            elif sc.view == 'GRAPH':
                layout.prop(sc, "view", text="", expand=True)

                row = layout.row(align=True)
                row.prop(sc, "show_graph_only_selected", text="")
                row.prop(sc, "show_graph_hidden", text="")

                row = layout.row(align=True)

                if sc.show_filters:
                    row.prop(sc, "show_filters", icon='DISCLOSURE_TRI_DOWN',
                             text="Filters")

                    sub = row.row(align=True)
                    sub.active = clip.tracking.reconstruction.is_valid
                    sub.prop(sc, "show_graph_frames", icon='SEQUENCE', text="")

                    row.prop(sc, "show_graph_tracks", icon='ANIM', text="")
                else:
                    row.prop(sc, "show_filters", icon='DISCLOSURE_TRI_RIGHT',
                             text="Filters")
            elif sc.view == 'DOPESHEET':
                dopesheet = tracking.dopesheet
                layout.prop(sc, "view", text="", expand=True)

                row = layout.row(align=True)
                row.prop(dopesheet, "show_only_selected", text="")
                row.prop(dopesheet, "show_hidden", text="")

                row = layout.row(align=True)
                row.prop(dopesheet, "sort_method", text="")
                row.prop(dopesheet, "use_invert_sort",
                         text="Invert", toggle=True)
        else:
            layout.prop(sc, "view", text="", expand=True)

    def _draw_masking(self, context):
        layout = self.layout

        toolsettings = context.tool_settings
        sc = context.space_data
        clip = sc.clip

        row = layout.row(align=True)
        row.template_header()

        if context.area.show_menus:
            sub = row.row(align=True)
            sub.menu("CLIP_MT_view")

            if clip:
                sub.menu("MASK_MT_select")
                sub.menu("CLIP_MT_clip")  # XXX - remove?
                sub.menu("MASK_MT_mask")
            else:
                sub.menu("CLIP_MT_clip")  # XXX - remove?

        row = layout.row()
        row.template_ID(sc, "clip", open="clip.open")

        layout.prop(sc, "mode", text="")

        row = layout.row()
        row.template_ID(sc, "mask", new="mask.new")

        layout.prop(sc, "pivot_point", text="", icon_only=True)

        row = layout.row(align=True)
        row.prop(toolsettings, "use_proportional_edit_mask",
                 text="", icon_only=True)
        if toolsettings.use_proportional_edit_mask:
            row.prop(toolsettings, "proportional_edit_falloff",
                     text="", icon_only=True)

    def draw(self, context):
        layout = self.layout

        sc = context.space_data

        if sc.mode in {'TRACKING', 'RECONSTRUCTION', 'DISTORTION'}:
            self._draw_tracking(context)
        else:
            self._draw_masking(context)

        layout.template_running_jobs()


class CLIP_PT_clip_view_panel:

    @classmethod
    def poll(cls, context):
        sc = context.space_data
        clip = sc.clip

        return clip and sc.view == 'CLIP'


class CLIP_PT_tracking_panel:

    @classmethod
    def poll(cls, context):
        sc = context.space_data
        clip = sc.clip

        return clip and sc.mode == 'TRACKING' and sc.view == 'CLIP'


class CLIP_PT_reconstruction_panel:

    @classmethod
    def poll(cls, context):
        sc = context.space_data
        clip = sc.clip

        return clip and sc.mode == 'RECONSTRUCTION' and sc.view == 'CLIP'


def _draw_default_tracker_settings(layout, settings):
        col = layout.column()
        row = col.row(align=True)
        label = CLIP_MT_tracking_settings_presets.bl_label
        row.menu('CLIP_MT_tracking_settings_presets', text=label)
        row.operator("clip.tracking_settings_preset_add",
                     text="", icon='ZOOMIN')
        props = row.operator("clip.tracking_settings_preset_add",
                             text="", icon='ZOOMOUT')
        props.remove_active = True

        col.separator()

        row = col.row(align=True)
        row.prop(settings, "use_default_red_channel",
                 text="R", toggle=True)
        row.prop(settings, "use_default_green_channel",
                 text="G", toggle=True)
        row.prop(settings, "use_default_blue_channel",
                 text="B", toggle=True)

        col.separator()

        sub = col.column(align=True)
        sub.prop(settings, "default_pattern_size")
        sub.prop(settings, "default_search_size")

        col.label(text="Tracker:")
        col.prop(settings, "default_motion_model")
        col.prop(settings, "use_default_brute")
        col.prop(settings, "use_default_normalization")
        col.prop(settings, "use_default_mask")
        col.prop(settings, "default_correlation_min")

        col.separator()

        sub = col.column(align=True)
        sub.prop(settings, "default_frames_limit")
        sub.prop(settings, "default_margin")

        col.label(text="Match:")
        col.prop(settings, "default_pattern_match", text="")

        col.separator()
        col.operator("clip.track_settings_as_default",
                     text="Copy From Active Track")


class CLIP_PT_tools_marker(CLIP_PT_tracking_panel, Panel):
    bl_space_type = 'CLIP_EDITOR'
    bl_region_type = 'TOOLS'
    bl_label = "Marker"

    def draw(self, context):
        layout = self.layout

        sc = context.space_data
        clip = sc.clip
        settings = clip.tracking.settings

        col = layout.column(align=True)
        col.operator("clip.add_marker_at_click", text="Add Marker")
        col.operator("clip.detect_features")
        col.operator("clip.delete_track")

        box = layout.box()
        row = box.row(align=True)
        row.prop(settings, "show_default_expanded", text="", emboss=False)
        row.label(text="Tracking Settings")

        if settings.show_default_expanded:
<<<<<<< HEAD
          _draw_default_tracker_settings(box, settings)
=======
            col = box.column()
            row = col.row(align=True)
            label = CLIP_MT_tracking_settings_presets.bl_label
            row.menu('CLIP_MT_tracking_settings_presets', text=label)
            row.operator("clip.tracking_settings_preset_add",
                         text="", icon='ZOOMIN')
            row.operator("clip.tracking_settings_preset_add",
                         text="", icon='ZOOMOUT').remove_active = True
>>>>>>> 32644615


class CLIP_PT_tools_default_tracking_settings(Panel):
    bl_space_type = 'CLIP_EDITOR'
    bl_region_type = 'TOOLS'
    bl_label = "Default Settings"

    @classmethod
    def poll(cls, context):
        sc = context.space_data
        clip = sc.clip

        return clip and sc.mode == 'MASK'

    def draw(self, context):
        layout = self.layout
        sc = context.space_data
        clip = sc.clip
        settings = clip.tracking.settings
        _draw_default_tracker_settings(layout, settings)


class CLIP_PT_tools_tracking(CLIP_PT_tracking_panel, Panel):
    bl_space_type = 'CLIP_EDITOR'
    bl_region_type = 'TOOLS'
    bl_label = "Track"

    def draw(self, context):
        layout = self.layout

        row = layout.row(align=True)

        props = row.operator("clip.track_markers", text="", icon='FRAME_PREV')
        props.backwards = True
        props.sequence = False
        props = row.operator("clip.track_markers", text="",
                             icon='PLAY_REVERSE')
        props.backwards = True
        props.sequence = True
        props = row.operator("clip.track_markers", text="", icon='PLAY')
        props.backwards = False
        props.sequence = True
        props = row.operator("clip.track_markers", text="", icon='FRAME_NEXT')
        props.backwards = False
        props.sequence = False

        col = layout.column()
        col.label(text="Refine:")
        row = col.row(align=True)
        row.operator("clip.refine_markers", text="Backwards").backwards = True
        row.operator("clip.refine_markers", text="Forwards").backwards = False

        col = layout.column()
        col.label(text="Clear:")
        row = col.row(align=True)
        row.operator("clip.clear_track_path", text="Before").action = 'UPTO'
        row.operator("clip.clear_track_path", text="After").action = 'REMAINED'

        layout.operator("clip.join_tracks", text="Join")


class CLIP_PT_tools_plane_tracking(CLIP_PT_tracking_panel, Panel):
    bl_space_type = 'CLIP_EDITOR'
    bl_region_type = 'TOOLS'
    bl_label = "Plane Track"
    bl_options = {'DEFAULT_CLOSED'}

    def draw(self, context):
        layout = self.layout
        layout.operator("clip.create_plane_track")


class CLIP_PT_tools_solve(CLIP_PT_tracking_panel, Panel):
    bl_space_type = 'CLIP_EDITOR'
    bl_region_type = 'TOOLS'
    bl_label = "Solve"

    def draw(self, context):
        layout = self.layout

        clip = context.space_data.clip
        tracking = clip.tracking
        settings = tracking.settings
        tracking_object = tracking.objects.active

        col = layout.column(align=True)

        col.operator("clip.solve_camera",
                     text="Camera Motion" if tracking_object.is_camera
                     else "Object Motion")
        col.operator("clip.clear_solution")

        col = layout.column()
        col.prop(settings, "use_tripod_solver")
        col.prop(settings, "use_keyframe_selection")

        col = layout.column(align=True)
        col.active = (not settings.use_tripod_solver and
                      not settings.use_keyframe_selection)
        col.prop(tracking_object, "keyframe_a")
        col.prop(tracking_object, "keyframe_b")

        col = layout.column(align=True)
        col.active = tracking_object.is_camera
        col.label(text="Refine:")
        col.prop(settings, "refine_intrinsics", text="")


class CLIP_PT_tools_cleanup(CLIP_PT_tracking_panel, Panel):
    bl_space_type = 'CLIP_EDITOR'
    bl_region_type = 'TOOLS'
    bl_label = "Clean up"

    def draw(self, context):
        layout = self.layout
        clip = context.space_data.clip
        settings = clip.tracking.settings

        layout.operator("clip.clean_tracks")

        layout.prop(settings, "clean_frames", text="Frames")
        layout.prop(settings, "clean_error", text="Error")
        layout.prop(settings, "clean_action", text="")


class CLIP_PT_tools_geometry(CLIP_PT_reconstruction_panel, Panel):
    bl_space_type = 'CLIP_EDITOR'
    bl_region_type = 'TOOLS'
    bl_label = "Geometry"

    def draw(self, context):
        layout = self.layout

        layout.operator("clip.bundles_to_mesh")
        layout.operator("clip.track_to_empty")


class CLIP_PT_tools_orientation(CLIP_PT_reconstruction_panel, Panel):
    bl_space_type = 'CLIP_EDITOR'
    bl_region_type = 'TOOLS'
    bl_label = "Orientation"

    def draw(self, context):
        sc = context.space_data
        layout = self.layout
        settings = sc.clip.tracking.settings

        col = layout.column(align=True)
        row = col.row(align=True)
        row.operator("clip.set_plane", text="Floor").plane = 'FLOOR'
        row.operator("clip.set_plane", text="Wall").plane = 'WALL'

        col.operator("clip.set_origin")

        row = col.row(align=True)
        row.operator("clip.set_axis", text="Set X Axis").axis = 'X'
        row.operator("clip.set_axis", text="Set Y Axis").axis = 'Y'

        layout.separator()

        col = layout.column()
        row = col.row(align=True)
        row.operator("clip.set_scale")
        row.operator("clip.apply_solution_scale", text="Apply Scale")

        col.prop(settings, "distance")


class CLIP_PT_tools_object(CLIP_PT_reconstruction_panel, Panel):
    bl_space_type = 'CLIP_EDITOR'
    bl_region_type = 'TOOLS'
    bl_label = "Object"

    @classmethod
    def poll(cls, context):
        if CLIP_PT_reconstruction_panel.poll(context):
            sc = context.space_data
            clip = sc.clip

            tracking_object = clip.tracking.objects.active

            return not tracking_object.is_camera

        return False

    def draw(self, context):
        layout = self.layout

        sc = context.space_data
        clip = sc.clip
        tracking_object = clip.tracking.objects.active
        settings = sc.clip.tracking.settings

        col = layout.column()

        col.prop(tracking_object, "scale")

        col.separator()

        col.operator("clip.set_solution_scale", text="Set Scale")
        col.prop(settings, "object_distance")


class CLIP_PT_tools_grease_pencil(Panel):
    bl_space_type = 'CLIP_EDITOR'
    bl_region_type = 'TOOLS'
    bl_label = "Grease Pencil"

    @classmethod
    def poll(cls, context):
        sc = context.space_data
        clip = sc.clip

        if not clip:
            return False

        if sc.mode == 'DISTORTION':
            return sc.view == 'CLIP'
        elif sc.mode == 'MASK':
            return True

        return False

    def draw(self, context):
        layout = self.layout

        col = layout.column(align=True)

        row = col.row(align=True)
        row.operator("gpencil.draw", text="Draw").mode = 'DRAW'
        row.operator("gpencil.draw", text="Line").mode = 'DRAW_STRAIGHT'

        row = col.row(align=True)
        row.operator("gpencil.draw", text="Poly").mode = 'DRAW_POLY'
        row.operator("gpencil.draw", text="Erase").mode = 'ERASER'

        row = col.row(align=True)
        row.prop(context.tool_settings, "use_grease_pencil_sessions")


class CLIP_PT_objects(CLIP_PT_clip_view_panel, Panel):
    bl_space_type = 'CLIP_EDITOR'
    bl_region_type = 'UI'
    bl_label = "Objects"
    bl_options = {'DEFAULT_CLOSED'}

    def draw(self, context):
        layout = self.layout

        sc = context.space_data
        tracking = sc.clip.tracking

        row = layout.row()
        row.template_list("CLIP_UL_tracking_objects", "", tracking, "objects",
                          tracking, "active_object_index", rows=1)

        sub = row.column(align=True)

        sub.operator("clip.tracking_object_new", icon='ZOOMIN', text="")
        sub.operator("clip.tracking_object_remove", icon='ZOOMOUT', text="")

        active = tracking.objects.active
        if active:
            layout.prop(active, "name")


class CLIP_PT_track(CLIP_PT_tracking_panel, Panel):
    bl_space_type = 'CLIP_EDITOR'
    bl_region_type = 'UI'
    bl_label = "Track"

    def draw(self, context):
        layout = self.layout

        sc = context.space_data
        clip = context.space_data.clip
        act_track = clip.tracking.tracks.active

        if not act_track:
            layout.active = False
            layout.label(text="No active track")
            return

        row = layout.row()
        row.prop(act_track, "name", text="")

        sub = row.row(align=True)

        sub.template_marker(sc, "clip", sc.clip_user, act_track, True)

        icon = 'LOCKED' if act_track.lock else 'UNLOCKED'
        sub.prop(act_track, "lock", text="", icon=icon)

        layout.template_track(sc, "scopes")

        row = layout.row(align=True)
        sub = row.row(align=True)
        sub.prop(act_track, "use_red_channel", text="R", toggle=True)
        sub.prop(act_track, "use_green_channel", text="G", toggle=True)
        sub.prop(act_track, "use_blue_channel", text="B", toggle=True)

        row.separator()

        row.prop(act_track, "use_grayscale_preview", text="B/W", toggle=True)

        row.separator()
        row.prop(act_track, "use_alpha_preview",
                 text="", toggle=True, icon='IMAGE_ALPHA')

        layout.separator()

        row = layout.row(align=True)
        label = bpy.types.CLIP_MT_track_color_presets.bl_label
        row.menu('CLIP_MT_track_color_presets', text=label)
        row.menu('CLIP_MT_track_color_specials', text="", icon='DOWNARROW_HLT')
        row.operator("clip.track_color_preset_add", text="", icon='ZOOMIN')
        row.operator("clip.track_color_preset_add",
                     text="", icon='ZOOMOUT').remove_active = True

        row = layout.row()
        row.prop(act_track, "use_custom_color")
        if act_track.use_custom_color:
            row.prop(act_track, "color", text="")

        layout.prop(act_track, "weight")

        if act_track.has_bundle:
            label_text = "Average Error: %.4f" % (act_track.average_error)
            layout.label(text=label_text)


class CLIP_PT_plane_track(CLIP_PT_tracking_panel, Panel):
    bl_space_type = 'CLIP_EDITOR'
    bl_region_type = 'UI'
    bl_label = "Plane Track"
    bl_options = {'DEFAULT_CLOSED'}

    def draw(self, context):
        layout = self.layout

        sc = context.space_data
        clip = context.space_data.clip
        active_track = clip.tracking.plane_tracks.active

        if not active_track:
            layout.active = False
            layout.label(text="No active plane track")
            return

        layout.prop(active_track, "name")
        layout.prop(active_track, "use_auto_keying")


class CLIP_PT_track_settings(CLIP_PT_tracking_panel, Panel):
    bl_space_type = 'CLIP_EDITOR'
    bl_region_type = 'UI'
    bl_label = "Tracking Settings"
    bl_options = {'DEFAULT_CLOSED'}

    def draw(self, context):
        layout = self.layout

        clip = context.space_data.clip
        settings = clip.tracking.settings

        col = layout.column()

        active = clip.tracking.tracks.active
        if active:
            col.prop(active, "motion_model")
            col.prop(active, "use_brute")
            col.prop(active, "use_normalization")
            col.prop(active, "use_mask")
            col.prop(active, "correlation_min")

            col.separator()
            col.prop(active, "frames_limit")
            col.prop(active, "margin")
            col.prop(active, "pattern_match", text="Match")

        col.prop(settings, "speed")


class CLIP_PT_tracking_camera(Panel):
    bl_space_type = 'CLIP_EDITOR'
    bl_region_type = 'UI'
    bl_label = "Camera Data"
    bl_options = {'DEFAULT_CLOSED'}

    @classmethod
    def poll(cls, context):
        if CLIP_PT_clip_view_panel.poll(context):
            sc = context.space_data

            return sc.mode in {'TRACKING', 'DISTORTION'} and sc.clip

        return False

    def draw(self, context):
        layout = self.layout

        sc = context.space_data
        clip = sc.clip

        row = layout.row(align=True)
        label = bpy.types.CLIP_MT_camera_presets.bl_label
        row.menu('CLIP_MT_camera_presets', text=label)
        row.operator("clip.camera_preset_add", text="", icon='ZOOMIN')
        row.operator("clip.camera_preset_add", text="",
                     icon='ZOOMOUT').remove_active = True

        row = layout.row(align=True)
        sub = row.split(percentage=0.65, align=True)
        if clip.tracking.camera.units == 'MILLIMETERS':
            sub.prop(clip.tracking.camera, "focal_length")
        else:
            sub.prop(clip.tracking.camera, "focal_length_pixels")
        sub.prop(clip.tracking.camera, "units", text="")

        col = layout.column(align=True)
        col.label(text="Sensor:")
        col.prop(clip.tracking.camera, "sensor_width", text="Width")
        col.prop(clip.tracking.camera, "pixel_aspect")

        col = layout.column()
        col.label(text="Optical Center:")
        row = col.row()
        row.prop(clip.tracking.camera, "principal", text="")
        col.operator("clip.set_center_principal", text="Center")

        col = layout.column(align=True)
        col.label(text="Lens Distortion:")
        col.prop(clip.tracking.camera, "k1")
        col.prop(clip.tracking.camera, "k2")
        col.prop(clip.tracking.camera, "k3")


class CLIP_PT_display(CLIP_PT_clip_view_panel, Panel):
    bl_space_type = 'CLIP_EDITOR'
    bl_region_type = 'UI'
    bl_label = "Display"

    def draw(self, context):
        layout = self.layout
        sc = context.space_data

        row = layout.row(align=True)
        sub = row.row(align=True)
        sub.prop(sc, "show_red_channel", text="R", toggle=True)
        sub.prop(sc, "show_green_channel", text="G", toggle=True)
        sub.prop(sc, "show_blue_channel", text="B", toggle=True)

        row.separator()

        row.prop(sc, "use_grayscale_preview", text="B/W", toggle=True)

        col = layout.column(align=True)

        col.prop(sc, "show_disabled", "Disabled Tracks")
        col.prop(sc, "show_names", text="Names and Status")
        if sc.mode != 'MASK':
            col.prop(sc, "show_bundles", text="3D Markers")

        col.prop(sc, "use_mute_footage", text="Mute Footage")
        col.prop(sc, "lock_selection")

        if sc.view == 'GRAPH':
            col.prop(sc, "lock_time_cursor")

        if sc.mode == 'DISTORTION':
            col.prop(sc, "show_grid", text="Grid")
            col.prop(sc, "use_manual_calibration")
        elif sc.mode == 'RECONSTRUCTION':
            col.prop(sc, "show_stable", text="Stable")

        clip = sc.clip
        if clip:
            col.label(text="Display Aspect Ratio:")
            row = col.row()
            row.prop(clip, "display_aspect", text="")


class CLIP_PT_marker_display(CLIP_PT_clip_view_panel, Panel):
    bl_space_type = 'CLIP_EDITOR'
    bl_region_type = 'UI'
    bl_label = "Marker Display"

    @classmethod
    def poll(cls, context):
        sc = context.space_data

        return sc.mode != 'MASK'

    def draw(self, context):
        layout = self.layout
        sc = context.space_data

        col = layout.column(align=True)

        row = col.row(align=True)
        row.prop(sc, "show_marker_pattern", text="Pattern")
        row.prop(sc, "show_marker_search", text="Search")

        col.prop(sc, "show_tiny_markers", text="Thin Markers")
        col.prop(sc, "show_track_path", text="Path")

        row = col.row(align=True)
        row.active = sc.show_track_path
        row.prop(sc, "path_length", text="Length")


class CLIP_PT_stabilization(CLIP_PT_reconstruction_panel, Panel):
    bl_space_type = 'CLIP_EDITOR'
    bl_region_type = 'UI'
    bl_label = "2D Stabilization"
    bl_options = {'DEFAULT_CLOSED'}

    def draw_header(self, context):
        stab = context.space_data.clip.tracking.stabilization

        self.layout.prop(stab, "use_2d_stabilization", text="")

    def draw(self, context):
        layout = self.layout

        tracking = context.space_data.clip.tracking
        stab = tracking.stabilization

        layout.active = stab.use_2d_stabilization

        row = layout.row()
        row.template_list("UI_UL_list", "stabilization_tracks", stab, "tracks",
                          stab, "active_track_index", rows=2)

        sub = row.column(align=True)

        sub.operator("clip.stabilize_2d_add", icon='ZOOMIN', text="")
        sub.operator("clip.stabilize_2d_remove", icon='ZOOMOUT', text="")

        sub.menu('CLIP_MT_stabilize_2d_specials', text="",
                 icon='DOWNARROW_HLT')

        layout.prop(stab, "influence_location")

        layout.prop(stab, "use_autoscale")
        col = layout.column()
        col.active = stab.use_autoscale
        col.prop(stab, "scale_max")
        col.prop(stab, "influence_scale")

        layout.prop(stab, "use_stabilize_rotation")
        col = layout.column()
        col.active = stab.use_stabilize_rotation

        row = col.row(align=True)
        row.prop_search(stab, "rotation_track", tracking, "tracks", text="")
        row.operator("clip.stabilize_2d_set_rotation", text="", icon='ZOOMIN')

        row = col.row()
        row.active = stab.rotation_track is not None
        row.prop(stab, "influence_rotation")

        layout.prop(stab, "filter_type")


class CLIP_PT_marker(CLIP_PT_tracking_panel, Panel):
    bl_space_type = 'CLIP_EDITOR'
    bl_region_type = 'UI'
    bl_label = "Marker"
    bl_options = {'DEFAULT_CLOSED'}

    def draw(self, context):
        layout = self.layout
        sc = context.space_data
        clip = context.space_data.clip
        act_track = clip.tracking.tracks.active

        if act_track:
            layout.template_marker(sc, "clip", sc.clip_user, act_track, False)
        else:
            layout.active = False
            layout.label(text="No active track")


class CLIP_PT_proxy(CLIP_PT_clip_view_panel, Panel):
    bl_space_type = 'CLIP_EDITOR'
    bl_region_type = 'UI'
    bl_label = "Proxy / Timecode"
    bl_options = {'DEFAULT_CLOSED'}

    def draw_header(self, context):
        sc = context.space_data

        self.layout.prop(sc.clip, "use_proxy", text="")

    def draw(self, context):
        layout = self.layout

        sc = context.space_data
        clip = sc.clip

        col = layout.column()
        col.active = clip.use_proxy

        col.label(text="Build Original:")

        row = col.row(align=True)
        row.prop(clip.proxy, "build_25", toggle=True)
        row.prop(clip.proxy, "build_50", toggle=True)
        row.prop(clip.proxy, "build_75", toggle=True)
        row.prop(clip.proxy, "build_100", toggle=True)

        col.label(text="Build Undistorted:")

        row = col.row(align=True)
        row.prop(clip.proxy, "build_undistorted_25", toggle=True)
        row.prop(clip.proxy, "build_undistorted_50", toggle=True)
        row.prop(clip.proxy, "build_undistorted_75", toggle=True)
        row.prop(clip.proxy, "build_undistorted_100", toggle=True)

        col.prop(clip.proxy, "quality")

        col.prop(clip, "use_proxy_custom_directory")
        if clip.use_proxy_custom_directory:
            col.prop(clip.proxy, "directory")

        col.operator("clip.rebuild_proxy", text="Build Proxy")

        if clip.source == 'MOVIE':
            col2 = col.column()

            col2.label(text="Use timecode index:")
            col2.prop(clip.proxy, "timecode", text="")

        col2 = col.column()
        col2.label(text="Proxy render size:")

        col.prop(sc.clip_user, "proxy_render_size", text="")

        col = layout.column()
        col.prop(sc.clip_user, "use_render_undistorted")


class CLIP_PT_footage(CLIP_PT_clip_view_panel, Panel):
    bl_space_type = 'CLIP_EDITOR'
    bl_region_type = 'UI'
    bl_label = "Footage Settings"
    bl_options = {'DEFAULT_CLOSED'}

    def draw(self, context):
        layout = self.layout

        sc = context.space_data
        clip = sc.clip

        col = layout.column()
        col.template_movieclip(sc, "clip", compact=True)
        col.prop(clip, "frame_start")
        col.prop(clip, "frame_offset")


class CLIP_PT_footage_info(CLIP_PT_clip_view_panel, Panel):
    bl_space_type = 'CLIP_EDITOR'
    bl_region_type = 'UI'
    bl_label = "Footage Information"
    bl_options = {'DEFAULT_CLOSED'}

    def draw(self, context):
        layout = self.layout

        sc = context.space_data
        clip = sc.clip

        col = layout.column()
        col.template_movieclip_information(sc, "clip", sc.clip_user)


class CLIP_PT_tools_clip(CLIP_PT_clip_view_panel, Panel):
    bl_space_type = 'CLIP_EDITOR'
    bl_region_type = 'TOOLS'
    bl_label = "Clip"
    bl_translation_context = bpy.app.translations.contexts.id_movieclip

    def draw(self, context):
        layout = self.layout

        layout.operator("clip.set_viewport_background")
        layout.operator("clip.setup_tracking_scene")
        layout.operator("clip.prefetch")
        layout.operator("clip.set_scene_frames")


class CLIP_MT_view(Menu):
    bl_label = "View"

    def draw(self, context):
        layout = self.layout

        sc = context.space_data

        if sc.view == 'CLIP':
            layout.operator("clip.properties", icon='MENU_PANEL')
            layout.operator("clip.tools", icon='MENU_PANEL')
            layout.separator()

            layout.operator("clip.view_selected")
            layout.operator("clip.view_all")

            layout.separator()
            layout.operator("clip.view_zoom_in")
            layout.operator("clip.view_zoom_out")

            layout.separator()

            ratios = ((1, 8), (1, 4), (1, 2), (1, 1), (2, 1), (4, 1), (8, 1))

            text = iface_("Zoom %d:%d")
            for a, b in ratios:
                layout.operator("clip.view_zoom_ratio",
                                text=text % (a, b),
                                translate=False).ratio = a / b
        else:
            if sc.view == 'GRAPH':
                layout.operator_context = 'INVOKE_REGION_PREVIEW'
                layout.operator("clip.graph_center_current_frame")
                layout.operator("clip.graph_view_all")
                layout.operator_context = 'INVOKE_DEFAULT'

            layout.prop(sc, "show_seconds")
            layout.separator()

        layout.separator()
        layout.operator("screen.area_dupli")
        layout.operator("screen.screen_full_area")


class CLIP_MT_clip(Menu):
    bl_label = "Clip"
    bl_translation_context = bpy.app.translations.contexts.id_movieclip

    def draw(self, context):
        layout = self.layout

        sc = context.space_data
        clip = sc.clip

        layout.operator("clip.open")

        if clip:
            layout.operator("clip.prefetch")
            layout.operator("clip.reload")
            layout.menu("CLIP_MT_proxy")


class CLIP_MT_proxy(Menu):
    bl_label = "Proxy"

    def draw(self, context):
        layout = self.layout

        layout.operator("clip.rebuild_proxy")
        layout.operator("clip.delete_proxy")


class CLIP_MT_track(Menu):
    bl_label = "Track"

    def draw(self, context):
        layout = self.layout

        layout.operator("clip.clear_solution")
        layout.operator("clip.solve_camera")

        layout.separator()
        layout.operator("clip.clear_track_path",
                        text="Clear After").action = 'REMAINED'

        layout.operator("clip.clear_track_path",
                        text="Clear Before").action = 'UPTO'

        layout.operator("clip.clear_track_path",
                        text="Clear Track Path").action = 'ALL'

        layout.separator()
        layout.operator("clip.join_tracks")

        layout.separator()
        layout.operator("clip.clean_tracks")

        layout.separator()
        layout.operator("clip.copy_tracks")
        layout.operator("clip.paste_tracks")

        layout.separator()
        layout.operator("clip.track_markers",
                        text="Track Frame Backwards").backwards = True

        props = layout.operator("clip.track_markers", text="Track Backwards")
        props.backwards = True
        props.sequence = True

        layout.operator("clip.track_markers",
                        text="Track Forwards").sequence = True
        layout.operator("clip.track_markers", text="Track Frame Forwards")

        layout.separator()
        layout.operator("clip.delete_track")
        layout.operator("clip.delete_marker")

        layout.separator()
        layout.operator("clip.add_marker_move")

        layout.separator()
        layout.menu("CLIP_MT_track_visibility")
        layout.menu("CLIP_MT_track_transform")


class CLIP_MT_reconstruction(Menu):
    bl_label = "Reconstruction"

    def draw(self, context):
        layout = self.layout

        layout.operator("clip.set_origin")
        layout.operator("clip.set_plane", text="Set Floor").plane = 'FLOOR'
        layout.operator("clip.set_plane", text="Set Wall").plane = 'WALL'

        layout.operator("clip.set_axis", text="Set X Axis").axis = "X"
        layout.operator("clip.set_axis", text="Set Y Axis").axis = "Y"

        layout.operator("clip.set_scale")

        layout.separator()

        layout.operator("clip.track_to_empty")
        layout.operator("clip.bundles_to_mesh")


class CLIP_MT_track_visibility(Menu):
    bl_label = "Show/Hide"

    def draw(self, context):
        layout = self.layout

        layout.operator("clip.hide_tracks_clear", text="Show Hidden")
        layout.operator("clip.hide_tracks", text="Hide Selected")

        layout.operator("clip.hide_tracks",
                        text="Hide Unselected").unselected = True


class CLIP_MT_track_transform(Menu):
    bl_label = "Transform"

    def draw(self, context):
        layout = self.layout

        layout.operator("transform.translate")
        layout.operator("transform.resize")


class CLIP_MT_select(Menu):
    bl_label = "Select"

    def draw(self, context):
        layout = self.layout

        layout.operator("clip.select_border")
        layout.operator("clip.select_circle")

        layout.separator()

        layout.operator("clip.select_all"
                        ).action = 'TOGGLE'
        layout.operator("clip.select_all",
                        text="Inverse").action = 'INVERT'

        layout.menu("CLIP_MT_select_grouped")


class CLIP_MT_select_grouped(Menu):
    bl_label = "Select Grouped"

    def draw(self, context):
        layout = self.layout

        layout.operator_enum("clip.select_grouped", "group")


class CLIP_MT_tracking_specials(Menu):
    bl_label = "Specials"

    @classmethod
    def poll(cls, context):
        return context.space_data.clip

    def draw(self, context):
        layout = self.layout

        layout.operator("clip.disable_markers",
                        text="Enable Markers").action = 'ENABLE'

        layout.operator("clip.disable_markers",
                        text="Disable markers").action = 'DISABLE'

        layout.separator()
        layout.operator("clip.set_origin")

        layout.separator()
        layout.operator("clip.hide_tracks")
        layout.operator("clip.hide_tracks_clear", text="Show Tracks")

        layout.separator()
        layout.operator("clip.lock_tracks", text="Lock Tracks").action = 'LOCK'

        layout.operator("clip.lock_tracks",
                        text="Unlock Tracks").action = 'UNLOCK'


class CLIP_MT_select_mode(Menu):
    bl_label = "Select Mode"

    def draw(self, context):
        layout = self.layout

        layout.operator_context = 'INVOKE_REGION_WIN'

        layout.operator_enum("clip.mode_set", "mode")


class CLIP_MT_camera_presets(Menu):
    """Predefined tracking camera intrinsics"""
    bl_label = "Camera Presets"
    preset_subdir = "tracking_camera"
    preset_operator = "script.execute_preset"
    draw = Menu.draw_preset


class CLIP_MT_track_color_presets(Menu):
    """Predefined track color"""
    bl_label = "Color Presets"
    preset_subdir = "tracking_track_color"
    preset_operator = "script.execute_preset"
    draw = Menu.draw_preset


class CLIP_MT_tracking_settings_presets(Menu):
    """Predefined tracking settings"""
    bl_label = "Tracking Presets"
    preset_subdir = "tracking_settings"
    preset_operator = "script.execute_preset"
    draw = Menu.draw_preset


class CLIP_MT_track_color_specials(Menu):
    bl_label = "Track Color Specials"

    def draw(self, context):
        layout = self.layout

        layout.operator("clip.track_copy_color", icon='COPY_ID')


class CLIP_MT_stabilize_2d_specials(Menu):
    bl_label = "Track Color Specials"

    def draw(self, context):
        layout = self.layout

        layout.operator("clip.stabilize_2d_select")


# -----------------------------------------------------------------------------
# Mask (similar code in space_image.py, keep in sync)


from bl_ui.properties_mask_common import (MASK_PT_mask,
                                          MASK_PT_layers,
                                          MASK_PT_spline,
                                          MASK_PT_point,
                                          MASK_PT_display,
                                          MASK_PT_tools)


class CLIP_PT_mask(MASK_PT_mask, Panel):
    bl_space_type = 'CLIP_EDITOR'
    bl_region_type = 'UI'


class CLIP_PT_mask_layers(MASK_PT_layers, Panel):
    bl_space_type = 'CLIP_EDITOR'
    bl_region_type = 'UI'


class CLIP_PT_mask_display(MASK_PT_display, Panel):
    bl_space_type = 'CLIP_EDITOR'
    bl_region_type = 'UI'


class CLIP_PT_active_mask_spline(MASK_PT_spline, Panel):
    bl_space_type = 'CLIP_EDITOR'
    bl_region_type = 'UI'


class CLIP_PT_active_mask_point(MASK_PT_point, Panel):
    bl_space_type = 'CLIP_EDITOR'
    bl_region_type = 'UI'


class CLIP_PT_tools_mask(MASK_PT_tools, Panel):
    bl_space_type = 'CLIP_EDITOR'
    bl_region_type = 'TOOLS'

# --- end mask ---

if __name__ == "__main__":  # only for live edit.
    bpy.utils.register_module(__name__)<|MERGE_RESOLUTION|>--- conflicted
+++ resolved
@@ -269,18 +269,7 @@
         row.label(text="Tracking Settings")
 
         if settings.show_default_expanded:
-<<<<<<< HEAD
-          _draw_default_tracker_settings(box, settings)
-=======
-            col = box.column()
-            row = col.row(align=True)
-            label = CLIP_MT_tracking_settings_presets.bl_label
-            row.menu('CLIP_MT_tracking_settings_presets', text=label)
-            row.operator("clip.tracking_settings_preset_add",
-                         text="", icon='ZOOMIN')
-            row.operator("clip.tracking_settings_preset_add",
-                         text="", icon='ZOOMOUT').remove_active = True
->>>>>>> 32644615
+            _draw_default_tracker_settings(box, settings)
 
 
 class CLIP_PT_tools_default_tracking_settings(Panel):
