# ##### BEGIN GPL LICENSE BLOCK #####
#
#  This program is free software; you can redistribute it and/or
#  modify it under the terms of the GNU General Public License
#  as published by the Free Software Foundation; either version 2
#  of the License, or (at your option) any later version.
#
#  This program is distributed in the hope that it will be useful,
#  but WITHOUT ANY WARRANTY; without even the implied warranty of
#  MERCHANTABILITY or FITNESS FOR A PARTICULAR PURPOSE.  See the
#  GNU General Public License for more details.
#
#  You should have received a copy of the GNU General Public License
#  along with this program; if not, write to the Free Software Foundation,
#  Inc., 51 Franklin Street, Fifth Floor, Boston, MA 02110-1301, USA.
#
# ##### END GPL LICENSE BLOCK #####

# <pep8 compliant>
import bpy
from bpy.types import Panel, Menu
from rna_prop_ui import PropertyPanel


class CameraButtonsPanel():
    bl_space_type = 'PROPERTIES'
    bl_region_type = 'WINDOW'
    bl_context = "data"

    @classmethod
    def poll(cls, context):
        engine = context.scene.render.engine
        return context.camera and (engine in cls.COMPAT_ENGINES)


class CAMERA_MT_presets(Menu):
    bl_label = "Camera Presets"
    preset_subdir = "camera"
    preset_operator = "script.execute_preset"
    COMPAT_ENGINES = {'BLENDER_RENDER', 'BLENDER_GAME'}
    draw = Menu.draw_preset


class DATA_PT_context_camera(CameraButtonsPanel, Panel):
    bl_label = ""
    bl_options = {'HIDE_HEADER'}
    COMPAT_ENGINES = {'BLENDER_RENDER', 'BLENDER_GAME'}

    def draw(self, context):
        layout = self.layout

        ob = context.object
        cam = context.camera
        space = context.space_data

        split = layout.split(percentage=0.65)
        if ob:
            split.template_ID(ob, "data")
            split.separator()
        elif cam:
            split.template_ID(space, "pin_id")
            split.separator()


class DATA_PT_lens(CameraButtonsPanel, Panel):
    bl_label = "Lens"
    COMPAT_ENGINES = {'BLENDER_RENDER', 'BLENDER_GAME'}

    def draw(self, context):
        layout = self.layout

        cam = context.camera

        layout.prop(cam, "type", expand=True)

        split = layout.split()

        col = split.column()
        if cam.type == 'PERSP':
            row = col.row()
            if cam.lens_unit == 'MILLIMETERS':
                row.prop(cam, "lens")
            elif cam.lens_unit == 'FOV':
                row.prop(cam, "angle")
            row.prop(cam, "lens_unit", text="")

        elif cam.type == 'ORTHO':
            col.prop(cam, "ortho_scale")

        elif cam.type == 'PANO':
            engine = context.scene.render.engine
            if engine == 'CYCLES':
                ccam = cam.cycles
                col.prop(ccam, "panorama_type", text="Type")
                if ccam.panorama_type == 'FISHEYE_EQUIDISTANT':
                    col.prop(ccam, "fisheye_fov")
                elif ccam.panorama_type == 'FISHEYE_EQUISOLID':
                    row = layout.row()
                    row.prop(ccam, "fisheye_lens", text="Lens")
                    row.prop(ccam, "fisheye_fov")
            elif engine == 'BLENDER_RENDER':
                row = col.row()
                if cam.lens_unit == 'MILLIMETERS':
                    row.prop(cam, "lens")
                elif cam.lens_unit == 'FOV':
                    row.prop(cam, "angle")
                row.prop(cam, "lens_unit", text="")

        split = layout.split()

        col = split.column(align=True)
        col.label(text="Shift:")
        col.prop(cam, "shift_x", text="X")
        col.prop(cam, "shift_y", text="Y")

        col = split.column(align=True)
        col.label(text="Clipping:")
        col.prop(cam, "clip_start", text="Start")
        col.prop(cam, "clip_end", text="End")


class DATA_PT_camera(CameraButtonsPanel, Panel):
    bl_label = "Camera"
    COMPAT_ENGINES = {'BLENDER_RENDER', 'BLENDER_GAME'}

    def draw(self, context):
        layout = self.layout

        cam = context.camera

        row = layout.row(align=True)

        row.menu("CAMERA_MT_presets", text=bpy.types.CAMERA_MT_presets.bl_label)
        row.operator("camera.preset_add", text="", icon='ZOOMIN')
        row.operator("camera.preset_add", text="", icon='ZOOMOUT').remove_active = True

        layout.label(text="Sensor:")

        split = layout.split()

        col = split.column(align=True)
        if cam.sensor_fit == 'AUTO':
            col.prop(cam, "sensor_width", text="Size")
        else:
            sub = col.column(align=True)
            sub.active = cam.sensor_fit == 'HORIZONTAL'
            sub.prop(cam, "sensor_width", text="Width")
            sub = col.column(align=True)
            sub.active = cam.sensor_fit == 'VERTICAL'
            sub.prop(cam, "sensor_height", text="Height")

        col = split.column(align=True)
        col.prop(cam, "sensor_fit", text="")


class DATA_PT_camera_dof(CameraButtonsPanel, Panel):
    bl_label = "Depth of Field"
    COMPAT_ENGINES = {'BLENDER_RENDER', 'BLENDER_GAME'}

    def draw(self, context):
        layout = self.layout

        cam = context.camera

        layout.label(text="Focus:")

        split = layout.split()
        split.prop(cam, "dof_object", text="")

        col = split.column()

        col.active = cam.dof_object is None
        col.prop(cam, "dof_distance", text="Distance")

        col.label("Real Time Viewport values")
        dof_options = cam.gpu_dof
        subcol = col.column(align=True)
        subcol.prop(dof_options, "dof_focus_distance")
        subcol.prop(dof_options, "dof_fstop")
        subcol.prop(dof_options, "dof_focal_length")
        subcol.prop(dof_options, "dof_sensor")


class DATA_PT_camera_gpu_dof(Panel):
    bl_label = "GPU Depth of Field"
    bl_space_type = 'PROPERTIES'
    bl_region_type = 'WINDOW'
    bl_context = "data"

    def draw(self, context):
        layout = self.layout

        cam = context.camera

        dof_options = cam.gpu_dof
        col = layout.column(align=True)
<<<<<<< HEAD
=======
        col.label("Focus object or distance is set in Depth Of Field Panel")
>>>>>>> 7b0031b1
        col.prop(dof_options, "dof_fstop")
        col.prop(dof_options, "dof_focal_length")
        col.prop(dof_options, "dof_sensor")

    @classmethod
    def poll(cls, context):
        return context.camera


class DATA_PT_camera_display(CameraButtonsPanel, Panel):
    bl_label = "Display"
    COMPAT_ENGINES = {'BLENDER_RENDER', 'BLENDER_GAME'}

    def draw(self, context):
        layout = self.layout

        cam = context.camera

        split = layout.split()

        col = split.column()
        col.prop(cam, "show_limits", text="Limits")
        col.prop(cam, "show_mist", text="Mist")
        col.prop(cam, "show_title_safe", text="Safe Areas")
        col.prop(cam, "show_sensor", text="Sensor")
        col.prop(cam, "show_name", text="Name")

        col = split.column()
        col.prop_menu_enum(cam, "show_guide")
        col.separator()
        col.prop(cam, "draw_size", text="Size")
        col.separator()
        col.prop(cam, "show_passepartout", text="Passepartout")
        sub = col.column()
        sub.active = cam.show_passepartout
        sub.prop(cam, "passepartout_alpha", text="Alpha", slider=True)


class DATA_PT_custom_props_camera(CameraButtonsPanel, PropertyPanel, Panel):
    COMPAT_ENGINES = {'BLENDER_RENDER', 'BLENDER_GAME'}
    _context_path = "object.data"
    _property_type = bpy.types.Camera

if __name__ == "__main__":  # only for live edit.
    bpy.utils.register_module(__name__)<|MERGE_RESOLUTION|>--- conflicted
+++ resolved
@@ -194,10 +194,7 @@
 
         dof_options = cam.gpu_dof
         col = layout.column(align=True)
-<<<<<<< HEAD
-=======
         col.label("Focus object or distance is set in Depth Of Field Panel")
->>>>>>> 7b0031b1
         col.prop(dof_options, "dof_fstop")
         col.prop(dof_options, "dof_focal_length")
         col.prop(dof_options, "dof_sensor")
