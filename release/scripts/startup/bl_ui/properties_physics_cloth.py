--- conflicted
+++ resolved
@@ -54,7 +54,7 @@
 
 class PHYSICS_PT_cloth(PhysicButtonsPanel, Panel):
     bl_label = "Cloth"
-    COMPAT_ENGINES = {'BLENDER_RENDER', 'BLENDER_EEVEE', 'BLENDER_OPENGL', 'BLENDER_LANPR'}
+    COMPAT_ENGINES = {'BLENDER_RENDER', 'BLENDER_EEVEE', 'BLENDER_OPENGL'}
 
     def draw_header_preset(self, context):
         CLOTH_PT_presets.draw_panel_header(self.layout)
@@ -167,7 +167,7 @@
     bl_label = "Cache"
     bl_parent_id = 'PHYSICS_PT_cloth'
     bl_options = {'DEFAULT_CLOSED'}
-    COMPAT_ENGINES = {'BLENDER_RENDER', 'BLENDER_EEVEE', 'BLENDER_OPENGL', 'BLENDER_LANPR'}
+    COMPAT_ENGINES = {'BLENDER_RENDER', 'BLENDER_EEVEE', 'BLENDER_OPENGL'}
 
     def draw(self, context):
         md = context.cloth
@@ -208,15 +208,7 @@
         sub.active = cloth.use_sewing_springs
         sub.prop(cloth, "sewing_force_max", text="Max Sewing Force")
 
-<<<<<<< HEAD
-class PHYSICS_PT_cloth_cache(PhysicButtonsPanel, Panel):
-    bl_label = "Cache"
-    bl_parent_id = 'PHYSICS_PT_cloth'
-    bl_options = {'DEFAULT_CLOSED'}
-    COMPAT_ENGINES = {'BLENDER_RENDER', 'BLENDER_EEVEE', 'BLENDER_OPENGL', 'BLENDER_LANPR'}
-=======
-        col.separator()
->>>>>>> ca3628ba
+        col.separator()
 
         col = flow.column()
         col.prop(cloth, "shrink_min", text="Shrinking Factor")
@@ -270,7 +262,7 @@
     bl_label = "Self Collision"
     bl_parent_id = 'PHYSICS_PT_cloth'
     bl_options = {'DEFAULT_CLOSED'}
-    COMPAT_ENGINES = {'BLENDER_RENDER', 'BLENDER_EEVEE', 'BLENDER_OPENGL', 'BLENDER_LANPR'}
+    COMPAT_ENGINES = {'BLENDER_RENDER', 'BLENDER_EEVEE', 'BLENDER_OPENGL'}
 
     def draw_header(self, context):
         cloth = context.cloth.collision_settings
@@ -302,7 +294,7 @@
     bl_label = "Property Weights"
     bl_parent_id = 'PHYSICS_PT_cloth'
     bl_options = {'DEFAULT_CLOSED'}
-    COMPAT_ENGINES = {'BLENDER_RENDER', 'BLENDER_EEVEE', 'BLENDER_OPENGL', 'BLENDER_LANPR'}
+    COMPAT_ENGINES = {'BLENDER_RENDER', 'BLENDER_EEVEE', 'BLENDER_OPENGL'}
 
     def draw(self, context):
         layout = self.layout
@@ -340,38 +332,7 @@
             cloth, "vertex_group_bending", ob, "vertex_groups",
             text="Bending Group"
         )
-<<<<<<< HEAD
-        col.prop(cloth, "bending_stiffness_max", text="Max")
-
-
-class PHYSICS_PT_cloth_sewing(PhysicButtonsPanel, Panel):
-    bl_label = "Sewing Springs"
-    bl_parent_id = 'PHYSICS_PT_cloth'
-    bl_options = {'DEFAULT_CLOSED'}
-    COMPAT_ENGINES = {'BLENDER_RENDER', 'BLENDER_EEVEE', 'BLENDER_OPENGL', 'BLENDER_LANPR'}
-
-    def draw_header(self, context):
-        cloth = context.cloth.settings
-
-        self.layout.active = cloth_panel_enabled(context.cloth)
-        self.layout.prop(cloth, "use_sewing_springs", text="")
-
-    def draw(self, context):
-        layout = self.layout
-        layout.use_property_split = True
-
-        md = context.cloth
-        ob = context.object
-        cloth = context.cloth.settings
-
-        layout.active = (cloth.use_sewing_springs and cloth_panel_enabled(md))
-        flow = layout.grid_flow(row_major=True, columns=0, even_columns=True, even_rows=False, align=True)
-
-        col = flow.column()
-        col.prop(cloth, "sewing_force_max", text="Sewing Force")
-=======
         col.prop(cloth, "bending_stiffness_max", text="Max Bending")
->>>>>>> ca3628ba
 
         col.separator()
 
@@ -387,7 +348,7 @@
     bl_label = "Field Weights"
     bl_parent_id = 'PHYSICS_PT_cloth'
     bl_options = {'DEFAULT_CLOSED'}
-    COMPAT_ENGINES = {'BLENDER_RENDER', 'BLENDER_EEVEE', 'BLENDER_OPENGL', 'BLENDER_LANPR'}
+    COMPAT_ENGINES = {'BLENDER_RENDER', 'BLENDER_EEVEE', 'BLENDER_OPENGL'}
 
     def draw(self, context):
         cloth = context.cloth.settings
