//
// Adjust dynamics settins for this object
//
// $Id$
//
// ***** BEGIN GPL LICENSE BLOCK *****
//
// This program is free software; you can redistribute it and/or
// modify it under the terms of the GNU General Public License
// as published by the Free Software Foundation; either version 2
// of the License, or (at your option) any later version.
//
// This program is distributed in the hope that it will be useful,
// but WITHOUT ANY WARRANTY; without even the implied warranty of
// MERCHANTABILITY or FITNESS FOR A PARTICULAR PURPOSE.  See the
// GNU General Public License for more details.
//
// You should have received a copy of the GNU General Public License
// along with this program; if not, write to the Free Software Foundation,
// Inc., 59 Temple Place - Suite 330, Boston, MA  02111-1307, USA.
//
// The Original Code is Copyright (C) 2001-2002 by NaN Holding BV.
// All rights reserved.
//
// The Original Code is: all of this file.
//
// Contributor(s): none yet.
//
// ***** END GPL LICENSE BLOCK *****

//
// Previously existed as:

// \source\gameengine\GameLogic\SCA_DynamicActuator.cpp

// Please look here for revision history.

#include "KX_SCA_DynamicActuator.h"

#ifdef HAVE_CONFIG_H
#include <config.h>
#endif

/* ------------------------------------------------------------------------- */
/* Python functions                                                          */
/* ------------------------------------------------------------------------- */

/* Integration hooks ------------------------------------------------------- */

	PyTypeObject 

KX_SCA_DynamicActuator::Type = {
<<<<<<< HEAD
	PyObject_HEAD_INIT(NULL)
	0,
=======
#if (PY_VERSION_HEX >= 0x02060000)
	PyVarObject_HEAD_INIT(NULL, 0)
#else
	/* python 2.5 and below */
	PyObject_HEAD_INIT( NULL )  /* required py macro */
	0,                          /* ob_size */
#endif
>>>>>>> fba6a993
	"KX_SCA_DynamicActuator",
	sizeof(PyObjectPlus_Proxy),
	0,
	py_base_dealloc,
	0,
	0,
	0,
	0,
	py_base_repr,
	0,0,0,0,0,0,
	py_base_getattro,
	py_base_setattro,
	0,0,0,0,0,0,0,0,0,
	Methods
};

PyParentObject KX_SCA_DynamicActuator::Parents[] = {
	&KX_SCA_DynamicActuator::Type,
	&SCA_IActuator::Type,
	&SCA_ILogicBrick::Type,
	&CValue::Type,
	NULL
};


PyMethodDef KX_SCA_DynamicActuator::Methods[] = {
	// ---> deprecated
	KX_PYMETHODTABLE(KX_SCA_DynamicActuator, setOperation),
   	KX_PYMETHODTABLE(KX_SCA_DynamicActuator, getOperation),
	{NULL,NULL} //Sentinel
};

PyAttributeDef KX_SCA_DynamicActuator::Attributes[] = {
<<<<<<< HEAD
	KX_PYATTRIBUTE_SHORT_RW("operation",0,4,false,KX_SCA_DynamicActuator,m_dyn_operation),
=======
	KX_PYATTRIBUTE_SHORT_RW("mode",0,4,false,KX_SCA_DynamicActuator,m_dyn_operation),
>>>>>>> fba6a993
	KX_PYATTRIBUTE_FLOAT_RW("mass",0.0,FLT_MAX,KX_SCA_DynamicActuator,m_setmass),
	{ NULL }	//Sentinel
};


PyObject* KX_SCA_DynamicActuator::py_getattro(PyObject *attr)
{
	py_getattro_up(SCA_IActuator);
}

<<<<<<< HEAD
=======
PyObject* KX_SCA_DynamicActuator::py_getattro_dict() {
	py_getattro_dict_up(SCA_IActuator);
}

>>>>>>> fba6a993
int KX_SCA_DynamicActuator::py_setattro(PyObject *attr, PyObject* value)
{
	py_setattro_up(SCA_IActuator);
}


/* 1. setOperation */
KX_PYMETHODDEF_DOC(KX_SCA_DynamicActuator, setOperation,
"setOperation(operation?)\n"
"\t - operation? : type of dynamic operation\n"
"\t                0 = restore dynamics\n"
"\t                1 = disable dynamics\n"
"\t                2 = enable rigid body\n"
"\t                3 = disable rigid body\n"
"Change the dynamic status of the parent object.\n")
{
<<<<<<< HEAD
	ShowDeprecationWarning("setOperation()", "the operation property");
=======
	ShowDeprecationWarning("setOperation()", "the mode property");
>>>>>>> fba6a993
	int dyn_operation;
	
	if (!PyArg_ParseTuple(args, "i:setOperation", &dyn_operation))
	{
		return NULL;	
	}
	if (dyn_operation <0 || dyn_operation>3) {
		PyErr_SetString(PyExc_IndexError, "Dynamic Actuator's setOperation() range must be between 0 and 3");
		return NULL;
	}
	m_dyn_operation= dyn_operation;
	Py_RETURN_NONE;
}

KX_PYMETHODDEF_DOC(KX_SCA_DynamicActuator, getOperation,
"getOperation() -> integer\n"
"Returns the operation type of this actuator.\n"
)
{
<<<<<<< HEAD
	ShowDeprecationWarning("getOperation()", "the operation property");
=======
	ShowDeprecationWarning("getOperation()", "the mode property");
>>>>>>> fba6a993
	return PyInt_FromLong((long)m_dyn_operation);
}


/* ------------------------------------------------------------------------- */
/* Native functions                                                          */
/* ------------------------------------------------------------------------- */

KX_SCA_DynamicActuator::KX_SCA_DynamicActuator(SCA_IObject *gameobj,
													   short dyn_operation,
													   float setmass,
													   PyTypeObject* T) : 

	SCA_IActuator(gameobj, T),
	m_dyn_operation(dyn_operation),
	m_setmass(setmass)
{
} /* End of constructor */


KX_SCA_DynamicActuator::~KX_SCA_DynamicActuator()
{ 
	// there's nothing to be done here, really....
} /* end of destructor */



bool KX_SCA_DynamicActuator::Update()
{
	// bool result = false;	/*unused*/
	KX_GameObject *obj = (KX_GameObject*) GetParent();
	bool bNegativeEvent = IsNegativeEvent();
	KX_IPhysicsController* controller;
	RemoveAllEvents();

	if (bNegativeEvent)
		return false; // do nothing on negative events
	
	if (!obj)
		return false; // object not accessible, shouldnt happen
	controller = obj->GetPhysicsController();
	if (!controller)
		return false;	// no physic object

	switch (m_dyn_operation)
	{
		case 0:			
			obj->RestoreDynamics();	
			break;
		case 1:
			obj->SuspendDynamics();
			break;
		case 2:
			controller->setRigidBody(true);	
			break;
		case 3:
			controller->setRigidBody(false);
			break;
		case 4:
			controller->SetMass(m_setmass);
			break;
	}

	return false;
}



CValue* KX_SCA_DynamicActuator::GetReplica()
{
	KX_SCA_DynamicActuator* replica = 
		new KX_SCA_DynamicActuator(*this);

	if (replica == NULL)
		return NULL;

	replica->ProcessReplica();
	return replica;
};


/* eof */<|MERGE_RESOLUTION|>--- conflicted
+++ resolved
@@ -50,10 +50,6 @@
 	PyTypeObject 
 
 KX_SCA_DynamicActuator::Type = {
-<<<<<<< HEAD
-	PyObject_HEAD_INIT(NULL)
-	0,
-=======
 #if (PY_VERSION_HEX >= 0x02060000)
 	PyVarObject_HEAD_INIT(NULL, 0)
 #else
@@ -61,7 +57,6 @@
 	PyObject_HEAD_INIT( NULL )  /* required py macro */
 	0,                          /* ob_size */
 #endif
->>>>>>> fba6a993
 	"KX_SCA_DynamicActuator",
 	sizeof(PyObjectPlus_Proxy),
 	0,
@@ -95,11 +90,7 @@
 };
 
 PyAttributeDef KX_SCA_DynamicActuator::Attributes[] = {
-<<<<<<< HEAD
-	KX_PYATTRIBUTE_SHORT_RW("operation",0,4,false,KX_SCA_DynamicActuator,m_dyn_operation),
-=======
 	KX_PYATTRIBUTE_SHORT_RW("mode",0,4,false,KX_SCA_DynamicActuator,m_dyn_operation),
->>>>>>> fba6a993
 	KX_PYATTRIBUTE_FLOAT_RW("mass",0.0,FLT_MAX,KX_SCA_DynamicActuator,m_setmass),
 	{ NULL }	//Sentinel
 };
@@ -110,13 +101,10 @@
 	py_getattro_up(SCA_IActuator);
 }
 
-<<<<<<< HEAD
-=======
 PyObject* KX_SCA_DynamicActuator::py_getattro_dict() {
 	py_getattro_dict_up(SCA_IActuator);
 }
 
->>>>>>> fba6a993
 int KX_SCA_DynamicActuator::py_setattro(PyObject *attr, PyObject* value)
 {
 	py_setattro_up(SCA_IActuator);
@@ -133,11 +121,7 @@
 "\t                3 = disable rigid body\n"
 "Change the dynamic status of the parent object.\n")
 {
-<<<<<<< HEAD
-	ShowDeprecationWarning("setOperation()", "the operation property");
-=======
 	ShowDeprecationWarning("setOperation()", "the mode property");
->>>>>>> fba6a993
 	int dyn_operation;
 	
 	if (!PyArg_ParseTuple(args, "i:setOperation", &dyn_operation))
@@ -157,11 +141,7 @@
 "Returns the operation type of this actuator.\n"
 )
 {
-<<<<<<< HEAD
-	ShowDeprecationWarning("getOperation()", "the operation property");
-=======
 	ShowDeprecationWarning("getOperation()", "the mode property");
->>>>>>> fba6a993
 	return PyInt_FromLong((long)m_dyn_operation);
 }
 
