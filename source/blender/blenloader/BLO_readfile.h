--- conflicted
+++ resolved
@@ -129,29 +129,22 @@
 	BLO_LIBLINK_USE_PLACEHOLDERS = 1 << 16,
 	/* Force loaded ID to be tagged as LIB_TAG_INDIRECT (used in reload context only). */
 	BLO_LIBLINK_FORCE_INDIRECT   = 1 << 17,
+	/* Generate a local override of the linked datablock. */
+	BLO_LIBLINK_GENERATE_OVERRIDE = 1 << 18,
 } BLO_LinkFlags;
 
 struct Main *BLO_library_link_begin(struct Main *mainvar, BlendHandle **bh, const char *filepath);
 struct ID *BLO_library_link_named_part(struct Main *mainl, BlendHandle **bh, const short idcode, const char *name);
 struct ID *BLO_library_link_named_part_ex(
         struct Main *mainl, BlendHandle **bh,
-<<<<<<< HEAD
-        const short idcode, const char *name, const short flag,
-        struct Scene *scene, struct ViewLayer *view_layer,
-        const bool use_placeholders, const bool force_indirect);
+        const short idcode, const char *name, const int flag,
+        struct Scene *scene, struct ViewLayer *view_layer);
 struct ID *BLO_library_link_named_part_asset(
         struct Main *mainl, BlendHandle **bh, const struct AssetEngineType *aet, const char *root,
-        const short idcode, const char *name, const struct AssetUUID *uuid, const short flag,
-        struct Scene *scene, struct ViewLayer *view_layer,
-        const bool use_placeholders, const bool force_indirect);
-void BLO_library_link_end(
-        struct Main *mainl, BlendHandle **bh, short flag, struct Scene *scene, struct ViewLayer *view_layer);
-=======
-        const short idcode, const char *name, const int flag,
+        const short idcode, const char *name, const struct AssetUUID *uuid, const int flag,
         struct Scene *scene, struct ViewLayer *view_layer);
 void BLO_library_link_end(
         struct Main *mainl, BlendHandle **bh, int flag, struct Scene *scene, struct ViewLayer *view_layer);
->>>>>>> 6a6aeaac
 
 void BLO_library_link_copypaste(struct Main *mainl, BlendHandle *bh);
 
