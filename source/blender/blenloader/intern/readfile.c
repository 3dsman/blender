/*
 * ***** BEGIN GPL LICENSE BLOCK *****
 *
 * This program is free software; you can redistribute it and/or
 * modify it under the terms of the GNU General Public License
 * as published by the Free Software Foundation; either version 2
 * of the License, or (at your option) any later version.
 *
 * This program is distributed in the hope that it will be useful,
 * but WITHOUT ANY WARRANTY; without even the implied warranty of
 * MERCHANTABILITY or FITNESS FOR A PARTICULAR PURPOSE.  See the
 * GNU General Public License for more details.
 *
 * You should have received a copy of the GNU General Public License
 * along with this program; if not, write to the Free Software Foundation,
 * Inc., 51 Franklin Street, Fifth Floor, Boston, MA 02110-1301, USA.
 *
 * The Original Code is Copyright (C) 2001-2002 by NaN Holding BV.
 * All rights reserved.
 *
 *
 * Contributor(s): Blender Foundation
 *
 * ***** END GPL LICENSE BLOCK *****
 *
 */

/** \file blender/blenloader/intern/readfile.c
 *  \ingroup blenloader
 */


#include "zlib.h"

#include <limits.h>
#include <stdio.h> // for printf fopen fwrite fclose sprintf FILE
#include <stdlib.h> // for getenv atoi
#include <stddef.h> // for offsetof
#include <fcntl.h> // for open
#include <string.h> // for strrchr strncmp strstr
#include <math.h> // for fabs
#include <stdarg.h> /* for va_start/end */
#include <time.h> /* for gmtime */
#include <ctype.h> /* for isdigit */

#include "BLI_utildefines.h"
#ifndef WIN32
#  include <unistd.h> // for read close
#else
#  include <io.h> // for open close read
#  include "winsock2.h"
#  include "BLI_winstuff.h"
#endif

/* allow readfile to use deprecated functionality */
#define DNA_DEPRECATED_ALLOW
/* Allow using DNA struct members that are marked as private for read/write.
 * Note: Each header that uses this needs to define its own way of handling
 * it. There's no generic implementation, direct use does nothing. */
#define DNA_PRIVATE_READ_WRITE_ALLOW

#include "DNA_anim_types.h"
#include "DNA_armature_types.h"
#include "DNA_brush_types.h"
#include "DNA_camera_types.h"
#include "DNA_cachefile_types.h"
#include "DNA_cloth_types.h"
#include "DNA_collection_types.h"
#include "DNA_constraint_types.h"
#include "DNA_dynamicpaint_types.h"
#include "DNA_effect_types.h"
#include "DNA_fileglobal_types.h"
#include "DNA_genfile.h"
#include "DNA_gpencil_types.h"
#include "DNA_gpencil_modifier_types.h"
#include "DNA_shader_fx_types.h"
#include "DNA_ipo_types.h"
#include "DNA_key_types.h"
#include "DNA_lattice_types.h"
#include "DNA_layer_types.h"
#include "DNA_lamp_types.h"
#include "DNA_linestyle_types.h"
#include "DNA_meta_types.h"
#include "DNA_material_types.h"
#include "DNA_mesh_types.h"
#include "DNA_meshdata_types.h"
#include "DNA_nla_types.h"
#include "DNA_node_types.h"
#include "DNA_object_fluidsim_types.h"
#include "DNA_object_types.h"
#include "DNA_packedFile_types.h"
#include "DNA_particle_types.h"
#include "DNA_lightprobe_types.h"
#include "DNA_rigidbody_types.h"
#include "DNA_text_types.h"
#include "DNA_view3d_types.h"
#include "DNA_screen_types.h"
#include "DNA_sdna_types.h"
#include "DNA_scene_types.h"
#include "DNA_sequence_types.h"
#include "DNA_smoke_types.h"
#include "DNA_speaker_types.h"
#include "DNA_sound_types.h"
#include "DNA_space_types.h"
#include "DNA_vfont_types.h"
#include "DNA_workspace_types.h"
#include "DNA_world_types.h"
#include "DNA_movieclip_types.h"
#include "DNA_mask_types.h"

#include "RNA_access.h"

#include "MEM_guardedalloc.h"

#include "BLI_endian_switch.h"
#include "BLI_blenlib.h"
#include "BLI_math.h"
#include "BLI_threads.h"
#include "BLI_mempool.h"

#include "RNA_types.h"

#include "BLT_translation.h"

#include "BKE_action.h"
#include "BKE_armature.h"
#include "BKE_asset_engine.h"
#include "BKE_brush.h"
#include "BKE_cachefile.h"
#include "BKE_cloth.h"
#include "BKE_collection.h"
#include "BKE_constraint.h"
#include "BKE_context.h"
#include "BKE_curve.h"
#include "BKE_effect.h"
#include "BKE_fcurve.h"
#include "BKE_global.h" // for G
#include "BKE_gpencil.h"
#include "BKE_gpencil_modifier.h"
#include "BKE_layer.h"
#include "BKE_library.h" // for which_libbase
#include "BKE_library_idmap.h"
#include "BKE_library_override.h"
#include "BKE_library_query.h"
#include "BKE_idcode.h"
#include "BKE_idprop.h"
#include "BKE_material.h"
#include "BKE_main.h" // for Main
#include "BKE_mesh.h" // for ME_ defines (patching)
#include "BKE_mesh_runtime.h"
#include "BKE_modifier.h"
#include "BKE_multires.h"
#include "BKE_node.h" // for tree type defines
#include "BKE_object.h"
#include "BKE_ocean.h"
#include "BKE_paint.h"
#include "BKE_particle.h"
#include "BKE_pointcache.h"
#include "BKE_report.h"
#include "BKE_scene.h"
#include "BKE_screen.h"
#include "BKE_sequencer.h"
#include "BKE_shader_fx.h"
#include "BKE_outliner_treehash.h"
#include "BKE_sound.h"
#include "BKE_colortools.h"
#include "BKE_workspace.h"

#include "DRW_engine.h"

#include "DEG_depsgraph.h"

#include "NOD_common.h"
#include "NOD_socket.h"

#include "BLO_readfile.h"
#include "BLO_undofile.h"
#include "BLO_blend_defs.h"

#include "RE_engine.h"

#include "readfile.h"


#include <errno.h>

/**
 * READ
 * ====
 *
 * - Existing Library (#Main) push or free
 * - allocate new #Main
 * - load file
 * - read #SDNA
 * - for each LibBlock
 *   - read LibBlock
 *   - if a Library
 *     - make a new #Main
 *     - attach ID's to it
 *   - else
 *     - read associated 'direct data'
 *     - link direct data (internal and to LibBlock)
 * - read #FileGlobal
 * - read #USER data, only when indicated (file is ``~/X.XX/startup.blend``)
 * - free file
 * - per Library (per #Main)
 *   - read file
 *   - read #SDNA
 *   - find LibBlocks and attach #ID's to #Main
 *     - if external LibBlock
 *       - search all #Main's
 *         - or it's already read,
 *         - or not read yet
 *         - or make new #Main
 *   - per LibBlock
 *     - read recursive
 *     - read associated direct data
 *     - link direct data (internal and to LibBlock)
 *   - free file
 * - per Library with unread LibBlocks
 *   - read file
 *   - read #SDNA
 *   - per LibBlock
 *     - read recursive
 *     - read associated direct data
 *     - link direct data (internal and to LibBlock)
 *   - free file
 * - join all #Main's
 * - link all LibBlocks and indirect pointers to libblocks
 * - initialize #FileGlobal and copy pointers to #Global
 *
 * \note Still a weak point is the new-address function, that doesnt solve reading from
 * multiple files at the same time.
 * (added remark: oh, i thought that was solved? will look at that... (ton).
 */

/* use GHash for BHead name-based lookups (speeds up linking) */
#define USE_GHASH_BHEAD

/* Use GHash for restoring pointers by name */
#define USE_GHASH_RESTORE_POINTER

/* Define this to have verbose debug prints. */
#define USE_DEBUG_PRINT

#ifdef USE_DEBUG_PRINT
#  define DEBUG_PRINTF(...) printf(__VA_ARGS__)
#else
#  define DEBUG_PRINTF(...)
#endif

/***/

typedef struct OldNew {
	const void *old;
	void *newp;
	int nr;
} OldNew;

typedef struct OldNewMap {
	OldNew *entries;
	int nentries, entriessize;
	bool sorted;
	int lasthit;
} OldNewMap;


/* local prototypes */
static void *read_struct(FileData *fd, BHead *bh, const char *blockname);
static void direct_link_modifiers(FileData *fd, ListBase *lb);
static BHead *find_bhead_from_code_name(FileData *fd, const short idcode, const char *name);
static BHead *find_bhead_from_idname(FileData *fd, const char *idname);

#ifdef USE_COLLECTION_COMPAT_28
static void expand_scene_collection(FileData *fd, Main *mainvar, SceneCollection *sc);
#endif
static void direct_link_animdata(FileData *fd, AnimData *adt);
static void lib_link_animdata(FileData *fd, ID *id, AnimData *adt);

/* this function ensures that reports are printed,
 * in the case of libraray linking errors this is important!
 *
 * bit kludge but better then doubling up on prints,
 * we could alternatively have a versions of a report function which forces printing - campbell
 */

void blo_reportf_wrap(ReportList *reports, ReportType type, const char *format, ...)
{
	char fixed_buf[1024]; /* should be long enough */

	va_list args;

	va_start(args, format);
	vsnprintf(fixed_buf, sizeof(fixed_buf), format, args);
	va_end(args);

	fixed_buf[sizeof(fixed_buf) - 1] = '\0';

	BKE_report(reports, type, fixed_buf);

	if (G.background == 0) {
		printf("%s: %s\n", BKE_report_type_str(type), fixed_buf);
	}
}

/* for reporting linking messages */
static const char *library_parent_filepath(Library *lib)
{
	return lib->parent ? lib->parent->filepath : "<direct>";
}

static OldNewMap *oldnewmap_new(void)
{
	OldNewMap *onm= MEM_callocN(sizeof(*onm), "OldNewMap");

	onm->entriessize = 1024;
	onm->entries = MEM_malloc_arrayN(onm->entriessize, sizeof(*onm->entries), "OldNewMap.entries");

	return onm;
}

static int verg_oldnewmap(const void *v1, const void *v2)
{
	const struct OldNew *x1=v1, *x2=v2;

	if (x1->old > x2->old) return 1;
	else if (x1->old < x2->old) return -1;
	return 0;
}


static void oldnewmap_sort(FileData *fd)
{
	BLI_assert(fd->libmap->sorted == false);
	qsort(fd->libmap->entries, fd->libmap->nentries, sizeof(OldNew), verg_oldnewmap);
	fd->libmap->sorted = 1;
}

/* nr is zero for data, and ID code for libdata */
static void oldnewmap_insert(OldNewMap *onm, const void *oldaddr, void *newaddr, int nr)
{
	OldNew *entry;

	if (oldaddr==NULL || newaddr==NULL) return;

	if (UNLIKELY(onm->nentries == onm->entriessize)) {
		onm->entriessize *= 2;
		onm->entries = MEM_reallocN(onm->entries, sizeof(*onm->entries) * onm->entriessize);
	}

	entry = &onm->entries[onm->nentries++];
	entry->old = oldaddr;
	entry->newp = newaddr;
	entry->nr = nr;
}

void blo_do_versions_oldnewmap_insert(OldNewMap *onm, const void *oldaddr, void *newaddr, int nr)
{
	oldnewmap_insert(onm, oldaddr, newaddr, nr);
}

/**
 * Do a full search (no state).
 *
 * \param lasthit: Use as a reference position to avoid a full search
 * from either end of the array, giving more efficient lookups.
 *
 * \note This would seem an ideal case for hash or btree lookups.
 * However the data is written in-order, using the \a lasthit will normally avoid calling this function.
 * Creating a btree/hash structure adds overhead for the common-case to optimize the corner-case
 * (since most entries will never be retrieved).
 * So just keep full lookups as a fall-back.
 */
static int oldnewmap_lookup_entry_full(const OldNewMap *onm, const void *addr, int lasthit)
{
	const int nentries = onm->nentries;
	const OldNew *entries = onm->entries;
	int i;

	/* search relative to lasthit where possible */
	if (lasthit >= 0 && lasthit < nentries) {

		/* search forwards */
		i = lasthit;
		while (++i != nentries) {
			if (entries[i].old == addr) {
				return i;
			}
		}

		/* search backwards */
		i = lasthit + 1;
		while (i--) {
			if (entries[i].old == addr) {
				return i;
			}
		}
	}
	else {
		/* search backwards (full) */
		i = nentries;
		while (i--) {
			if (entries[i].old == addr) {
				return i;
			}
		}
	}

	return -1;
}

static void *oldnewmap_lookup_and_inc(OldNewMap *onm, const void *addr, bool increase_users)
{
	int i;

	if (addr == NULL) return NULL;

	if (onm->lasthit < onm->nentries-1) {
		OldNew *entry = &onm->entries[++onm->lasthit];

		if (entry->old == addr) {
			if (increase_users)
				entry->nr++;
			return entry->newp;
		}
	}

	i = oldnewmap_lookup_entry_full(onm, addr, onm->lasthit);
	if (i != -1) {
		OldNew *entry = &onm->entries[i];
		BLI_assert(entry->old == addr);
		onm->lasthit = i;
		if (increase_users)
			entry->nr++;
		return entry->newp;
	}

	return NULL;
}

/* for libdata, nr has ID code, no increment */
static void *oldnewmap_liblookup(OldNewMap *onm, const void *addr, const void *lib)
{
	if (addr == NULL) {
		return NULL;
	}

	/* lasthit works fine for non-libdata, linking there is done in same sequence as writing */
	if (onm->sorted) {
		const OldNew entry_s = {.old = addr};
		OldNew *entry = bsearch(&entry_s, onm->entries, onm->nentries, sizeof(OldNew), verg_oldnewmap);
		if (entry) {
			ID *id = entry->newp;

			if (id && (!lib || id->lib)) {
				return id;
			}
		}
	}
	else {
		/* note, this can be a bottle neck when loading some files */
		const int i = oldnewmap_lookup_entry_full(onm, addr, -1);
		if (i != -1) {
			OldNew *entry = &onm->entries[i];
			ID *id = entry->newp;
			BLI_assert(entry->old == addr);
			if (id && (!lib || id->lib)) {
				return id;
			}
		}
	}

	return NULL;
}

static void oldnewmap_free_unused(OldNewMap *onm)
{
	int i;

	for (i = 0; i < onm->nentries; i++) {
		OldNew *entry = &onm->entries[i];
		if (entry->nr == 0) {
			MEM_freeN(entry->newp);
			entry->newp = NULL;
		}
	}
}

static void oldnewmap_clear(OldNewMap *onm)
{
	onm->nentries = 0;
	onm->lasthit = 0;
}

static void oldnewmap_free(OldNewMap *onm)
{
	MEM_freeN(onm->entries);
	MEM_freeN(onm);
}

/***/

static void read_libraries(FileData *basefd, ListBase *mainlist);

/* ************ help functions ***************** */

static void add_main_to_main(Main *mainvar, Main *from)
{
	ListBase *lbarray[MAX_LIBARRAY], *fromarray[MAX_LIBARRAY];
	int a;

	set_listbasepointers(mainvar, lbarray);
	a = set_listbasepointers(from, fromarray);
	while (a--) {
		BLI_movelisttolist(lbarray[a], fromarray[a]);
	}
}

void blo_join_main(ListBase *mainlist)
{
	Main *tojoin, *mainl;

	mainl = mainlist->first;
	while ((tojoin = mainl->next)) {
		add_main_to_main(mainl, tojoin);
		BLI_remlink(mainlist, tojoin);
		BKE_main_free(tojoin);
	}
}

static void split_libdata(ListBase *lb_src, Main **lib_main_array, const unsigned int lib_main_array_len)
{
	for (ID *id = lb_src->first, *idnext; id; id = idnext) {
		idnext = id->next;

		if (id->lib) {
			if (((unsigned int)id->lib->temp_index < lib_main_array_len) &&
			    /* this check should never fail, just incase 'id->lib' is a dangling pointer. */
			    (lib_main_array[id->lib->temp_index]->curlib == id->lib))
			{
				Main *mainvar = lib_main_array[id->lib->temp_index];
				ListBase *lb_dst = which_libbase(mainvar, GS(id->name));
				BLI_remlink(lb_src, id);
				BLI_addtail(lb_dst, id);
			}
			else {
				printf("%s: invalid library for '%s'\n", __func__, id->name);
				BLI_assert(0);
			}
		}
	}
}

void blo_split_main(ListBase *mainlist, Main *main)
{
	mainlist->first = mainlist->last = main;
	main->next = NULL;

	if (BLI_listbase_is_empty(&main->library))
		return;

	/* (Library.temp_index -> Main), lookup table */
	const unsigned int lib_main_array_len = BLI_listbase_count(&main->library);
	Main             **lib_main_array     = MEM_malloc_arrayN(lib_main_array_len, sizeof(*lib_main_array), __func__);

	int i = 0;
	for (Library *lib = main->library.first; lib; lib = lib->id.next, i++) {
		Main *libmain = BKE_main_new();
		libmain->curlib = lib;
		libmain->versionfile = lib->versionfile;
		libmain->subversionfile = lib->subversionfile;
		BLI_addtail(mainlist, libmain);
		lib->temp_index = i;
		lib_main_array[i] = libmain;
	}

	ListBase *lbarray[MAX_LIBARRAY];
	i = set_listbasepointers(main, lbarray);
	while (i--) {
		ID *id = lbarray[i]->first;
		if (id == NULL || GS(id->name) == ID_LI) {
			continue;  /* no ID_LI datablock should ever be linked anyway, but just in case, better be explicit. */
		}
		split_libdata(lbarray[i], lib_main_array, lib_main_array_len);
	}

	MEM_freeN(lib_main_array);
}

static void read_file_version(FileData *fd, Main *main)
{
	BHead *bhead;

	for (bhead= blo_firstbhead(fd); bhead; bhead= blo_nextbhead(fd, bhead)) {
		if (bhead->code == GLOB) {
			FileGlobal *fg= read_struct(fd, bhead, "Global");
			if (fg) {
				main->subversionfile= fg->subversion;
				main->minversionfile= fg->minversion;
				main->minsubversionfile= fg->minsubversion;
				MEM_freeN(fg);
			}
			else if (bhead->code == ENDB)
				break;
		}
	}
	if (main->curlib) {
		main->curlib->versionfile = main->versionfile;
		main->curlib->subversionfile = main->subversionfile;
	}
}

#ifdef USE_GHASH_BHEAD
static void read_file_bhead_idname_map_create(FileData *fd)
{
	BHead *bhead;

	/* dummy values */
	bool is_link = false;
	int code_prev = ENDB;
	unsigned int reserve = 0;

	for (bhead = blo_firstbhead(fd); bhead; bhead = blo_nextbhead(fd, bhead)) {
		if (code_prev != bhead->code) {
			code_prev = bhead->code;
			is_link = BKE_idcode_is_valid(code_prev) ? BKE_idcode_is_linkable(code_prev) : false;
		}

		if (is_link) {
			reserve += 1;
		}
	}

	BLI_assert(fd->bhead_idname_hash == NULL);

	fd->bhead_idname_hash = BLI_ghash_str_new_ex(__func__, reserve);

	for (bhead = blo_firstbhead(fd); bhead; bhead = blo_nextbhead(fd, bhead)) {
		if (code_prev != bhead->code) {
			code_prev = bhead->code;
			is_link = BKE_idcode_is_valid(code_prev) ? BKE_idcode_is_linkable(code_prev) : false;
		}

		if (is_link) {
			BLI_ghash_insert(fd->bhead_idname_hash, (void *)bhead_id_name(fd, bhead), bhead);
		}
	}
}
#endif


static Main *blo_find_main(FileData *fd, const char *filepath, const char *relabase)
{
	ListBase *mainlist = fd->mainlist;
	Main *m;
	Library *lib;
	char name1[FILE_MAX];

	BLI_strncpy(name1, filepath, sizeof(name1));
	BLI_cleanup_path(relabase, name1);

//	printf("blo_find_main: relabase  %s\n", relabase);
//	printf("blo_find_main: original in  %s\n", filepath);
//	printf("blo_find_main: converted to %s\n", name1);

	for (m = mainlist->first; m; m = m->next) {
		const char *libname = (m->curlib) ? m->curlib->filepath : m->name;

		if (BLI_path_cmp(name1, libname) == 0) {
			if (G.debug & G_DEBUG) printf("blo_find_main: found library %s\n", libname);
			return m;
		}
	}

	m = BKE_main_new();
	BLI_addtail(mainlist, m);

	/* Add library datablock itself to 'main' Main, since libraries are **never** linked data.
	 * Fixes bug where you could end with all ID_LI datablocks having the same name... */
	lib = BKE_libblock_alloc(mainlist->first, ID_LI, "Lib", 0);
	lib->id.us = ID_FAKE_USERS(lib);  /* Important, consistency with main ID reading code from read_libblock(). */
	BLI_strncpy(lib->name, filepath, sizeof(lib->name));
	BLI_strncpy(lib->filepath, name1, sizeof(lib->filepath));

	m->curlib = lib;

	read_file_version(fd, m);

	if (G.debug & G_DEBUG) printf("blo_find_main: added new lib %s\n", filepath);
	return m;
}


/* ************ FILE PARSING ****************** */

static void switch_endian_bh4(BHead4 *bhead)
{
	/* the ID_.. codes */
	if ((bhead->code & 0xFFFF)==0) bhead->code >>= 16;

	if (bhead->code != ENDB) {
		BLI_endian_switch_int32(&bhead->len);
		BLI_endian_switch_int32(&bhead->SDNAnr);
		BLI_endian_switch_int32(&bhead->nr);
	}
}

static void switch_endian_bh8(BHead8 *bhead)
{
	/* the ID_.. codes */
	if ((bhead->code & 0xFFFF)==0) bhead->code >>= 16;

	if (bhead->code != ENDB) {
		BLI_endian_switch_int32(&bhead->len);
		BLI_endian_switch_int32(&bhead->SDNAnr);
		BLI_endian_switch_int32(&bhead->nr);
	}
}

static void bh4_from_bh8(BHead *bhead, BHead8 *bhead8, int do_endian_swap)
{
	BHead4 *bhead4 = (BHead4 *) bhead;
	int64_t old;

	bhead4->code = bhead8->code;
	bhead4->len = bhead8->len;

	if (bhead4->code != ENDB) {
		/* perform a endian swap on 64bit pointers, otherwise the pointer might map to zero
		 * 0x0000000000000000000012345678 would become 0x12345678000000000000000000000000
		 */
		if (do_endian_swap) {
			BLI_endian_switch_int64(&bhead8->old);
		}

		/* this patch is to avoid a long long being read from not-eight aligned positions
		 * is necessary on any modern 64bit architecture) */
		memcpy(&old, &bhead8->old, 8);
		bhead4->old = (int) (old >> 3);

		bhead4->SDNAnr = bhead8->SDNAnr;
		bhead4->nr = bhead8->nr;
	}
}

static void bh8_from_bh4(BHead *bhead, BHead4 *bhead4)
{
	BHead8 *bhead8 = (BHead8 *) bhead;

	bhead8->code = bhead4->code;
	bhead8->len = bhead4->len;

	if (bhead8->code != ENDB) {
		bhead8->old = bhead4->old;
		bhead8->SDNAnr = bhead4->SDNAnr;
		bhead8->nr= bhead4->nr;
	}
}

static BHeadN *get_bhead(FileData *fd)
{
	BHeadN *new_bhead = NULL;
	int readsize;

	if (fd) {
		if (!fd->eof) {
			/* initializing to zero isn't strictly needed but shuts valgrind up
			 * since uninitialized memory gets compared */
			BHead8 bhead8 = {0};
			BHead4 bhead4 = {0};
			BHead  bhead = {0};

			/* First read the bhead structure.
			 * Depending on the platform the file was written on this can
			 * be a big or little endian BHead4 or BHead8 structure.
			 *
			 * As usual 'ENDB' (the last *partial* bhead of the file)
			 * needs some special handling. We don't want to EOF just yet.
			 */
			if (fd->flags & FD_FLAGS_FILE_POINTSIZE_IS_4) {
				bhead4.code = DATA;
				readsize = fd->read(fd, &bhead4, sizeof(bhead4));

				if (readsize == sizeof(bhead4) || bhead4.code == ENDB) {
					if (fd->flags & FD_FLAGS_SWITCH_ENDIAN) {
						switch_endian_bh4(&bhead4);
					}

					if (fd->flags & FD_FLAGS_POINTSIZE_DIFFERS) {
						bh8_from_bh4(&bhead, &bhead4);
					}
					else {
						/* MIN2 is only to quiet '-Warray-bounds' compiler warning. */
						BLI_assert(sizeof(bhead) == sizeof(bhead4));
						memcpy(&bhead, &bhead4, MIN2(sizeof(bhead), sizeof(bhead4)));
					}
				}
				else {
					fd->eof = 1;
					bhead.len= 0;
				}
			}
			else {
				bhead8.code = DATA;
				readsize = fd->read(fd, &bhead8, sizeof(bhead8));

				if (readsize == sizeof(bhead8) || bhead8.code == ENDB) {
					if (fd->flags & FD_FLAGS_SWITCH_ENDIAN) {
						switch_endian_bh8(&bhead8);
					}

					if (fd->flags & FD_FLAGS_POINTSIZE_DIFFERS) {
						bh4_from_bh8(&bhead, &bhead8, (fd->flags & FD_FLAGS_SWITCH_ENDIAN));
					}
					else {
						/* MIN2 is only to quiet '-Warray-bounds' compiler warning. */
						BLI_assert(sizeof(bhead) == sizeof(bhead8));
						memcpy(&bhead, &bhead8, MIN2(sizeof(bhead), sizeof(bhead8)));
					}
				}
				else {
					fd->eof = 1;
					bhead.len= 0;
				}
			}

			/* make sure people are not trying to pass bad blend files */
			if (bhead.len < 0) fd->eof = 1;

			/* bhead now contains the (converted) bhead structure. Now read
			 * the associated data and put everything in a BHeadN (creative naming !)
			 */
			if (!fd->eof) {
				new_bhead = MEM_mallocN(sizeof(BHeadN) + bhead.len, "new_bhead");
				if (new_bhead) {
					new_bhead->next = new_bhead->prev = NULL;
					new_bhead->bhead = bhead;

					readsize = fd->read(fd, new_bhead + 1, bhead.len);

					if (readsize != bhead.len) {
						fd->eof = 1;
						MEM_freeN(new_bhead);
						new_bhead = NULL;
					}
				}
				else {
					fd->eof = 1;
				}
			}
		}
	}

	/* We've read a new block. Now add it to the list
	 * of blocks.
	 */
	if (new_bhead) {
		BLI_addtail(&fd->listbase, new_bhead);
	}

	return(new_bhead);
}

BHead *blo_firstbhead(FileData *fd)
{
	BHeadN *new_bhead;
	BHead *bhead = NULL;

	/* Rewind the file
	 * Read in a new block if necessary
	 */
	new_bhead = fd->listbase.first;
	if (new_bhead == NULL) {
		new_bhead = get_bhead(fd);
	}

	if (new_bhead) {
		bhead = &new_bhead->bhead;
	}

	return(bhead);
}

BHead *blo_prevbhead(FileData *UNUSED(fd), BHead *thisblock)
{
	BHeadN *bheadn = (BHeadN *)POINTER_OFFSET(thisblock, -offsetof(BHeadN, bhead));
	BHeadN *prev = bheadn->prev;

	return (prev) ? &prev->bhead : NULL;
}

BHead *blo_nextbhead(FileData *fd, BHead *thisblock)
{
	BHeadN *new_bhead = NULL;
	BHead *bhead = NULL;

	if (thisblock) {
		/* bhead is actually a sub part of BHeadN
		 * We calculate the BHeadN pointer from the BHead pointer below */
		new_bhead = (BHeadN *)POINTER_OFFSET(thisblock, -offsetof(BHeadN, bhead));

		/* get the next BHeadN. If it doesn't exist we read in the next one */
		new_bhead = new_bhead->next;
		if (new_bhead == NULL) {
			new_bhead = get_bhead(fd);
		}
	}

	if (new_bhead) {
		/* here we do the reverse:
		 * go from the BHeadN pointer to the BHead pointer */
		bhead = &new_bhead->bhead;
	}

	return(bhead);
}

/* Warning! Caller's responsibility to ensure given bhead **is** and ID one! */
const char *bhead_id_name(const FileData *fd, const BHead *bhead)
{
	return (const char *)POINTER_OFFSET(bhead, sizeof(*bhead) + fd->id_name_offs);
}

static void decode_blender_header(FileData *fd)
{
	char header[SIZEOFBLENDERHEADER], num[4];
	int readsize;

	/* read in the header data */
	readsize = fd->read(fd, header, sizeof(header));

	if (readsize == sizeof(header) &&
	    STREQLEN(header, "BLENDER", 7) &&
	    ELEM(header[7], '_', '-') &&
	    ELEM(header[8], 'v', 'V') &&
	    (isdigit(header[9]) && isdigit(header[10]) && isdigit(header[11])))
	{
		fd->flags |= FD_FLAGS_FILE_OK;

		/* what size are pointers in the file ? */
		if (header[7] == '_') {
			fd->flags |= FD_FLAGS_FILE_POINTSIZE_IS_4;
			if (sizeof(void *) != 4) {
				fd->flags |= FD_FLAGS_POINTSIZE_DIFFERS;
			}
		}
		else {
			if (sizeof(void *) != 8) {
				fd->flags |= FD_FLAGS_POINTSIZE_DIFFERS;
			}
		}

		/* is the file saved in a different endian
		 * than we need ?
		 */
		if (((header[8] == 'v') ? L_ENDIAN : B_ENDIAN) != ENDIAN_ORDER) {
			fd->flags |= FD_FLAGS_SWITCH_ENDIAN;
		}

		/* get the version number */
		memcpy(num, header + 9, 3);
		num[3] = 0;
		fd->fileversion = atoi(num);
	}
}

/**
 * \return Success if the file is read correctly, else set \a r_error_message.
 */
static bool read_file_dna(FileData *fd, const char **r_error_message)
{
	BHead *bhead;

	for (bhead = blo_firstbhead(fd); bhead; bhead = blo_nextbhead(fd, bhead)) {
		if (bhead->code == DNA1) {
			const bool do_endian_swap = (fd->flags & FD_FLAGS_SWITCH_ENDIAN) != 0;

			fd->filesdna = DNA_sdna_from_data(&bhead[1], bhead->len, do_endian_swap, true, r_error_message);
			if (fd->filesdna) {
				fd->compflags = DNA_struct_get_compareflags(fd->filesdna, fd->memsdna);
				/* used to retrieve ID names from (bhead+1) */
				fd->id_name_offs = DNA_elem_offset(fd->filesdna, "ID", "char", "name[]");

				return true;
			}
			else {
				return false;
			}

		}
		else if (bhead->code == ENDB)
			break;
	}

	*r_error_message = "Missing DNA block";
	return false;
}

static int *read_file_thumbnail(FileData *fd)
{
	BHead *bhead;
	int *blend_thumb = NULL;

	for (bhead = blo_firstbhead(fd); bhead; bhead = blo_nextbhead(fd, bhead)) {
		if (bhead->code == TEST) {
			const bool do_endian_swap = (fd->flags & FD_FLAGS_SWITCH_ENDIAN) != 0;
			int *data = (int *)(bhead + 1);

			if (bhead->len < (2 * sizeof(int))) {
				break;
			}

			if (do_endian_swap) {
				BLI_endian_switch_int32(&data[0]);
				BLI_endian_switch_int32(&data[1]);
			}

			int width = data[0];
			int height = data[1];

			if (!BLEN_THUMB_SAFE_MEMSIZE(width, height)) {
				break;
			}
			if (bhead->len < BLEN_THUMB_MEMSIZE_FILE(width, height)) {
				break;
			}

			blend_thumb = data;
			break;
		}
		else if (bhead->code != REND) {
			/* Thumbnail is stored in TEST immediately after first REND... */
			break;
		}
	}

	return blend_thumb;
}

static int fd_read_gzip_from_file(FileData *filedata, void *buffer, unsigned int size)
{
	int readsize = gzread(filedata->gzfiledes, buffer, size);

	if (readsize < 0) {
		readsize = EOF;
	}
	else {
		filedata->seek += readsize;
	}

	return (readsize);
}

static int fd_read_from_memory(FileData *filedata, void *buffer, unsigned int size)
{
	/* don't read more bytes then there are available in the buffer */
	int readsize = (int)MIN2(size, (unsigned int)(filedata->buffersize - filedata->seek));

	memcpy(buffer, filedata->buffer + filedata->seek, readsize);
	filedata->seek += readsize;

	return (readsize);
}

static int fd_read_from_memfile(FileData *filedata, void *buffer, unsigned int size)
{
	static unsigned int seek = (1<<30);	/* the current position */
	static unsigned int offset = 0;		/* size of previous chunks */
	static MemFileChunk *chunk = NULL;
	unsigned int chunkoffset, readsize, totread;

	if (size == 0) return 0;

	if (seek != (unsigned int)filedata->seek) {
		chunk = filedata->memfile->chunks.first;
		seek = 0;

		while (chunk) {
			if (seek + chunk->size > (unsigned) filedata->seek) break;
			seek += chunk->size;
			chunk = chunk->next;
		}
		offset = seek;
		seek = filedata->seek;
	}

	if (chunk) {
		totread = 0;

		do {
			/* first check if it's on the end if current chunk */
			if (seek-offset == chunk->size) {
				offset += chunk->size;
				chunk = chunk->next;
			}

			/* debug, should never happen */
			if (chunk == NULL) {
				printf("illegal read, chunk zero\n");
				return 0;
			}

			chunkoffset = seek-offset;
			readsize = size-totread;

			/* data can be spread over multiple chunks, so clamp size
			 * to within this chunk, and then it will read further in
			 * the next chunk */
			if (chunkoffset+readsize > chunk->size)
				readsize= chunk->size-chunkoffset;

			memcpy(POINTER_OFFSET(buffer, totread), chunk->buf + chunkoffset, readsize);
			totread += readsize;
			filedata->seek += readsize;
			seek += readsize;
		} while (totread < size);

		return totread;
	}

	return 0;
}

static FileData *filedata_new(void)
{
	FileData *fd = MEM_callocN(sizeof(FileData), "FileData");

	fd->filedes = -1;
	fd->gzfiledes = NULL;

	fd->memsdna = DNA_sdna_current_get();

	fd->datamap = oldnewmap_new();
	fd->globmap = oldnewmap_new();
	fd->libmap = oldnewmap_new();

	return fd;
}

static FileData *blo_decode_and_check(FileData *fd, ReportList *reports)
{
	decode_blender_header(fd);

	if (fd->flags & FD_FLAGS_FILE_OK) {
		const char *error_message = NULL;
		if (read_file_dna(fd, &error_message) == false) {
			BKE_reportf(reports, RPT_ERROR,
			            "Failed to read blend file '%s': %s",
			            fd->relabase, error_message);
			blo_freefiledata(fd);
			fd = NULL;
		}
	}
	else {
		BKE_reportf(reports, RPT_ERROR, "Failed to read blend file '%s', not a blend file", fd->relabase);
		blo_freefiledata(fd);
		fd = NULL;
	}

	return fd;
}

/* cannot be called with relative paths anymore! */
/* on each new library added, it now checks for the current FileData and expands relativeness */
FileData *blo_openblenderfile(const char *filepath, ReportList *reports)
{
	gzFile gzfile;
	errno = 0;
	gzfile = BLI_gzopen(filepath, "rb");

	if (gzfile == (gzFile)Z_NULL) {
		BKE_reportf(reports, RPT_WARNING, "Unable to open '%s': %s",
		            filepath, errno ? strerror(errno) : TIP_("unknown error reading file"));
		return NULL;
	}
	else {
		FileData *fd = filedata_new();
		fd->gzfiledes = gzfile;
		fd->read = fd_read_gzip_from_file;

		/* needed for library_append and read_libraries */
		BLI_strncpy(fd->relabase, filepath, sizeof(fd->relabase));

		return blo_decode_and_check(fd, reports);
	}
}

/**
 * Same as blo_openblenderfile(), but does not reads DNA data, only header. Use it for light access
 * (e.g. thumbnail reading).
 */
static FileData *blo_openblenderfile_minimal(const char *filepath)
{
	gzFile gzfile;
	errno = 0;
	gzfile = BLI_gzopen(filepath, "rb");

	if (gzfile != (gzFile)Z_NULL) {
		FileData *fd = filedata_new();
		fd->gzfiledes = gzfile;
		fd->read = fd_read_gzip_from_file;

		decode_blender_header(fd);

		if (fd->flags & FD_FLAGS_FILE_OK) {
			return fd;
		}

		blo_freefiledata(fd);
	}

	return NULL;
}

static int fd_read_gzip_from_memory(FileData *filedata, void *buffer, unsigned int size)
{
	int err;

	filedata->strm.next_out = (Bytef *) buffer;
	filedata->strm.avail_out = size;

	// Inflate another chunk.
	err = inflate (&filedata->strm, Z_SYNC_FLUSH);

	if (err == Z_STREAM_END) {
		return 0;
	}
	else if (err != Z_OK) {
		printf("fd_read_gzip_from_memory: zlib error\n");
		return 0;
	}

	filedata->seek += size;

	return (size);
}

static int fd_read_gzip_from_memory_init(FileData *fd)
{

	fd->strm.next_in = (Bytef *) fd->buffer;
	fd->strm.avail_in = fd->buffersize;
	fd->strm.total_out = 0;
	fd->strm.zalloc = Z_NULL;
	fd->strm.zfree = Z_NULL;

	if (inflateInit2(&fd->strm, (16+MAX_WBITS)) != Z_OK)
		return 0;

	fd->read = fd_read_gzip_from_memory;

	return 1;
}

FileData *blo_openblendermemory(const void *mem, int memsize, ReportList *reports)
{
	if (!mem || memsize<SIZEOFBLENDERHEADER) {
		BKE_report(reports, RPT_WARNING, (mem) ? TIP_("Unable to read"): TIP_("Unable to open"));
		return NULL;
	}
	else {
		FileData *fd = filedata_new();
		const char *cp = mem;

		fd->buffer = mem;
		fd->buffersize = memsize;

		/* test if gzip */
		if (cp[0] == 0x1f && cp[1] == 0x8b) {
			if (0 == fd_read_gzip_from_memory_init(fd)) {
				blo_freefiledata(fd);
				return NULL;
			}
		}
		else
			fd->read = fd_read_from_memory;

		fd->flags |= FD_FLAGS_NOT_MY_BUFFER;

		return blo_decode_and_check(fd, reports);
	}
}

FileData *blo_openblendermemfile(MemFile *memfile, ReportList *reports)
{
	if (!memfile) {
		BKE_report(reports, RPT_WARNING, "Unable to open blend <memory>");
		return NULL;
	}
	else {
		FileData *fd = filedata_new();
		fd->memfile = memfile;

		fd->read = fd_read_from_memfile;
		fd->flags |= FD_FLAGS_NOT_MY_BUFFER;

		return blo_decode_and_check(fd, reports);
	}
}


void blo_freefiledata(FileData *fd)
{
	if (fd) {
		if (fd->filedes != -1) {
			close(fd->filedes);
		}

		if (fd->gzfiledes != NULL) {
			gzclose(fd->gzfiledes);
		}

		if (fd->strm.next_in) {
			if (inflateEnd(&fd->strm) != Z_OK) {
				printf("close gzip stream error\n");
			}
		}

		if (fd->buffer && !(fd->flags & FD_FLAGS_NOT_MY_BUFFER)) {
			MEM_freeN((void *)fd->buffer);
			fd->buffer = NULL;
		}

		// Free all BHeadN data blocks
		BLI_freelistN(&fd->listbase);

		if (fd->filesdna)
			DNA_sdna_free(fd->filesdna);
		if (fd->compflags)
			MEM_freeN((void *)fd->compflags);

		if (fd->datamap)
			oldnewmap_free(fd->datamap);
		if (fd->globmap)
			oldnewmap_free(fd->globmap);
		if (fd->imamap)
			oldnewmap_free(fd->imamap);
		if (fd->movieclipmap)
			oldnewmap_free(fd->movieclipmap);
		if (fd->scenemap)
			oldnewmap_free(fd->scenemap);
		if (fd->soundmap)
			oldnewmap_free(fd->soundmap);
		if (fd->packedmap)
			oldnewmap_free(fd->packedmap);
		if (fd->libmap && !(fd->flags & FD_FLAGS_NOT_MY_LIBMAP))
			oldnewmap_free(fd->libmap);
		if (fd->bheadmap)
			MEM_freeN(fd->bheadmap);

#ifdef USE_GHASH_BHEAD
		if (fd->bhead_idname_hash) {
			BLI_ghash_free(fd->bhead_idname_hash, NULL, NULL);
		}
#endif

		MEM_freeN(fd);
	}
}

/* ************ DIV ****************** */

/**
 * Check whether given path ends with a blend file compatible extension (.blend, .ble or .blend.gz).
 *
 * \param str The path to check.
 * \return true is this path ends with a blender file extension.
 */
bool BLO_has_bfile_extension(const char *str)
{
	const char *ext_test[4] = {".blend", ".ble", ".blend.gz", NULL};
	return BLI_path_extension_check_array(str, ext_test);
}

/**
 * Try to explode given path into its 'library components' (i.e. a .blend file, id type/group, and datablock itself).
 *
 * \param path the full path to explode.
 * \param r_dir the string that'll contain path up to blend file itself ('library' path).
 *              WARNING! Must be FILE_MAX_LIBEXTRA long (it also stores group and name strings)!
 * \param r_group the string that'll contain 'group' part of the path, if any. May be NULL.
 * \param r_name the string that'll contain data's name part of the path, if any. May be NULL.
 * \return true if path contains a blend file.
 */
bool BLO_library_path_explode(const char *path, char *r_dir, char **r_group, char **r_name)
{
	/* We might get some data names with slashes, so we have to go up in path until we find blend file itself,
	 * then we now next path item is group, and everything else is data name. */
	char *slash = NULL, *prev_slash = NULL, c = '\0';

	r_dir[0] = '\0';
	if (r_group) {
		*r_group = NULL;
	}
	if (r_name) {
		*r_name = NULL;
	}

	/* if path leads to an existing directory, we can be sure we're not (in) a library */
	if (BLI_is_dir(path)) {
		return false;
	}

	strcpy(r_dir, path);

	while ((slash = (char *)BLI_last_slash(r_dir))) {
		char tc = *slash;
		*slash = '\0';
		if (BLO_has_bfile_extension(r_dir) && BLI_is_file(r_dir)) {
			break;
		}
		else if (STREQ(r_dir, BLO_EMBEDDED_STARTUP_BLEND)) {
			break;
		}

		if (prev_slash) {
			*prev_slash = c;
		}
		prev_slash = slash;
		c = tc;
	}

	if (!slash) {
		return false;
	}

	if (slash[1] != '\0') {
		BLI_assert(strlen(slash + 1) < BLO_GROUP_MAX);
		if (r_group) {
			*r_group = slash + 1;
		}
	}

	if (prev_slash && (prev_slash[1] != '\0')) {
		BLI_assert(strlen(prev_slash + 1) < MAX_ID_NAME - 2);
		if (r_name) {
			*r_name = prev_slash + 1;
		}
	}

	return true;
}

/**
 * Does a very light reading of given .blend file to extract its stored thumbnail.
 *
 * \param filepath The path of the file to extract thumbnail from.
 * \return The raw thumbnail
 *         (MEM-allocated, as stored in file, use BKE_main_thumbnail_to_imbuf() to convert it to ImBuf image).
 */
BlendThumbnail *BLO_thumbnail_from_file(const char *filepath)
{
	FileData *fd;
	BlendThumbnail *data = NULL;
	int *fd_data;

	fd = blo_openblenderfile_minimal(filepath);
	fd_data = fd ? read_file_thumbnail(fd) : NULL;

	if (fd_data) {
		int width = fd_data[0];
		int height = fd_data[1];

		/* Protect against buffer overflow vulnerability. */
		if (BLEN_THUMB_SAFE_MEMSIZE(width, height)) {
			const size_t sz = BLEN_THUMB_MEMSIZE(width, height);
			data = MEM_mallocN(sz, __func__);

			if (data) {
				BLI_assert((sz - sizeof(*data)) == (BLEN_THUMB_MEMSIZE_FILE(width, height) - (sizeof(*fd_data) * 2)));
				data->width = width;
				data->height = height;
				memcpy(data->rect, &fd_data[2], sz - sizeof(*data));
			}
		}
	}

	blo_freefiledata(fd);

	return data;
}

/* ************** OLD POINTERS ******************* */

static void *newdataadr(FileData *fd, const void *adr)		/* only direct databocks */
{
	return oldnewmap_lookup_and_inc(fd->datamap, adr, true);
}

/* This is a special version of newdataadr() which allows us to keep lasthit of
 * map unchanged. In certain cases this makes file loading time significantly
 * faster.
 *
 * Use this function in cases like restoring pointer from one list element to
 * another list element, but keep lasthit value so we can continue restoring
 * pointers efficiently.
 *
 * Example of this could be found in direct_link_fcurves() which restores the
 * fcurve group pointer and keeps lasthit optimal for linking all further
 * fcurves.
 */
static void *newdataadr_ex(FileData *fd, const void *adr, bool increase_lasthit)		/* only direct databocks */
{
	if (increase_lasthit) {
		return newdataadr(fd, adr);
	}
	else {
		int lasthit = fd->datamap->lasthit;
		void *newadr = newdataadr(fd, adr);
		fd->datamap->lasthit = lasthit;
		return newadr;
	}
}

static void *newdataadr_no_us(FileData *fd, const void *adr)		/* only direct databocks */
{
	return oldnewmap_lookup_and_inc(fd->datamap, adr, false);
}

static void *newglobadr(FileData *fd, const void *adr)	    /* direct datablocks with global linking */
{
	return oldnewmap_lookup_and_inc(fd->globmap, adr, true);
}

static void *newimaadr(FileData *fd, const void *adr)		    /* used to restore image data after undo */
{
	if (fd->imamap && adr)
		return oldnewmap_lookup_and_inc(fd->imamap, adr, true);
	return NULL;
}

static void *newsceadr(FileData *fd, const void *adr)		    /* used to restore scene data after undo */
{
	if (fd->scenemap && adr)
		return oldnewmap_lookup_and_inc(fd->scenemap, adr, true);
	return NULL;
}

static void *newmclipadr(FileData *fd, const void *adr)      /* used to restore movie clip data after undo */
{
	if (fd->movieclipmap && adr)
		return oldnewmap_lookup_and_inc(fd->movieclipmap, adr, true);
	return NULL;
}

static void *newsoundadr(FileData *fd, const void *adr)      /* used to restore sound data after undo */
{
	if (fd->soundmap && adr)
		return oldnewmap_lookup_and_inc(fd->soundmap, adr, true);
	return NULL;
}

static void *newpackedadr(FileData *fd, const void *adr)      /* used to restore packed data after undo */
{
	if (fd->packedmap && adr)
		return oldnewmap_lookup_and_inc(fd->packedmap, adr, true);

	return oldnewmap_lookup_and_inc(fd->datamap, adr, true);
}


static void *newlibadr(FileData *fd, const void *lib, const void *adr)		/* only lib data */
{
	return oldnewmap_liblookup(fd->libmap, adr, lib);
}

void *blo_do_versions_newlibadr(FileData *fd, const void *lib, const void *adr)		/* only lib data */
{
	return newlibadr(fd, lib, adr);
}

static void *newlibadr_us(FileData *fd, const void *lib, const void *adr)	/* increases user number */
{
	ID *id = newlibadr(fd, lib, adr);

	id_us_plus_no_lib(id);

	return id;
}

void *blo_do_versions_newlibadr_us(FileData *fd, const void *lib, const void *adr)	/* increases user number */
{
	return newlibadr_us(fd, lib, adr);
}

static void *newlibadr_real_us(FileData *fd, const void *lib, const void *adr)	/* ensures real user */
{
	ID *id = newlibadr(fd, lib, adr);

	id_us_ensure_real(id);

	return id;
}

static void change_idid_adr_fd(FileData *fd, const void *old, void *new)
{
	int i;

	/* use a binary search if we have a sorted libmap, for now it's not needed. */
	BLI_assert(fd->libmap->sorted == false);

	for (i = 0; i < fd->libmap->nentries; i++) {
		OldNew *entry = &fd->libmap->entries[i];

		if (old==entry->newp && entry->nr==ID_ID) {
			entry->newp = new;
			if (new) entry->nr = GS( ((ID *)new)->name );
		}
	}
}

static void change_idid_adr(ListBase *mainlist, FileData *basefd, void *old, void *new)
{
	Main *mainptr;

	for (mainptr = mainlist->first; mainptr; mainptr = mainptr->next) {
		FileData *fd;

		if (mainptr->curlib)
			fd = mainptr->curlib->filedata;
		else
			fd = basefd;

		if (fd) {
			change_idid_adr_fd(fd, old, new);
		}
	}
}

/* lib linked proxy objects point to our local data, we need
 * to clear that pointer before reading the undo memfile since
 * the object might be removed, it is set again in reading
 * if the local object still exists */
void blo_clear_proxy_pointers_from_lib(Main *oldmain)
{
	Object *ob = oldmain->object.first;

	for (; ob; ob= ob->id.next) {
		if (ob->id.lib)
			ob->proxy_from = NULL;
	}
}

void blo_make_scene_pointer_map(FileData *fd, Main *oldmain)
{
	Scene *sce = oldmain->scene.first;

	fd->scenemap = oldnewmap_new();

	for (; sce; sce = sce->id.next) {
		if (sce->eevee.light_cache) {
			struct LightCache *light_cache = sce->eevee.light_cache;
			oldnewmap_insert(fd->scenemap, light_cache, light_cache, 0);
		}
	}
}

void blo_end_scene_pointer_map(FileData *fd, Main *oldmain)
{
	OldNew *entry = fd->scenemap->entries;
	Scene *sce = oldmain->scene.first;
	int i;

	/* used entries were restored, so we put them to zero */
	for (i = 0; i < fd->scenemap->nentries; i++, entry++) {
		if (entry->nr > 0)
			entry->newp = NULL;
	}

	for (; sce; sce = sce->id.next) {
		sce->eevee.light_cache = newsceadr(fd, sce->eevee.light_cache);
	}
}

void blo_make_image_pointer_map(FileData *fd, Main *oldmain)
{
	Image *ima = oldmain->image.first;
	Scene *sce = oldmain->scene.first;
	int a;

	fd->imamap = oldnewmap_new();

	for (; ima; ima = ima->id.next) {
		if (ima->cache)
			oldnewmap_insert(fd->imamap, ima->cache, ima->cache, 0);
		for (a = 0; a < TEXTARGET_COUNT; a++)
			if (ima->gputexture[a])
				oldnewmap_insert(fd->imamap, ima->gputexture[a], ima->gputexture[a], 0);
		if (ima->rr)
			oldnewmap_insert(fd->imamap, ima->rr, ima->rr, 0);
			LISTBASE_FOREACH(RenderSlot *, slot, &ima->renderslots)
				if (slot->render)
					oldnewmap_insert(fd->imamap, slot->render, slot->render, 0);
	}
	for (; sce; sce = sce->id.next) {
		if (sce->nodetree && sce->nodetree->previews) {
			bNodeInstanceHashIterator iter;
			NODE_INSTANCE_HASH_ITER(iter, sce->nodetree->previews) {
				bNodePreview *preview = BKE_node_instance_hash_iterator_get_value(&iter);
				oldnewmap_insert(fd->imamap, preview, preview, 0);
			}
		}
	}
}

/* set old main image ibufs to zero if it has been restored */
/* this works because freeing old main only happens after this call */
void blo_end_image_pointer_map(FileData *fd, Main *oldmain)
{
	OldNew *entry = fd->imamap->entries;
	Image *ima = oldmain->image.first;
	Scene *sce = oldmain->scene.first;
	int i;

	/* used entries were restored, so we put them to zero */
	for (i = 0; i < fd->imamap->nentries; i++, entry++) {
		if (entry->nr > 0)
			entry->newp = NULL;
	}

	for (; ima; ima = ima->id.next) {
		ima->cache = newimaadr(fd, ima->cache);
		if (ima->cache == NULL) {
			ima->tpageflag &= ~IMA_GLBIND_IS_DATA;
			for (i = 0; i < TEXTARGET_COUNT; i++) {
				ima->gputexture[i] = NULL;
			}
			ima->rr = NULL;
		}
		LISTBASE_FOREACH(RenderSlot *, slot, &ima->renderslots)
			slot->render = newimaadr(fd, slot->render);

		for (i = 0; i < TEXTARGET_COUNT; i++)
			ima->gputexture[i] = newimaadr(fd, ima->gputexture[i]);
		ima->rr = newimaadr(fd, ima->rr);
	}
	for (; sce; sce = sce->id.next) {
		if (sce->nodetree && sce->nodetree->previews) {
			bNodeInstanceHash *new_previews = BKE_node_instance_hash_new("node previews");
			bNodeInstanceHashIterator iter;

			/* reconstruct the preview hash, only using remaining pointers */
			NODE_INSTANCE_HASH_ITER(iter, sce->nodetree->previews) {
				bNodePreview *preview = BKE_node_instance_hash_iterator_get_value(&iter);
				if (preview) {
					bNodePreview *new_preview = newimaadr(fd, preview);
					if (new_preview) {
						bNodeInstanceKey key = BKE_node_instance_hash_iterator_get_key(&iter);
						BKE_node_instance_hash_insert(new_previews, key, new_preview);
					}
				}
			}
			BKE_node_instance_hash_free(sce->nodetree->previews, NULL);
			sce->nodetree->previews = new_previews;
		}
	}
}

void blo_make_movieclip_pointer_map(FileData *fd, Main *oldmain)
{
	MovieClip *clip = oldmain->movieclip.first;
	Scene *sce = oldmain->scene.first;

	fd->movieclipmap = oldnewmap_new();

	for (; clip; clip = clip->id.next) {
		if (clip->cache)
			oldnewmap_insert(fd->movieclipmap, clip->cache, clip->cache, 0);

		if (clip->tracking.camera.intrinsics)
			oldnewmap_insert(fd->movieclipmap, clip->tracking.camera.intrinsics, clip->tracking.camera.intrinsics, 0);
	}

	for (; sce; sce = sce->id.next) {
		if (sce->nodetree) {
			bNode *node;
			for (node = sce->nodetree->nodes.first; node; node = node->next)
				if (node->type == CMP_NODE_MOVIEDISTORTION)
					oldnewmap_insert(fd->movieclipmap, node->storage, node->storage, 0);
		}
	}
}

/* set old main movie clips caches to zero if it has been restored */
/* this works because freeing old main only happens after this call */
void blo_end_movieclip_pointer_map(FileData *fd, Main *oldmain)
{
	OldNew *entry = fd->movieclipmap->entries;
	MovieClip *clip = oldmain->movieclip.first;
	Scene *sce = oldmain->scene.first;
	int i;

	/* used entries were restored, so we put them to zero */
	for (i=0; i < fd->movieclipmap->nentries; i++, entry++) {
		if (entry->nr > 0)
			entry->newp = NULL;
	}

	for (; clip; clip = clip->id.next) {
		clip->cache = newmclipadr(fd, clip->cache);
		clip->tracking.camera.intrinsics = newmclipadr(fd, clip->tracking.camera.intrinsics);
	}

	for (; sce; sce = sce->id.next) {
		if (sce->nodetree) {
			bNode *node;
			for (node = sce->nodetree->nodes.first; node; node = node->next)
				if (node->type == CMP_NODE_MOVIEDISTORTION)
					node->storage = newmclipadr(fd, node->storage);
		}
	}
}

void blo_make_sound_pointer_map(FileData *fd, Main *oldmain)
{
	bSound *sound = oldmain->sound.first;

	fd->soundmap = oldnewmap_new();

	for (; sound; sound = sound->id.next) {
		if (sound->waveform)
			oldnewmap_insert(fd->soundmap, sound->waveform, sound->waveform, 0);
	}
}

/* set old main sound caches to zero if it has been restored */
/* this works because freeing old main only happens after this call */
void blo_end_sound_pointer_map(FileData *fd, Main *oldmain)
{
	OldNew *entry = fd->soundmap->entries;
	bSound *sound = oldmain->sound.first;
	int i;

	/* used entries were restored, so we put them to zero */
	for (i = 0; i < fd->soundmap->nentries; i++, entry++) {
		if (entry->nr > 0)
			entry->newp = NULL;
	}

	for (; sound; sound = sound->id.next) {
		sound->waveform = newsoundadr(fd, sound->waveform);
	}
}

/* XXX disabled this feature - packed files also belong in temp saves and quit.blend, to make restore work */

static void insert_packedmap(FileData *fd, PackedFile *pf)
{
	oldnewmap_insert(fd->packedmap, pf, pf, 0);
	oldnewmap_insert(fd->packedmap, pf->data, pf->data, 0);
}

void blo_make_packed_pointer_map(FileData *fd, Main *oldmain)
{
	Image *ima;
	VFont *vfont;
	bSound *sound;
	Library *lib;

	fd->packedmap = oldnewmap_new();

	for (ima = oldmain->image.first; ima; ima = ima->id.next) {
		ImagePackedFile *imapf;

		if (ima->packedfile)
			insert_packedmap(fd, ima->packedfile);

		for (imapf = ima->packedfiles.first; imapf; imapf = imapf->next)
			if (imapf->packedfile)
				insert_packedmap(fd, imapf->packedfile);
	}

	for (vfont = oldmain->vfont.first; vfont; vfont = vfont->id.next)
		if (vfont->packedfile)
			insert_packedmap(fd, vfont->packedfile);

	for (sound = oldmain->sound.first; sound; sound = sound->id.next)
		if (sound->packedfile)
			insert_packedmap(fd, sound->packedfile);

	for (lib = oldmain->library.first; lib; lib = lib->id.next)
		if (lib->packedfile)
			insert_packedmap(fd, lib->packedfile);

}

/* set old main packed data to zero if it has been restored */
/* this works because freeing old main only happens after this call */
void blo_end_packed_pointer_map(FileData *fd, Main *oldmain)
{
	Image *ima;
	VFont *vfont;
	bSound *sound;
	Library *lib;
	OldNew *entry = fd->packedmap->entries;
	int i;

	/* used entries were restored, so we put them to zero */
	for (i=0; i < fd->packedmap->nentries; i++, entry++) {
		if (entry->nr > 0)
			entry->newp = NULL;
	}

	for (ima = oldmain->image.first; ima; ima = ima->id.next) {
		ImagePackedFile *imapf;

		ima->packedfile = newpackedadr(fd, ima->packedfile);

		for (imapf = ima->packedfiles.first; imapf; imapf = imapf->next)
			imapf->packedfile = newpackedadr(fd, imapf->packedfile);
	}

	for (vfont = oldmain->vfont.first; vfont; vfont = vfont->id.next)
		vfont->packedfile = newpackedadr(fd, vfont->packedfile);

	for (sound = oldmain->sound.first; sound; sound = sound->id.next)
		sound->packedfile = newpackedadr(fd, sound->packedfile);

	for (lib = oldmain->library.first; lib; lib = lib->id.next)
		lib->packedfile = newpackedadr(fd, lib->packedfile);
}


/* undo file support: add all library pointers in lookup */
void blo_add_library_pointer_map(ListBase *old_mainlist, FileData *fd)
{
	Main *ptr = old_mainlist->first;
	ListBase *lbarray[MAX_LIBARRAY];

	for (ptr = ptr->next; ptr; ptr = ptr->next) {
		int i = set_listbasepointers(ptr, lbarray);
		while (i--) {
			ID *id;
			for (id = lbarray[i]->first; id; id = id->next)
				oldnewmap_insert(fd->libmap, id, id, GS(id->name));
		}
	}

	fd->old_mainlist = old_mainlist;
}


/* ********** END OLD POINTERS ****************** */
/* ********** READ FILE ****************** */

static void switch_endian_structs(const struct SDNA *filesdna, BHead *bhead)
{
	int blocksize, nblocks;
	char *data;

	data = (char *)(bhead+1);
	blocksize = filesdna->typelens[ filesdna->structs[bhead->SDNAnr][0] ];

	nblocks = bhead->nr;
	while (nblocks--) {
		DNA_struct_switch_endian(filesdna, bhead->SDNAnr, data);

		data += blocksize;
	}
}

static void *read_struct(FileData *fd, BHead *bh, const char *blockname)
{
	void *temp = NULL;

	if (bh->len) {
		/* switch is based on file dna */
		if (bh->SDNAnr && (fd->flags & FD_FLAGS_SWITCH_ENDIAN))
			switch_endian_structs(fd->filesdna, bh);

		if (fd->compflags[bh->SDNAnr] != SDNA_CMP_REMOVED) {
			if (fd->compflags[bh->SDNAnr] == SDNA_CMP_NOT_EQUAL) {
				temp = DNA_struct_reconstruct(fd->memsdna, fd->filesdna, fd->compflags, bh->SDNAnr, bh->nr, (bh+1));
			}
			else {
				/* SDNA_CMP_EQUAL */
				temp = MEM_mallocN(bh->len, blockname);
				memcpy(temp, (bh+1), bh->len);
			}
		}
	}

	return temp;
}

typedef void (*link_list_cb)(FileData *fd, void *data);

static void link_list_ex(FileData *fd, ListBase *lb, link_list_cb callback)		/* only direct data */
{
	Link *ln, *prev;

	if (BLI_listbase_is_empty(lb)) return;

	lb->first = newdataadr(fd, lb->first);
	if (callback != NULL) {
		callback(fd, lb->first);
	}
	ln = lb->first;
	prev = NULL;
	while (ln) {
		ln->next = newdataadr(fd, ln->next);
		if (ln->next != NULL && callback != NULL) {
			callback(fd, ln->next);
		}
		ln->prev = prev;
		prev = ln;
		ln = ln->next;
	}
	lb->last = prev;
}

static void link_list(FileData *fd, ListBase *lb)		/* only direct data */
{
	link_list_ex(fd, lb, NULL);
}

static void link_glob_list(FileData *fd, ListBase *lb)		/* for glob data */
{
	Link *ln, *prev;
	void *poin;

	if (BLI_listbase_is_empty(lb)) return;
	poin = newdataadr(fd, lb->first);
	if (lb->first) {
		oldnewmap_insert(fd->globmap, lb->first, poin, 0);
	}
	lb->first = poin;

	ln = lb->first;
	prev = NULL;
	while (ln) {
		poin = newdataadr(fd, ln->next);
		if (ln->next) {
			oldnewmap_insert(fd->globmap, ln->next, poin, 0);
		}
		ln->next = poin;
		ln->prev = prev;
		prev = ln;
		ln = ln->next;
	}
	lb->last = prev;
}

static void test_pointer_array(FileData *fd, void **mat)
{
	int64_t *lpoin, *lmat;
	int *ipoin, *imat;
	size_t len;

		/* manually convert the pointer array in
		 * the old dna format to a pointer array in
		 * the new dna format.
		 */
	if (*mat) {
		len = MEM_allocN_len(*mat)/fd->filesdna->pointerlen;

		if (fd->filesdna->pointerlen==8 && fd->memsdna->pointerlen==4) {
			ipoin=imat= MEM_malloc_arrayN(len, 4, "newmatar");
			lpoin= *mat;

			while (len-- > 0) {
				if ((fd->flags & FD_FLAGS_SWITCH_ENDIAN))
					BLI_endian_switch_int64(lpoin);
				*ipoin = (int)((*lpoin) >> 3);
				ipoin++;
				lpoin++;
			}
			MEM_freeN(*mat);
			*mat = imat;
		}

		if (fd->filesdna->pointerlen==4 && fd->memsdna->pointerlen==8) {
			lpoin = lmat = MEM_malloc_arrayN(len, 8, "newmatar");
			ipoin = *mat;

			while (len-- > 0) {
				*lpoin = *ipoin;
				ipoin++;
				lpoin++;
			}
			MEM_freeN(*mat);
			*mat= lmat;
		}
	}
}

/* ************ READ ID Properties *************** */

static void IDP_DirectLinkProperty(IDProperty *prop, int switch_endian, FileData *fd);
static void IDP_LibLinkProperty(IDProperty *prop, FileData *fd);

static void IDP_DirectLinkIDPArray(IDProperty *prop, int switch_endian, FileData *fd)
{
	IDProperty *array;
	int i;

	/* since we didn't save the extra buffer, set totallen to len */
	prop->totallen = prop->len;
	prop->data.pointer = newdataadr(fd, prop->data.pointer);

	array = (IDProperty *)prop->data.pointer;

	/* note!, idp-arrays didn't exist in 2.4x, so the pointer will be cleared
	 * theres not really anything we can do to correct this, at least don't crash */
	if (array == NULL) {
		prop->len = 0;
		prop->totallen = 0;
	}


	for (i = 0; i < prop->len; i++)
		IDP_DirectLinkProperty(&array[i], switch_endian, fd);
}

static void IDP_DirectLinkArray(IDProperty *prop, int switch_endian, FileData *fd)
{
	IDProperty **array;
	int i;

	/* since we didn't save the extra buffer, set totallen to len */
	prop->totallen = prop->len;
	prop->data.pointer = newdataadr(fd, prop->data.pointer);

	if (prop->subtype == IDP_GROUP) {
		test_pointer_array(fd, prop->data.pointer);
		array = prop->data.pointer;

		for (i = 0; i < prop->len; i++)
			IDP_DirectLinkProperty(array[i], switch_endian, fd);
	}
	else if (prop->subtype == IDP_DOUBLE) {
		if (switch_endian) {
			BLI_endian_switch_double_array(prop->data.pointer, prop->len);
		}
	}
	else {
		if (switch_endian) {
			/* also used for floats */
			BLI_endian_switch_int32_array(prop->data.pointer, prop->len);
		}
	}
}

static void IDP_DirectLinkString(IDProperty *prop, FileData *fd)
{
	/*since we didn't save the extra string buffer, set totallen to len.*/
	prop->totallen = prop->len;
	prop->data.pointer = newdataadr(fd, prop->data.pointer);
}

static void IDP_DirectLinkGroup(IDProperty *prop, int switch_endian, FileData *fd)
{
	ListBase *lb = &prop->data.group;
	IDProperty *loop;

	link_list(fd, lb);

	/*Link child id properties now*/
	for (loop=prop->data.group.first; loop; loop=loop->next) {
		IDP_DirectLinkProperty(loop, switch_endian, fd);
	}
}

static void IDP_DirectLinkProperty(IDProperty *prop, int switch_endian, FileData *fd)
{
	switch (prop->type) {
		case IDP_GROUP:
			IDP_DirectLinkGroup(prop, switch_endian, fd);
			break;
		case IDP_STRING:
			IDP_DirectLinkString(prop, fd);
			break;
		case IDP_ARRAY:
			IDP_DirectLinkArray(prop, switch_endian, fd);
			break;
		case IDP_IDPARRAY:
			IDP_DirectLinkIDPArray(prop, switch_endian, fd);
			break;
		case IDP_DOUBLE:
			/* erg, stupid doubles.  since I'm storing them
			 * in the same field as int val; val2 in the
			 * IDPropertyData struct, they have to deal with
			 * endianness specifically
			 *
			 * in theory, val and val2 would've already been swapped
			 * if switch_endian is true, so we have to first unswap
			 * them then reswap them as a single 64-bit entity.
			 */

			if (switch_endian) {
				BLI_endian_switch_int32(&prop->data.val);
				BLI_endian_switch_int32(&prop->data.val2);
				BLI_endian_switch_int64((int64_t *)&prop->data.val);
			}
			break;
		case IDP_INT:
		case IDP_FLOAT:
		case IDP_ID:
			break;  /* Nothing special to do here. */
		default:
			/* Unknown IDP type, nuke it (we cannot handle unknown types everywhere in code,
			 * IDP are way too polymorphic to do it safely. */
			printf("%s: found unknown IDProperty type %d, reset to Integer one !\n", __func__, prop->type);
			/* Note: we do not attempt to free unknown prop, we have no way to know how to do that! */
			prop->type = IDP_INT;
			prop->subtype = 0;
			IDP_Int(prop) = 0;
	}
}

#define IDP_DirectLinkGroup_OrFree(prop, switch_endian, fd) \
       _IDP_DirectLinkGroup_OrFree(prop, switch_endian, fd, __func__)

static void _IDP_DirectLinkGroup_OrFree(IDProperty **prop, int switch_endian, FileData *fd,
                                        const char *caller_func_id)
{
	if (*prop) {
		if ((*prop)->type == IDP_GROUP) {
			IDP_DirectLinkGroup(*prop, switch_endian, fd);
		}
		else {
			/* corrupt file! */
			printf("%s: found non group data, freeing type %d!\n",
			       caller_func_id, (*prop)->type);
			/* don't risk id, data's likely corrupt. */
			// IDP_FreeProperty(*prop);
			*prop = NULL;
		}
	}
}

static void IDP_LibLinkProperty(IDProperty *prop, FileData *fd)
{
	if (!prop)
		return;

	switch (prop->type) {
		case IDP_ID: /* PointerProperty */
		{
			void *newaddr = newlibadr_us(fd, NULL, IDP_Id(prop));
			if (IDP_Id(prop) && !newaddr && G.debug) {
				printf("Error while loading \"%s\". Data not found in file!\n", prop->name);
			}
			prop->data.pointer = newaddr;
			break;
		}
		case IDP_IDPARRAY: /* CollectionProperty */
		{
			IDProperty *idp_array = IDP_IDPArray(prop);
			for (int i = 0; i < prop->len; i++) {
				IDP_LibLinkProperty(&(idp_array[i]), fd);
			}
			break;
		}
		case IDP_GROUP: /* PointerProperty */
		{
			for (IDProperty *loop = prop->data.group.first; loop; loop = loop->next) {
				IDP_LibLinkProperty(loop, fd);
			}
			break;
		}
		default:
			break;  /* Nothing to do for other IDProps. */
	}
}

/* ************ READ IMAGE PREVIEW *************** */

static PreviewImage *direct_link_preview_image(FileData *fd, PreviewImage *old_prv)
{
	PreviewImage *prv = newdataadr(fd, old_prv);

	if (prv) {
		int i;
		for (i = 0; i < NUM_ICON_SIZES; ++i) {
			if (prv->rect[i]) {
				prv->rect[i] = newdataadr(fd, prv->rect[i]);
			}
			prv->gputexture[i] = NULL;
		}
		prv->icon_id = 0;
		prv->tag = 0;
	}

	return prv;
}

/* ************ READ ID *************** */

static void lib_link_id(FileData *fd, Main *main)
{
	ListBase *lbarray[MAX_LIBARRAY];
	int base_count, i;

	base_count = set_listbasepointers(main, lbarray);

	for (i = 0; i < base_count; i++) {
		ListBase *lb = lbarray[i];
		ID *id;

		for (id = lb->first; id; id = id->next) {
			if (id->override_static) {
				id->override_static->reference = newlibadr_us(fd, id->lib, id->override_static->reference);
				id->override_static->storage = newlibadr_us(fd, id->lib, id->override_static->storage);
			}
		}
	}
}

static void direct_link_id_override_property_operation_cb(FileData *fd, void *data)
{
	IDOverrideStaticPropertyOperation *opop = data;

	opop->subitem_reference_name = newdataadr(fd, opop->subitem_reference_name);
	opop->subitem_local_name = newdataadr(fd, opop->subitem_local_name);
}

static void direct_link_id_override_property_cb(FileData *fd, void *data)
{
	IDOverrideStaticProperty *op = data;

	op->rna_path = newdataadr(fd, op->rna_path);
	link_list_ex(fd, &op->operations, direct_link_id_override_property_operation_cb);
}

static void direct_link_id(FileData *fd, ID *id)
{
	/*link direct data of ID properties*/
	if (id->properties) {
		id->properties = newdataadr(fd, id->properties);
		/* this case means the data was written incorrectly, it should not happen */
		IDP_DirectLinkGroup_OrFree(&id->properties, (fd->flags & FD_FLAGS_SWITCH_ENDIAN), fd);
	}
	id->py_instance = NULL;

	/* That way datablock reading not going through main read_libblock() function are still in a clear tag state.
	 * (glowering at certain nodetree fake datablock here...). */
	id->tag = 0;

	/* Link direct data of overrides. */
	if (id->override_static) {
		id->override_static = newdataadr(fd, id->override_static);
		link_list_ex(fd, &id->override_static->properties, direct_link_id_override_property_cb);
	}

<<<<<<< HEAD
	if (id->uuid) {
		id->uuid = newdataadr(fd, id->uuid);
		id->uuid->ibuff = NULL;  /* Just in case... */
		id->uuid->width = id->uuid->height = 0;
=======
	DrawDataList *drawdata = DRW_drawdatalist_from_id(id);
	if (drawdata) {
		BLI_listbase_clear((ListBase *)drawdata);
>>>>>>> b94d3491
	}
}

/* ************ READ CurveMapping *************** */

/* cuma itself has been read! */
static void direct_link_curvemapping(FileData *fd, CurveMapping *cumap)
{
	int a;

	/* flag seems to be able to hang? Maybe old files... not bad to clear anyway */
	cumap->flag &= ~CUMA_PREMULLED;

	for (a = 0; a < CM_TOT; a++) {
		cumap->cm[a].curve = newdataadr(fd, cumap->cm[a].curve);
		cumap->cm[a].table = NULL;
		cumap->cm[a].premultable = NULL;
	}
}

/* ************ READ Brush *************** */

/* library brush linking after fileread */
static void lib_link_brush(FileData *fd, Main *main)
{
	/* only link ID pointers */
	for (Brush *brush = main->brush.first; brush; brush = brush->id.next) {
		if (brush->id.tag & LIB_TAG_NEED_LINK) {
			IDP_LibLinkProperty(brush->id.properties, fd);

			/* brush->(mask_)mtex.obj is ignored on purpose? */
			brush->mtex.tex = newlibadr_us(fd, brush->id.lib, brush->mtex.tex);
			brush->mask_mtex.tex = newlibadr_us(fd, brush->id.lib, brush->mask_mtex.tex);
			brush->clone.image = newlibadr(fd, brush->id.lib, brush->clone.image);
			brush->toggle_brush = newlibadr(fd, brush->id.lib, brush->toggle_brush);
			brush->paint_curve = newlibadr_us(fd, brush->id.lib, brush->paint_curve);

			/* link default grease pencil palette */
			if (brush->gpencil_settings != NULL) {
				brush->gpencil_settings->material = newlibadr_us(fd, brush->id.lib, brush->gpencil_settings->material);
			}

			brush->id.tag &= ~LIB_TAG_NEED_LINK;
		}
	}
}

static void direct_link_brush(FileData *fd, Brush *brush)
{
	/* brush itself has been read */

	/* fallof curve */
	brush->curve = newdataadr(fd, brush->curve);

	brush->gradient = newdataadr(fd, brush->gradient);

	if (brush->curve)
		direct_link_curvemapping(fd, brush->curve);
	else
		BKE_brush_curve_preset(brush, CURVE_PRESET_SHARP);

	/* grease pencil */
	brush->gpencil_settings = newdataadr(fd, brush->gpencil_settings);
	if (brush->gpencil_settings != NULL) {
		brush->gpencil_settings->curve_sensitivity = newdataadr(fd, brush->gpencil_settings->curve_sensitivity);
		brush->gpencil_settings->curve_strength = newdataadr(fd, brush->gpencil_settings->curve_strength);
		brush->gpencil_settings->curve_jitter = newdataadr(fd, brush->gpencil_settings->curve_jitter);

		if (brush->gpencil_settings->curve_sensitivity)
			direct_link_curvemapping(fd, brush->gpencil_settings->curve_sensitivity);

		if (brush->gpencil_settings->curve_strength)
			direct_link_curvemapping(fd, brush->gpencil_settings->curve_strength);

		if (brush->gpencil_settings->curve_jitter)
			direct_link_curvemapping(fd, brush->gpencil_settings->curve_jitter);
	}

	brush->preview = NULL;
	brush->icon_imbuf = NULL;
}

/* ************ READ Palette *************** */

static void lib_link_palette(FileData *fd, Main *main)
{
	/* only link ID pointers */
	for (Palette *palette = main->palettes.first; palette; palette = palette->id.next) {
		if (palette->id.tag & LIB_TAG_NEED_LINK) {
			IDP_LibLinkProperty(palette->id.properties, fd);

			palette->id.tag &= ~LIB_TAG_NEED_LINK;
		}
	}
}

static void direct_link_palette(FileData *fd, Palette *palette)
{

	/* palette itself has been read */
	link_list(fd, &palette->colors);
}

static void lib_link_paint_curve(FileData *fd, Main *main)
{
	/* only link ID pointers */
	for (PaintCurve *pc = main->paintcurves.first; pc; pc = pc->id.next) {
		if (pc->id.tag & LIB_TAG_NEED_LINK) {
			IDP_LibLinkProperty(pc->id.properties, fd);

			pc->id.tag &= ~LIB_TAG_NEED_LINK;
		}
	}
}

static void direct_link_paint_curve(FileData *fd, PaintCurve *pc)
{
	pc->points = newdataadr(fd, pc->points);
}

/* ************ READ PACKEDFILE *************** */

static PackedFile *direct_link_packedfile(FileData *fd, PackedFile *oldpf)
{
	PackedFile *pf = newpackedadr(fd, oldpf);

	if (pf) {
		pf->data = newpackedadr(fd, pf->data);
	}

	return pf;
}

/* ************ READ ANIMATION STUFF ***************** */

/* Legacy Data Support (for Version Patching) ----------------------------- */

// XXX deprecated - old animation system
static void lib_link_ipo(FileData *fd, Main *main)
{
	Ipo *ipo;

	for (ipo = main->ipo.first; ipo; ipo = ipo->id.next) {
		if (ipo->id.tag & LIB_TAG_NEED_LINK) {
			IpoCurve *icu;
			for (icu = ipo->curve.first; icu; icu = icu->next) {
				if (icu->driver)
					icu->driver->ob = newlibadr(fd, ipo->id.lib, icu->driver->ob);
			}
			ipo->id.tag &= ~LIB_TAG_NEED_LINK;
		}
	}
}

// XXX deprecated - old animation system
static void direct_link_ipo(FileData *fd, Ipo *ipo)
{
	IpoCurve *icu;

	link_list(fd, &(ipo->curve));

	for (icu = ipo->curve.first; icu; icu = icu->next) {
		icu->bezt = newdataadr(fd, icu->bezt);
		icu->bp = newdataadr(fd, icu->bp);
		icu->driver = newdataadr(fd, icu->driver);
	}
}

// XXX deprecated - old animation system
static void lib_link_nlastrips(FileData *fd, ID *id, ListBase *striplist)
{
	bActionStrip *strip;
	bActionModifier *amod;

	for (strip=striplist->first; strip; strip=strip->next) {
		strip->object = newlibadr(fd, id->lib, strip->object);
		strip->act = newlibadr_us(fd, id->lib, strip->act);
		strip->ipo = newlibadr(fd, id->lib, strip->ipo);
		for (amod = strip->modifiers.first; amod; amod = amod->next)
			amod->ob = newlibadr(fd, id->lib, amod->ob);
	}
}

// XXX deprecated - old animation system
static void direct_link_nlastrips(FileData *fd, ListBase *strips)
{
	bActionStrip *strip;

	link_list(fd, strips);

	for (strip = strips->first; strip; strip = strip->next)
		link_list(fd, &strip->modifiers);
}

// XXX deprecated - old animation system
static void lib_link_constraint_channels(FileData *fd, ID *id, ListBase *chanbase)
{
	bConstraintChannel *chan;

	for (chan=chanbase->first; chan; chan=chan->next) {
		chan->ipo = newlibadr_us(fd, id->lib, chan->ipo);
	}
}

/* Data Linking ----------------------------- */

static void lib_link_fmodifiers(FileData *fd, ID *id, ListBase *list)
{
	FModifier *fcm;

	for (fcm = list->first; fcm; fcm = fcm->next) {
		/* data for specific modifiers */
		switch (fcm->type) {
			case FMODIFIER_TYPE_PYTHON:
			{
				FMod_Python *data = (FMod_Python *)fcm->data;
				data->script = newlibadr(fd, id->lib, data->script);

				break;
			}
		}
	}
}

static void lib_link_fcurves(FileData *fd, ID *id, ListBase *list)
{
	FCurve *fcu;

	if (list == NULL)
		return;

	/* relink ID-block references... */
	for (fcu = list->first; fcu; fcu = fcu->next) {
		/* driver data */
		if (fcu->driver) {
			ChannelDriver *driver = fcu->driver;
			DriverVar *dvar;

			for (dvar= driver->variables.first; dvar; dvar= dvar->next) {
				DRIVER_TARGETS_LOOPER(dvar)
				{
					/* only relink if still used */
					if (tarIndex < dvar->num_targets)
						dtar->id = newlibadr(fd, id->lib, dtar->id);
					else
						dtar->id = NULL;
				}
				DRIVER_TARGETS_LOOPER_END
			}
		}

		/* modifiers */
		lib_link_fmodifiers(fd, id, &fcu->modifiers);
	}
}


/* NOTE: this assumes that link_list has already been called on the list */
static void direct_link_fmodifiers(FileData *fd, ListBase *list, FCurve *curve)
{
	FModifier *fcm;

	for (fcm = list->first; fcm; fcm = fcm->next) {
		/* relink general data */
		fcm->data  = newdataadr(fd, fcm->data);
		fcm->curve = curve;

		/* do relinking of data for specific types */
		switch (fcm->type) {
			case FMODIFIER_TYPE_GENERATOR:
			{
				FMod_Generator *data = (FMod_Generator *)fcm->data;

				data->coefficients = newdataadr(fd, data->coefficients);

				if (fd->flags & FD_FLAGS_SWITCH_ENDIAN) {
					BLI_endian_switch_float_array(data->coefficients, data->arraysize);
				}

				break;
			}
			case FMODIFIER_TYPE_ENVELOPE:
			{
				FMod_Envelope *data=  (FMod_Envelope *)fcm->data;

				data->data= newdataadr(fd, data->data);

				break;
			}
			case FMODIFIER_TYPE_PYTHON:
			{
				FMod_Python *data = (FMod_Python *)fcm->data;

				data->prop = newdataadr(fd, data->prop);
				IDP_DirectLinkGroup_OrFree(&data->prop, (fd->flags & FD_FLAGS_SWITCH_ENDIAN), fd);

				break;
			}
		}
	}
}

/* NOTE: this assumes that link_list has already been called on the list */
static void direct_link_fcurves(FileData *fd, ListBase *list)
{
	FCurve *fcu;

	/* link F-Curve data to F-Curve again (non ID-libs) */
	for (fcu = list->first; fcu; fcu = fcu->next) {
		/* curve data */
		fcu->bezt = newdataadr(fd, fcu->bezt);
		fcu->fpt = newdataadr(fd, fcu->fpt);

		/* rna path */
		fcu->rna_path = newdataadr(fd, fcu->rna_path);

		/* group */
		fcu->grp = newdataadr_ex(fd, fcu->grp, false);

		/* clear disabled flag - allows disabled drivers to be tried again ([#32155]),
		 * but also means that another method for "reviving disabled F-Curves" exists
		 */
		fcu->flag &= ~FCURVE_DISABLED;

		/* driver */
		fcu->driver= newdataadr(fd, fcu->driver);
		if (fcu->driver) {
			ChannelDriver *driver= fcu->driver;
			DriverVar *dvar;

			/* compiled expression data will need to be regenerated (old pointer may still be set here) */
			driver->expr_comp = NULL;

			/* give the driver a fresh chance - the operating environment may be different now
			 * (addons, etc. may be different) so the driver namespace may be sane now [#32155]
			 */
			driver->flag &= ~DRIVER_FLAG_INVALID;

			/* relink variables, targets and their paths */
			link_list(fd, &driver->variables);
			for (dvar= driver->variables.first; dvar; dvar= dvar->next) {
				DRIVER_TARGETS_LOOPER(dvar)
				{
					/* only relink the targets being used */
					if (tarIndex < dvar->num_targets)
						dtar->rna_path = newdataadr(fd, dtar->rna_path);
					else
						dtar->rna_path = NULL;
				}
				DRIVER_TARGETS_LOOPER_END
			}
		}

		/* modifiers */
		link_list(fd, &fcu->modifiers);
		direct_link_fmodifiers(fd, &fcu->modifiers, fcu);
	}
}


static void lib_link_action(FileData *fd, Main *main)
{
	for (bAction *act = main->action.first; act; act = act->id.next) {
		if (act->id.tag & LIB_TAG_NEED_LINK) {
			IDP_LibLinkProperty(act->id.properties, fd);

// XXX deprecated - old animation system <<<
			for (bActionChannel *chan = act->chanbase.first; chan; chan = chan->next) {
				chan->ipo = newlibadr_us(fd, act->id.lib, chan->ipo);
				lib_link_constraint_channels(fd, &act->id, &chan->constraintChannels);
			}
// >>> XXX deprecated - old animation system

			lib_link_fcurves(fd, &act->id, &act->curves);

			for (TimeMarker *marker = act->markers.first; marker; marker = marker->next) {
				if (marker->camera) {
					marker->camera = newlibadr(fd, act->id.lib, marker->camera);
				}
			}

			act->id.tag &= ~LIB_TAG_NEED_LINK;
		}
	}
}

static void direct_link_action(FileData *fd, bAction *act)
{
	bActionChannel *achan; // XXX deprecated - old animation system
	bActionGroup *agrp;

	link_list(fd, &act->curves);
	link_list(fd, &act->chanbase); // XXX deprecated - old animation system
	link_list(fd, &act->groups);
	link_list(fd, &act->markers);

// XXX deprecated - old animation system <<<
	for (achan = act->chanbase.first; achan; achan=achan->next) {
		achan->grp = newdataadr(fd, achan->grp);

		link_list(fd, &achan->constraintChannels);
	}
// >>> XXX deprecated - old animation system

	direct_link_fcurves(fd, &act->curves);

	for (agrp = act->groups.first; agrp; agrp= agrp->next) {
		agrp->channels.first= newdataadr(fd, agrp->channels.first);
		agrp->channels.last= newdataadr(fd, agrp->channels.last);
	}
}

static void lib_link_nladata_strips(FileData *fd, ID *id, ListBase *list)
{
	NlaStrip *strip;

	for (strip = list->first; strip; strip = strip->next) {
		/* check strip's children */
		lib_link_nladata_strips(fd, id, &strip->strips);

		/* check strip's F-Curves */
		lib_link_fcurves(fd, id, &strip->fcurves);

		/* reassign the counted-reference to action */
		strip->act = newlibadr_us(fd, id->lib, strip->act);

		/* fix action id-root (i.e. if it comes from a pre 2.57 .blend file) */
		if ((strip->act) && (strip->act->idroot == 0))
			strip->act->idroot = GS(id->name);
	}
}

static void lib_link_nladata(FileData *fd, ID *id, ListBase *list)
{
	NlaTrack *nlt;

	/* we only care about the NLA strips inside the tracks */
	for (nlt = list->first; nlt; nlt = nlt->next) {
		lib_link_nladata_strips(fd, id, &nlt->strips);
	}
}

/* This handles Animato NLA-Strips linking
 * NOTE: this assumes that link_list has already been called on the list
 */
static void direct_link_nladata_strips(FileData *fd, ListBase *list)
{
	NlaStrip *strip;

	for (strip = list->first; strip; strip = strip->next) {
		/* strip's child strips */
		link_list(fd, &strip->strips);
		direct_link_nladata_strips(fd, &strip->strips);

		/* strip's F-Curves */
		link_list(fd, &strip->fcurves);
		direct_link_fcurves(fd, &strip->fcurves);

		/* strip's F-Modifiers */
		link_list(fd, &strip->modifiers);
		direct_link_fmodifiers(fd, &strip->modifiers, NULL);
	}
}

/* NOTE: this assumes that link_list has already been called on the list */
static void direct_link_nladata(FileData *fd, ListBase *list)
{
	NlaTrack *nlt;

	for (nlt = list->first; nlt; nlt = nlt->next) {
		/* relink list of strips */
		link_list(fd, &nlt->strips);

		/* relink strip data */
		direct_link_nladata_strips(fd, &nlt->strips);
	}
}

/* ------- */

static void lib_link_keyingsets(FileData *fd, ID *id, ListBase *list)
{
	KeyingSet *ks;
	KS_Path *ksp;

	/* here, we're only interested in the ID pointer stored in some of the paths */
	for (ks = list->first; ks; ks = ks->next) {
		for (ksp = ks->paths.first; ksp; ksp = ksp->next) {
			ksp->id= newlibadr(fd, id->lib, ksp->id);
		}
	}
}

/* NOTE: this assumes that link_list has already been called on the list */
static void direct_link_keyingsets(FileData *fd, ListBase *list)
{
	KeyingSet *ks;
	KS_Path *ksp;

	/* link KeyingSet data to KeyingSet again (non ID-libs) */
	for (ks = list->first; ks; ks = ks->next) {
		/* paths */
		link_list(fd, &ks->paths);

		for (ksp = ks->paths.first; ksp; ksp = ksp->next) {
			/* rna path */
			ksp->rna_path= newdataadr(fd, ksp->rna_path);
		}
	}
}

/* ------- */

static void lib_link_animdata(FileData *fd, ID *id, AnimData *adt)
{
	if (adt == NULL)
		return;

	/* link action data */
	adt->action= newlibadr_us(fd, id->lib, adt->action);
	adt->tmpact= newlibadr_us(fd, id->lib, adt->tmpact);

	/* fix action id-roots (i.e. if they come from a pre 2.57 .blend file) */
	if ((adt->action) && (adt->action->idroot == 0))
		adt->action->idroot = GS(id->name);
	if ((adt->tmpact) && (adt->tmpact->idroot == 0))
		adt->tmpact->idroot = GS(id->name);

	/* link drivers */
	lib_link_fcurves(fd, id, &adt->drivers);

	/* overrides don't have lib-link for now, so no need to do anything */

	/* link NLA-data */
	lib_link_nladata(fd, id, &adt->nla_tracks);
}

static void direct_link_animdata(FileData *fd, AnimData *adt)
{
	/* NOTE: must have called newdataadr already before doing this... */
	if (adt == NULL)
		return;

	/* link drivers */
	link_list(fd, &adt->drivers);
	direct_link_fcurves(fd, &adt->drivers);
	adt->driver_array = NULL;

	/* link overrides */
	// TODO...

	/* link NLA-data */
	link_list(fd, &adt->nla_tracks);
	direct_link_nladata(fd, &adt->nla_tracks);

	/* relink active track/strip - even though strictly speaking this should only be used
	 * if we're in 'tweaking mode', we need to be able to have this loaded back for
	 * undo, but also since users may not exit tweakmode before saving (#24535)
	 */
	// TODO: it's not really nice that anyone should be able to save the file in this
	//		state, but it's going to be too hard to enforce this single case...
	adt->act_track = newdataadr(fd, adt->act_track);
	adt->actstrip = newdataadr(fd, adt->actstrip);
}

/* ************ READ CACHEFILES *************** */

static void lib_link_cachefiles(FileData *fd, Main *bmain)
{
	/* only link ID pointers */
	for (CacheFile *cache_file = bmain->cachefiles.first; cache_file; cache_file = cache_file->id.next) {
		if (cache_file->id.tag & LIB_TAG_NEED_LINK) {
			IDP_LibLinkProperty(cache_file->id.properties, fd);
			lib_link_animdata(fd, &cache_file->id, cache_file->adt);

			cache_file->id.tag &= ~LIB_TAG_NEED_LINK;
		}
	}
}

static void direct_link_cachefile(FileData *fd, CacheFile *cache_file)
{
	BLI_listbase_clear(&cache_file->object_paths);
	cache_file->handle = NULL;
	cache_file->handle_mutex = NULL;

	/* relink animdata */
	cache_file->adt = newdataadr(fd, cache_file->adt);
	direct_link_animdata(fd, cache_file->adt);
}

/* ************ READ WORKSPACES *************** */

static void lib_link_workspaces(FileData *fd, Main *bmain)
{
	for (WorkSpace *workspace = bmain->workspaces.first; workspace; workspace = workspace->id.next) {
		ListBase *layouts = BKE_workspace_layouts_get(workspace);
		ID *id = (ID *)workspace;

		if ((id->tag & LIB_TAG_NEED_LINK) == 0) {
			continue;
		}
		IDP_LibLinkProperty(id->properties, fd);
		id_us_ensure_real(id);

		for (WorkSpaceLayout *layout = layouts->first, *layout_next; layout; layout = layout_next) {
			bScreen *screen = newlibadr(fd, id->lib, BKE_workspace_layout_screen_get(layout));

			layout_next = layout->next;
			if (screen) {
				BKE_workspace_layout_screen_set(layout, screen);

				if (ID_IS_LINKED(id)) {
					screen->winid = 0;
					if (screen->temp) {
						/* delete temp layouts when appending */
						BKE_workspace_layout_remove(bmain, workspace, layout);
					}
				}
			}
		}

		id->tag &= ~LIB_TAG_NEED_LINK;
	}
}

static void direct_link_workspace(FileData *fd, WorkSpace *workspace, const Main *main)
{
	link_list(fd, BKE_workspace_layouts_get(workspace));
	link_list(fd, &workspace->hook_layout_relations);
	link_list(fd, &workspace->owner_ids);
	link_list(fd, &workspace->tools);

	for (WorkSpaceDataRelation *relation = workspace->hook_layout_relations.first;
	     relation;
	     relation = relation->next)
	{
		relation->parent = newglobadr(fd, relation->parent); /* data from window - need to access through global oldnew-map */
		relation->value = newdataadr(fd, relation->value);
	}

	/* Same issue/fix as in direct_link_workspace_link_scene_data: Can't read workspace data
	 * when reading windows, so have to update windows after/when reading workspaces. */
	for (wmWindowManager *wm = main->wm.first; wm; wm = wm->id.next) {
		for (wmWindow *win = wm->windows.first; win; win = win->next) {
			WorkSpaceLayout *act_layout = newdataadr(fd, BKE_workspace_active_layout_get(win->workspace_hook));
			if (act_layout) {
				BKE_workspace_active_layout_set(win->workspace_hook, act_layout);
			}
		}
	}

	for (bToolRef *tref = workspace->tools.first; tref; tref = tref->next) {
		tref->runtime = NULL;
		tref->properties = newdataadr(fd, tref->properties);
		IDP_DirectLinkGroup_OrFree(&tref->properties, (fd->flags & FD_FLAGS_SWITCH_ENDIAN), fd);
	}

	workspace->status_text = NULL;
}

static void lib_link_workspace_instance_hook(FileData *fd, WorkSpaceInstanceHook *hook, ID *id)
{
	WorkSpace *workspace = BKE_workspace_active_get(hook);
	BKE_workspace_active_set(hook, newlibadr(fd, id->lib, workspace));
}


/* ************ READ MOTION PATHS *************** */

/* direct data for cache */
static void direct_link_motionpath(FileData *fd, bMotionPath *mpath)
{
	/* sanity check */
	if (mpath == NULL)
		return;

	/* relink points cache */
	mpath->points = newdataadr(fd, mpath->points);

	mpath->points_vbo = NULL;
	mpath->batch_line = NULL;
	mpath->batch_points = NULL;
}

/* ************ READ NODE TREE *************** */

/* Single node tree (also used for material/scene trees), ntree is not NULL */
static void lib_link_ntree(FileData *fd, ID *id, bNodeTree *ntree)
{
	bNode *node;
	bNodeSocket *sock;

	IDP_LibLinkProperty(ntree->id.properties, fd);
	lib_link_animdata(fd, &ntree->id, ntree->adt);

	ntree->gpd = newlibadr_us(fd, id->lib, ntree->gpd);

	for (node = ntree->nodes.first; node; node = node->next) {
		/* Link ID Properties -- and copy this comment EXACTLY for easy finding
		 * of library blocks that implement this.*/
		IDP_LibLinkProperty(node->prop, fd);

		node->id = newlibadr_us(fd, id->lib, node->id);

		for (sock = node->inputs.first; sock; sock = sock->next) {
			IDP_LibLinkProperty(sock->prop, fd);
		}
		for (sock = node->outputs.first; sock; sock = sock->next) {
			IDP_LibLinkProperty(sock->prop, fd);
		}
	}

	for (sock = ntree->inputs.first; sock; sock = sock->next) {
		IDP_LibLinkProperty(sock->prop, fd);
	}
	for (sock = ntree->outputs.first; sock; sock = sock->next) {
		IDP_LibLinkProperty(sock->prop, fd);
	}
}

/* library ntree linking after fileread */
static void lib_link_nodetree(FileData *fd, Main *main)
{
	/* only link ID pointers */
	for (bNodeTree *ntree = main->nodetree.first; ntree; ntree = ntree->id.next) {
		if (ntree->id.tag & LIB_TAG_NEED_LINK) {
			lib_link_ntree(fd, &ntree->id, ntree);

			ntree->id.tag &= ~LIB_TAG_NEED_LINK;
		}
	}
}

/* updates group node socket identifier so that
 * external links to/from the group node are preserved.
 */
static void lib_node_do_versions_group_indices(bNode *gnode)
{
	bNodeTree *ngroup = (bNodeTree*)gnode->id;
	bNodeSocket *sock;
	bNodeLink *link;

	for (sock=gnode->outputs.first; sock; sock = sock->next) {
		int old_index = sock->to_index;

		for (link = ngroup->links.first; link; link = link->next) {
			if (link->tonode == NULL && link->fromsock->own_index == old_index) {
				strcpy(sock->identifier, link->fromsock->identifier);
				/* deprecated */
				sock->own_index = link->fromsock->own_index;
				sock->to_index = 0;
				sock->groupsock = NULL;
			}
		}
	}
	for (sock=gnode->inputs.first; sock; sock = sock->next) {
		int old_index = sock->to_index;

		for (link = ngroup->links.first; link; link = link->next) {
			if (link->fromnode == NULL && link->tosock->own_index == old_index) {
				strcpy(sock->identifier, link->tosock->identifier);
				/* deprecated */
				sock->own_index = link->tosock->own_index;
				sock->to_index = 0;
				sock->groupsock = NULL;
			}
		}
	}
}

/* verify types for nodes and groups, all data has to be read */
/* open = 0: appending/linking, open = 1: open new file (need to clean out dynamic
 * typedefs */
static void lib_verify_nodetree(Main *main, int UNUSED(open))
{
	/* this crashes blender on undo/redo */
#if 0
		if (open == 1) {
			reinit_nodesystem();
		}
#endif

	/* set node->typeinfo pointers */
	FOREACH_NODETREE(main, ntree, id) {
		ntreeSetTypes(NULL, ntree);
	} FOREACH_NODETREE_END

	/* verify static socket templates */
	FOREACH_NODETREE(main, ntree, id) {
		bNode *node;
		for (node=ntree->nodes.first; node; node=node->next)
			node_verify_socket_templates(ntree, node);
	} FOREACH_NODETREE_END

	{
		bool has_old_groups = false;
		/* XXX this should actually be part of do_versions, but since we need
		 * finished library linking, it is not possible there. Instead in do_versions
		 * we have set the NTREE_DO_VERSIONS_GROUP_EXPOSE_2_56_2 flag, so at this point we can do the
		 * actual group node updates.
		 */
		for (bNodeTree *ntree = main->nodetree.first; ntree; ntree = ntree->id.next) {
			if (ntree->flag & NTREE_DO_VERSIONS_GROUP_EXPOSE_2_56_2) {
				has_old_groups = 1;
			}
		}

		if (has_old_groups) {
			FOREACH_NODETREE(main, ntree, id) {
				/* updates external links for all group nodes in a tree */
				bNode *node;
				for (node = ntree->nodes.first; node; node = node->next) {
					if (node->type == NODE_GROUP) {
						bNodeTree *ngroup = (bNodeTree*)node->id;
						if (ngroup && (ngroup->flag & NTREE_DO_VERSIONS_GROUP_EXPOSE_2_56_2))
							lib_node_do_versions_group_indices(node);
					}
				}
			} FOREACH_NODETREE_END
		}

		for (bNodeTree *ntree = main->nodetree.first; ntree; ntree = ntree->id.next) {
			ntree->flag &= ~NTREE_DO_VERSIONS_GROUP_EXPOSE_2_56_2;
		}
	}

	{
		/* Convert the previously used ntree->inputs/ntree->outputs lists to interface nodes.
		 * Pre 2.56.2 node trees automatically have all unlinked sockets exposed already
		 * (see NTREE_DO_VERSIONS_GROUP_EXPOSE_2_56_2).
		 *
		 * XXX this should actually be part of do_versions,
		 * but needs valid typeinfo pointers to create interface nodes.
		 *
		 * Note: theoretically only needed in node groups (main->nodetree),
		 * but due to a temporary bug such links could have been added in all trees,
		 * so have to clean up all of them ...
		 */

		FOREACH_NODETREE(main, ntree, id) {
			if (ntree->flag & NTREE_DO_VERSIONS_CUSTOMNODES_GROUP) {
				bNode *input_node = NULL, *output_node = NULL;
				int num_inputs = 0, num_outputs = 0;
				bNodeLink *link, *next_link;
				/* Only create new interface nodes for actual older files.
				 * New file versions already have input/output nodes with duplicate links,
				 * in that case just remove the invalid links.
				 */
				const bool create_io_nodes = (ntree->flag & NTREE_DO_VERSIONS_CUSTOMNODES_GROUP_CREATE_INTERFACE) != 0;

				float input_locx = 1000000.0f, input_locy = 0.0f;
				float output_locx = -1000000.0f, output_locy = 0.0f;
				/* rough guess, not nice but we don't have access to UI constants here ... */
				static const float offsetx = 42 + 3*20 + 20;
				/*static const float offsety = 0.0f;*/

				if (create_io_nodes) {
					if (ntree->inputs.first)
						input_node = nodeAddStaticNode(NULL, ntree, NODE_GROUP_INPUT);

					if (ntree->outputs.first)
						output_node = nodeAddStaticNode(NULL, ntree, NODE_GROUP_OUTPUT);
				}

				/* Redirect links from/to the node tree interface to input/output node.
				 * If the fromnode/tonode pointers are NULL, this means a link from/to
				 * the ntree interface sockets, which need to be redirected to new interface nodes.
				 */
				for (link = ntree->links.first; link; link = next_link) {
					bool free_link = false;
					next_link = link->next;

					if (link->fromnode == NULL) {
						if (input_node) {
							link->fromnode = input_node;
							link->fromsock = node_group_input_find_socket(input_node, link->fromsock->identifier);
							++num_inputs;

							if (link->tonode) {
								if (input_locx > link->tonode->locx - offsetx)
									input_locx = link->tonode->locx - offsetx;
								input_locy += link->tonode->locy;
							}
						}
						else {
							free_link = true;
						}
					}

					if (link->tonode == NULL) {
						if (output_node) {
							link->tonode = output_node;
							link->tosock = node_group_output_find_socket(output_node, link->tosock->identifier);
							++num_outputs;

							if (link->fromnode) {
								if (output_locx < link->fromnode->locx + offsetx)
									output_locx = link->fromnode->locx + offsetx;
								output_locy += link->fromnode->locy;
							}
						}
						else {
							free_link = true;
						}
					}

					if (free_link)
						nodeRemLink(ntree, link);
				}

				if (num_inputs > 0) {
					input_locy /= num_inputs;
					input_node->locx = input_locx;
					input_node->locy = input_locy;
				}
				if (num_outputs > 0) {
					output_locy /= num_outputs;
					output_node->locx = output_locx;
					output_node->locy = output_locy;
				}

				/* clear do_versions flags */
				ntree->flag &= ~(NTREE_DO_VERSIONS_CUSTOMNODES_GROUP | NTREE_DO_VERSIONS_CUSTOMNODES_GROUP_CREATE_INTERFACE);
			}
		}
		FOREACH_NODETREE_END
	}

	/* verify all group user nodes */
	for (bNodeTree *ntree = main->nodetree.first; ntree; ntree = ntree->id.next) {
		ntreeVerifyNodes(main, &ntree->id);
	}

	/* make update calls where necessary */
	{
		FOREACH_NODETREE(main, ntree, id) {
			/* make an update call for the tree */
			ntreeUpdateTree(main, ntree);
		} FOREACH_NODETREE_END
	}
}

static void direct_link_node_socket(FileData *fd, bNodeSocket *sock)
{
	sock->prop = newdataadr(fd, sock->prop);
	IDP_DirectLinkGroup_OrFree(&sock->prop, (fd->flags & FD_FLAGS_SWITCH_ENDIAN), fd);

	sock->link = newdataadr(fd, sock->link);
	sock->typeinfo = NULL;
	sock->storage = newdataadr(fd, sock->storage);
	sock->default_value = newdataadr(fd, sock->default_value);
	sock->cache = NULL;
}

/* ntree itself has been read! */
static void direct_link_nodetree(FileData *fd, bNodeTree *ntree)
{
	/* note: writing and reading goes in sync, for speed */
	bNode *node;
	bNodeSocket *sock;
	bNodeLink *link;

	ntree->init = 0;		/* to set callbacks and force setting types */
	ntree->is_updating = false;
	ntree->typeinfo= NULL;
	ntree->interface_type = NULL;

	ntree->progress = NULL;
	ntree->execdata = NULL;
	ntree->duplilock = NULL;

	ntree->adt = newdataadr(fd, ntree->adt);
	direct_link_animdata(fd, ntree->adt);

	ntree->id.recalc &= ~ID_RECALC_ALL;

	link_list(fd, &ntree->nodes);
	for (node = ntree->nodes.first; node; node = node->next) {
		node->typeinfo = NULL;

		link_list(fd, &node->inputs);
		link_list(fd, &node->outputs);

		node->prop = newdataadr(fd, node->prop);
		IDP_DirectLinkGroup_OrFree(&node->prop, (fd->flags & FD_FLAGS_SWITCH_ENDIAN), fd);

		link_list(fd, &node->internal_links);
		for (link = node->internal_links.first; link; link = link->next) {
			link->fromnode = newdataadr(fd, link->fromnode);
			link->fromsock = newdataadr(fd, link->fromsock);
			link->tonode = newdataadr(fd, link->tonode);
			link->tosock = newdataadr(fd, link->tosock);
		}

		if (node->type == CMP_NODE_MOVIEDISTORTION) {
			node->storage = newmclipadr(fd, node->storage);
		}
		else {
			node->storage = newdataadr(fd, node->storage);
		}

		if (node->storage) {
			/* could be handlerized at some point */
			if (ntree->type==NTREE_SHADER) {
				if (node->type==SH_NODE_CURVE_VEC || node->type==SH_NODE_CURVE_RGB) {
					direct_link_curvemapping(fd, node->storage);
				}
				else if (node->type==SH_NODE_SCRIPT) {
					NodeShaderScript *nss = (NodeShaderScript *) node->storage;
					nss->bytecode = newdataadr(fd, nss->bytecode);
				}
				else if (node->type==SH_NODE_TEX_POINTDENSITY) {
					NodeShaderTexPointDensity *npd = (NodeShaderTexPointDensity *) node->storage;
					memset(&npd->pd, 0, sizeof(npd->pd));
				}
			}
			else if (ntree->type==NTREE_COMPOSIT) {
				if (ELEM(node->type, CMP_NODE_TIME, CMP_NODE_CURVE_VEC, CMP_NODE_CURVE_RGB, CMP_NODE_HUECORRECT))
					direct_link_curvemapping(fd, node->storage);
				else if (ELEM(node->type, CMP_NODE_IMAGE, CMP_NODE_R_LAYERS, CMP_NODE_VIEWER, CMP_NODE_SPLITVIEWER))
					((ImageUser *)node->storage)->ok = 1;
				else if (node->type==CMP_NODE_CRYPTOMATTE) {
					NodeCryptomatte *nc = (NodeCryptomatte *) node->storage;
					nc->matte_id = newdataadr(fd, nc->matte_id);
				}
			}
			else if ( ntree->type==NTREE_TEXTURE) {
				if (node->type==TEX_NODE_CURVE_RGB || node->type==TEX_NODE_CURVE_TIME)
					direct_link_curvemapping(fd, node->storage);
				else if (node->type==TEX_NODE_IMAGE)
					((ImageUser *)node->storage)->ok = 1;
			}
		}
	}
	link_list(fd, &ntree->links);

	/* and we connect the rest */
	for (node = ntree->nodes.first; node; node = node->next) {
		node->parent = newdataadr(fd, node->parent);
		node->lasty = 0;

		for (sock = node->inputs.first; sock; sock = sock->next)
			direct_link_node_socket(fd, sock);
		for (sock = node->outputs.first; sock; sock = sock->next)
			direct_link_node_socket(fd, sock);
	}

	/* interface socket lists */
	link_list(fd, &ntree->inputs);
	link_list(fd, &ntree->outputs);
	for (sock = ntree->inputs.first; sock; sock = sock->next)
		direct_link_node_socket(fd, sock);
	for (sock = ntree->outputs.first; sock; sock = sock->next)
		direct_link_node_socket(fd, sock);

	for (link = ntree->links.first; link; link= link->next) {
		link->fromnode = newdataadr(fd, link->fromnode);
		link->tonode = newdataadr(fd, link->tonode);
		link->fromsock = newdataadr(fd, link->fromsock);
		link->tosock = newdataadr(fd, link->tosock);
	}

#if 0
	if (ntree->previews) {
		bNodeInstanceHash *new_previews = BKE_node_instance_hash_new("node previews");
		bNodeInstanceHashIterator iter;

		NODE_INSTANCE_HASH_ITER(iter, ntree->previews) {
			bNodePreview *preview = BKE_node_instance_hash_iterator_get_value(&iter);
			if (preview) {
				bNodePreview *new_preview = newimaadr(fd, preview);
				if (new_preview) {
					bNodeInstanceKey key = BKE_node_instance_hash_iterator_get_key(&iter);
					BKE_node_instance_hash_insert(new_previews, key, new_preview);
				}
			}
		}
		BKE_node_instance_hash_free(ntree->previews, NULL);
		ntree->previews = new_previews;
	}
#else
	/* XXX TODO */
	ntree->previews = NULL;
#endif

	/* type verification is in lib-link */
}

/* ************ READ ARMATURE ***************** */

/* temp struct used to transport needed info to lib_link_constraint_cb() */
typedef struct tConstraintLinkData {
	FileData *fd;
	ID *id;
} tConstraintLinkData;
/* callback function used to relink constraint ID-links */
static void lib_link_constraint_cb(bConstraint *UNUSED(con), ID **idpoin, bool is_reference, void *userdata)
{
	tConstraintLinkData *cld= (tConstraintLinkData *)userdata;

	/* for reference types, we need to increment the usercounts on load... */
	if (is_reference) {
		/* reference type - with usercount */
		*idpoin = newlibadr_us(cld->fd, cld->id->lib, *idpoin);
	}
	else {
		/* target type - no usercount needed */
		*idpoin = newlibadr(cld->fd, cld->id->lib, *idpoin);
	}
}

static void lib_link_constraints(FileData *fd, ID *id, ListBase *conlist)
{
	tConstraintLinkData cld;
	bConstraint *con;

	/* legacy fixes */
	for (con = conlist->first; con; con=con->next) {
		/* patch for error introduced by changing constraints (dunno how) */
		/* if con->data type changes, dna cannot resolve the pointer! (ton) */
		if (con->data == NULL) {
			con->type = CONSTRAINT_TYPE_NULL;
		}
		/* own ipo, all constraints have it */
		con->ipo = newlibadr_us(fd, id->lib, con->ipo); // XXX deprecated - old animation system

		/* If linking from a library, clear 'local' static override flag. */
		if (id->lib != NULL) {
			con->flag &= ~CONSTRAINT_STATICOVERRIDE_LOCAL;
		}
	}

	/* relink all ID-blocks used by the constraints */
	cld.fd = fd;
	cld.id = id;

	BKE_constraints_id_loop(conlist, lib_link_constraint_cb, &cld);
}

static void direct_link_constraints(FileData *fd, ListBase *lb)
{
	bConstraint *con;

	link_list(fd, lb);
	for (con=lb->first; con; con=con->next) {
		con->data = newdataadr(fd, con->data);

		switch (con->type) {
			case CONSTRAINT_TYPE_PYTHON:
			{
				bPythonConstraint *data= con->data;

				link_list(fd, &data->targets);

				data->prop = newdataadr(fd, data->prop);
				IDP_DirectLinkGroup_OrFree(&data->prop, (fd->flags & FD_FLAGS_SWITCH_ENDIAN), fd);
				break;
			}
			case CONSTRAINT_TYPE_SPLINEIK:
			{
				bSplineIKConstraint *data= con->data;

				data->points= newdataadr(fd, data->points);
				break;
			}
			case CONSTRAINT_TYPE_KINEMATIC:
			{
				bKinematicConstraint *data = con->data;

				con->lin_error = 0.f;
				con->rot_error = 0.f;

				/* version patch for runtime flag, was not cleared in some case */
				data->flag &= ~CONSTRAINT_IK_AUTO;
				break;
			}
			case CONSTRAINT_TYPE_CHILDOF:
			{
				/* XXX version patch, in older code this flag wasn't always set, and is inherent to type */
				if (con->ownspace == CONSTRAINT_SPACE_POSE)
					con->flag |= CONSTRAINT_SPACEONCE;
				break;
			}
			case CONSTRAINT_TYPE_TRANSFORM_CACHE:
			{
				bTransformCacheConstraint *data = con->data;
				data->reader = NULL;
			}
		}
	}
}

static void lib_link_pose(FileData *fd, Main *bmain, Object *ob, bPose *pose)
{
	bArmature *arm = ob->data;

	if (!pose || !arm)
		return;

	/* always rebuild to match proxy or lib changes, but on Undo */
	bool rebuild = false;

	if (fd->memfile == NULL) {
		if (ob->proxy || (ob->id.lib==NULL && arm->id.lib)) {
			rebuild = true;
		}
	}

	/* avoid string */
	GHash *bone_hash = BKE_armature_bone_from_name_map(arm);

	if (ob->proxy) {
		/* sync proxy layer */
		if (pose->proxy_layer)
			arm->layer = pose->proxy_layer;

		/* sync proxy active bone */
		if (pose->proxy_act_bone[0]) {
			Bone *bone = BLI_ghash_lookup(bone_hash, pose->proxy_act_bone);
			if (bone) {
				arm->act_bone = bone;
			}
		}
	}

	for (bPoseChannel *pchan = pose->chanbase.first; pchan; pchan = pchan->next) {
		lib_link_constraints(fd, (ID *)ob, &pchan->constraints);

		pchan->bone = BLI_ghash_lookup(bone_hash, pchan->name);

		IDP_LibLinkProperty(pchan->prop, fd);

		pchan->custom = newlibadr_us(fd, arm->id.lib, pchan->custom);
		if (UNLIKELY(pchan->bone == NULL)) {
			rebuild = true;
		}
		else if ((ob->id.lib == NULL) && arm->id.lib) {
			/* local pose selection copied to armature, bit hackish */
			pchan->bone->flag &= ~BONE_SELECTED;
			pchan->bone->flag |= pchan->selectflag;
		}
	}

	BLI_ghash_free(bone_hash, NULL, NULL);


	if (rebuild) {
		DEG_id_tag_update_ex(bmain, &ob->id, OB_RECALC_OB | OB_RECALC_DATA | OB_RECALC_TIME);
		BKE_pose_tag_recalc(bmain, pose);
	}
}

static void lib_link_bones(FileData *fd, Bone *bone)
{
	IDP_LibLinkProperty(bone->prop, fd);

	for (Bone *curbone = bone->childbase.first; curbone; curbone = curbone->next) {
		lib_link_bones(fd, curbone);
	}
}

static void lib_link_armature(FileData *fd, Main *main)
{
	for (bArmature *arm = main->armature.first; arm; arm = arm->id.next) {
		if (arm->id.tag & LIB_TAG_NEED_LINK) {
			IDP_LibLinkProperty(arm->id.properties, fd);
			lib_link_animdata(fd, &arm->id, arm->adt);

			for (Bone *curbone = arm->bonebase.first; curbone; curbone = curbone->next) {
				lib_link_bones(fd, curbone);
			}

			arm->id.tag &= ~LIB_TAG_NEED_LINK;
		}
	}
}

static void direct_link_bones(FileData *fd, Bone *bone)
{
	Bone *child;

	bone->parent = newdataadr(fd, bone->parent);
	bone->prop = newdataadr(fd, bone->prop);
	IDP_DirectLinkGroup_OrFree(&bone->prop, (fd->flags & FD_FLAGS_SWITCH_ENDIAN), fd);

	bone->flag &= ~BONE_DRAW_ACTIVE;

	link_list(fd, &bone->childbase);

	for (child=bone->childbase.first; child; child=child->next)
		direct_link_bones(fd, child);
}

static void direct_link_armature(FileData *fd, bArmature *arm)
{
	Bone *bone;

	link_list(fd, &arm->bonebase);
	arm->edbo = NULL;

	arm->adt = newdataadr(fd, arm->adt);
	direct_link_animdata(fd, arm->adt);

	for (bone = arm->bonebase.first; bone; bone = bone->next) {
		direct_link_bones(fd, bone);
	}

	arm->act_bone = newdataadr(fd, arm->act_bone);
	arm->act_edbone = NULL;
}

/* ************ READ CAMERA ***************** */

static void lib_link_camera(FileData *fd, Main *main)
{
	for (Camera *ca = main->camera.first; ca; ca = ca->id.next) {
		if (ca->id.tag & LIB_TAG_NEED_LINK) {
			IDP_LibLinkProperty(ca->id.properties, fd);
			lib_link_animdata(fd, &ca->id, ca->adt);

			ca->ipo = newlibadr_us(fd, ca->id.lib, ca->ipo); // XXX deprecated - old animation system

			ca->dof_ob = newlibadr(fd, ca->id.lib, ca->dof_ob);

			for (CameraBGImage *bgpic = ca->bg_images.first; bgpic; bgpic = bgpic->next) {
				bgpic->ima = newlibadr_us(fd, ca->id.lib, bgpic->ima);
				bgpic->clip = newlibadr_us(fd, ca->id.lib, bgpic->clip);
			}

			ca->id.tag &= ~LIB_TAG_NEED_LINK;
		}
	}
}

static void direct_link_camera(FileData *fd, Camera *ca)
{
	ca->adt = newdataadr(fd, ca->adt);
	direct_link_animdata(fd, ca->adt);

	link_list(fd, &ca->bg_images);

	for (CameraBGImage *bgpic = ca->bg_images.first; bgpic; bgpic = bgpic->next) {
		bgpic->iuser.ok = 1;
	}
}


/* ************ READ LAMP ***************** */

static void lib_link_lamp(FileData *fd, Main *main)
{
	for (Lamp *la = main->lamp.first; la; la = la->id.next) {
		if (la->id.tag & LIB_TAG_NEED_LINK) {
			IDP_LibLinkProperty(la->id.properties, fd);
			lib_link_animdata(fd, &la->id, la->adt);

			la->ipo = newlibadr_us(fd, la->id.lib, la->ipo); // XXX deprecated - old animation system

			if (la->nodetree) {
				lib_link_ntree(fd, &la->id, la->nodetree);
				la->nodetree->id.lib = la->id.lib;
			}

			la->id.tag &= ~LIB_TAG_NEED_LINK;
		}
	}
}

static void direct_link_lamp(FileData *fd, Lamp *la)
{
	la->adt = newdataadr(fd, la->adt);
	direct_link_animdata(fd, la->adt);

	la->curfalloff = newdataadr(fd, la->curfalloff);
	if (la->curfalloff)
		direct_link_curvemapping(fd, la->curfalloff);

	la->nodetree= newdataadr(fd, la->nodetree);
	if (la->nodetree) {
		direct_link_id(fd, &la->nodetree->id);
		direct_link_nodetree(fd, la->nodetree);
	}

	la->preview = direct_link_preview_image(fd, la->preview);
}

/* ************ READ keys ***************** */

void blo_do_versions_key_uidgen(Key *key)
{
	KeyBlock *block;

	key->uidgen = 1;
	for (block = key->block.first; block; block = block->next) {
		block->uid = key->uidgen++;
	}
}

static void lib_link_key(FileData *fd, Main *main)
{
	for (Key *key = main->key.first; key; key = key->id.next) {
		BLI_assert((key->id.tag & LIB_TAG_EXTERN) == 0);

		if (key->id.tag & LIB_TAG_NEED_LINK) {
			IDP_LibLinkProperty(key->id.properties, fd);
			lib_link_animdata(fd, &key->id, key->adt);

			key->ipo = newlibadr_us(fd, key->id.lib, key->ipo); // XXX deprecated - old animation system
			key->from = newlibadr(fd, key->id.lib, key->from);

			key->id.tag &= ~LIB_TAG_NEED_LINK;
		}
	}
}

static void switch_endian_keyblock(Key *key, KeyBlock *kb)
{
	int elemsize, a, b;
	char *data;

	elemsize = key->elemsize;
	data = kb->data;

	for (a = 0; a < kb->totelem; a++) {
		const char *cp = key->elemstr;
		char *poin = data;

		while (cp[0]) {  /* cp[0] == amount */
			switch (cp[1]) {  /* cp[1] = type */
				case IPO_FLOAT:
				case IPO_BPOINT:
				case IPO_BEZTRIPLE:
					b = cp[0];
					BLI_endian_switch_float_array((float *)poin, b);
					poin += sizeof(float) * b;
					break;
			}

			cp += 2;
		}
		data += elemsize;
	}
}

static void direct_link_key(FileData *fd, Key *key)
{
	KeyBlock *kb;

	link_list(fd, &(key->block));

	key->adt = newdataadr(fd, key->adt);
	direct_link_animdata(fd, key->adt);

	key->refkey= newdataadr(fd, key->refkey);

	for (kb = key->block.first; kb; kb = kb->next) {
		kb->data = newdataadr(fd, kb->data);

		if (fd->flags & FD_FLAGS_SWITCH_ENDIAN)
			switch_endian_keyblock(key, kb);
	}
}

/* ************ READ mball ***************** */

static void lib_link_mball(FileData *fd, Main *main)
{
	for (MetaBall *mb = main->mball.first; mb; mb = mb->id.next) {
		if (mb->id.tag & LIB_TAG_NEED_LINK) {
			IDP_LibLinkProperty(mb->id.properties, fd);
			lib_link_animdata(fd, &mb->id, mb->adt);

			for (int a = 0; a < mb->totcol; a++) {
				mb->mat[a] = newlibadr_us(fd, mb->id.lib, mb->mat[a]);
			}

			mb->ipo = newlibadr_us(fd, mb->id.lib, mb->ipo); // XXX deprecated - old animation system

			mb->id.tag &= ~LIB_TAG_NEED_LINK;
		}
	}
}

static void direct_link_mball(FileData *fd, MetaBall *mb)
{
	mb->adt = newdataadr(fd, mb->adt);
	direct_link_animdata(fd, mb->adt);

	mb->mat = newdataadr(fd, mb->mat);
	test_pointer_array(fd, (void **)&mb->mat);

	link_list(fd, &(mb->elems));

	BLI_listbase_clear(&mb->disp);
	mb->editelems = NULL;
/*	mb->edit_elems.first= mb->edit_elems.last= NULL;*/
	mb->lastelem = NULL;
	mb->batch_cache = NULL;
}

/* ************ READ WORLD ***************** */

static void lib_link_world(FileData *fd, Main *main)
{
	for (World *wrld = main->world.first; wrld; wrld = wrld->id.next) {
		if (wrld->id.tag & LIB_TAG_NEED_LINK) {
			IDP_LibLinkProperty(wrld->id.properties, fd);
			lib_link_animdata(fd, &wrld->id, wrld->adt);

			wrld->ipo = newlibadr_us(fd, wrld->id.lib, wrld->ipo); // XXX deprecated - old animation system

			if (wrld->nodetree) {
				lib_link_ntree(fd, &wrld->id, wrld->nodetree);
				wrld->nodetree->id.lib = wrld->id.lib;
			}

			wrld->id.tag &= ~LIB_TAG_NEED_LINK;
		}
	}
}

static void direct_link_world(FileData *fd, World *wrld)
{
	wrld->adt = newdataadr(fd, wrld->adt);
	direct_link_animdata(fd, wrld->adt);

	wrld->nodetree = newdataadr(fd, wrld->nodetree);
	if (wrld->nodetree) {
		direct_link_id(fd, &wrld->nodetree->id);
		direct_link_nodetree(fd, wrld->nodetree);
	}

	wrld->preview = direct_link_preview_image(fd, wrld->preview);
	BLI_listbase_clear(&wrld->gpumaterial);
}


/* ************ READ VFONT ***************** */

static void lib_link_vfont(FileData *fd, Main *main)
{
	for (VFont *vf = main->vfont.first; vf; vf = vf->id.next) {
		if (vf->id.tag & LIB_TAG_NEED_LINK) {
			IDP_LibLinkProperty(vf->id.properties, fd);

			vf->id.tag &= ~LIB_TAG_NEED_LINK;
		}
	}
}

static void direct_link_vfont(FileData *fd, VFont *vf)
{
	vf->data = NULL;
	vf->temp_pf = NULL;
	vf->packedfile = direct_link_packedfile(fd, vf->packedfile);
}

/* ************ READ TEXT ****************** */

static void lib_link_text(FileData *fd, Main *main)
{
	for (Text *text = main->text.first; text; text = text->id.next) {
		if (text->id.tag & LIB_TAG_NEED_LINK) {
			IDP_LibLinkProperty(text->id.properties, fd);

			text->id.tag &= ~LIB_TAG_NEED_LINK;
		}
	}
}

static void direct_link_text(FileData *fd, Text *text)
{
	TextLine *ln;

	text->name = newdataadr(fd, text->name);

	text->compiled = NULL;

#if 0
	if (text->flags & TXT_ISEXT) {
		BKE_text_reload(text);
	}
	/* else { */
#endif

	link_list(fd, &text->lines);

	text->curl = newdataadr(fd, text->curl);
	text->sell = newdataadr(fd, text->sell);

	for (ln = text->lines.first; ln; ln = ln->next) {
		ln->line = newdataadr(fd, ln->line);
		ln->format = NULL;

		if (ln->len != (int) strlen(ln->line)) {
			printf("Error loading text, line lengths differ\n");
			ln->len = strlen(ln->line);
		}
	}

	text->flags = (text->flags) & ~TXT_ISEXT;

	id_us_ensure_real(&text->id);
}

/* ************ READ IMAGE ***************** */

static void lib_link_image(FileData *fd, Main *main)
{
	for (Image *ima = main->image.first; ima; ima = ima->id.next) {
		if (ima->id.tag & LIB_TAG_NEED_LINK) {
			IDP_LibLinkProperty(ima->id.properties, fd);

			ima->id.tag &= ~LIB_TAG_NEED_LINK;
		}
	}
}

static void direct_link_image(FileData *fd, Image *ima)
{
	ImagePackedFile *imapf;

	/* for undo system, pointers could be restored */
	if (fd->imamap)
		ima->cache = newimaadr(fd, ima->cache);
	else
		ima->cache = NULL;

	/* if not restored, we keep the binded opengl index */
	if (!ima->cache) {
		ima->tpageflag &= ~IMA_GLBIND_IS_DATA;
		for (int i = 0; i < TEXTARGET_COUNT; i++) {
			ima->gputexture[i] = NULL;
		}
		ima->rr = NULL;
	}

	/* undo system, try to restore render buffers */
	link_list(fd, &(ima->renderslots));
	if (fd->imamap) {
		LISTBASE_FOREACH(RenderSlot *, slot, &ima->renderslots) {
			slot->render = newimaadr(fd, slot->render);
		}
	}
	else {
		LISTBASE_FOREACH(RenderSlot *, slot, &ima->renderslots) {
			slot->render = NULL;
		}
		ima->last_render_slot = ima->render_slot;
	}

	link_list(fd, &(ima->views));
	link_list(fd, &(ima->packedfiles));

	if (ima->packedfiles.first) {
		for (imapf = ima->packedfiles.first; imapf; imapf = imapf->next) {
			imapf->packedfile = direct_link_packedfile(fd, imapf->packedfile);
		}
		ima->packedfile = NULL;
	}
	else {
		ima->packedfile = direct_link_packedfile(fd, ima->packedfile);
	}

	BLI_listbase_clear(&ima->anims);
	ima->preview = direct_link_preview_image(fd, ima->preview);
	ima->stereo3d_format = newdataadr(fd, ima->stereo3d_format);
	ima->ok = 1;
}


/* ************ READ CURVE ***************** */

static void lib_link_curve(FileData *fd, Main *main)
{
	for (Curve *cu = main->curve.first; cu; cu = cu->id.next) {
		if (cu->id.tag & LIB_TAG_NEED_LINK) {
			IDP_LibLinkProperty(cu->id.properties, fd);
			lib_link_animdata(fd, &cu->id, cu->adt);

			for (int a = 0; a < cu->totcol; a++) {
				cu->mat[a] = newlibadr_us(fd, cu->id.lib, cu->mat[a]);
			}

			cu->bevobj = newlibadr(fd, cu->id.lib, cu->bevobj);
			cu->taperobj = newlibadr(fd, cu->id.lib, cu->taperobj);
			cu->textoncurve = newlibadr(fd, cu->id.lib, cu->textoncurve);
			cu->vfont = newlibadr_us(fd, cu->id.lib, cu->vfont);
			cu->vfontb = newlibadr_us(fd, cu->id.lib, cu->vfontb);
			cu->vfonti = newlibadr_us(fd, cu->id.lib, cu->vfonti);
			cu->vfontbi = newlibadr_us(fd, cu->id.lib, cu->vfontbi);

			cu->ipo = newlibadr_us(fd, cu->id.lib, cu->ipo); // XXX deprecated - old animation system
			cu->key = newlibadr_us(fd, cu->id.lib, cu->key);

			cu->id.tag &= ~LIB_TAG_NEED_LINK;
		}
	}
}


static void switch_endian_knots(Nurb *nu)
{
	if (nu->knotsu) {
		BLI_endian_switch_float_array(nu->knotsu, KNOTSU(nu));
	}
	if (nu->knotsv) {
		BLI_endian_switch_float_array(nu->knotsv, KNOTSV(nu));
	}
}

static void direct_link_curve(FileData *fd, Curve *cu)
{
	Nurb *nu;
	TextBox *tb;

	cu->adt= newdataadr(fd, cu->adt);
	direct_link_animdata(fd, cu->adt);

	/* Protect against integer overflow vulnerability. */
	CLAMP(cu->len_wchar, 0, INT_MAX - 4);

	cu->mat = newdataadr(fd, cu->mat);
	test_pointer_array(fd, (void **)&cu->mat);
	cu->str = newdataadr(fd, cu->str);
	cu->strinfo= newdataadr(fd, cu->strinfo);
	cu->tb = newdataadr(fd, cu->tb);

	if (cu->vfont == NULL) {
		link_list(fd, &(cu->nurb));
	}
	else {
		cu->nurb.first=cu->nurb.last= NULL;

		tb = MEM_calloc_arrayN(MAXTEXTBOX, sizeof(TextBox), "TextBoxread");
		if (cu->tb) {
			memcpy(tb, cu->tb, cu->totbox*sizeof(TextBox));
			MEM_freeN(cu->tb);
			cu->tb = tb;
		}
		else {
			cu->totbox = 1;
			cu->actbox = 1;
			cu->tb = tb;
			cu->tb[0].w = cu->linewidth;
		}
		if (cu->wordspace == 0.0f) cu->wordspace = 1.0f;
	}

	cu->editnurb = NULL;
	cu->editfont = NULL;
	cu->batch_cache = NULL;

	for (nu = cu->nurb.first; nu; nu = nu->next) {
		nu->bezt = newdataadr(fd, nu->bezt);
		nu->bp = newdataadr(fd, nu->bp);
		nu->knotsu = newdataadr(fd, nu->knotsu);
		nu->knotsv = newdataadr(fd, nu->knotsv);
		if (cu->vfont == NULL) nu->charidx = 0;

		if (fd->flags & FD_FLAGS_SWITCH_ENDIAN) {
			switch_endian_knots(nu);
		}
	}
	cu->bb = NULL;
}

/* ************ READ TEX ***************** */

static void lib_link_texture(FileData *fd, Main *main)
{
	for (Tex *tex = main->tex.first; tex; tex = tex->id.next) {
		if (tex->id.tag & LIB_TAG_NEED_LINK) {
			IDP_LibLinkProperty(tex->id.properties, fd);
			lib_link_animdata(fd, &tex->id, tex->adt);

			tex->ima = newlibadr_us(fd, tex->id.lib, tex->ima);
			tex->ipo = newlibadr_us(fd, tex->id.lib, tex->ipo);  // XXX deprecated - old animation system

			if (tex->nodetree) {
				lib_link_ntree(fd, &tex->id, tex->nodetree);
				tex->nodetree->id.lib = tex->id.lib;
			}

			tex->id.tag &= ~LIB_TAG_NEED_LINK;
		}
	}
}

static void direct_link_texture(FileData *fd, Tex *tex)
{
	tex->adt = newdataadr(fd, tex->adt);
	direct_link_animdata(fd, tex->adt);

	tex->coba = newdataadr(fd, tex->coba);

	tex->nodetree = newdataadr(fd, tex->nodetree);
	if (tex->nodetree) {
		direct_link_id(fd, &tex->nodetree->id);
		direct_link_nodetree(fd, tex->nodetree);
	}

	tex->preview = direct_link_preview_image(fd, tex->preview);

	tex->iuser.ok = 1;
}



/* ************ READ MATERIAL ***************** */

static void lib_link_material(FileData *fd, Main *main)
{
	for (Material *ma = main->mat.first; ma; ma = ma->id.next) {
		if (ma->id.tag & LIB_TAG_NEED_LINK) {
			IDP_LibLinkProperty(ma->id.properties, fd);
			lib_link_animdata(fd, &ma->id, ma->adt);

			ma->ipo = newlibadr_us(fd, ma->id.lib, ma->ipo);  // XXX deprecated - old animation system

			if (ma->nodetree) {
				lib_link_ntree(fd, &ma->id, ma->nodetree);
				ma->nodetree->id.lib = ma->id.lib;
			}

			/* relink grease pencil settings */
			if (ma->gp_style != NULL) {
				MaterialGPencilStyle *gp_style = ma->gp_style;
				if (gp_style->sima != NULL) {
					gp_style->sima = newlibadr_us(fd, ma->id.lib, gp_style->sima);
				}
				if (gp_style->ima != NULL) {
					gp_style->ima = newlibadr_us(fd, ma->id.lib, gp_style->ima);
				}
			}

			ma->id.tag &= ~LIB_TAG_NEED_LINK;
		}
	}
}

static void direct_link_material(FileData *fd, Material *ma)
{
	ma->adt = newdataadr(fd, ma->adt);
	direct_link_animdata(fd, ma->adt);

	ma->texpaintslot = NULL;

	ma->nodetree = newdataadr(fd, ma->nodetree);
	if (ma->nodetree) {
		direct_link_id(fd, &ma->nodetree->id);
		direct_link_nodetree(fd, ma->nodetree);
	}

	ma->preview = direct_link_preview_image(fd, ma->preview);
	BLI_listbase_clear(&ma->gpumaterial);

	ma->gp_style = newdataadr(fd, ma->gp_style);
}

/* ************ READ PARTICLE SETTINGS ***************** */
/* update this also to writefile.c */
static const char *ptcache_data_struct[] = {
	"", // BPHYS_DATA_INDEX
	"", // BPHYS_DATA_LOCATION
	"", // BPHYS_DATA_VELOCITY
	"", // BPHYS_DATA_ROTATION
	"", // BPHYS_DATA_AVELOCITY / BPHYS_DATA_XCONST */
	"", // BPHYS_DATA_SIZE:
	"", // BPHYS_DATA_TIMES:
	"BoidData" // case BPHYS_DATA_BOIDS:
};

static void direct_link_pointcache_cb(FileData *fd, void *data)
{
	PTCacheMem *pm = data;
	PTCacheExtra *extra;
	int i;
	for (i = 0; i < BPHYS_TOT_DATA; i++) {
		pm->data[i] = newdataadr(fd, pm->data[i]);

		/* the cache saves non-struct data without DNA */
		if (pm->data[i] && ptcache_data_struct[i][0]=='\0' && (fd->flags & FD_FLAGS_SWITCH_ENDIAN)) {
			int tot = (BKE_ptcache_data_size(i) * pm->totpoint) / sizeof(int);  /* data_size returns bytes */
			int *poin = pm->data[i];

			BLI_endian_switch_int32_array(poin, tot);
		}
	}

	link_list(fd, &pm->extradata);

	for (extra=pm->extradata.first; extra; extra=extra->next)
		extra->data = newdataadr(fd, extra->data);
}

static void direct_link_pointcache(FileData *fd, PointCache *cache)
{
	if ((cache->flag & PTCACHE_DISK_CACHE)==0) {
		link_list_ex(fd, &cache->mem_cache, direct_link_pointcache_cb);
	}
	else
		BLI_listbase_clear(&cache->mem_cache);

	cache->flag &= ~PTCACHE_SIMULATION_VALID;
	cache->simframe = 0;
	cache->edit = NULL;
	cache->free_edit = NULL;
	cache->cached_frames = NULL;
}

static void direct_link_pointcache_list(FileData *fd, ListBase *ptcaches, PointCache **ocache, int force_disk)
{
	if (ptcaches->first) {
		PointCache *cache= NULL;
		link_list(fd, ptcaches);
		for (cache=ptcaches->first; cache; cache=cache->next) {
			direct_link_pointcache(fd, cache);
			if (force_disk) {
				cache->flag |= PTCACHE_DISK_CACHE;
				cache->step = 1;
			}
		}

		*ocache = newdataadr(fd, *ocache);
	}
	else if (*ocache) {
		/* old "single" caches need to be linked too */
		*ocache = newdataadr(fd, *ocache);
		direct_link_pointcache(fd, *ocache);
		if (force_disk) {
			(*ocache)->flag |= PTCACHE_DISK_CACHE;
			(*ocache)->step = 1;
		}

		ptcaches->first = ptcaches->last = *ocache;
	}
}

static void lib_link_partdeflect(FileData *fd, ID *id, PartDeflect *pd)
{
	if (pd && pd->tex)
		pd->tex = newlibadr_us(fd, id->lib, pd->tex);
	if (pd && pd->f_source)
		pd->f_source = newlibadr(fd, id->lib, pd->f_source);
}

static void lib_link_particlesettings(FileData *fd, Main *main)
{
	for (ParticleSettings *part = main->particle.first; part; part = part->id.next) {
		if (part->id.tag & LIB_TAG_NEED_LINK) {
			IDP_LibLinkProperty(part->id.properties, fd);
			lib_link_animdata(fd, &part->id, part->adt);

			part->ipo = newlibadr_us(fd, part->id.lib, part->ipo); // XXX deprecated - old animation system

			part->dup_ob = newlibadr(fd, part->id.lib, part->dup_ob);
			part->dup_group = newlibadr(fd, part->id.lib, part->dup_group);
			part->eff_group = newlibadr(fd, part->id.lib, part->eff_group);
			part->bb_ob = newlibadr(fd, part->id.lib, part->bb_ob);
			part->collision_group = newlibadr(fd, part->id.lib, part->collision_group);

			lib_link_partdeflect(fd, &part->id, part->pd);
			lib_link_partdeflect(fd, &part->id, part->pd2);

			if (part->effector_weights) {
				part->effector_weights->group = newlibadr(fd, part->id.lib, part->effector_weights->group);
			}
			else {
				part->effector_weights = BKE_add_effector_weights(part->eff_group);
			}

			if (part->dupliweights.first && part->dup_group) {
				for (ParticleDupliWeight *dw = part->dupliweights.first; dw; dw = dw->next) {
					dw->ob = newlibadr(fd, part->id.lib, dw->ob);
				}
			}
			else {
				BLI_listbase_clear(&part->dupliweights);
			}

			if (part->boids) {
				BoidState *state = part->boids->states.first;
				BoidRule *rule;
				for (; state; state=state->next) {
					rule = state->rules.first;
					for (; rule; rule=rule->next) {
						switch (rule->type) {
							case eBoidRuleType_Goal:
							case eBoidRuleType_Avoid:
							{
								BoidRuleGoalAvoid *brga = (BoidRuleGoalAvoid*)rule;
								brga->ob = newlibadr(fd, part->id.lib, brga->ob);
								break;
							}
							case eBoidRuleType_FollowLeader:
							{
								BoidRuleFollowLeader *brfl = (BoidRuleFollowLeader*)rule;
								brfl->ob = newlibadr(fd, part->id.lib, brfl->ob);
								break;
							}
						}
					}
				}
			}

			for (int a = 0; a < MAX_MTEX; a++) {
				MTex *mtex= part->mtex[a];
				if (mtex) {
					mtex->tex = newlibadr_us(fd, part->id.lib, mtex->tex);
					mtex->object = newlibadr(fd, part->id.lib, mtex->object);
				}
			}

			part->id.tag &= ~LIB_TAG_NEED_LINK;
		}
	}
}

static void direct_link_partdeflect(PartDeflect *pd)
{
	if (pd) pd->rng = NULL;
}

static void direct_link_particlesettings(FileData *fd, ParticleSettings *part)
{
	int a;

	part->adt = newdataadr(fd, part->adt);
	part->pd = newdataadr(fd, part->pd);
	part->pd2 = newdataadr(fd, part->pd2);

	direct_link_animdata(fd, part->adt);
	direct_link_partdeflect(part->pd);
	direct_link_partdeflect(part->pd2);

	part->clumpcurve = newdataadr(fd, part->clumpcurve);
	if (part->clumpcurve)
		direct_link_curvemapping(fd, part->clumpcurve);
	part->roughcurve = newdataadr(fd, part->roughcurve);
	if (part->roughcurve)
		direct_link_curvemapping(fd, part->roughcurve);
	part->twistcurve = newdataadr(fd, part->twistcurve);
	if (part->twistcurve)
		direct_link_curvemapping(fd, part->twistcurve);

	part->effector_weights = newdataadr(fd, part->effector_weights);
	if (!part->effector_weights)
		part->effector_weights = BKE_add_effector_weights(part->eff_group);

	link_list(fd, &part->dupliweights);

	part->boids = newdataadr(fd, part->boids);
	part->fluid = newdataadr(fd, part->fluid);

	if (part->boids) {
		BoidState *state;
		link_list(fd, &part->boids->states);

		for (state=part->boids->states.first; state; state=state->next) {
			link_list(fd, &state->rules);
			link_list(fd, &state->conditions);
			link_list(fd, &state->actions);
		}
	}
	for (a = 0; a < MAX_MTEX; a++) {
		part->mtex[a] = newdataadr(fd, part->mtex[a]);
	}

	/* Protect against integer overflow vulnerability. */
	CLAMP(part->trail_count, 1, 100000);
}

static void lib_link_particlesystems(FileData *fd, Object *ob, ID *id, ListBase *particles)
{
	ParticleSystem *psys, *psysnext;

	for (psys=particles->first; psys; psys=psysnext) {
		psysnext = psys->next;

		psys->part = newlibadr_us(fd, id->lib, psys->part);
		if (psys->part) {
			ParticleTarget *pt = psys->targets.first;

			for (; pt; pt=pt->next)
				pt->ob=newlibadr(fd, id->lib, pt->ob);

			psys->parent = newlibadr(fd, id->lib, psys->parent);
			psys->target_ob = newlibadr(fd, id->lib, psys->target_ob);

			if (psys->clmd) {
				/* XXX - from reading existing code this seems correct but intended usage of
				 * pointcache /w cloth should be added in 'ParticleSystem' - campbell */
				psys->clmd->point_cache = psys->pointcache;
				psys->clmd->ptcaches.first = psys->clmd->ptcaches.last= NULL;
				psys->clmd->coll_parms->group = newlibadr(fd, id->lib, psys->clmd->coll_parms->group);
				psys->clmd->modifier.error = NULL;
			}
		}
		else {
			/* particle modifier must be removed before particle system */
			ParticleSystemModifierData *psmd = psys_get_modifier(ob, psys);
			BLI_remlink(&ob->modifiers, psmd);
			modifier_free((ModifierData *)psmd);

			BLI_remlink(particles, psys);
			MEM_freeN(psys);
		}
	}
}
static void direct_link_particlesystems(FileData *fd, ListBase *particles)
{
	ParticleSystem *psys;
	ParticleData *pa;
	int a;

	for (psys=particles->first; psys; psys=psys->next) {
		psys->particles=newdataadr(fd, psys->particles);

		if (psys->particles && psys->particles->hair) {
			for (a=0, pa=psys->particles; a<psys->totpart; a++, pa++)
				pa->hair=newdataadr(fd, pa->hair);
		}

		if (psys->particles && psys->particles->keys) {
			for (a=0, pa=psys->particles; a<psys->totpart; a++, pa++) {
				pa->keys= NULL;
				pa->totkey= 0;
			}

			psys->flag &= ~PSYS_KEYED;
		}

		if (psys->particles && psys->particles->boid) {
			pa = psys->particles;
			pa->boid = newdataadr(fd, pa->boid);
			pa->boid->ground = NULL;  /* This is purely runtime data, but still can be an issue if left dangling. */
			for (a = 1, pa++; a < psys->totpart; a++, pa++) {
				pa->boid = (pa - 1)->boid + 1;
				pa->boid->ground = NULL;
			}
		}
		else if (psys->particles) {
			for (a=0, pa=psys->particles; a<psys->totpart; a++, pa++)
				pa->boid = NULL;
		}

		psys->fluid_springs = newdataadr(fd, psys->fluid_springs);

		psys->child = newdataadr(fd, psys->child);
		psys->effectors = NULL;

		link_list(fd, &psys->targets);

		psys->edit = NULL;
		psys->free_edit = NULL;
		psys->pathcache = NULL;
		psys->childcache = NULL;
		BLI_listbase_clear(&psys->pathcachebufs);
		BLI_listbase_clear(&psys->childcachebufs);
		psys->pdd = NULL;

		if (psys->clmd) {
			psys->clmd = newdataadr(fd, psys->clmd);
			psys->clmd->clothObject = NULL;
			psys->clmd->hairdata = NULL;

			psys->clmd->sim_parms= newdataadr(fd, psys->clmd->sim_parms);
			psys->clmd->coll_parms= newdataadr(fd, psys->clmd->coll_parms);

			if (psys->clmd->sim_parms) {
				psys->clmd->sim_parms->effector_weights = NULL;
				if (psys->clmd->sim_parms->presets > 10)
					psys->clmd->sim_parms->presets = 0;
			}

			psys->hair_in_mesh = psys->hair_out_mesh = NULL;
			psys->clmd->solver_result = NULL;
		}

		direct_link_pointcache_list(fd, &psys->ptcaches, &psys->pointcache, 0);
		if (psys->clmd) {
			psys->clmd->point_cache = psys->pointcache;
		}

		psys->tree = NULL;
		psys->bvhtree = NULL;

		psys->orig_psys = NULL;
		psys->batch_cache = NULL;
	}
	return;
}

/* ************ READ MESH ***************** */

static void lib_link_mesh(FileData *fd, Main *main)
{
	Mesh *me;

	for (me = main->mesh.first; me; me = me->id.next) {
		if (me->id.tag & LIB_TAG_NEED_LINK) {
			int i;

			/* Link ID Properties -- and copy this comment EXACTLY for easy finding
			 * of library blocks that implement this.*/
			IDP_LibLinkProperty(me->id.properties, fd);
			lib_link_animdata(fd, &me->id, me->adt);

			/* this check added for python created meshes */
			if (me->mat) {
				for (i = 0; i < me->totcol; i++) {
					me->mat[i] = newlibadr_us(fd, me->id.lib, me->mat[i]);
				}
			}
			else {
				me->totcol = 0;
			}

			me->ipo = newlibadr_us(fd, me->id.lib, me->ipo); // XXX: deprecated: old anim sys
			me->key = newlibadr_us(fd, me->id.lib, me->key);
			me->texcomesh = newlibadr_us(fd, me->id.lib, me->texcomesh);
		}
	}

	for (me = main->mesh.first; me; me = me->id.next) {
		if (me->id.tag & LIB_TAG_NEED_LINK) {
			/*check if we need to convert mfaces to mpolys*/
			if (me->totface && !me->totpoly) {
				/* temporarily switch main so that reading from
				 * external CustomData works */
				Main *gmain = G_MAIN;
				G_MAIN = main;

				BKE_mesh_do_versions_convert_mfaces_to_mpolys(me);

				G_MAIN = gmain;
			}

			/*
			 * Re-tessellate, even if the polys were just created from tessfaces, this
			 * is important because it:
			 *  - fill the CD_ORIGINDEX layer
			 *  - gives consistency of tessface between loading from a file and
			 *    converting an edited BMesh back into a mesh (i.e. it replaces
			 *    quad tessfaces in a loaded mesh immediately, instead of lazily
			 *    waiting until edit mode has been entered/exited, making it easier
			 *    to recognize problems that would otherwise only show up after edits).
			 */
#ifdef USE_TESSFACE_DEFAULT
			BKE_mesh_tessface_calc(me);
#else
			BKE_mesh_tessface_clear(me);
#endif

			me->id.tag &= ~LIB_TAG_NEED_LINK;
		}
	}
}

static void direct_link_dverts(FileData *fd, int count, MDeformVert *mdverts)
{
	int i;

	if (mdverts == NULL) {
		return;
	}

	for (i = count; i > 0; i--, mdverts++) {
		/*convert to vgroup allocation system*/
		MDeformWeight *dw;
		if (mdverts->dw && (dw = newdataadr(fd, mdverts->dw))) {
			const ssize_t dw_len = mdverts->totweight * sizeof(MDeformWeight);
			void *dw_tmp = MEM_mallocN(dw_len, "direct_link_dverts");
			memcpy(dw_tmp, dw, dw_len);
			mdverts->dw = dw_tmp;
			MEM_freeN(dw);
		}
		else {
			mdverts->dw = NULL;
			mdverts->totweight = 0;
		}
	}
}

static void direct_link_mdisps(FileData *fd, int count, MDisps *mdisps, int external)
{
	if (mdisps) {
		int i;

		for (i = 0; i < count; ++i) {
			mdisps[i].disps = newdataadr(fd, mdisps[i].disps);
			mdisps[i].hidden = newdataadr(fd, mdisps[i].hidden);

			if (mdisps[i].totdisp && !mdisps[i].level) {
				/* this calculation is only correct for loop mdisps;
				 * if loading pre-BMesh face mdisps this will be
				 * overwritten with the correct value in
				 * bm_corners_to_loops() */
				float gridsize = sqrtf(mdisps[i].totdisp);
				mdisps[i].level = (int)(logf(gridsize - 1.0f) / (float)M_LN2) + 1;
			}

			if ((fd->flags & FD_FLAGS_SWITCH_ENDIAN) && (mdisps[i].disps)) {
				/* DNA_struct_switch_endian doesn't do endian swap for (*disps)[] */
				/* this does swap for data written at write_mdisps() - readfile.c */
				BLI_endian_switch_float_array(*mdisps[i].disps, mdisps[i].totdisp * 3);
			}
			if (!external && !mdisps[i].disps)
				mdisps[i].totdisp = 0;
		}
	}
}

static void direct_link_grid_paint_mask(FileData *fd, int count, GridPaintMask *grid_paint_mask)
{
	if (grid_paint_mask) {
		int i;

		for (i = 0; i < count; ++i) {
			GridPaintMask *gpm = &grid_paint_mask[i];
			if (gpm->data)
				gpm->data = newdataadr(fd, gpm->data);
		}
	}
}

/*this isn't really a public api function, so prototyped here*/
static void direct_link_customdata(FileData *fd, CustomData *data, int count)
{
	int i = 0;

	data->layers = newdataadr(fd, data->layers);

	/* annoying workaround for bug [#31079] loading legacy files with
	 * no polygons _but_ have stale customdata */
	if (UNLIKELY(count == 0 && data->layers == NULL && data->totlayer != 0)) {
		CustomData_reset(data);
		return;
	}

	data->external = newdataadr(fd, data->external);

	while (i < data->totlayer) {
		CustomDataLayer *layer = &data->layers[i];

		if (layer->flag & CD_FLAG_EXTERNAL)
			layer->flag &= ~CD_FLAG_IN_MEMORY;

		layer->flag &= ~CD_FLAG_NOFREE;

		if (CustomData_verify_versions(data, i)) {
			layer->data = newdataadr(fd, layer->data);
			if (layer->type == CD_MDISPS)
				direct_link_mdisps(fd, count, layer->data, layer->flag & CD_FLAG_EXTERNAL);
			else if (layer->type == CD_GRID_PAINT_MASK)
				direct_link_grid_paint_mask(fd, count, layer->data);
			i++;
		}
	}

	CustomData_update_typemap(data);
}

static void direct_link_mesh(FileData *fd, Mesh *mesh)
{
	mesh->mat= newdataadr(fd, mesh->mat);
	test_pointer_array(fd, (void **)&mesh->mat);

	mesh->mvert = newdataadr(fd, mesh->mvert);
	mesh->medge = newdataadr(fd, mesh->medge);
	mesh->mface = newdataadr(fd, mesh->mface);
	mesh->mloop = newdataadr(fd, mesh->mloop);
	mesh->mpoly = newdataadr(fd, mesh->mpoly);
	mesh->tface = newdataadr(fd, mesh->tface);
	mesh->mtface = newdataadr(fd, mesh->mtface);
	mesh->mcol = newdataadr(fd, mesh->mcol);
	mesh->dvert = newdataadr(fd, mesh->dvert);
	mesh->mloopcol = newdataadr(fd, mesh->mloopcol);
	mesh->mloopuv = newdataadr(fd, mesh->mloopuv);
	mesh->mselect = newdataadr(fd, mesh->mselect);

	/* animdata */
	mesh->adt = newdataadr(fd, mesh->adt);
	direct_link_animdata(fd, mesh->adt);

	/* normally direct_link_dverts should be called in direct_link_customdata,
	 * but for backwards compat in do_versions to work we do it here */
	direct_link_dverts(fd, mesh->totvert, mesh->dvert);

	direct_link_customdata(fd, &mesh->vdata, mesh->totvert);
	direct_link_customdata(fd, &mesh->edata, mesh->totedge);
	direct_link_customdata(fd, &mesh->fdata, mesh->totface);
	direct_link_customdata(fd, &mesh->ldata, mesh->totloop);
	direct_link_customdata(fd, &mesh->pdata, mesh->totpoly);

	mesh->bb = NULL;
	mesh->edit_btmesh = NULL;
	BKE_mesh_runtime_reset(mesh);

	/* happens with old files */
	if (mesh->mselect == NULL) {
		mesh->totselect = 0;
	}

	/* Multires data */
	mesh->mr= newdataadr(fd, mesh->mr);
	if (mesh->mr) {
		MultiresLevel *lvl;

		link_list(fd, &mesh->mr->levels);
		lvl = mesh->mr->levels.first;

		direct_link_customdata(fd, &mesh->mr->vdata, lvl->totvert);
		direct_link_dverts(fd, lvl->totvert, CustomData_get(&mesh->mr->vdata, 0, CD_MDEFORMVERT));
		direct_link_customdata(fd, &mesh->mr->fdata, lvl->totface);

		mesh->mr->edge_flags = newdataadr(fd, mesh->mr->edge_flags);
		mesh->mr->edge_creases = newdataadr(fd, mesh->mr->edge_creases);

		mesh->mr->verts = newdataadr(fd, mesh->mr->verts);

		/* If mesh has the same number of vertices as the
		 * highest multires level, load the current mesh verts
		 * into multires and discard the old data. Needed
		 * because some saved files either do not have a verts
		 * array, or the verts array contains out-of-date
		 * data. */
		if (mesh->totvert == ((MultiresLevel*)mesh->mr->levels.last)->totvert) {
			if (mesh->mr->verts)
				MEM_freeN(mesh->mr->verts);
			mesh->mr->verts = MEM_dupallocN(mesh->mvert);
		}

		for (; lvl; lvl = lvl->next) {
			lvl->verts = newdataadr(fd, lvl->verts);
			lvl->faces = newdataadr(fd, lvl->faces);
			lvl->edges = newdataadr(fd, lvl->edges);
			lvl->colfaces = newdataadr(fd, lvl->colfaces);
		}
	}

	/* if multires is present but has no valid vertex data,
	 * there's no way to recover it; silently remove multires */
	if (mesh->mr && !mesh->mr->verts) {
		multires_free(mesh->mr);
		mesh->mr = NULL;
	}

	if ((fd->flags & FD_FLAGS_SWITCH_ENDIAN) && mesh->tface) {
		TFace *tf = mesh->tface;
		int i;

		for (i = 0; i < mesh->totface; i++, tf++) {
			BLI_endian_switch_uint32_array(tf->col, 4);
		}
	}
}

/* ************ READ LATTICE ***************** */

static void lib_link_latt(FileData *fd, Main *main)
{
	for (Lattice *lt = main->latt.first; lt; lt = lt->id.next) {
		if (lt->id.tag & LIB_TAG_NEED_LINK) {
			IDP_LibLinkProperty(lt->id.properties, fd);
			lib_link_animdata(fd, &lt->id, lt->adt);

			lt->ipo = newlibadr_us(fd, lt->id.lib, lt->ipo); // XXX deprecated - old animation system
			lt->key = newlibadr_us(fd, lt->id.lib, lt->key);

			lt->id.tag &= ~LIB_TAG_NEED_LINK;
		}
	}
}

static void direct_link_latt(FileData *fd, Lattice *lt)
{
	lt->def = newdataadr(fd, lt->def);

	lt->dvert = newdataadr(fd, lt->dvert);
	direct_link_dverts(fd, lt->pntsu*lt->pntsv*lt->pntsw, lt->dvert);

	lt->editlatt = NULL;
	lt->batch_cache = NULL;

	lt->adt = newdataadr(fd, lt->adt);
	direct_link_animdata(fd, lt->adt);
}


/* ************ READ OBJECT ***************** */

static void lib_link_modifiers_common(
        void *userData, Object *ob, ID **idpoin, int cb_flag)
{
	FileData *fd = userData;

	*idpoin = newlibadr(fd, ob->id.lib, *idpoin);
	if (*idpoin != NULL && (cb_flag & IDWALK_CB_USER) != 0) {
		id_us_plus_no_lib(*idpoin);
	}
}

static void lib_link_modifiers(FileData *fd, Object *ob)
{
	modifiers_foreachIDLink(ob, lib_link_modifiers_common, fd);

	/* If linking from a library, clear 'local' static override flag. */
	if (ob->id.lib != NULL) {
		for (ModifierData *mod = ob->modifiers.first; mod != NULL; mod = mod->next) {
			mod->flag &= ~eModifierFlag_StaticOverride_Local;
		}
	}

}

static void lib_link_gpencil_modifiers(FileData *fd, Object *ob)
{
	BKE_gpencil_modifiers_foreachIDLink(ob, lib_link_modifiers_common, fd);

	/* If linking from a library, clear 'local' static override flag. */
	if (ob->id.lib != NULL) {
		for (GpencilModifierData *mod = ob->greasepencil_modifiers.first; mod != NULL; mod = mod->next) {
			mod->flag &= ~eGpencilModifierFlag_StaticOverride_Local;
		}
	}
}

static void lib_link_shaderfxs(FileData *fd, Object *ob)
{
	BKE_shaderfx_foreachIDLink(ob, lib_link_modifiers_common, fd);

	/* If linking from a library, clear 'local' static override flag. */
	if (ob->id.lib != NULL) {
		for (ShaderFxData *fx = ob->shader_fx.first; fx != NULL; fx = fx->next) {
			fx->flag &= ~eShaderFxFlag_StaticOverride_Local;
		}
	}
}

static void lib_link_object(FileData *fd, Main *main)
{
	bool warn = false;

	for (Object *ob = main->object.first; ob; ob = ob->id.next) {
		if (ob->id.tag & LIB_TAG_NEED_LINK) {
			int a;

			IDP_LibLinkProperty(ob->id.properties, fd);
			lib_link_animdata(fd, &ob->id, ob->adt);

// XXX deprecated - old animation system <<<
			ob->ipo = newlibadr_us(fd, ob->id.lib, ob->ipo);
			ob->action = newlibadr_us(fd, ob->id.lib, ob->action);
// >>> XXX deprecated - old animation system

			ob->parent = newlibadr(fd, ob->id.lib, ob->parent);
			ob->track = newlibadr(fd, ob->id.lib, ob->track);
			ob->poselib = newlibadr_us(fd, ob->id.lib, ob->poselib);

			/* 2.8x drops support for non-empty dupli instances. */
			if (ob->type == OB_EMPTY) {
				ob->dup_group = newlibadr_us(fd, ob->id.lib, ob->dup_group);
			}
			else {
				ob->dup_group = NULL;
				ob->transflag &= ~OB_DUPLICOLLECTION;
			}

			ob->proxy = newlibadr_us(fd, ob->id.lib, ob->proxy);
			if (ob->proxy) {
				/* paranoia check, actually a proxy_from pointer should never be written... */
				if (ob->proxy->id.lib == NULL) {
					ob->proxy->proxy_from = NULL;
					ob->proxy = NULL;

					if (ob->id.lib)
						printf("Proxy lost from  object %s lib %s\n", ob->id.name + 2, ob->id.lib->name);
					else
						printf("Proxy lost from  object %s lib <NONE>\n", ob->id.name + 2);
				}
				else {
					/* this triggers object_update to always use a copy */
					ob->proxy->proxy_from = ob;
				}
			}
			ob->proxy_group = newlibadr(fd, ob->id.lib, ob->proxy_group);

			void *poin = ob->data;
			ob->data = newlibadr_us(fd, ob->id.lib, ob->data);

			if (ob->data == NULL && poin != NULL) {
				if (ob->id.lib)
					printf("Can't find obdata of %s lib %s\n", ob->id.name + 2, ob->id.lib->name);
				else
					printf("Object %s lost data.\n", ob->id.name + 2);

				ob->type = OB_EMPTY;
				warn = true;

				if (ob->pose) {
					/* we can't call #BKE_pose_free() here because of library linking
					 * freeing will recurse down into every pose constraints ID pointers
					 * which are not always valid, so for now free directly and suffer
					 * some leaked memory rather then crashing immediately
					 * while bad this _is_ an exceptional case - campbell */
#if 0
					BKE_pose_free(ob->pose);
#else
					MEM_freeN(ob->pose);
#endif
					ob->pose= NULL;
					ob->mode &= ~OB_MODE_POSE;
				}
			}
			for (a=0; a < ob->totcol; a++)
				ob->mat[a] = newlibadr_us(fd, ob->id.lib, ob->mat[a]);

			/* When the object is local and the data is library its possible
			 * the material list size gets out of sync. [#22663] */
			if (ob->data && ob->id.lib != ((ID *)ob->data)->lib) {
				const short *totcol_data = give_totcolp(ob);
				/* Only expand so as not to loose any object materials that might be set. */
				if (totcol_data && (*totcol_data > ob->totcol)) {
					/* printf("'%s' %d -> %d\n", ob->id.name, ob->totcol, *totcol_data); */
					BKE_material_resize_object(main, ob, *totcol_data, false);
				}
			}

			ob->gpd = newlibadr_us(fd, ob->id.lib, ob->gpd);

			ob->id.tag &= ~LIB_TAG_NEED_LINK;
			/* if id.us==0 a new base will be created later on */

			/* WARNING! Also check expand_object(), should reflect the stuff below. */
			lib_link_pose(fd, main, ob, ob->pose);
			lib_link_constraints(fd, &ob->id, &ob->constraints);

// XXX deprecated - old animation system <<<
			lib_link_constraint_channels(fd, &ob->id, &ob->constraintChannels);
			lib_link_nlastrips(fd, &ob->id, &ob->nlastrips);
// >>> XXX deprecated - old animation system

			for (PartEff *paf = ob->effect.first; paf; paf = paf->next) {
				if (paf->type == EFF_PARTICLE) {
					paf->group = newlibadr_us(fd, ob->id.lib, paf->group);
				}
			}

			{
				FluidsimModifierData *fluidmd = (FluidsimModifierData *)modifiers_findByType(ob, eModifierType_Fluidsim);

				if (fluidmd && fluidmd->fss)
					fluidmd->fss->ipo = newlibadr_us(fd, ob->id.lib, fluidmd->fss->ipo);  // XXX deprecated - old animation system
			}

			{
				SmokeModifierData *smd = (SmokeModifierData *)modifiers_findByType(ob, eModifierType_Smoke);

				if (smd && (smd->type == MOD_SMOKE_TYPE_DOMAIN) && smd->domain) {
					smd->domain->flags |= MOD_SMOKE_FILE_LOAD; /* flag for refreshing the simulation after loading */
				}
			}

			/* texture field */
			if (ob->pd)
				lib_link_partdeflect(fd, &ob->id, ob->pd);

			if (ob->soft) {
				ob->soft->collision_group = newlibadr(fd, ob->id.lib, ob->soft->collision_group);

				ob->soft->effector_weights->group = newlibadr(fd, ob->id.lib, ob->soft->effector_weights->group);
			}

			lib_link_particlesystems(fd, ob, &ob->id, &ob->particlesystem);
			lib_link_modifiers(fd, ob);
			lib_link_gpencil_modifiers(fd, ob);
			lib_link_shaderfxs(fd, ob);

			if (ob->rigidbody_constraint) {
				ob->rigidbody_constraint->ob1 = newlibadr(fd, ob->id.lib, ob->rigidbody_constraint->ob1);
				ob->rigidbody_constraint->ob2 = newlibadr(fd, ob->id.lib, ob->rigidbody_constraint->ob2);
			}

			{
				LodLevel *level;
				for (level = ob->lodlevels.first; level; level = level->next) {
					level->source = newlibadr(fd, ob->id.lib, level->source);

					if (!level->source && level == ob->lodlevels.first)
						level->source = ob;
				}
			}
		}
	}

	if (warn) {
		BKE_report(fd->reports, RPT_WARNING, "Warning in console");
	}
}


static void direct_link_pose(FileData *fd, bPose *pose)
{
	bPoseChannel *pchan;

	if (!pose)
		return;

	link_list(fd, &pose->chanbase);
	link_list(fd, &pose->agroups);

	pose->chanhash = NULL;
	pose->chan_array = NULL;

	for (pchan = pose->chanbase.first; pchan; pchan=pchan->next) {
		pchan->bone = NULL;
		pchan->parent = newdataadr(fd, pchan->parent);
		pchan->child = newdataadr(fd, pchan->child);
		pchan->custom_tx = newdataadr(fd, pchan->custom_tx);

		pchan->bbone_prev = newdataadr(fd, pchan->bbone_prev);
		pchan->bbone_next = newdataadr(fd, pchan->bbone_next);

		direct_link_constraints(fd, &pchan->constraints);

		pchan->prop = newdataadr(fd, pchan->prop);
		IDP_DirectLinkGroup_OrFree(&pchan->prop, (fd->flags & FD_FLAGS_SWITCH_ENDIAN), fd);

		pchan->mpath = newdataadr(fd, pchan->mpath);
		if (pchan->mpath)
			direct_link_motionpath(fd, pchan->mpath);

		BLI_listbase_clear(&pchan->iktree);
		BLI_listbase_clear(&pchan->siktree);

		/* in case this value changes in future, clamp else we get undefined behavior */
		CLAMP(pchan->rotmode, ROT_MODE_MIN, ROT_MODE_MAX);

		pchan->draw_data = NULL;
	}
	pose->ikdata = NULL;
	if (pose->ikparam != NULL) {
		pose->ikparam = newdataadr(fd, pose->ikparam);
	}
}

static void direct_link_modifiers(FileData *fd, ListBase *lb)
{
	ModifierData *md;

	link_list(fd, lb);

	for (md=lb->first; md; md=md->next) {
		md->error = NULL;

		/* if modifiers disappear, or for upward compatibility */
		if (NULL == modifierType_getInfo(md->type))
			md->type = eModifierType_None;

		if (md->type == eModifierType_Subsurf) {
			SubsurfModifierData *smd = (SubsurfModifierData *)md;

			smd->emCache = smd->mCache = NULL;
		}
		else if (md->type == eModifierType_Armature) {
			ArmatureModifierData *amd = (ArmatureModifierData *)md;

			amd->prevCos = NULL;
		}
		else if (md->type == eModifierType_Cloth) {
			ClothModifierData *clmd = (ClothModifierData *)md;

			clmd->clothObject = NULL;
			clmd->hairdata = NULL;

			clmd->sim_parms= newdataadr(fd, clmd->sim_parms);
			clmd->coll_parms= newdataadr(fd, clmd->coll_parms);

			direct_link_pointcache_list(fd, &clmd->ptcaches, &clmd->point_cache, 0);

			if (clmd->sim_parms) {
				if (clmd->sim_parms->presets > 10)
					clmd->sim_parms->presets = 0;

				clmd->sim_parms->reset = 0;

				clmd->sim_parms->effector_weights = newdataadr(fd, clmd->sim_parms->effector_weights);

				if (!clmd->sim_parms->effector_weights) {
					clmd->sim_parms->effector_weights = BKE_add_effector_weights(NULL);
				}
			}

			clmd->solver_result = NULL;
		}
		else if (md->type == eModifierType_Fluidsim) {
			FluidsimModifierData *fluidmd = (FluidsimModifierData *)md;

			fluidmd->fss = newdataadr(fd, fluidmd->fss);
			if (fluidmd->fss) {
				fluidmd->fss->fmd = fluidmd;
				fluidmd->fss->meshVelocities = NULL;
			}
		}
		else if (md->type == eModifierType_Smoke) {
			SmokeModifierData *smd = (SmokeModifierData *)md;

			if (smd->type == MOD_SMOKE_TYPE_DOMAIN) {
				smd->flow = NULL;
				smd->coll = NULL;
				smd->domain = newdataadr(fd, smd->domain);
				smd->domain->smd = smd;

				smd->domain->fluid = NULL;
				smd->domain->fluid_mutex = BLI_rw_mutex_alloc();
				smd->domain->wt = NULL;
				smd->domain->shadow = NULL;
				smd->domain->tex = NULL;
				smd->domain->tex_shadow = NULL;
				smd->domain->tex_flame = NULL;
				smd->domain->tex_velocity_x = NULL;
				smd->domain->tex_velocity_y = NULL;
				smd->domain->tex_velocity_z = NULL;
				smd->domain->tex_wt = NULL;
				smd->domain->coba = newdataadr(fd, smd->domain->coba);

				smd->domain->effector_weights = newdataadr(fd, smd->domain->effector_weights);
				if (!smd->domain->effector_weights)
					smd->domain->effector_weights = BKE_add_effector_weights(NULL);

				direct_link_pointcache_list(fd, &(smd->domain->ptcaches[0]), &(smd->domain->point_cache[0]), 1);

				/* Smoke uses only one cache from now on, so store pointer convert */
				if (smd->domain->ptcaches[1].first || smd->domain->point_cache[1]) {
					if (smd->domain->point_cache[1]) {
						PointCache *cache = newdataadr(fd, smd->domain->point_cache[1]);
						if (cache->flag & PTCACHE_FAKE_SMOKE) {
							/* Smoke was already saved in "new format" and this cache is a fake one. */
						}
						else {
							printf("High resolution smoke cache not available due to pointcache update. Please reset the simulation.\n");
						}
						BKE_ptcache_free(cache);
					}
					BLI_listbase_clear(&smd->domain->ptcaches[1]);
					smd->domain->point_cache[1] = NULL;
				}
			}
			else if (smd->type == MOD_SMOKE_TYPE_FLOW) {
				smd->domain = NULL;
				smd->coll = NULL;
				smd->flow = newdataadr(fd, smd->flow);
				smd->flow->smd = smd;
				smd->flow->dm = NULL;
				smd->flow->verts_old = NULL;
				smd->flow->numverts = 0;
				smd->flow->psys = newdataadr(fd, smd->flow->psys);
			}
			else if (smd->type == MOD_SMOKE_TYPE_COLL) {
				smd->flow = NULL;
				smd->domain = NULL;
				smd->coll = newdataadr(fd, smd->coll);
				if (smd->coll) {
					smd->coll->smd = smd;
					smd->coll->verts_old = NULL;
					smd->coll->numverts = 0;
					smd->coll->dm = NULL;
				}
				else {
					smd->type = 0;
					smd->flow = NULL;
					smd->domain = NULL;
					smd->coll = NULL;
				}
			}
		}
		else if (md->type == eModifierType_DynamicPaint) {
			DynamicPaintModifierData *pmd = (DynamicPaintModifierData *)md;

			if (pmd->canvas) {
				pmd->canvas = newdataadr(fd, pmd->canvas);
				pmd->canvas->pmd = pmd;
				pmd->canvas->dm = NULL;
				pmd->canvas->flags &= ~MOD_DPAINT_BAKING; /* just in case */

				if (pmd->canvas->surfaces.first) {
					DynamicPaintSurface *surface;
					link_list(fd, &pmd->canvas->surfaces);

					for (surface=pmd->canvas->surfaces.first; surface; surface=surface->next) {
						surface->canvas = pmd->canvas;
						surface->data = NULL;
						direct_link_pointcache_list(fd, &(surface->ptcaches), &(surface->pointcache), 1);

						if (!(surface->effector_weights = newdataadr(fd, surface->effector_weights)))
							surface->effector_weights = BKE_add_effector_weights(NULL);
					}
				}
			}
			if (pmd->brush) {
				pmd->brush = newdataadr(fd, pmd->brush);
				pmd->brush->pmd = pmd;
				pmd->brush->psys = newdataadr(fd, pmd->brush->psys);
				pmd->brush->paint_ramp = newdataadr(fd, pmd->brush->paint_ramp);
				pmd->brush->vel_ramp = newdataadr(fd, pmd->brush->vel_ramp);
				pmd->brush->dm = NULL;
			}
		}
		else if (md->type == eModifierType_Collision) {
			CollisionModifierData *collmd = (CollisionModifierData *)md;
#if 0
			// TODO: CollisionModifier should use pointcache
			// + have proper reset events before enabling this
			collmd->x = newdataadr(fd, collmd->x);
			collmd->xnew = newdataadr(fd, collmd->xnew);
			collmd->mfaces = newdataadr(fd, collmd->mfaces);

			collmd->current_x = MEM_calloc_arrayN(collmd->numverts, sizeof(MVert), "current_x");
			collmd->current_xnew = MEM_calloc_arrayN(collmd->numverts, sizeof(MVert), "current_xnew");
			collmd->current_v = MEM_calloc_arrayN(collmd->numverts, sizeof(MVert), "current_v");
#endif

			collmd->x = NULL;
			collmd->xnew = NULL;
			collmd->current_x = NULL;
			collmd->current_xnew = NULL;
			collmd->current_v = NULL;
			collmd->time_x = collmd->time_xnew = -1000;
			collmd->mvert_num = 0;
			collmd->tri_num = 0;
			collmd->is_static = false;
			collmd->bvhtree = NULL;
			collmd->tri = NULL;

		}
		else if (md->type == eModifierType_Surface) {
			SurfaceModifierData *surmd = (SurfaceModifierData *)md;

			surmd->mesh = NULL;
			surmd->bvhtree = NULL;
			surmd->x = NULL;
			surmd->v = NULL;
			surmd->numverts = 0;
		}
		else if (md->type == eModifierType_Hook) {
			HookModifierData *hmd = (HookModifierData *)md;

			hmd->indexar = newdataadr(fd, hmd->indexar);
			if (fd->flags & FD_FLAGS_SWITCH_ENDIAN) {
				BLI_endian_switch_int32_array(hmd->indexar, hmd->totindex);
			}

			hmd->curfalloff = newdataadr(fd, hmd->curfalloff);
			if (hmd->curfalloff) {
				direct_link_curvemapping(fd, hmd->curfalloff);
			}
		}
		else if (md->type == eModifierType_ParticleSystem) {
			ParticleSystemModifierData *psmd = (ParticleSystemModifierData *)md;

			psmd->mesh_final = NULL;
			psmd->mesh_original = NULL;
			psmd->psys= newdataadr(fd, psmd->psys);
			psmd->flag &= ~eParticleSystemFlag_psys_updated;
			psmd->flag |= eParticleSystemFlag_file_loaded;
		}
		else if (md->type == eModifierType_Explode) {
			ExplodeModifierData *psmd = (ExplodeModifierData *)md;

			psmd->facepa = NULL;
		}
		else if (md->type == eModifierType_MeshDeform) {
			MeshDeformModifierData *mmd = (MeshDeformModifierData *)md;

			mmd->bindinfluences = newdataadr(fd, mmd->bindinfluences);
			mmd->bindoffsets = newdataadr(fd, mmd->bindoffsets);
			mmd->bindcagecos = newdataadr(fd, mmd->bindcagecos);
			mmd->dyngrid = newdataadr(fd, mmd->dyngrid);
			mmd->dyninfluences = newdataadr(fd, mmd->dyninfluences);
			mmd->dynverts = newdataadr(fd, mmd->dynverts);

			mmd->bindweights = newdataadr(fd, mmd->bindweights);
			mmd->bindcos = newdataadr(fd, mmd->bindcos);

			if (fd->flags & FD_FLAGS_SWITCH_ENDIAN) {
				if (mmd->bindoffsets)  BLI_endian_switch_int32_array(mmd->bindoffsets, mmd->totvert + 1);
				if (mmd->bindcagecos)  BLI_endian_switch_float_array(mmd->bindcagecos, mmd->totcagevert * 3);
				if (mmd->dynverts)     BLI_endian_switch_int32_array(mmd->dynverts, mmd->totvert);
				if (mmd->bindweights)  BLI_endian_switch_float_array(mmd->bindweights, mmd->totvert);
				if (mmd->bindcos)      BLI_endian_switch_float_array(mmd->bindcos, mmd->totcagevert * 3);
			}
		}
		else if (md->type == eModifierType_Ocean) {
			OceanModifierData *omd = (OceanModifierData *)md;
			omd->oceancache = NULL;
			omd->ocean = NULL;
		}
		else if (md->type == eModifierType_Warp) {
			WarpModifierData *tmd = (WarpModifierData *)md;

			tmd->curfalloff= newdataadr(fd, tmd->curfalloff);
			if (tmd->curfalloff)
				direct_link_curvemapping(fd, tmd->curfalloff);
		}
		else if (md->type == eModifierType_WeightVGEdit) {
			WeightVGEditModifierData *wmd = (WeightVGEditModifierData *)md;

			wmd->cmap_curve = newdataadr(fd, wmd->cmap_curve);
			if (wmd->cmap_curve)
				direct_link_curvemapping(fd, wmd->cmap_curve);
		}
		else if (md->type == eModifierType_LaplacianDeform) {
			LaplacianDeformModifierData *lmd = (LaplacianDeformModifierData *)md;

			lmd->vertexco = newdataadr(fd, lmd->vertexco);
			if (fd->flags & FD_FLAGS_SWITCH_ENDIAN) {
				BLI_endian_switch_float_array(lmd->vertexco, lmd->total_verts * 3);
			}
			lmd->cache_system = NULL;
		}
		else if (md->type == eModifierType_CorrectiveSmooth) {
			CorrectiveSmoothModifierData *csmd = (CorrectiveSmoothModifierData*)md;

			if (csmd->bind_coords) {
				csmd->bind_coords = newdataadr(fd, csmd->bind_coords);
				if (fd->flags & FD_FLAGS_SWITCH_ENDIAN) {
					BLI_endian_switch_float_array((float *)csmd->bind_coords, csmd->bind_coords_num * 3);
				}
			}

			/* runtime only */
			csmd->delta_cache = NULL;
			csmd->delta_cache_num = 0;
		}
		else if (md->type == eModifierType_MeshSequenceCache) {
			MeshSeqCacheModifierData *msmcd = (MeshSeqCacheModifierData *)md;
			msmcd->reader = NULL;
		}
		else if (md->type == eModifierType_SurfaceDeform) {
			SurfaceDeformModifierData *smd = (SurfaceDeformModifierData *)md;

			smd->verts = newdataadr(fd, smd->verts);

			if (smd->verts) {
				for (int i = 0; i < smd->numverts; i++) {
					smd->verts[i].binds = newdataadr(fd, smd->verts[i].binds);

					if (smd->verts[i].binds) {
						for (int j = 0; j < smd->verts[i].numbinds; j++) {
							smd->verts[i].binds[j].vert_inds = newdataadr(fd, smd->verts[i].binds[j].vert_inds);
							smd->verts[i].binds[j].vert_weights = newdataadr(fd, smd->verts[i].binds[j].vert_weights);

							if (fd->flags & FD_FLAGS_SWITCH_ENDIAN) {
								if (smd->verts[i].binds[j].vert_inds)
									BLI_endian_switch_uint32_array(smd->verts[i].binds[j].vert_inds, smd->verts[i].binds[j].numverts);

								if (smd->verts[i].binds[j].vert_weights) {
									if (smd->verts[i].binds[j].mode == MOD_SDEF_MODE_CENTROID ||
									    smd->verts[i].binds[j].mode == MOD_SDEF_MODE_LOOPTRI)
										BLI_endian_switch_float_array(smd->verts[i].binds[j].vert_weights, 3);
									else
										BLI_endian_switch_float_array(smd->verts[i].binds[j].vert_weights, smd->verts[i].binds[j].numverts);
								}
							}
						}
					}
				}
			}
		}
		else if (md->type == eModifierType_Bevel) {
			BevelModifierData *bmd = (BevelModifierData *)md;
			bmd->clnordata.faceHash = NULL;
		}
	}
}

static void direct_link_gpencil_modifiers(FileData *fd, ListBase *lb)
{
	GpencilModifierData *md;

	link_list(fd, lb);

	for (md = lb->first; md; md = md->next) {
		md->error = NULL;

		/* if modifiers disappear, or for upward compatibility */
		if (NULL == BKE_gpencil_modifierType_getInfo(md->type))
			md->type = eModifierType_None;

		if (md->type == eGpencilModifierType_Lattice) {
			LatticeGpencilModifierData *gpmd = (LatticeGpencilModifierData*)md;
			gpmd->cache_data = NULL;
		}
		else if (md->type == eGpencilModifierType_Hook) {
			HookGpencilModifierData *hmd = (HookGpencilModifierData *)md;

			hmd->curfalloff = newdataadr(fd, hmd->curfalloff);
			if (hmd->curfalloff) {
				direct_link_curvemapping(fd, hmd->curfalloff);
			}
		}
		else if (md->type == eGpencilModifierType_Thick) {
			ThickGpencilModifierData *gpmd = (ThickGpencilModifierData *)md;

			gpmd->curve_thickness = newdataadr(fd, gpmd->curve_thickness);
			if (gpmd->curve_thickness) {
				direct_link_curvemapping(fd, gpmd->curve_thickness);
				/* initialize the curve. Maybe this could be moved to modififer logic */
				curvemapping_initialize(gpmd->curve_thickness);
			}
		}

	}
}

static void direct_link_shaderfxs(FileData *fd, ListBase *lb)
{
	ShaderFxData *fx;

	link_list(fd, lb);

	for (fx = lb->first; fx; fx = fx->next) {
		fx->error = NULL;

		/* if shader disappear, or for upward compatibility */
		if (NULL == BKE_shaderfxType_getInfo(fx->type))
			fx->type = eShaderFxType_None;

	}
}

static void direct_link_object(FileData *fd, Object *ob)
{
	PartEff *paf;

	/* XXX This should not be needed - but seems like it can happen in some cases, so for now play safe... */
	ob->proxy_from = NULL;

	/* loading saved files with editmode enabled works, but for undo we like
	 * to stay in object mode during undo presses so keep editmode disabled.
	 *
	 * Also when linking in a file don't allow edit and pose modes.
	 * See [#34776, #42780] for more information.
	 */
	if (fd->memfile || (ob->id.tag & (LIB_TAG_EXTERN | LIB_TAG_INDIRECT))) {
		ob->mode &= ~(OB_MODE_EDIT | OB_MODE_PARTICLE_EDIT);
		if (!fd->memfile) {
			ob->mode &= ~OB_MODE_POSE;
		}
	}

	ob->adt = newdataadr(fd, ob->adt);
	direct_link_animdata(fd, ob->adt);

	ob->pose = newdataadr(fd, ob->pose);
	direct_link_pose(fd, ob->pose);

	ob->mpath = newdataadr(fd, ob->mpath);
	if (ob->mpath)
		direct_link_motionpath(fd, ob->mpath);

	link_list(fd, &ob->defbase);
	link_list(fd, &ob->fmaps);
// XXX deprecated - old animation system <<<
	direct_link_nlastrips(fd, &ob->nlastrips);
	link_list(fd, &ob->constraintChannels);
// >>> XXX deprecated - old animation system

	ob->mat= newdataadr(fd, ob->mat);
	test_pointer_array(fd, (void **)&ob->mat);
	ob->matbits= newdataadr(fd, ob->matbits);

	/* do it here, below old data gets converted */
	direct_link_modifiers(fd, &ob->modifiers);
	direct_link_gpencil_modifiers(fd, &ob->greasepencil_modifiers);
	direct_link_shaderfxs(fd, &ob->shader_fx);

	link_list(fd, &ob->effect);
	paf= ob->effect.first;
	while (paf) {
		if (paf->type == EFF_PARTICLE) {
			paf->keys = NULL;
		}
		if (paf->type == EFF_WAVE) {
			WaveEff *wav = (WaveEff*) paf;
			PartEff *next = paf->next;
			WaveModifierData *wmd = (WaveModifierData*) modifier_new(eModifierType_Wave);

			wmd->damp = wav->damp;
			wmd->flag = wav->flag;
			wmd->height = wav->height;
			wmd->lifetime = wav->lifetime;
			wmd->narrow = wav->narrow;
			wmd->speed = wav->speed;
			wmd->startx = wav->startx;
			wmd->starty = wav->startx;
			wmd->timeoffs = wav->timeoffs;
			wmd->width = wav->width;

			BLI_addtail(&ob->modifiers, wmd);

			BLI_remlink(&ob->effect, paf);
			MEM_freeN(paf);

			paf = next;
			continue;
		}
		if (paf->type == EFF_BUILD) {
			BuildEff *baf = (BuildEff*) paf;
			PartEff *next = paf->next;
			BuildModifierData *bmd = (BuildModifierData*) modifier_new(eModifierType_Build);

			bmd->start = baf->sfra;
			bmd->length = baf->len;
			bmd->randomize = 0;
			bmd->seed = 1;

			BLI_addtail(&ob->modifiers, bmd);

			BLI_remlink(&ob->effect, paf);
			MEM_freeN(paf);

			paf = next;
			continue;
		}
		paf = paf->next;
	}

	ob->pd= newdataadr(fd, ob->pd);
	direct_link_partdeflect(ob->pd);
	ob->soft= newdataadr(fd, ob->soft);
	if (ob->soft) {
		SoftBody *sb = ob->soft;

		sb->bpoint = NULL;	// init pointers so it gets rebuilt nicely
		sb->bspring = NULL;
		sb->scratch = NULL;
		/* although not used anymore */
		/* still have to be loaded to be compatible with old files */
		sb->keys = newdataadr(fd, sb->keys);
		test_pointer_array(fd, (void **)&sb->keys);
		if (sb->keys) {
			int a;
			for (a = 0; a < sb->totkey; a++) {
				sb->keys[a] = newdataadr(fd, sb->keys[a]);
			}
		}

		sb->effector_weights = newdataadr(fd, sb->effector_weights);
		if (!sb->effector_weights)
			sb->effector_weights = BKE_add_effector_weights(NULL);

		sb->shared = newdataadr(fd, sb->shared);
		if (sb->shared == NULL) {
			/* Link deprecated caches if they exist, so we can use them for versioning.
			 * We should only do this when sb->shared == NULL, because those pointers
			 * are always set (for compatibility with older Blenders). We mustn't link
			 * the same pointcache twice. */
			direct_link_pointcache_list(fd, &sb->ptcaches, &sb->pointcache, false);
		}
		else {
			/* link caches */
			direct_link_pointcache_list(fd, &sb->shared->ptcaches, &sb->shared->pointcache, false);
		}
	}
	ob->fluidsimSettings= newdataadr(fd, ob->fluidsimSettings); /* NT */

	ob->rigidbody_object = newdataadr(fd, ob->rigidbody_object);
	if (ob->rigidbody_object) {
		RigidBodyOb *rbo = ob->rigidbody_object;
		/* Allocate runtime-only struct */
		rbo->shared = MEM_callocN(sizeof(*rbo->shared), "RigidBodyObShared");
	}
	ob->rigidbody_constraint = newdataadr(fd, ob->rigidbody_constraint);
	if (ob->rigidbody_constraint)
		ob->rigidbody_constraint->physics_constraint = NULL;

	link_list(fd, &ob->particlesystem);
	direct_link_particlesystems(fd, &ob->particlesystem);

	direct_link_constraints(fd, &ob->constraints);

	link_list(fd, &ob->hooks);
	while (ob->hooks.first) {
		ObHook *hook = ob->hooks.first;
		HookModifierData *hmd = (HookModifierData *)modifier_new(eModifierType_Hook);

		hook->indexar= newdataadr(fd, hook->indexar);
		if (fd->flags & FD_FLAGS_SWITCH_ENDIAN) {
			BLI_endian_switch_int32_array(hook->indexar, hook->totindex);
		}

		/* Do conversion here because if we have loaded
		 * a hook we need to make sure it gets converted
		 * and freed, regardless of version.
		 */
		copy_v3_v3(hmd->cent, hook->cent);
		hmd->falloff = hook->falloff;
		hmd->force = hook->force;
		hmd->indexar = hook->indexar;
		hmd->object = hook->parent;
		memcpy(hmd->parentinv, hook->parentinv, sizeof(hmd->parentinv));
		hmd->totindex = hook->totindex;

		BLI_addhead(&ob->modifiers, hmd);
		BLI_remlink(&ob->hooks, hook);

		modifier_unique_name(&ob->modifiers, (ModifierData*)hmd);

		MEM_freeN(hook);
	}

	ob->iuser = newdataadr(fd, ob->iuser);
	if (ob->type == OB_EMPTY && ob->empty_drawtype == OB_EMPTY_IMAGE && !ob->iuser) {
		BKE_object_empty_draw_type_set(ob, ob->empty_drawtype);
	}

	ob->customdata_mask = 0;
	ob->bb = NULL;
	ob->derivedDeform = NULL;
	ob->derivedFinal = NULL;
	BKE_object_runtime_reset(ob);
	link_list(fd, &ob->pc_ids);

	/* in case this value changes in future, clamp else we get undefined behavior */
	CLAMP(ob->rotmode, ROT_MODE_MIN, ROT_MODE_MAX);

	if (ob->sculpt) {
		ob->sculpt = MEM_callocN(sizeof(SculptSession), "reload sculpt session");
	}

	link_list(fd, &ob->lodlevels);
	ob->currentlod = ob->lodlevels.first;

	ob->preview = direct_link_preview_image(fd, ob->preview);
}

static void direct_link_view_settings(FileData *fd, ColorManagedViewSettings *view_settings)
{
	view_settings->curve_mapping = newdataadr(fd, view_settings->curve_mapping);

	if (view_settings->curve_mapping)
		direct_link_curvemapping(fd, view_settings->curve_mapping);
}

/* ***************** READ VIEW LAYER *************** */

static void direct_link_layer_collections(FileData *fd, ListBase *lb, bool master)
{
	link_list(fd, lb);
	for (LayerCollection *lc = lb->first; lc; lc = lc->next) {
#ifdef USE_COLLECTION_COMPAT_28
		lc->scene_collection = newdataadr(fd, lc->scene_collection);
#endif

		/* Master collection is not a real datablock. */
		if (master) {
			lc->collection = newdataadr(fd, lc->collection);
		}

		direct_link_layer_collections(fd, &lc->layer_collections, false);
	}
}

static void direct_link_view_layer(FileData *fd, ViewLayer *view_layer)
{
	view_layer->stats = NULL;
	link_list(fd, &view_layer->object_bases);
	view_layer->basact = newdataadr(fd, view_layer->basact);

	direct_link_layer_collections(fd, &view_layer->layer_collections, true);
	view_layer->active_collection = newdataadr(fd, view_layer->active_collection);

	view_layer->id_properties = newdataadr(fd, view_layer->id_properties);
	IDP_DirectLinkGroup_OrFree(&view_layer->id_properties, (fd->flags & FD_FLAGS_SWITCH_ENDIAN), fd);

	link_list(fd, &(view_layer->freestyle_config.modules));
	link_list(fd, &(view_layer->freestyle_config.linesets));

	BLI_listbase_clear(&view_layer->drawdata);
	view_layer->object_bases_array = NULL;
	view_layer->object_bases_hash = NULL;
}

static void lib_link_layer_collection(FileData *fd, Library *lib, LayerCollection *layer_collection, bool master)
{
	/* Master collection is not a real datablock. */
	if (!master) {
		layer_collection->collection = newlibadr(fd, lib, layer_collection->collection);
	}

	for (LayerCollection *layer_collection_nested = layer_collection->layer_collections.first;
	     layer_collection_nested != NULL;
	     layer_collection_nested = layer_collection_nested->next)
	{
		lib_link_layer_collection(fd, lib, layer_collection_nested, false);
	}
}

static void lib_link_view_layer(FileData *fd, Library *lib, ViewLayer *view_layer)
{
	for (FreestyleModuleConfig *fmc = view_layer->freestyle_config.modules.first; fmc; fmc = fmc->next) {
		fmc->script = newlibadr(fd, lib, fmc->script);
	}

	for (FreestyleLineSet *fls = view_layer->freestyle_config.linesets.first; fls; fls = fls->next) {
		fls->linestyle = newlibadr_us(fd, lib, fls->linestyle);
		fls->group = newlibadr_us(fd, lib, fls->group);
	}

	for (Base *base = view_layer->object_bases.first, *base_next = NULL; base; base = base_next) {
		base_next = base->next;

		/* we only bump the use count for the collection objects */
		base->object = newlibadr(fd, lib, base->object);

		if (base->object == NULL) {
			/* Free in case linked object got lost. */
			BLI_freelinkN(&view_layer->object_bases, base);
			if (view_layer->basact == base) {
				view_layer->basact = NULL;
			}
		}
	}

	for (LayerCollection *layer_collection = view_layer->layer_collections.first;
	     layer_collection != NULL;
	     layer_collection = layer_collection->next)
	{
		lib_link_layer_collection(fd, lib, layer_collection, true);
	}

	IDP_LibLinkProperty(view_layer->id_properties, fd);
}

/* ***************** READ COLLECTION *************** */

#ifdef USE_COLLECTION_COMPAT_28
static void direct_link_scene_collection(FileData *fd, SceneCollection *sc)
{
	link_list(fd, &sc->objects);
	link_list(fd, &sc->scene_collections);

	for (SceneCollection *nsc = sc->scene_collections.first; nsc; nsc = nsc->next) {
		direct_link_scene_collection(fd, nsc);
	}
}

static void lib_link_scene_collection(FileData *fd, Library *lib, SceneCollection *sc)
{
	for (LinkData *link = sc->objects.first; link; link = link->next) {
		link->data = newlibadr_us(fd, lib, link->data);
		BLI_assert(link->data);
	}

	for (SceneCollection *nsc = sc->scene_collections.first; nsc; nsc = nsc->next) {
		lib_link_scene_collection(fd, lib, nsc);
	}
}
#endif

static void direct_link_collection(FileData *fd, Collection *collection)
{
	link_list(fd, &collection->gobject);
	link_list(fd, &collection->children);

	collection->preview = direct_link_preview_image(fd, collection->preview);

	collection->flag &= ~COLLECTION_HAS_OBJECT_CACHE;
	BLI_listbase_clear(&collection->object_cache);
	BLI_listbase_clear(&collection->parents);

#ifdef USE_COLLECTION_COMPAT_28
	/* This runs before the very first doversion. */
	collection->collection = newdataadr(fd, collection->collection);
	if (collection->collection != NULL) {
		direct_link_scene_collection(fd, collection->collection);
	}

	collection->view_layer = newdataadr(fd, collection->view_layer);
	if (collection->view_layer != NULL) {
		direct_link_view_layer(fd, collection->view_layer);
	}
#endif
}

static void lib_link_collection_data(FileData *fd, Library *lib, Collection *collection)
{
	for (CollectionObject *cob = collection->gobject.first, *cob_next = NULL; cob; cob = cob_next) {
		cob_next = cob->next;
		cob->ob = newlibadr_us(fd, lib, cob->ob);

		if (cob->ob == NULL) {
			BLI_freelinkN(&collection->gobject, cob);
		}
	}

	for (CollectionChild *child = collection->children.first, *child_next = NULL; child; child = child_next) {
		child_next = child->next;
		child->collection = newlibadr_us(fd, lib, child->collection);

		if (child->collection == NULL ||
		    BKE_collection_find_cycle(collection, child->collection))
		{
			BLI_freelinkN(&collection->children, child);
		}
		else {
			CollectionParent *cparent = MEM_callocN(sizeof(CollectionParent), "CollectionParent");
			cparent->collection = collection;
			BLI_addtail(&child->collection->parents, cparent);
		}
	}
}

static void lib_link_collection(FileData *fd, Main *main)
{
	for (Collection *collection = main->collection.first; collection; collection = collection->id.next) {
		if (collection->id.tag & LIB_TAG_NEED_LINK) {
			collection->id.tag &= ~LIB_TAG_NEED_LINK;
			IDP_LibLinkProperty(collection->id.properties, fd);

#ifdef USE_COLLECTION_COMPAT_28
			if (collection->collection) {
				lib_link_scene_collection(fd, collection->id.lib, collection->collection);
			}

			if (collection->view_layer) {
				lib_link_view_layer(fd, collection->id.lib, collection->view_layer);
			}
#endif

			lib_link_collection_data(fd, collection->id.lib, collection);
		}
	}
}

/* ************ READ SCENE ***************** */

/* patch for missing scene IDs, can't be in do-versions */
static void composite_patch(bNodeTree *ntree, Scene *scene)
{
	bNode *node;

	for (node = ntree->nodes.first; node; node = node->next) {
		if (node->id==NULL && node->type == CMP_NODE_R_LAYERS)
			node->id = &scene->id;
	}
}

static void link_paint(FileData *fd, Scene *sce, Paint *p)
{
	if (p) {
		p->brush = newlibadr_us(fd, sce->id.lib, p->brush);
		p->palette = newlibadr_us(fd, sce->id.lib, p->palette);
		p->paint_cursor = NULL;
	}
}

static void lib_link_sequence_modifiers(FileData *fd, Scene *scene, ListBase *lb)
{
	SequenceModifierData *smd;

	for (smd = lb->first; smd; smd = smd->next) {
		if (smd->mask_id)
			smd->mask_id = newlibadr_us(fd, scene->id.lib, smd->mask_id);
	}
}

static void direct_link_lightcache_texture(FileData *fd, LightCacheTexture *lctex)
{
	lctex->tex = NULL;

	if (lctex->data) {
		lctex->data = newdataadr(fd, lctex->data);
		if (fd->flags & FD_FLAGS_SWITCH_ENDIAN) {
			int data_size = lctex->components * lctex->tex_size[0] * lctex->tex_size[1] * lctex->tex_size[2];

			if (lctex->data_type == LIGHTCACHETEX_FLOAT) {
				BLI_endian_switch_float_array((float *)lctex->data, data_size * sizeof(float));
			}
			else if (lctex->data_type == LIGHTCACHETEX_UINT) {
				BLI_endian_switch_uint32_array((unsigned int *)lctex->data, data_size * sizeof(unsigned int));
			}
		}
	}
}

static void direct_link_lightcache(FileData *fd, LightCache *cache)
{
	direct_link_lightcache_texture(fd, &cache->cube_tx);
	direct_link_lightcache_texture(fd, &cache->grid_tx);

	if (cache->cube_mips) {
		cache->cube_mips = newdataadr(fd, cache->cube_mips);
		for (int i = 0; i < cache->mips_len; ++i) {
			direct_link_lightcache_texture(fd, &cache->cube_mips[i]);
		}
	}

	cache->cube_data = newdataadr(fd, cache->cube_data);
	cache->grid_data = newdataadr(fd, cache->grid_data);
}

/* check for cyclic set-scene,
 * libs can cause this case which is normally prevented, see (T#####) */
#define USE_SETSCENE_CHECK

#ifdef USE_SETSCENE_CHECK
/**
 * A version of #BKE_scene_validate_setscene with special checks for linked libs.
 */
static bool scene_validate_setscene__liblink(Scene *sce, const int totscene)
{
	Scene *sce_iter;
	int a;

	if (sce->set == NULL) return 1;

	for (a = 0, sce_iter = sce; sce_iter->set; sce_iter = sce_iter->set, a++) {
		if (sce_iter->id.tag & LIB_TAG_NEED_LINK) {
			return 1;
		}

		if (a > totscene) {
			sce->set = NULL;
			return 0;
		}
	}

	return 1;
}
#endif

static void lib_link_scene(FileData *fd, Main *main)
{
#ifdef USE_SETSCENE_CHECK
	bool need_check_set = false;
	int totscene = 0;
#endif

	for (Scene *sce = main->scene.first; sce; sce = sce->id.next) {
		if (sce->id.tag & LIB_TAG_NEED_LINK) {
			/* Link ID Properties -- and copy this comment EXACTLY for easy finding
			 * of library blocks that implement this.*/
			IDP_LibLinkProperty(sce->id.properties, fd);
			lib_link_animdata(fd, &sce->id, sce->adt);

			lib_link_keyingsets(fd, &sce->id, &sce->keyingsets);

			sce->camera = newlibadr(fd, sce->id.lib, sce->camera);
			sce->world = newlibadr_us(fd, sce->id.lib, sce->world);
			sce->set = newlibadr(fd, sce->id.lib, sce->set);
			sce->gpd = newlibadr_us(fd, sce->id.lib, sce->gpd);

			link_paint(fd, sce, &sce->toolsettings->sculpt->paint);
			link_paint(fd, sce, &sce->toolsettings->vpaint->paint);
			link_paint(fd, sce, &sce->toolsettings->wpaint->paint);
			link_paint(fd, sce, &sce->toolsettings->imapaint.paint);
			link_paint(fd, sce, &sce->toolsettings->uvsculpt->paint);
			link_paint(fd, sce, &sce->toolsettings->gp_paint->paint);

			if (sce->toolsettings->sculpt)
				sce->toolsettings->sculpt->gravity_object =
						newlibadr(fd, sce->id.lib, sce->toolsettings->sculpt->gravity_object);

			if (sce->toolsettings->imapaint.stencil)
				sce->toolsettings->imapaint.stencil =
				        newlibadr_us(fd, sce->id.lib, sce->toolsettings->imapaint.stencil);

			if (sce->toolsettings->imapaint.clone)
				sce->toolsettings->imapaint.clone =
				        newlibadr_us(fd, sce->id.lib, sce->toolsettings->imapaint.clone);

			if (sce->toolsettings->imapaint.canvas)
				sce->toolsettings->imapaint.canvas =
				        newlibadr_us(fd, sce->id.lib, sce->toolsettings->imapaint.canvas);

			sce->toolsettings->particle.shape_object = newlibadr(fd, sce->id.lib, sce->toolsettings->particle.shape_object);

			for (Base *base_legacy_next, *base_legacy = sce->base.first; base_legacy; base_legacy = base_legacy_next) {
				base_legacy_next = base_legacy->next;

				base_legacy->object = newlibadr_us(fd, sce->id.lib, base_legacy->object);

				if (base_legacy->object == NULL) {
					blo_reportf_wrap(fd->reports, RPT_WARNING, TIP_("LIB: object lost from scene: '%s'"),
					                 sce->id.name + 2);
					BLI_remlink(&sce->base, base_legacy);
					if (base_legacy == sce->basact) sce->basact = NULL;
					MEM_freeN(base_legacy);
				}
			}

			Sequence *seq;
			SEQ_BEGIN (sce->ed, seq)
			{
				IDP_LibLinkProperty(seq->prop, fd);

				if (seq->ipo) seq->ipo = newlibadr_us(fd, sce->id.lib, seq->ipo);  // XXX deprecated - old animation system
				seq->scene_sound = NULL;
				if (seq->scene) {
					seq->scene = newlibadr(fd, sce->id.lib, seq->scene);
					if (seq->scene) {
						seq->scene_sound = BKE_sound_scene_add_scene_sound_defaults(sce, seq);
					}
				}
				if (seq->clip) {
					seq->clip = newlibadr_us(fd, sce->id.lib, seq->clip);
				}
				if (seq->mask) {
					seq->mask = newlibadr_us(fd, sce->id.lib, seq->mask);
				}
				if (seq->scene_camera) {
					seq->scene_camera = newlibadr(fd, sce->id.lib, seq->scene_camera);
				}
				if (seq->sound) {
					seq->scene_sound = NULL;
					if (seq->type == SEQ_TYPE_SOUND_HD) {
						seq->type = SEQ_TYPE_SOUND_RAM;
					}
					else {
						seq->sound = newlibadr(fd, sce->id.lib, seq->sound);
					}
					if (seq->sound) {
						id_us_plus_no_lib((ID *)seq->sound);
						seq->scene_sound = BKE_sound_add_scene_sound_defaults(sce, seq);
					}
				}
				BLI_listbase_clear(&seq->anims);

				lib_link_sequence_modifiers(fd, sce, &seq->modifiers);
			}
			SEQ_END

			for (TimeMarker *marker = sce->markers.first; marker; marker = marker->next) {
				if (marker->camera) {
					marker->camera = newlibadr(fd, sce->id.lib, marker->camera);
				}
			}

			BKE_sequencer_update_muting(sce->ed);
			BKE_sequencer_update_sound_bounds_all(sce);


			/* rigidbody world relies on it's linked collections */
			if (sce->rigidbody_world) {
				RigidBodyWorld *rbw = sce->rigidbody_world;
				if (rbw->group)
					rbw->group = newlibadr(fd, sce->id.lib, rbw->group);
				if (rbw->constraints)
					rbw->constraints = newlibadr(fd, sce->id.lib, rbw->constraints);
				if (rbw->effector_weights)
					rbw->effector_weights->group = newlibadr(fd, sce->id.lib, rbw->effector_weights->group);
			}

			if (sce->nodetree) {
				lib_link_ntree(fd, &sce->id, sce->nodetree);
				sce->nodetree->id.lib = sce->id.lib;
				composite_patch(sce->nodetree, sce);
			}

			for (SceneRenderLayer *srl = sce->r.layers.first; srl; srl = srl->next) {
				srl->mat_override = newlibadr_us(fd, sce->id.lib, srl->mat_override);
				for (FreestyleModuleConfig *fmc = srl->freestyleConfig.modules.first; fmc; fmc = fmc->next) {
					fmc->script = newlibadr(fd, sce->id.lib, fmc->script);
				}
				for (FreestyleLineSet *fls = srl->freestyleConfig.linesets.first; fls; fls = fls->next) {
					fls->linestyle = newlibadr_us(fd, sce->id.lib, fls->linestyle);
					fls->group = newlibadr_us(fd, sce->id.lib, fls->group);
				}
			}
			/* Motion Tracking */
			sce->clip = newlibadr_us(fd, sce->id.lib, sce->clip);

#ifdef USE_COLLECTION_COMPAT_28
			if (sce->collection) {
				lib_link_scene_collection(fd, sce->id.lib, sce->collection);
			}
#endif

			if (sce->master_collection) {
				lib_link_collection_data(fd, sce->id.lib, sce->master_collection);
			}

			for (ViewLayer *view_layer = sce->view_layers.first; view_layer; view_layer = view_layer->next) {
				lib_link_view_layer(fd, sce->id.lib, view_layer);
			}

#ifdef USE_SETSCENE_CHECK
			if (sce->set != NULL) {
				/* link flag for scenes with set would be reset later,
				 * so this way we only check cyclic for newly linked scenes.
				 */
				need_check_set = true;
			}
			else {
				/* postpone un-setting the flag until we've checked the set-scene */
				sce->id.tag &= ~LIB_TAG_NEED_LINK;
			}
#else
			sce->id.tag &= ~LIB_TAG_NEED_LINK;
#endif
		}

#ifdef USE_SETSCENE_CHECK
		totscene++;
#endif
	}

#ifdef USE_SETSCENE_CHECK
	if (need_check_set) {
		for (Scene *sce = main->scene.first; sce; sce = sce->id.next) {
			if (sce->id.tag & LIB_TAG_NEED_LINK) {
				sce->id.tag &= ~LIB_TAG_NEED_LINK;
				if (!scene_validate_setscene__liblink(sce, totscene)) {
					printf("Found cyclic background scene when linking %s\n", sce->id.name + 2);
				}
			}
		}
	}
#endif
}

#undef USE_SETSCENE_CHECK


static void link_recurs_seq(FileData *fd, ListBase *lb)
{
	Sequence *seq;

	link_list(fd, lb);

	for (seq = lb->first; seq; seq = seq->next) {
		if (seq->seqbase.first)
			link_recurs_seq(fd, &seq->seqbase);
	}
}

static void direct_link_paint(FileData *fd, Paint *p)
{
	if (p->num_input_samples < 1)
		p->num_input_samples = 1;

	p->cavity_curve = newdataadr(fd, p->cavity_curve);
	if (p->cavity_curve)
		direct_link_curvemapping(fd, p->cavity_curve);
	else
		BKE_paint_cavity_curve_preset(p, CURVE_PRESET_LINE);
}

static void direct_link_paint_helper(FileData *fd, Paint **paint)
{
	/* TODO. is this needed */
	(*paint) = newdataadr(fd, (*paint));

	if (*paint) {
		direct_link_paint(fd, *paint);
	}
}

static void direct_link_sequence_modifiers(FileData *fd, ListBase *lb)
{
	SequenceModifierData *smd;

	link_list(fd, lb);

	for (smd = lb->first; smd; smd = smd->next) {
		if (smd->mask_sequence)
			smd->mask_sequence = newdataadr(fd, smd->mask_sequence);

		if (smd->type == seqModifierType_Curves) {
			CurvesModifierData *cmd = (CurvesModifierData *) smd;

			direct_link_curvemapping(fd, &cmd->curve_mapping);
		}
		else if (smd->type == seqModifierType_HueCorrect) {
			HueCorrectModifierData *hcmd = (HueCorrectModifierData *) smd;

			direct_link_curvemapping(fd, &hcmd->curve_mapping);
		}
	}
}

static void direct_link_scene(FileData *fd, Scene *sce)
{
	Editing *ed;
	Sequence *seq;
	MetaStack *ms;
	RigidBodyWorld *rbw;
	ViewLayer *view_layer;
	SceneRenderLayer *srl;

	sce->depsgraph_hash = NULL;
	sce->fps_info = NULL;
	sce->customdata_mask_modal = 0;

	BKE_sound_create_scene(sce);

	/* set users to one by default, not in lib-link, this will increase it for compo nodes */
	id_us_ensure_real(&sce->id);

	link_list(fd, &(sce->base));

	sce->adt = newdataadr(fd, sce->adt);
	direct_link_animdata(fd, sce->adt);

	link_list(fd, &sce->keyingsets);
	direct_link_keyingsets(fd, &sce->keyingsets);

	sce->basact = newdataadr(fd, sce->basact);

	sce->toolsettings= newdataadr(fd, sce->toolsettings);
	if (sce->toolsettings) {
		direct_link_paint_helper(fd, (Paint**)&sce->toolsettings->sculpt);
		direct_link_paint_helper(fd, (Paint**)&sce->toolsettings->vpaint);
		direct_link_paint_helper(fd, (Paint**)&sce->toolsettings->wpaint);
		direct_link_paint_helper(fd, (Paint**)&sce->toolsettings->uvsculpt);
		direct_link_paint_helper(fd, (Paint**)&sce->toolsettings->gp_paint);

		direct_link_paint(fd, &sce->toolsettings->imapaint.paint);

		sce->toolsettings->imapaint.paintcursor = NULL;
		sce->toolsettings->particle.paintcursor = NULL;
		sce->toolsettings->particle.scene = NULL;
		sce->toolsettings->particle.object = NULL;
		sce->toolsettings->gp_sculpt.paintcursor = NULL;

		/* relink grease pencil interpolation curves */
		sce->toolsettings->gp_interpolate.custom_ipo = newdataadr(fd, sce->toolsettings->gp_interpolate.custom_ipo);
		if (sce->toolsettings->gp_interpolate.custom_ipo) {
			direct_link_curvemapping(fd, sce->toolsettings->gp_interpolate.custom_ipo);
		}
		/* relink grease pencil multiframe falloff curve */
		sce->toolsettings->gp_sculpt.cur_falloff = newdataadr(fd, sce->toolsettings->gp_sculpt.cur_falloff);
		if (sce->toolsettings->gp_sculpt.cur_falloff) {
			direct_link_curvemapping(fd, sce->toolsettings->gp_sculpt.cur_falloff);
		}
	}

	if (sce->ed) {
		ListBase *old_seqbasep = &sce->ed->seqbase;

		ed = sce->ed = newdataadr(fd, sce->ed);

		ed->act_seq = newdataadr(fd, ed->act_seq);

		/* recursive link sequences, lb will be correctly initialized */
		link_recurs_seq(fd, &ed->seqbase);

		SEQ_BEGIN (ed, seq)
		{
			seq->seq1= newdataadr(fd, seq->seq1);
			seq->seq2= newdataadr(fd, seq->seq2);
			seq->seq3= newdataadr(fd, seq->seq3);

			/* a patch: after introduction of effects with 3 input strips */
			if (seq->seq3 == NULL) seq->seq3 = seq->seq2;

			seq->effectdata = newdataadr(fd, seq->effectdata);
			seq->stereo3d_format = newdataadr(fd, seq->stereo3d_format);

			if (seq->type & SEQ_TYPE_EFFECT)
				seq->flag |= SEQ_EFFECT_NOT_LOADED;

			if (seq->type == SEQ_TYPE_SPEED) {
				SpeedControlVars *s = seq->effectdata;
				s->frameMap = NULL;
			}

			seq->prop = newdataadr(fd, seq->prop);
			IDP_DirectLinkGroup_OrFree(&seq->prop, (fd->flags & FD_FLAGS_SWITCH_ENDIAN), fd);

			seq->strip = newdataadr(fd, seq->strip);
			if (seq->strip && seq->strip->done==0) {
				seq->strip->done = true;

				if (ELEM(seq->type, SEQ_TYPE_IMAGE, SEQ_TYPE_MOVIE, SEQ_TYPE_SOUND_RAM, SEQ_TYPE_SOUND_HD)) {
					seq->strip->stripdata = newdataadr(fd, seq->strip->stripdata);
				}
				else {
					seq->strip->stripdata = NULL;
				}
				if (seq->flag & SEQ_USE_CROP) {
					seq->strip->crop = newdataadr(
						fd, seq->strip->crop);
				}
				else {
					seq->strip->crop = NULL;
				}
				if (seq->flag & SEQ_USE_TRANSFORM) {
					seq->strip->transform = newdataadr(
						fd, seq->strip->transform);
				}
				else {
					seq->strip->transform = NULL;
				}
				if (seq->flag & SEQ_USE_PROXY) {
					seq->strip->proxy = newdataadr(fd, seq->strip->proxy);
					if (seq->strip->proxy) {
						seq->strip->proxy->anim = NULL;
					}
					else {
						BKE_sequencer_proxy_set(seq, true);
					}
				}
				else {
					seq->strip->proxy = NULL;
				}

				/* need to load color balance to it could be converted to modifier */
				seq->strip->color_balance = newdataadr(fd, seq->strip->color_balance);
			}

			direct_link_sequence_modifiers(fd, &seq->modifiers);
		}
		SEQ_END

		/* link metastack, slight abuse of structs here, have to restore pointer to internal part in struct */
		{
			Sequence temp;
			void *poin;
			intptr_t offset;

			offset = ((intptr_t)&(temp.seqbase)) - ((intptr_t)&temp);

			/* root pointer */
			if (ed->seqbasep == old_seqbasep) {
				ed->seqbasep = &ed->seqbase;
			}
			else {
				poin = POINTER_OFFSET(ed->seqbasep, -offset);

				poin = newdataadr(fd, poin);
				if (poin)
					ed->seqbasep = (ListBase *)POINTER_OFFSET(poin, offset);
				else
					ed->seqbasep = &ed->seqbase;
			}
			/* stack */
			link_list(fd, &(ed->metastack));

			for (ms = ed->metastack.first; ms; ms= ms->next) {
				ms->parseq = newdataadr(fd, ms->parseq);

				if (ms->oldbasep == old_seqbasep)
					ms->oldbasep= &ed->seqbase;
				else {
					poin = POINTER_OFFSET(ms->oldbasep, -offset);
					poin = newdataadr(fd, poin);
					if (poin)
						ms->oldbasep = (ListBase *)POINTER_OFFSET(poin, offset);
					else
						ms->oldbasep = &ed->seqbase;
				}
			}
		}
	}

	sce->r.avicodecdata = newdataadr(fd, sce->r.avicodecdata);
	if (sce->r.avicodecdata) {
		sce->r.avicodecdata->lpFormat = newdataadr(fd, sce->r.avicodecdata->lpFormat);
		sce->r.avicodecdata->lpParms = newdataadr(fd, sce->r.avicodecdata->lpParms);
	}
	if (sce->r.ffcodecdata.properties) {
		sce->r.ffcodecdata.properties = newdataadr(fd, sce->r.ffcodecdata.properties);
		IDP_DirectLinkGroup_OrFree(&sce->r.ffcodecdata.properties, (fd->flags & FD_FLAGS_SWITCH_ENDIAN), fd);
	}

	link_list(fd, &(sce->markers));
	link_list(fd, &(sce->transform_spaces));
	link_list(fd, &(sce->r.layers));
	link_list(fd, &(sce->r.views));


	for (srl = sce->r.layers.first; srl; srl = srl->next) {
		srl->prop = newdataadr(fd, srl->prop);
		IDP_DirectLinkGroup_OrFree(&srl->prop, (fd->flags & FD_FLAGS_SWITCH_ENDIAN), fd);
		link_list(fd, &(srl->freestyleConfig.modules));
		link_list(fd, &(srl->freestyleConfig.linesets));
	}

	sce->nodetree = newdataadr(fd, sce->nodetree);
	if (sce->nodetree) {
		direct_link_id(fd, &sce->nodetree->id);
		direct_link_nodetree(fd, sce->nodetree);
	}

	direct_link_view_settings(fd, &sce->view_settings);

	sce->rigidbody_world = newdataadr(fd, sce->rigidbody_world);
	rbw = sce->rigidbody_world;
	if (rbw) {
		rbw->shared = newdataadr(fd, rbw->shared);

		if (rbw->shared == NULL) {
			/* Link deprecated caches if they exist, so we can use them for versioning.
			 * We should only do this when rbw->shared == NULL, because those pointers
			 * are always set (for compatibility with older Blenders). We mustn't link
			 * the same pointcache twice. */
			direct_link_pointcache_list(fd, &rbw->ptcaches, &rbw->pointcache, false);

			/* make sure simulation starts from the beginning after loading file */
			if (rbw->pointcache) {
				rbw->ltime = (float)rbw->pointcache->startframe;
			}
		}
		else {
			/* must nullify the reference to physics sim object, since it no-longer exist
			 * (and will need to be recalculated)
			 */
			rbw->shared->physics_world = NULL;

			/* link caches */
			direct_link_pointcache_list(fd, &rbw->shared->ptcaches, &rbw->shared->pointcache, false);

			/* make sure simulation starts from the beginning after loading file */
			if (rbw->shared->pointcache) {
				rbw->ltime = (float)rbw->shared->pointcache->startframe;
			}
		}
		rbw->objects = NULL;
		rbw->numbodies = 0;

		/* set effector weights */
		rbw->effector_weights = newdataadr(fd, rbw->effector_weights);
		if (!rbw->effector_weights)
			rbw->effector_weights = BKE_add_effector_weights(NULL);
	}

	sce->preview = direct_link_preview_image(fd, sce->preview);

	direct_link_curvemapping(fd, &sce->r.mblur_shutter_curve);

#ifdef USE_COLLECTION_COMPAT_28
	/* this runs before the very first doversion */
	if (sce->collection) {
		sce->collection = newdataadr(fd, sce->collection);
		direct_link_scene_collection(fd, sce->collection);
	}
#endif

	if (sce->master_collection) {
		sce->master_collection = newdataadr(fd, sce->master_collection);
		direct_link_collection(fd, sce->master_collection);
		/* Needed because this is an ID outside of Main. */
		sce->master_collection->id.py_instance = NULL;
	}

	/* insert into global old-new map for reading without UI (link_global accesses it again) */
	link_glob_list(fd, &sce->view_layers);
	for (view_layer = sce->view_layers.first; view_layer; view_layer = view_layer->next) {
		direct_link_view_layer(fd, view_layer);
	}

	if (fd->memfile) {
		/* If it's undo try to recover the cache. */
		if (fd->scenemap) sce->eevee.light_cache = newsceadr(fd, sce->eevee.light_cache);
		else sce->eevee.light_cache = NULL;
	}
	else {
		/* else read the cache from file. */
		if (sce->eevee.light_cache) {
			sce->eevee.light_cache = newdataadr(fd, sce->eevee.light_cache);
			direct_link_lightcache(fd, sce->eevee.light_cache);
		}
	}

	sce->layer_properties = newdataadr(fd, sce->layer_properties);
	IDP_DirectLinkGroup_OrFree(&sce->layer_properties, (fd->flags & FD_FLAGS_SWITCH_ENDIAN), fd);
}

/* ****************** READ GREASE PENCIL ***************** */

/* relink's grease pencil data's refs */
static void lib_link_gpencil(FileData *fd, Main *main)
{
	/* Relink all datablock linked by GP datablock */
	for (bGPdata *gpd = main->gpencil.first; gpd; gpd = gpd->id.next) {
		if (gpd->id.tag & LIB_TAG_NEED_LINK) {
			/* Layers */
			for (bGPDlayer *gpl = gpd->layers.first; gpl; gpl = gpl->next) {
				/* Layer -> Parent References */
				gpl->parent = newlibadr(fd, gpd->id.lib, gpl->parent);
			}

			/* Datablock Stuff */
			IDP_LibLinkProperty(gpd->id.properties, fd);
			lib_link_animdata(fd, &gpd->id, gpd->adt);

			/* materials */
			for (int a = 0; a < gpd->totcol; a++) {
				gpd->mat[a] = newlibadr_us(fd, gpd->id.lib, gpd->mat[a]);
			}

			gpd->id.tag &= ~LIB_TAG_NEED_LINK;
		}
	}
}

/* relinks grease-pencil data - used for direct_link and old file linkage */
static void direct_link_gpencil(FileData *fd, bGPdata *gpd)
{
	bGPDlayer *gpl;
	bGPDframe *gpf;
	bGPDstroke *gps;
	bGPDpalette *palette;

	/* we must firstly have some grease-pencil data to link! */
	if (gpd == NULL)
		return;

	/* relink animdata */
	gpd->adt = newdataadr(fd, gpd->adt);
	direct_link_animdata(fd, gpd->adt);

	/* relink palettes (old palettes deprecated, only to convert old files) */
	link_list(fd, &gpd->palettes);
	if (gpd->palettes.first != NULL) {
		for (palette = gpd->palettes.first; palette; palette = palette->next) {
			link_list(fd, &palette->colors);
		}
	}

	/* clear drawing cache */
	gpd->runtime.batch_cache_data = NULL;

	/* materials */
	gpd->mat = newdataadr(fd, gpd->mat);
	test_pointer_array(fd, (void **)&gpd->mat);

	/* relink layers */
	link_list(fd, &gpd->layers);

	for (gpl = gpd->layers.first; gpl; gpl = gpl->next) {
		/* relink frames */
		link_list(fd, &gpl->frames);

		gpl->actframe = newdataadr(fd, gpl->actframe);

		gpl->runtime.derived_data = NULL;
		gpl->runtime.icon_id = 0;

		for (gpf = gpl->frames.first; gpf; gpf = gpf->next) {
			/* relink strokes (and their points) */
			link_list(fd, &gpf->strokes);

			for (gps = gpf->strokes.first; gps; gps = gps->next) {
				/* relink stroke points array */
				gps->points = newdataadr(fd, gps->points);

				/* relink weight data */
				if (gps->dvert) {
					gps->dvert = newdataadr(fd, gps->dvert);
					direct_link_dverts(fd, gps->totpoints, gps->dvert);
				}

				/* the triangulation is not saved, so need to be recalculated */
				gps->triangles = NULL;
				gps->tot_triangles = 0;
				gps->flag |= GP_STROKE_RECALC_CACHES;
			}
		}
	}
}

/* *********** READ AREA **************** */

static void direct_link_panel_list(FileData *fd, ListBase *lb)
{
	link_list(fd, lb);

	for (Panel *pa = lb->first; pa; pa = pa->next) {
		pa->paneltab = newdataadr(fd, pa->paneltab);
		pa->runtime_flag = 0;
		pa->activedata = NULL;
		pa->type = NULL;
		direct_link_panel_list(fd, &pa->children);
	}
}

static void direct_link_region(FileData *fd, ARegion *ar, int spacetype)
{
	uiList *ui_list;

	direct_link_panel_list(fd, &ar->panels);

	link_list(fd, &ar->panels_category_active);

	link_list(fd, &ar->ui_lists);

	for (ui_list = ar->ui_lists.first; ui_list; ui_list = ui_list->next) {
		ui_list->type = NULL;
		ui_list->dyn_data = NULL;
		ui_list->properties = newdataadr(fd, ui_list->properties);
		IDP_DirectLinkGroup_OrFree(&ui_list->properties, (fd->flags & FD_FLAGS_SWITCH_ENDIAN), fd);
	}

	link_list(fd, &ar->ui_previews);

	if (spacetype == SPACE_EMPTY) {
		/* unkown space type, don't leak regiondata */
		ar->regiondata = NULL;
	}
	else if (ar->flag & RGN_FLAG_TEMP_REGIONDATA) {
		/* Runtime data, don't use. */
		ar->regiondata = NULL;
	}
	else {
		ar->regiondata = newdataadr(fd, ar->regiondata);
		if (ar->regiondata) {
			if (spacetype == SPACE_VIEW3D) {
				RegionView3D *rv3d = ar->regiondata;

				rv3d->localvd = newdataadr(fd, rv3d->localvd);
				rv3d->clipbb = newdataadr(fd, rv3d->clipbb);

				rv3d->depths = NULL;
				rv3d->gpuoffscreen = NULL;
				rv3d->render_engine = NULL;
				rv3d->sms = NULL;
				rv3d->smooth_timer = NULL;
			}
		}
	}

	ar->v2d.tab_offset = NULL;
	ar->v2d.tab_num = 0;
	ar->v2d.tab_cur = 0;
	ar->v2d.sms = NULL;
	ar->v2d.alpha_hor = ar->v2d.alpha_vert = 255; /* visible by default */
	BLI_listbase_clear(&ar->panels_category);
	BLI_listbase_clear(&ar->handlers);
	BLI_listbase_clear(&ar->uiblocks);
	ar->headerstr = NULL;
	ar->visible = 0;
	ar->type = NULL;
	ar->do_draw = 0;
	ar->gizmo_map = NULL;
	ar->regiontimer = NULL;
	ar->draw_buffer = NULL;
	memset(&ar->drawrct, 0, sizeof(ar->drawrct));
}

static void direct_link_area(FileData *fd, ScrArea *area)
{
	SpaceLink *sl;
	ARegion *ar;

	link_list(fd, &(area->spacedata));
	link_list(fd, &(area->regionbase));

	BLI_listbase_clear(&area->handlers);
	area->type = NULL;	/* spacetype callbacks */
	area->butspacetype = SPACE_EMPTY; /* Should always be unset so that rna_Area_type_get works correctly */
	area->region_active_win = -1;

	area->global = newdataadr(fd, area->global);

	/* if we do not have the spacetype registered we cannot
	 * free it, so don't allocate any new memory for such spacetypes. */
	if (!BKE_spacetype_exists(area->spacetype)) {
		area->butspacetype = area->spacetype; /* Hint for versioning code to replace deprecated space types. */
		area->spacetype = SPACE_EMPTY;
	}

	for (ar = area->regionbase.first; ar; ar = ar->next) {
		direct_link_region(fd, ar, area->spacetype);
	}

	/* accident can happen when read/save new file with older version */
	/* 2.50: we now always add spacedata for info */
	if (area->spacedata.first == NULL) {
		SpaceInfo *sinfo= MEM_callocN(sizeof(SpaceInfo), "spaceinfo");
		area->spacetype= sinfo->spacetype= SPACE_INFO;
		BLI_addtail(&area->spacedata, sinfo);
	}
	/* add local view3d too */
	else if (area->spacetype == SPACE_VIEW3D) {
		blo_do_versions_view3d_split_250(area->spacedata.first, &area->regionbase);
	}

	for (sl = area->spacedata.first; sl; sl = sl->next) {
		link_list(fd, &(sl->regionbase));

		/* if we do not have the spacetype registered we cannot
		 * free it, so don't allocate any new memory for such spacetypes. */
		if (!BKE_spacetype_exists(sl->spacetype))
			sl->spacetype = SPACE_EMPTY;

		for (ar = sl->regionbase.first; ar; ar = ar->next)
			direct_link_region(fd, ar, sl->spacetype);

		if (sl->spacetype == SPACE_VIEW3D) {
			View3D *v3d= (View3D*) sl;

			v3d->flag |= V3D_INVALID_BACKBUF;

			if (v3d->gpd) {
				v3d->gpd = newdataadr(fd, v3d->gpd);
				direct_link_gpencil(fd, v3d->gpd);
			}
			v3d->localvd = newdataadr(fd, v3d->localvd);
			v3d->properties_storage = NULL;

			/* render can be quite heavy, set to solid on load */
			if (v3d->shading.type == OB_RENDER) {
				v3d->shading.type = OB_SOLID;
			}
			v3d->shading.prev_type = OB_SOLID;

			if (v3d->fx_settings.dof)
				v3d->fx_settings.dof = newdataadr(fd, v3d->fx_settings.dof);
			if (v3d->fx_settings.ssao)
				v3d->fx_settings.ssao = newdataadr(fd, v3d->fx_settings.ssao);

			blo_do_versions_view3d_split_250(v3d, &sl->regionbase);
		}
		else if (sl->spacetype == SPACE_IPO) {
			SpaceIpo *sipo = (SpaceIpo *)sl;

			sipo->ads = newdataadr(fd, sipo->ads);
			BLI_listbase_clear(&sipo->ghostCurves);
		}
		else if (sl->spacetype == SPACE_NLA) {
			SpaceNla *snla = (SpaceNla *)sl;

			snla->ads = newdataadr(fd, snla->ads);
		}
		else if (sl->spacetype == SPACE_OUTLINER) {
			SpaceOops *soops = (SpaceOops *) sl;

			/* use newdataadr_no_us and do not free old memory avoiding double
			 * frees and use of freed memory. this could happen because of a
			 * bug fixed in revision 58959 where the treestore memory address
			 * was not unique */
			TreeStore *ts = newdataadr_no_us(fd, soops->treestore);
			soops->treestore = NULL;
			if (ts) {
				TreeStoreElem *elems = newdataadr_no_us(fd, ts->data);

				soops->treestore = BLI_mempool_create(sizeof(TreeStoreElem), ts->usedelem,
				                                      512, BLI_MEMPOOL_ALLOW_ITER);
				if (ts->usedelem && elems) {
					int i;
					for (i = 0; i < ts->usedelem; i++) {
						TreeStoreElem *new_elem = BLI_mempool_alloc(soops->treestore);
						*new_elem = elems[i];
					}
				}
				/* we only saved what was used */
				soops->storeflag |= SO_TREESTORE_CLEANUP;	// at first draw
			}
			soops->treehash = NULL;
			soops->tree.first = soops->tree.last= NULL;
		}
		else if (sl->spacetype == SPACE_IMAGE) {
			SpaceImage *sima = (SpaceImage *)sl;

			sima->iuser.scene = NULL;
			sima->iuser.ok = 1;
			sima->scopes.waveform_1 = NULL;
			sima->scopes.waveform_2 = NULL;
			sima->scopes.waveform_3 = NULL;
			sima->scopes.vecscope = NULL;
			sima->scopes.ok = 0;

			/* WARNING: gpencil data is no longer stored directly in sima after 2.5
			 * so sacrifice a few old files for now to avoid crashes with new files!
			 * committed: r28002 */
#if 0
			sima->gpd = newdataadr(fd, sima->gpd);
			if (sima->gpd)
				direct_link_gpencil(fd, sima->gpd);
#endif
		}
		else if (sl->spacetype == SPACE_NODE) {
			SpaceNode *snode = (SpaceNode *)sl;

			if (snode->gpd) {
				snode->gpd = newdataadr(fd, snode->gpd);
				direct_link_gpencil(fd, snode->gpd);
			}

			link_list(fd, &snode->treepath);
			snode->edittree = NULL;
			snode->iofsd = NULL;
			BLI_listbase_clear(&snode->linkdrag);
		}
		else if (sl->spacetype == SPACE_TEXT) {
			SpaceText *st= (SpaceText *)sl;

			st->drawcache = NULL;
			st->scroll_accum[0] = 0.0f;
			st->scroll_accum[1] = 0.0f;
		}
		else if (sl->spacetype == SPACE_SEQ) {
			SpaceSeq *sseq = (SpaceSeq *)sl;

			/* grease pencil data is not a direct data and can't be linked from direct_link*
			 * functions, it should be linked from lib_link* functions instead
			 *
			 * otherwise it'll lead to lost grease data on open because it'll likely be
			 * read from file after all other users of grease pencil and newdataadr would
			 * simple return NULL here (sergey)
			 */
#if 0
			if (sseq->gpd) {
				sseq->gpd = newdataadr(fd, sseq->gpd);
				direct_link_gpencil(fd, sseq->gpd);
			}
#endif
			sseq->scopes.reference_ibuf = NULL;
			sseq->scopes.zebra_ibuf = NULL;
			sseq->scopes.waveform_ibuf = NULL;
			sseq->scopes.sep_waveform_ibuf = NULL;
			sseq->scopes.vector_ibuf = NULL;
			sseq->scopes.histogram_ibuf = NULL;
			sseq->compositor = NULL;
		}
		else if (sl->spacetype == SPACE_BUTS) {
			SpaceButs *sbuts = (SpaceButs *)sl;

			sbuts->path= NULL;
			sbuts->texuser= NULL;
			sbuts->mainbo = sbuts->mainb;
			sbuts->mainbuser = sbuts->mainb;
		}
		else if (sl->spacetype == SPACE_CONSOLE) {
			SpaceConsole *sconsole = (SpaceConsole *)sl;
			ConsoleLine *cl, *cl_next;

			link_list(fd, &sconsole->scrollback);
			link_list(fd, &sconsole->history);

			//for (cl= sconsole->scrollback.first; cl; cl= cl->next)
			//	cl->line= newdataadr(fd, cl->line);

			/* comma expressions, (e.g. expr1, expr2, expr3) evaluate each expression,
			 * from left to right.  the right-most expression sets the result of the comma
			 * expression as a whole*/
			for (cl = sconsole->history.first; cl; cl = cl_next) {
				cl_next = cl->next;
				cl->line = newdataadr(fd, cl->line);
				if (cl->line) {
					/* the allocted length is not written, so reset here */
					cl->len_alloc = cl->len + 1;
				}
				else {
					BLI_remlink(&sconsole->history, cl);
					MEM_freeN(cl);
				}
			}
		}
		else if (sl->spacetype == SPACE_FILE) {
			SpaceFile *sfile = (SpaceFile *)sl;

			/* this sort of info is probably irrelevant for reloading...
			 * plus, it isn't saved to files yet!
			 */
			sfile->folders_prev = sfile->folders_next = NULL;
			sfile->files = NULL;
			sfile->layout = NULL;
			sfile->op = NULL;
			sfile->previews_timer = NULL;
			sfile->params = newdataadr(fd, sfile->params);
		}
		else if (sl->spacetype == SPACE_CLIP) {
			SpaceClip *sclip = (SpaceClip *)sl;

			sclip->scopes.track_search = NULL;
			sclip->scopes.track_preview = NULL;
			sclip->scopes.ok = 0;
		}
	}

	BLI_listbase_clear(&area->actionzones);

	area->v1 = newdataadr(fd, area->v1);
	area->v2 = newdataadr(fd, area->v2);
	area->v3 = newdataadr(fd, area->v3);
	area->v4 = newdataadr(fd, area->v4);
}

static void lib_link_area(FileData *fd, ID *parent_id, ScrArea *area)
{
	area->full = newlibadr(fd, parent_id->lib, area->full);

	memset(&area->runtime, 0x0, sizeof(area->runtime));

	for (SpaceLink *sl = area->spacedata.first; sl; sl= sl->next) {
		switch (sl->spacetype) {
			case SPACE_VIEW3D:
			{
				View3D *v3d = (View3D*) sl;

				v3d->camera= newlibadr(fd, parent_id->lib, v3d->camera);
				v3d->ob_centre= newlibadr(fd, parent_id->lib, v3d->ob_centre);

				if (v3d->localvd) {
					v3d->localvd->camera = newlibadr(fd, parent_id->lib, v3d->localvd->camera);
				}
				break;
			}
			case SPACE_IPO:
			{
				SpaceIpo *sipo = (SpaceIpo *)sl;
				bDopeSheet *ads = sipo->ads;

				if (ads) {
					ads->source = newlibadr(fd, parent_id->lib, ads->source);
					ads->filter_grp = newlibadr(fd, parent_id->lib, ads->filter_grp);
				}
				break;
			}
			case SPACE_BUTS:
			{
				SpaceButs *sbuts = (SpaceButs *)sl;
				sbuts->pinid = newlibadr(fd, parent_id->lib, sbuts->pinid);
				if (sbuts->pinid == NULL) {
					sbuts->flag &= ~SB_PIN_CONTEXT;
				}
				break;
			}
			case SPACE_FILE:
				break;
			case SPACE_ACTION:
			{
				SpaceAction *saction = (SpaceAction *)sl;
				bDopeSheet *ads = &saction->ads;

				if (ads) {
					ads->source = newlibadr(fd, parent_id->lib, ads->source);
					ads->filter_grp = newlibadr(fd, parent_id->lib, ads->filter_grp);
				}

				saction->action = newlibadr(fd, parent_id->lib, saction->action);
				break;
			}
			case SPACE_IMAGE:
			{
				SpaceImage *sima = (SpaceImage *)sl;

				sima->image = newlibadr_real_us(fd, parent_id->lib, sima->image);
				sima->mask_info.mask = newlibadr_real_us(fd, parent_id->lib, sima->mask_info.mask);

				/* NOTE: pre-2.5, this was local data not lib data, but now we need this as lib data
				 * so fingers crossed this works fine!
				 */
				sima->gpd = newlibadr_us(fd, parent_id->lib, sima->gpd);
				break;
			}
			case SPACE_SEQ:
			{
				SpaceSeq *sseq = (SpaceSeq *)sl;

				/* NOTE: pre-2.5, this was local data not lib data, but now we need this as lib data
				 * so fingers crossed this works fine!
				 */
				sseq->gpd = newlibadr_us(fd, parent_id->lib, sseq->gpd);
				break;
			}
			case SPACE_NLA:
			{
				SpaceNla *snla= (SpaceNla *)sl;
				bDopeSheet *ads= snla->ads;

				if (ads) {
					ads->source = newlibadr(fd, parent_id->lib, ads->source);
					ads->filter_grp = newlibadr(fd, parent_id->lib, ads->filter_grp);
				}
				break;
			}
			case SPACE_TEXT:
			{
				SpaceText *st= (SpaceText *)sl;

				st->text= newlibadr(fd, parent_id->lib, st->text);
				break;
			}
			case SPACE_SCRIPT:
			{
				SpaceScript *scpt = (SpaceScript *)sl;
				/*scpt->script = NULL; - 2.45 set to null, better re-run the script */
				if (scpt->script) {
					scpt->script = newlibadr(fd, parent_id->lib, scpt->script);
					if (scpt->script) {
						SCRIPT_SET_NULL(scpt->script);
					}
				}
				break;
			}
			case SPACE_OUTLINER:
			{
				SpaceOops *so= (SpaceOops *)sl;
				so->search_tse.id = newlibadr(fd, NULL, so->search_tse.id);

				if (so->treestore) {
					TreeStoreElem *tselem;
					BLI_mempool_iter iter;

					BLI_mempool_iternew(so->treestore, &iter);
					while ((tselem = BLI_mempool_iterstep(&iter))) {
						tselem->id = newlibadr(fd, NULL, tselem->id);
					}
					if (so->treehash) {
						/* rebuild hash table, because it depends on ids too */
						so->storeflag |= SO_TREESTORE_REBUILD;
					}
				}
				break;
			}
			case SPACE_NODE:
			{
				SpaceNode *snode = (SpaceNode *)sl;
				bNodeTreePath *path, *path_next;
				bNodeTree *ntree;

				/* node tree can be stored locally in id too, link this first */
				snode->id = newlibadr(fd, parent_id->lib, snode->id);
				snode->from = newlibadr(fd, parent_id->lib, snode->from);

				ntree = snode->id ? ntreeFromID(snode->id) : NULL;
				snode->nodetree = ntree ? ntree : newlibadr_us(fd, parent_id->lib, snode->nodetree);

				for (path = snode->treepath.first; path; path = path->next) {
					if (path == snode->treepath.first) {
						/* first nodetree in path is same as snode->nodetree */
						path->nodetree = snode->nodetree;
					}
					else
						path->nodetree = newlibadr_us(fd, parent_id->lib, path->nodetree);

					if (!path->nodetree)
						break;
				}

				/* remaining path entries are invalid, remove */
				for (; path; path = path_next) {
					path_next = path->next;

					BLI_remlink(&snode->treepath, path);
					MEM_freeN(path);
				}

				/* edittree is just the last in the path,
				 * set this directly since the path may have been shortened above */
				if (snode->treepath.last) {
					path = snode->treepath.last;
					snode->edittree = path->nodetree;
				}
				else {
					snode->edittree = NULL;
				}
				break;
			}
			case SPACE_CLIP:
			{
				SpaceClip *sclip = (SpaceClip *)sl;
				sclip->clip = newlibadr_real_us(fd, parent_id->lib, sclip->clip);
				sclip->mask_info.mask = newlibadr_real_us(fd, parent_id->lib, sclip->mask_info.mask);
				break;
			}
			default:
				break;
		}
	}
}

/**
 * \return false on error.
 */
static bool direct_link_area_map(FileData *fd, ScrAreaMap *area_map)
{
	link_list(fd, &area_map->vertbase);
	link_list(fd, &area_map->edgebase);
	link_list(fd, &area_map->areabase);
	for (ScrArea *area = area_map->areabase.first; area; area = area->next) {
		direct_link_area(fd, area);
	}

	/* edges */
	for (ScrEdge *se = area_map->edgebase.first; se; se = se->next) {
		se->v1 = newdataadr(fd, se->v1);
		se->v2 = newdataadr(fd, se->v2);
		BKE_screen_sort_scrvert(&se->v1, &se->v2);

		if (se->v1 == NULL) {
			BLI_remlink(&area_map->edgebase, se);

			return false;
		}
	}

	return true;
}

/* ************ READ WM ***************** */

static void direct_link_windowmanager(FileData *fd, wmWindowManager *wm)
{
	wmWindow *win;

	id_us_ensure_real(&wm->id);
	link_list(fd, &wm->windows);

	for (win = wm->windows.first; win; win = win->next) {
		win->parent = newdataadr(fd, win->parent);

		WorkSpaceInstanceHook *hook = win->workspace_hook;
		win->workspace_hook = newdataadr(fd, hook);

		/* we need to restore a pointer to this later when reading workspaces, so store in global oldnew-map */
		oldnewmap_insert(fd->globmap, hook, win->workspace_hook, 0);

		direct_link_area_map(fd, &win->global_areas);

		win->ghostwin = NULL;
		win->gpuctx = NULL;
		win->eventstate = NULL;
		win->cursor_keymap_status = NULL;
		win->tweak = NULL;
#ifdef WIN32
		win->ime_data = NULL;
#endif

		BLI_listbase_clear(&win->queue);
		BLI_listbase_clear(&win->handlers);
		BLI_listbase_clear(&win->modalhandlers);
		BLI_listbase_clear(&win->gesture);

		win->active = 0;

		win->cursor       = 0;
		win->lastcursor   = 0;
		win->modalcursor  = 0;
		win->grabcursor   = 0;
		win->addmousemove = true;
		win->stereo3d_format = newdataadr(fd, win->stereo3d_format);

		/* multiview always fallback to anaglyph at file opening
		 * otherwise quadbuffer saved files can break Blender */
		if (win->stereo3d_format) {
			win->stereo3d_format->display_mode = S3D_DISPLAY_ANAGLYPH;
		}
	}

	BLI_listbase_clear(&wm->timers);
	BLI_listbase_clear(&wm->operators);
	BLI_listbase_clear(&wm->paintcursors);
	BLI_listbase_clear(&wm->queue);
	BKE_reports_init(&wm->reports, RPT_STORE);

	BLI_listbase_clear(&wm->keyconfigs);
	wm->defaultconf = NULL;
	wm->addonconf = NULL;
	wm->userconf = NULL;
	wm->undo_stack = NULL;

	wm->message_bus = NULL;

	BLI_listbase_clear(&wm->jobs);
	BLI_listbase_clear(&wm->drags);

	wm->windrawable = NULL;
	wm->winactive = NULL;
	wm->initialized = 0;
	wm->op_undo_depth = 0;
	wm->is_interface_locked = 0;
}

static void lib_link_windowmanager(FileData *fd, Main *main)
{
	wmWindowManager *wm;
	wmWindow *win;

	for (wm = main->wm.first; wm; wm = wm->id.next) {
		if (wm->id.tag & LIB_TAG_NEED_LINK) {
			/* Note: WM IDProperties are never written to file, hence no need to read/link them here. */
			for (win = wm->windows.first; win; win = win->next) {
				if (win->workspace_hook) { /* NULL for old files */
					lib_link_workspace_instance_hook(fd, win->workspace_hook, &wm->id);
				}
				win->scene = newlibadr(fd, wm->id.lib, win->scene);
				/* deprecated, but needed for versioning (will be NULL'ed then) */
				win->screen = newlibadr(fd, NULL, win->screen);

				for (ScrArea *area = win->global_areas.areabase.first; area; area = area->next) {
					lib_link_area(fd, &wm->id, area);
				}
			}

			wm->id.tag &= ~LIB_TAG_NEED_LINK;
		}
	}
}

/* ****************** READ SCREEN ***************** */

/* note: file read without screens option G_FILE_NO_UI;
 * check lib pointers in call below */
static void lib_link_screen(FileData *fd, Main *main)
{
	for (bScreen *sc = main->screen.first; sc; sc = sc->id.next) {
		if (sc->id.tag & LIB_TAG_NEED_LINK) {
			IDP_LibLinkProperty(sc->id.properties, fd);
			id_us_ensure_real(&sc->id);

			/* deprecated, but needed for versioning (will be NULL'ed then) */
			sc->scene = newlibadr(fd, sc->id.lib, sc->scene);

			sc->animtimer = NULL; /* saved in rare cases */
			sc->tool_tip = NULL;
			sc->scrubbing = false;

			for (ScrArea *area = sc->areabase.first; area; area = area->next) {
				lib_link_area(fd, &sc->id, area);
			}
			sc->id.tag &= ~LIB_TAG_NEED_LINK;
		}
	}
}

/* how to handle user count on pointer restore */
typedef enum ePointerUserMode {
	USER_IGNORE = 0,  /* ignore user count */
	USER_REAL   = 1,  /* ensure at least one real user (fake user ignored) */
} ePointerUserMode;

static void restore_pointer_user(ID *id, ID *newid, ePointerUserMode user)
{
	BLI_assert(STREQ(newid->name + 2, id->name + 2));
	BLI_assert(newid->lib == id->lib);
	UNUSED_VARS_NDEBUG(id);

	if (user == USER_REAL) {
		id_us_ensure_real(newid);
	}
}

#ifndef USE_GHASH_RESTORE_POINTER
/**
 * A version of #restore_pointer_by_name that performs a full search (slow!).
 * Use only for limited lookups, when the overhead of
 * creating a #IDNameLib_Map for a single lookup isn't worthwhile.
 */
static void *restore_pointer_by_name_main(Main *mainp, ID *id, ePointerUserMode user)
{
	if (id) {
		ListBase *lb = which_libbase(mainp, GS(id->name));
		if (lb) {  /* there's still risk of checking corrupt mem (freed Ids in oops) */
			ID *idn = lb->first;
			for (; idn; idn = idn->next) {
				if (STREQ(idn->name + 2, id->name + 2)) {
					if (idn->lib == id->lib) {
						restore_pointer_user(id, idn, user);
						break;
					}
				}
			}
			return idn;
		}
	}
	return NULL;
}
#endif

/**
 * Only for undo files, or to restore a screen after reading without UI...
 *
 * \param user:
 * - USER_IGNORE: no usercount change
 * - USER_REAL: ensure a real user (even if a fake one is set)
 * \param id_map: lookup table, use when performing many lookups.
 * this could be made an optional argument (falling back to a full lookup),
 * however at the moment it's always available.
 */
static void *restore_pointer_by_name(struct IDNameLib_Map *id_map, ID *id, ePointerUserMode user)
{
#ifdef USE_GHASH_RESTORE_POINTER
	if (id) {
		/* use fast lookup when available */
		ID *idn = BKE_main_idmap_lookup_id(id_map, id);
		if (idn) {
			restore_pointer_user(id, idn, user);
		}
		return idn;
	}
	return NULL;
#else
	Main *mainp = BKE_main_idmap_main_get(id_map);
	return restore_pointer_by_name_main(mainp, id, user);
#endif
}

static void lib_link_seq_clipboard_pt_restore(ID *id, struct IDNameLib_Map *id_map)
{
	if (id) {
		/* clipboard must ensure this */
		BLI_assert(id->newid != NULL);
		id->newid = restore_pointer_by_name(id_map, id->newid, USER_REAL);
	}
}
static int lib_link_seq_clipboard_cb(Sequence *seq, void *arg_pt)
{
	struct IDNameLib_Map *id_map = arg_pt;

	lib_link_seq_clipboard_pt_restore((ID *)seq->scene, id_map);
	lib_link_seq_clipboard_pt_restore((ID *)seq->scene_camera, id_map);
	lib_link_seq_clipboard_pt_restore((ID *)seq->clip, id_map);
	lib_link_seq_clipboard_pt_restore((ID *)seq->mask, id_map);
	lib_link_seq_clipboard_pt_restore((ID *)seq->sound, id_map);
	return 1;
}

static void lib_link_clipboard_restore(struct IDNameLib_Map *id_map)
{
	/* update IDs stored in sequencer clipboard */
	BKE_sequencer_base_recursive_apply(&seqbase_clipboard, lib_link_seq_clipboard_cb, id_map);
}

static void lib_link_window_scene_data_restore(wmWindow *win, Scene *scene)
{
	bScreen *screen = BKE_workspace_active_screen_get(win->workspace_hook);

	for (ScrArea *area = screen->areabase.first; area; area = area->next) {
		for (SpaceLink *sl = area->spacedata.first; sl; sl = sl->next) {
			if (sl->spacetype == SPACE_VIEW3D) {
				View3D *v3d = (View3D *)sl;

				if (v3d->camera == NULL || v3d->scenelock) {
					v3d->camera = scene->camera;
				}

				if (v3d->localvd) {
					/*Base *base;*/

					v3d->localvd->camera = scene->camera;

					/* localview can become invalid during undo/redo steps, so we exit it when no could be found */
#if 0				/* XXX  regionlocalview ? */
					for (base= sc->scene->base.first; base; base= base->next) {
						if (base->lay & v3d->lay) break;
					}
					if (base==NULL) {
						v3d->lay= v3d->localvd->lay;
						v3d->layact= v3d->localvd->layact;
						MEM_freeN(v3d->localvd);
						v3d->localvd= NULL;
					}
#endif
				}
				else if (v3d->scenelock) {
					v3d->lay = scene->lay;
				}
			}
		}
	}
}

static void lib_link_workspace_layout_restore(struct IDNameLib_Map *id_map, Main *newmain, WorkSpaceLayout *layout)
{
	bScreen *screen = BKE_workspace_layout_screen_get(layout);

	/* avoid conflicts with 2.8x branch */
	{
		for (ScrArea *sa = screen->areabase.first; sa; sa = sa->next) {
			for (SpaceLink *sl = sa->spacedata.first; sl; sl = sl->next) {
				if (sl->spacetype == SPACE_VIEW3D) {
					View3D *v3d = (View3D *)sl;
					ARegion *ar;

					v3d->camera = restore_pointer_by_name(id_map, (ID *)v3d->camera, USER_REAL);
					v3d->ob_centre = restore_pointer_by_name(id_map, (ID *)v3d->ob_centre, USER_REAL);

					/* not very nice, but could help */
					if ((v3d->layact & v3d->lay) == 0) v3d->layact = v3d->lay;

					/* free render engines for now */
					for (ar = sa->regionbase.first; ar; ar = ar->next) {
						if (ar->regiontype == RGN_TYPE_WINDOW) {
							RegionView3D *rv3d = ar->regiondata;
							if (rv3d && rv3d->render_engine) {
								RE_engine_free(rv3d->render_engine);
								rv3d->render_engine = NULL;
							}
						}
					}
				}
				else if (sl->spacetype == SPACE_IPO) {
					SpaceIpo *sipo = (SpaceIpo *)sl;
					bDopeSheet *ads = sipo->ads;

					if (ads) {
						ads->source = restore_pointer_by_name(id_map, (ID *)ads->source, USER_REAL);

						if (ads->filter_grp)
							ads->filter_grp = restore_pointer_by_name(id_map, (ID *)ads->filter_grp, USER_IGNORE);
					}

					/* force recalc of list of channels (i.e. includes calculating F-Curve colors)
					 * thus preventing the "black curves" problem post-undo
					 */
					sipo->flag |= SIPO_TEMP_NEEDCHANSYNC;
				}
				else if (sl->spacetype == SPACE_BUTS) {
					SpaceButs *sbuts = (SpaceButs *)sl;
					sbuts->pinid = restore_pointer_by_name(id_map, sbuts->pinid, USER_IGNORE);
					if (sbuts->pinid == NULL) {
						sbuts->flag &= ~SB_PIN_CONTEXT;
					}

					/* TODO: restore path pointers: T40046
					 * (complicated because this contains data pointers too, not just ID)*/
					MEM_SAFE_FREE(sbuts->path);
				}
				else if (sl->spacetype == SPACE_FILE) {
					SpaceFile *sfile = (SpaceFile *)sl;
					sfile->op = NULL;
					sfile->previews_timer = NULL;
				}
				else if (sl->spacetype == SPACE_ACTION) {
					SpaceAction *saction = (SpaceAction *)sl;

					saction->action = restore_pointer_by_name(id_map, (ID *)saction->action, USER_REAL);
					saction->ads.source = restore_pointer_by_name(id_map, (ID *)saction->ads.source, USER_REAL);

					if (saction->ads.filter_grp)
						saction->ads.filter_grp = restore_pointer_by_name(id_map, (ID *)saction->ads.filter_grp, USER_IGNORE);


					/* force recalc of list of channels, potentially updating the active action
					 * while we're at it (as it can only be updated that way) [#28962]
					 */
					saction->flag |= SACTION_TEMP_NEEDCHANSYNC;
				}
				else if (sl->spacetype == SPACE_IMAGE) {
					SpaceImage *sima = (SpaceImage *)sl;

					sima->image = restore_pointer_by_name(id_map, (ID *)sima->image, USER_REAL);

					/* this will be freed, not worth attempting to find same scene,
					 * since it gets initialized later */
					sima->iuser.scene = NULL;

#if 0
					/* Those are allocated and freed by space code, no need to handle them here. */
					MEM_SAFE_FREE(sima->scopes.waveform_1);
					MEM_SAFE_FREE(sima->scopes.waveform_2);
					MEM_SAFE_FREE(sima->scopes.waveform_3);
					MEM_SAFE_FREE(sima->scopes.vecscope);
#endif
					sima->scopes.ok = 0;

					/* NOTE: pre-2.5, this was local data not lib data, but now we need this as lib data
					 * so assume that here we're doing for undo only...
					 */
					sima->gpd = restore_pointer_by_name(id_map, (ID *)sima->gpd, USER_REAL);
					sima->mask_info.mask = restore_pointer_by_name(id_map, (ID *)sima->mask_info.mask, USER_REAL);
				}
				else if (sl->spacetype == SPACE_SEQ) {
					SpaceSeq *sseq = (SpaceSeq *)sl;

					/* NOTE: pre-2.5, this was local data not lib data, but now we need this as lib data
					 * so assume that here we're doing for undo only...
					 */
					sseq->gpd = restore_pointer_by_name(id_map, (ID *)sseq->gpd, USER_REAL);
				}
				else if (sl->spacetype == SPACE_NLA) {
					SpaceNla *snla = (SpaceNla *)sl;
					bDopeSheet *ads = snla->ads;

					if (ads) {
						ads->source = restore_pointer_by_name(id_map, (ID *)ads->source, USER_REAL);

						if (ads->filter_grp)
							ads->filter_grp = restore_pointer_by_name(id_map, (ID *)ads->filter_grp, USER_IGNORE);
					}
				}
				else if (sl->spacetype == SPACE_TEXT) {
					SpaceText *st = (SpaceText *)sl;

					st->text = restore_pointer_by_name(id_map, (ID *)st->text, USER_REAL);
					if (st->text == NULL) st->text = newmain->text.first;
				}
				else if (sl->spacetype == SPACE_SCRIPT) {
					SpaceScript *scpt = (SpaceScript *)sl;

					scpt->script = restore_pointer_by_name(id_map, (ID *)scpt->script, USER_REAL);

					/*sc->script = NULL; - 2.45 set to null, better re-run the script */
					if (scpt->script) {
						SCRIPT_SET_NULL(scpt->script);
					}
				}
				else if (sl->spacetype == SPACE_OUTLINER) {
					SpaceOops *so= (SpaceOops *)sl;

					so->search_tse.id = restore_pointer_by_name(id_map, so->search_tse.id, USER_IGNORE);

					if (so->treestore) {
						TreeStoreElem *tselem;
						BLI_mempool_iter iter;

						BLI_mempool_iternew(so->treestore, &iter);
						while ((tselem = BLI_mempool_iterstep(&iter))) {
							/* Do not try to restore pointers to drivers/sequence/etc., can crash in undo case! */
							if (TSE_IS_REAL_ID(tselem)) {
								tselem->id = restore_pointer_by_name(id_map, tselem->id, USER_IGNORE);
							}
							else {
								tselem->id = NULL;
							}
						}
						if (so->treehash) {
							/* rebuild hash table, because it depends on ids too */
							so->storeflag |= SO_TREESTORE_REBUILD;
						}
					}
				}
				else if (sl->spacetype == SPACE_NODE) {
					SpaceNode *snode= (SpaceNode *)sl;
					bNodeTreePath *path, *path_next;
					bNodeTree *ntree;

					/* node tree can be stored locally in id too, link this first */
					snode->id = restore_pointer_by_name(id_map, snode->id, USER_REAL);
					snode->from = restore_pointer_by_name(id_map, snode->from, USER_IGNORE);

					ntree = snode->id ? ntreeFromID(snode->id) : NULL;
					snode->nodetree = ntree ? ntree : restore_pointer_by_name(id_map, (ID *)snode->nodetree, USER_REAL);

					for (path = snode->treepath.first; path; path = path->next) {
						if (path == snode->treepath.first) {
							/* first nodetree in path is same as snode->nodetree */
							path->nodetree = snode->nodetree;
						}
						else
							path->nodetree= restore_pointer_by_name(id_map, (ID*)path->nodetree, USER_REAL);

						if (!path->nodetree)
							break;
					}

					/* remaining path entries are invalid, remove */
					for (; path; path = path_next) {
						path_next = path->next;

						BLI_remlink(&snode->treepath, path);
						MEM_freeN(path);
					}

					/* edittree is just the last in the path,
					 * set this directly since the path may have been shortened above */
					if (snode->treepath.last) {
						path = snode->treepath.last;
						snode->edittree = path->nodetree;
					}
					else
						snode->edittree = NULL;
				}
				else if (sl->spacetype == SPACE_CLIP) {
					SpaceClip *sclip = (SpaceClip *)sl;

					sclip->clip = restore_pointer_by_name(id_map, (ID *)sclip->clip, USER_REAL);
					sclip->mask_info.mask = restore_pointer_by_name(id_map, (ID *)sclip->mask_info.mask, USER_REAL);

					sclip->scopes.ok = 0;
				}
			}
		}
	}
}

/**
 * Used to link a file (without UI) to the current UI.
 * Note that it assumes the old pointers in UI are still valid, so old Main is not freed.
 */
void blo_lib_link_restore(Main *newmain, wmWindowManager *curwm, Scene *curscene, ViewLayer *cur_view_layer)
{
	struct IDNameLib_Map *id_map = BKE_main_idmap_create(newmain);

	for (WorkSpace *workspace = newmain->workspaces.first; workspace; workspace = workspace->id.next) {
		ListBase *layouts = BKE_workspace_layouts_get(workspace);

		for (WorkSpaceLayout *layout = layouts->first; layout; layout = layout->next) {
			lib_link_workspace_layout_restore(id_map, newmain, layout);
		}
	}

	for (wmWindow *win = curwm->windows.first; win; win = win->next) {
		WorkSpace *workspace = BKE_workspace_active_get(win->workspace_hook);
		ID *workspace_id = (ID *)workspace;
		Scene *oldscene = win->scene;

		workspace = restore_pointer_by_name(id_map, workspace_id, USER_REAL);
		BKE_workspace_active_set(win->workspace_hook, workspace);
		win->scene = restore_pointer_by_name(id_map, (ID *)win->scene, USER_REAL);
		if (win->scene == NULL) {
			win->scene = curscene;
		}
		if (BKE_view_layer_find(win->scene, win->view_layer_name) == NULL) {
			STRNCPY(win->view_layer_name, cur_view_layer->name);
		}
		BKE_workspace_active_set(win->workspace_hook, workspace);

		/* keep cursor location through undo */
		copy_v3_v3(win->scene->cursor.location, oldscene->cursor.location);
		copy_qt_qt(win->scene->cursor.rotation, oldscene->cursor.rotation);
		lib_link_window_scene_data_restore(win, win->scene);

		BLI_assert(win->screen == NULL);
	}

	/* update IDs stored in all possible clipboards */
	lib_link_clipboard_restore(id_map);

	BKE_main_idmap_destroy(id_map);
}

/* for the saved 2.50 files without regiondata */
/* and as patch for 2.48 and older */
void blo_do_versions_view3d_split_250(View3D *v3d, ListBase *regions)
{
	ARegion *ar;

	for (ar = regions->first; ar; ar = ar->next) {
		if (ar->regiontype==RGN_TYPE_WINDOW && ar->regiondata==NULL) {
			RegionView3D *rv3d;

			rv3d = ar->regiondata = MEM_callocN(sizeof(RegionView3D), "region v3d patch");
			rv3d->persp = (char)v3d->persp;
			rv3d->view = (char)v3d->view;
			rv3d->dist = v3d->dist;
			copy_v3_v3(rv3d->ofs, v3d->ofs);
			copy_qt_qt(rv3d->viewquat, v3d->viewquat);
		}
	}

	/* this was not initialized correct always */
	if (v3d->gridsubdiv == 0)
		v3d->gridsubdiv = 10;
}

static bool direct_link_screen(FileData *fd, bScreen *sc)
{
	bool wrong_id = false;

	sc->regionbase.first = sc->regionbase.last= NULL;
	sc->context = NULL;
	sc->active_region = NULL;

	sc->preview = direct_link_preview_image(fd, sc->preview);

	if (!direct_link_area_map(fd, AREAMAP_FROM_SCREEN(sc))) {
		printf("Error reading Screen %s... removing it.\n", sc->id.name + 2);
		wrong_id = true;
	}

	return wrong_id;
}

/* ********** READ LIBRARY *************** */


static void direct_link_library(FileData *fd, Library *lib, Main *main)
{
	Main *newmain;

#ifdef DEBUG_LIBRARY
	printf("adding lib %s (%s)\n", lib->id.name, lib->name);
#endif

	/* check if the library was already read */
	for (newmain = fd->mainlist->first; newmain; newmain = newmain->next) {
		if (newmain->curlib) {
			if (BLI_path_cmp(newmain->curlib->filepath, lib->filepath) == 0) {
				blo_reportf_wrap(fd->reports, RPT_WARNING,
				                 TIP_("Library '%s', '%s' had multiple instances, save and reload!"),
				                 lib->name, lib->filepath);

				change_idid_adr(fd->mainlist, fd, lib, newmain->curlib);
/*				change_idid_adr_fd(fd, lib, newmain->curlib); */

				BLI_remlink(&main->library, lib);
				MEM_freeN(lib);

				/* Now, since Blender always expect **latest** Main pointer from fd->mainlist to be the active library
				 * Main pointer, where to add all non-library data-blocks found in file next, we have to switch that
				 * 'dupli' found Main to latest position in the list!
				 * Otherwise, you get weird disappearing linked data on a rather unconsistant basis.
				 * See also T53977 for reproducible case. */
				BLI_remlink(fd->mainlist, newmain);
				BLI_addtail(fd->mainlist, newmain);

				return;
			}
		}
	}

	/* make sure we have full path in lib->filepath */
	BLI_strncpy(lib->filepath, lib->name, sizeof(lib->name));
	BLI_cleanup_path(fd->relabase, lib->filepath);

//	printf("direct_link_library: name %s\n", lib->name);
//	printf("direct_link_library: filepath %s\n", lib->filepath);

	lib->packedfile = direct_link_packedfile(fd, lib->packedfile);

	lib->asset_repository = newdataadr(fd, lib->asset_repository);
	if (lib->asset_repository) {
		/* Do not clear lib->asset_repository itself! */
		BLI_listbase_clear(&lib->asset_repository->assets);
	}

	/* new main */
	newmain = BKE_main_new();
	BLI_addtail(fd->mainlist, newmain);
	newmain->curlib = lib;

	lib->parent = NULL;
}

static void lib_link_library(FileData *UNUSED(fd), Main *main)
{
	Library *lib;
	for (lib = main->library.first; lib; lib = lib->id.next) {
		id_us_ensure_real(&lib->id);
	}
}

/* Always call this once you have loaded new library data to set the relative paths correctly in relation to the blend file */
static void fix_relpaths_library(const char *basepath, Main *main)
{
	Library *lib;
	/* BLO_read_from_memory uses a blank filename */
	if (basepath == NULL || basepath[0] == '\0') {
		for (lib = main->library.first; lib; lib= lib->id.next) {
			/* when loading a linked lib into a file which has not been saved,
			 * there is nothing we can be relative to, so instead we need to make
			 * it absolute. This can happen when appending an object with a relative
			 * link into an unsaved blend file. See [#27405].
			 * The remap relative option will make it relative again on save - campbell */
			if (BLI_path_is_rel(lib->name)) {
				BLI_strncpy(lib->name, lib->filepath, sizeof(lib->name));
			}
		}
	}
	else {
		for (lib = main->library.first; lib; lib = lib->id.next) {
			/* Libraries store both relative and abs paths, recreate relative paths,
			 * relative to the blend file since indirectly linked libs will be relative to their direct linked library */
			if (BLI_path_is_rel(lib->name)) {  /* if this is relative to begin with? */
				BLI_strncpy(lib->name, lib->filepath, sizeof(lib->name));
				BLI_path_rel(lib->name, basepath);
			}
		}
	}
}

/* ************ READ PROBE ***************** */

static void lib_link_lightprobe(FileData *fd, Main *main)
{
	for (LightProbe *prb = main->lightprobe.first; prb; prb = prb->id.next) {
		if (prb->id.tag & LIB_TAG_NEED_LINK) {
			IDP_LibLinkProperty(prb->id.properties, fd);
			lib_link_animdata(fd, &prb->id, prb->adt);

			prb->visibility_grp = newlibadr(fd, prb->id.lib, prb->visibility_grp);

			prb->id.tag &= ~LIB_TAG_NEED_LINK;
		}
	}
}

static void direct_link_lightprobe(FileData *fd, LightProbe *prb)
{
	prb->adt = newdataadr(fd, prb->adt);
	direct_link_animdata(fd, prb->adt);
}

/* ************ READ SPEAKER ***************** */

static void lib_link_speaker(FileData *fd, Main *main)
{
	for (Speaker *spk = main->speaker.first; spk; spk = spk->id.next) {
		if (spk->id.tag & LIB_TAG_NEED_LINK) {
			IDP_LibLinkProperty(spk->id.properties, fd);
			lib_link_animdata(fd, &spk->id, spk->adt);

			spk->sound = newlibadr_us(fd, spk->id.lib, spk->sound);

			spk->id.tag &= ~LIB_TAG_NEED_LINK;
		}
	}
}

static void direct_link_speaker(FileData *fd, Speaker *spk)
{
	spk->adt = newdataadr(fd, spk->adt);
	direct_link_animdata(fd, spk->adt);

#if 0
	spk->sound = newdataadr(fd, spk->sound);
	direct_link_sound(fd, spk->sound);
#endif
}

/* ************** READ SOUND ******************* */

static void direct_link_sound(FileData *fd, bSound *sound)
{
	sound->tags = 0;
	sound->handle = NULL;
	sound->playback_handle = NULL;

	/* versioning stuff, if there was a cache, then we enable caching: */
	if (sound->cache) {
		sound->flags |= SOUND_FLAGS_CACHING;
		sound->cache = NULL;
	}

	if (fd->soundmap) {
		sound->waveform = newsoundadr(fd, sound->waveform);
		sound->tags |= SOUND_TAGS_WAVEFORM_NO_RELOAD;
	}
	else {
		sound->waveform = NULL;
	}

	if (sound->spinlock) {
		sound->spinlock = MEM_mallocN(sizeof(SpinLock), "sound_spinlock");
		BLI_spin_init(sound->spinlock);
	}
	/* clear waveform loading flag */
	sound->tags &= ~SOUND_TAGS_WAVEFORM_LOADING;

	sound->packedfile = direct_link_packedfile(fd, sound->packedfile);
	sound->newpackedfile = direct_link_packedfile(fd, sound->newpackedfile);
}

static void lib_link_sound(FileData *fd, Main *main)
{
	for (bSound *sound = main->sound.first; sound; sound = sound->id.next) {
		if (sound->id.tag & LIB_TAG_NEED_LINK) {
			IDP_LibLinkProperty(sound->id.properties, fd);

			sound->ipo = newlibadr_us(fd, sound->id.lib, sound->ipo); // XXX deprecated - old animation system

			BKE_sound_load(main, sound);

			sound->id.tag &= ~LIB_TAG_NEED_LINK;
		}
	}
}

/* ***************** READ MOVIECLIP *************** */

static void direct_link_movieReconstruction(FileData *fd, MovieTrackingReconstruction *reconstruction)
{
	reconstruction->cameras = newdataadr(fd, reconstruction->cameras);
}

static void direct_link_movieTracks(FileData *fd, ListBase *tracksbase)
{
	MovieTrackingTrack *track;

	link_list(fd, tracksbase);

	for (track = tracksbase->first; track; track = track->next) {
		track->markers = newdataadr(fd, track->markers);
	}
}

static void direct_link_moviePlaneTracks(FileData *fd, ListBase *plane_tracks_base)
{
	MovieTrackingPlaneTrack *plane_track;

	link_list(fd, plane_tracks_base);

	for (plane_track = plane_tracks_base->first;
	     plane_track;
	     plane_track = plane_track->next)
	{
		int i;

		plane_track->point_tracks = newdataadr(fd, plane_track->point_tracks);
		test_pointer_array(fd, (void **)&plane_track->point_tracks);
		for (i = 0; i < plane_track->point_tracksnr; i++) {
			plane_track->point_tracks[i] = newdataadr(fd, plane_track->point_tracks[i]);
		}

		plane_track->markers = newdataadr(fd, plane_track->markers);
	}
}

static void direct_link_movieclip(FileData *fd, MovieClip *clip)
{
	MovieTracking *tracking = &clip->tracking;
	MovieTrackingObject *object;

	clip->adt= newdataadr(fd, clip->adt);

	if (fd->movieclipmap) clip->cache = newmclipadr(fd, clip->cache);
	else clip->cache = NULL;

	if (fd->movieclipmap) clip->tracking.camera.intrinsics = newmclipadr(fd, clip->tracking.camera.intrinsics);
	else clip->tracking.camera.intrinsics = NULL;

	direct_link_movieTracks(fd, &tracking->tracks);
	direct_link_moviePlaneTracks(fd, &tracking->plane_tracks);
	direct_link_movieReconstruction(fd, &tracking->reconstruction);

	clip->tracking.act_track = newdataadr(fd, clip->tracking.act_track);
	clip->tracking.act_plane_track = newdataadr(fd, clip->tracking.act_plane_track);

	clip->anim = NULL;
	clip->tracking_context = NULL;
	clip->tracking.stats = NULL;

	/* Needed for proper versioning, will be NULL for all newer files anyway. */
	clip->tracking.stabilization.rot_track = newdataadr(fd, clip->tracking.stabilization.rot_track);

	clip->tracking.dopesheet.ok = 0;
	BLI_listbase_clear(&clip->tracking.dopesheet.channels);
	BLI_listbase_clear(&clip->tracking.dopesheet.coverage_segments);

	link_list(fd, &tracking->objects);

	for (object = tracking->objects.first; object; object = object->next) {
		direct_link_movieTracks(fd, &object->tracks);
		direct_link_moviePlaneTracks(fd, &object->plane_tracks);
		direct_link_movieReconstruction(fd, &object->reconstruction);
	}
}

static void lib_link_movieTracks(FileData *fd, MovieClip *clip, ListBase *tracksbase)
{
	MovieTrackingTrack *track;

	for (track = tracksbase->first; track; track = track->next) {
		track->gpd = newlibadr_us(fd, clip->id.lib, track->gpd);
	}
}

static void lib_link_moviePlaneTracks(FileData *fd, MovieClip *clip, ListBase *tracksbase)
{
	MovieTrackingPlaneTrack *plane_track;

	for (plane_track = tracksbase->first; plane_track; plane_track = plane_track->next) {
		plane_track->image = newlibadr_us(fd, clip->id.lib, plane_track->image);
	}
}

static void lib_link_movieclip(FileData *fd, Main *main)
{
	for (MovieClip *clip = main->movieclip.first; clip; clip = clip->id.next) {
		if (clip->id.tag & LIB_TAG_NEED_LINK) {
			MovieTracking *tracking = &clip->tracking;

			IDP_LibLinkProperty(clip->id.properties, fd);
			lib_link_animdata(fd, &clip->id, clip->adt);

			clip->gpd = newlibadr_us(fd, clip->id.lib, clip->gpd);

			lib_link_movieTracks(fd, clip, &tracking->tracks);
			lib_link_moviePlaneTracks(fd, clip, &tracking->plane_tracks);

			for (MovieTrackingObject *object = tracking->objects.first; object; object = object->next) {
				lib_link_movieTracks(fd, clip, &object->tracks);
				lib_link_moviePlaneTracks(fd, clip, &object->plane_tracks);
			}

			clip->id.tag &= ~LIB_TAG_NEED_LINK;
		}
	}
}

/* ***************** READ MOVIECLIP *************** */

static void direct_link_mask(FileData *fd, Mask *mask)
{
	MaskLayer *masklay;

	mask->adt = newdataadr(fd, mask->adt);

	link_list(fd, &mask->masklayers);

	for (masklay = mask->masklayers.first; masklay; masklay = masklay->next) {
		MaskSpline *spline;
		MaskLayerShape *masklay_shape;

		/* can't use newdataadr since it's a pointer within an array */
		MaskSplinePoint *act_point_search = NULL;

		link_list(fd, &masklay->splines);

		for (spline = masklay->splines.first; spline; spline = spline->next) {
			MaskSplinePoint *points_old = spline->points;
			int i;

			spline->points = newdataadr(fd, spline->points);

			for (i = 0; i < spline->tot_point; i++) {
				MaskSplinePoint *point = &spline->points[i];

				if (point->tot_uw)
					point->uw = newdataadr(fd, point->uw);
			}

			/* detect active point */
			if ((act_point_search == NULL) &&
			    (masklay->act_point >= points_old) &&
			    (masklay->act_point <  points_old + spline->tot_point))
			{
				act_point_search = &spline->points[masklay->act_point - points_old];
			}
		}

		link_list(fd, &masklay->splines_shapes);

		for (masklay_shape = masklay->splines_shapes.first; masklay_shape; masklay_shape = masklay_shape->next) {
			masklay_shape->data = newdataadr(fd, masklay_shape->data);

			if (masklay_shape->tot_vert) {
				if (fd->flags & FD_FLAGS_SWITCH_ENDIAN) {
					BLI_endian_switch_float_array(masklay_shape->data,
					                              masklay_shape->tot_vert * sizeof(float) * MASK_OBJECT_SHAPE_ELEM_SIZE);

				}
			}
		}

		masklay->act_spline = newdataadr(fd, masklay->act_spline);
		masklay->act_point = act_point_search;
	}
}

static void lib_link_mask_parent(FileData *fd, Mask *mask, MaskParent *parent)
{
	parent->id = newlibadr_us(fd, mask->id.lib, parent->id);
}

static void lib_link_mask(FileData *fd, Main *main)
{
	for (Mask *mask = main->mask.first; mask; mask = mask->id.next) {
		if (mask->id.tag & LIB_TAG_NEED_LINK) {
			IDP_LibLinkProperty(mask->id.properties, fd);
			lib_link_animdata(fd, &mask->id, mask->adt);

			for (MaskLayer *masklay = mask->masklayers.first; masklay; masklay = masklay->next) {
				MaskSpline *spline;

				spline = masklay->splines.first;
				while (spline) {
					int i;

					for (i = 0; i < spline->tot_point; i++) {
						MaskSplinePoint *point = &spline->points[i];

						lib_link_mask_parent(fd, mask, &point->parent);
					}

					lib_link_mask_parent(fd, mask, &spline->parent);

					spline = spline->next;
				}
			}

			mask->id.tag &= ~LIB_TAG_NEED_LINK;
		}
	}
}

/* ************ READ LINE STYLE ***************** */

static void lib_link_linestyle(FileData *fd, Main *main)
{
	for (FreestyleLineStyle *linestyle = main->linestyle.first; linestyle; linestyle = linestyle->id.next) {
		if (linestyle->id.tag & LIB_TAG_NEED_LINK) {
			LineStyleModifier *m;

			IDP_LibLinkProperty(linestyle->id.properties, fd);
			lib_link_animdata(fd, &linestyle->id, linestyle->adt);

			for (m = linestyle->color_modifiers.first; m; m = m->next) {
				switch (m->type) {
					case LS_MODIFIER_DISTANCE_FROM_OBJECT:
						{
							LineStyleColorModifier_DistanceFromObject *cm = (LineStyleColorModifier_DistanceFromObject *)m;
							cm->target = newlibadr(fd, linestyle->id.lib, cm->target);
						}
						break;
				}
			}
			for (m = linestyle->alpha_modifiers.first; m; m = m->next) {
				switch (m->type) {
					case LS_MODIFIER_DISTANCE_FROM_OBJECT:
						{
							LineStyleAlphaModifier_DistanceFromObject *am = (LineStyleAlphaModifier_DistanceFromObject *)m;
							am->target = newlibadr(fd, linestyle->id.lib, am->target);
						}
						break;
				}
			}
			for (m = linestyle->thickness_modifiers.first; m; m = m->next) {
				switch (m->type) {
					case LS_MODIFIER_DISTANCE_FROM_OBJECT:
						{
							LineStyleThicknessModifier_DistanceFromObject *tm = (LineStyleThicknessModifier_DistanceFromObject *)m;
							tm->target = newlibadr(fd, linestyle->id.lib, tm->target);
						}
						break;
				}
			}
			for (int a = 0; a < MAX_MTEX; a++) {
				MTex *mtex = linestyle->mtex[a];
				if (mtex) {
					mtex->tex = newlibadr_us(fd, linestyle->id.lib, mtex->tex);
					mtex->object = newlibadr(fd, linestyle->id.lib, mtex->object);
				}
			}
			if (linestyle->nodetree) {
				lib_link_ntree(fd, &linestyle->id, linestyle->nodetree);
				linestyle->nodetree->id.lib = linestyle->id.lib;
			}

			linestyle->id.tag &= ~LIB_TAG_NEED_LINK;
		}
	}
}

static void direct_link_linestyle_color_modifier(FileData *fd, LineStyleModifier *modifier)
{
	switch (modifier->type) {
		case LS_MODIFIER_ALONG_STROKE:
			{
				LineStyleColorModifier_AlongStroke *m = (LineStyleColorModifier_AlongStroke *)modifier;
				m->color_ramp = newdataadr(fd, m->color_ramp);
			}
			break;
		case LS_MODIFIER_DISTANCE_FROM_CAMERA:
			{
				LineStyleColorModifier_DistanceFromCamera *m = (LineStyleColorModifier_DistanceFromCamera *)modifier;
				m->color_ramp = newdataadr(fd, m->color_ramp);
			}
			break;
		case LS_MODIFIER_DISTANCE_FROM_OBJECT:
			{
				LineStyleColorModifier_DistanceFromObject *m = (LineStyleColorModifier_DistanceFromObject *)modifier;
				m->color_ramp = newdataadr(fd, m->color_ramp);
			}
			break;
		case LS_MODIFIER_MATERIAL:
			{
				LineStyleColorModifier_Material *m = (LineStyleColorModifier_Material *)modifier;
				m->color_ramp = newdataadr(fd, m->color_ramp);
			}
			break;
		case LS_MODIFIER_TANGENT:
			{
				LineStyleColorModifier_Tangent *m = (LineStyleColorModifier_Tangent *)modifier;
				m->color_ramp = newdataadr(fd, m->color_ramp);
			}
			break;
		case LS_MODIFIER_NOISE:
			{
				LineStyleColorModifier_Noise *m = (LineStyleColorModifier_Noise *)modifier;
				m->color_ramp = newdataadr(fd, m->color_ramp);
			}
			break;
		case LS_MODIFIER_CREASE_ANGLE:
			{
				LineStyleColorModifier_CreaseAngle *m = (LineStyleColorModifier_CreaseAngle *)modifier;
				m->color_ramp = newdataadr(fd, m->color_ramp);
			}
			break;
		case LS_MODIFIER_CURVATURE_3D:
			{
				LineStyleColorModifier_Curvature_3D *m = (LineStyleColorModifier_Curvature_3D *)modifier;
				m->color_ramp = newdataadr(fd, m->color_ramp);
			}
			break;
	}
}

static void direct_link_linestyle_alpha_modifier(FileData *fd, LineStyleModifier *modifier)
{
	switch (modifier->type) {
		case LS_MODIFIER_ALONG_STROKE:
			{
				LineStyleAlphaModifier_AlongStroke *m = (LineStyleAlphaModifier_AlongStroke *)modifier;
				m->curve = newdataadr(fd, m->curve);
				direct_link_curvemapping(fd, m->curve);
			}
			break;
		case LS_MODIFIER_DISTANCE_FROM_CAMERA:
			{
				LineStyleAlphaModifier_DistanceFromCamera *m = (LineStyleAlphaModifier_DistanceFromCamera *)modifier;
				m->curve = newdataadr(fd, m->curve);
				direct_link_curvemapping(fd, m->curve);
			}
			break;
		case LS_MODIFIER_DISTANCE_FROM_OBJECT:
			{
				LineStyleAlphaModifier_DistanceFromObject *m = (LineStyleAlphaModifier_DistanceFromObject *)modifier;
				m->curve = newdataadr(fd, m->curve);
				direct_link_curvemapping(fd, m->curve);
			}
			break;
		case LS_MODIFIER_MATERIAL:
			{
				LineStyleAlphaModifier_Material *m = (LineStyleAlphaModifier_Material *)modifier;
				m->curve = newdataadr(fd, m->curve);
				direct_link_curvemapping(fd, m->curve);
			}
			break;
		case LS_MODIFIER_TANGENT:
			{
				LineStyleAlphaModifier_Tangent *m = (LineStyleAlphaModifier_Tangent *)modifier;
				m->curve = newdataadr(fd, m->curve);
				direct_link_curvemapping(fd, m->curve);
			}
			break;
		case LS_MODIFIER_NOISE:
			{
				LineStyleAlphaModifier_Noise *m = (LineStyleAlphaModifier_Noise *)modifier;
				m->curve = newdataadr(fd, m->curve);
				direct_link_curvemapping(fd, m->curve);
			}
			break;
		case LS_MODIFIER_CREASE_ANGLE:
			{
				LineStyleAlphaModifier_CreaseAngle *m = (LineStyleAlphaModifier_CreaseAngle *)modifier;
				m->curve = newdataadr(fd, m->curve);
				direct_link_curvemapping(fd, m->curve);
			}
			break;
		case LS_MODIFIER_CURVATURE_3D:
			{
				LineStyleAlphaModifier_Curvature_3D *m = (LineStyleAlphaModifier_Curvature_3D *)modifier;
				m->curve = newdataadr(fd, m->curve);
				direct_link_curvemapping(fd, m->curve);
			}
			break;
	}
}

static void direct_link_linestyle_thickness_modifier(FileData *fd, LineStyleModifier *modifier)
{
	switch (modifier->type) {
		case LS_MODIFIER_ALONG_STROKE:
			{
				LineStyleThicknessModifier_AlongStroke *m = (LineStyleThicknessModifier_AlongStroke *)modifier;
				m->curve = newdataadr(fd, m->curve);
				direct_link_curvemapping(fd, m->curve);
			}
			break;
		case LS_MODIFIER_DISTANCE_FROM_CAMERA:
			{
				LineStyleThicknessModifier_DistanceFromCamera *m = (LineStyleThicknessModifier_DistanceFromCamera *)modifier;
				m->curve = newdataadr(fd, m->curve);
				direct_link_curvemapping(fd, m->curve);
			}
			break;
		case LS_MODIFIER_DISTANCE_FROM_OBJECT:
			{
				LineStyleThicknessModifier_DistanceFromObject *m = (LineStyleThicknessModifier_DistanceFromObject *)modifier;
				m->curve = newdataadr(fd, m->curve);
				direct_link_curvemapping(fd, m->curve);
			}
			break;
		case LS_MODIFIER_MATERIAL:
			{
				LineStyleThicknessModifier_Material *m = (LineStyleThicknessModifier_Material *)modifier;
				m->curve = newdataadr(fd, m->curve);
				direct_link_curvemapping(fd, m->curve);
			}
			break;
		case LS_MODIFIER_TANGENT:
			{
				LineStyleThicknessModifier_Tangent *m = (LineStyleThicknessModifier_Tangent *)modifier;
				m->curve = newdataadr(fd, m->curve);
				direct_link_curvemapping(fd, m->curve);
			}
			break;
		case LS_MODIFIER_CREASE_ANGLE:
			{
				LineStyleThicknessModifier_CreaseAngle *m = (LineStyleThicknessModifier_CreaseAngle *)modifier;
				m->curve = newdataadr(fd, m->curve);
				direct_link_curvemapping(fd, m->curve);
			}
			break;
		case LS_MODIFIER_CURVATURE_3D:
			{
				LineStyleThicknessModifier_Curvature_3D *m = (LineStyleThicknessModifier_Curvature_3D *)modifier;
				m->curve = newdataadr(fd, m->curve);
				direct_link_curvemapping(fd, m->curve);
			}
			break;
	}
}

static void direct_link_linestyle_geometry_modifier(FileData *UNUSED(fd), LineStyleModifier *UNUSED(modifier))
{
}

static void direct_link_linestyle(FileData *fd, FreestyleLineStyle *linestyle)
{
	int a;
	LineStyleModifier *modifier;

	linestyle->adt= newdataadr(fd, linestyle->adt);
	direct_link_animdata(fd, linestyle->adt);
	link_list(fd, &linestyle->color_modifiers);
	for (modifier = linestyle->color_modifiers.first; modifier; modifier = modifier->next)
		direct_link_linestyle_color_modifier(fd, modifier);
	link_list(fd, &linestyle->alpha_modifiers);
	for (modifier = linestyle->alpha_modifiers.first; modifier; modifier = modifier->next)
		direct_link_linestyle_alpha_modifier(fd, modifier);
	link_list(fd, &linestyle->thickness_modifiers);
	for (modifier = linestyle->thickness_modifiers.first; modifier; modifier = modifier->next)
		direct_link_linestyle_thickness_modifier(fd, modifier);
	link_list(fd, &linestyle->geometry_modifiers);
	for (modifier = linestyle->geometry_modifiers.first; modifier; modifier = modifier->next)
		direct_link_linestyle_geometry_modifier(fd, modifier);
	for (a = 0; a < MAX_MTEX; a++) {
		linestyle->mtex[a] = newdataadr(fd, linestyle->mtex[a]);
	}
	linestyle->nodetree = newdataadr(fd, linestyle->nodetree);
	if (linestyle->nodetree) {
		direct_link_id(fd, &linestyle->nodetree->id);
		direct_link_nodetree(fd, linestyle->nodetree);
	}
}

/* ************** GENERAL & MAIN ******************** */


static const char *dataname(short id_code)
{
	switch (id_code) {
		case ID_OB: return "Data from OB";
		case ID_ME: return "Data from ME";
		case ID_IP: return "Data from IP";
		case ID_SCE: return "Data from SCE";
		case ID_MA: return "Data from MA";
		case ID_TE: return "Data from TE";
		case ID_CU: return "Data from CU";
		case ID_GR: return "Data from GR";
		case ID_AR: return "Data from AR";
		case ID_AC: return "Data from AC";
		case ID_LI: return "Data from LI";
		case ID_MB: return "Data from MB";
		case ID_IM: return "Data from IM";
		case ID_LT: return "Data from LT";
		case ID_LA: return "Data from LA";
		case ID_CA: return "Data from CA";
		case ID_KE: return "Data from KE";
		case ID_WO: return "Data from WO";
		case ID_SCR: return "Data from SCR";
		case ID_VF: return "Data from VF";
		case ID_TXT: return "Data from TXT";
		case ID_SPK: return "Data from SPK";
		case ID_LP: return "Data from LP";
		case ID_SO: return "Data from SO";
		case ID_NT: return "Data from NT";
		case ID_BR: return "Data from BR";
		case ID_PA: return "Data from PA";
		case ID_PAL: return "Data from PAL";
		case ID_PC: return "Data from PCRV";
		case ID_GD: return "Data from GD";
		case ID_WM: return "Data from WM";
		case ID_MC: return "Data from MC";
		case ID_MSK: return "Data from MSK";
		case ID_LS: return "Data from LS";
		case ID_CF: return "Data from CF";
		case ID_WS: return "Data from WS";
	}
	return "Data from Lib Block";

}

static BHead *read_data_into_oldnewmap(FileData *fd, BHead *bhead, const char *allocname)
{
	bhead = blo_nextbhead(fd, bhead);

	while (bhead && bhead->code==DATA) {
		void *data;
#if 0
		/* XXX DUMB DEBUGGING OPTION TO GIVE NAMES for guarded malloc errors */
		short *sp = fd->filesdna->structs[bhead->SDNAnr];
		char *tmp = malloc(100);
		allocname = fd->filesdna->types[ sp[0] ];
		strcpy(tmp, allocname);
		data = read_struct(fd, bhead, tmp);
#else
		data = read_struct(fd, bhead, allocname);
#endif

		if (data) {
			oldnewmap_insert(fd->datamap, bhead->old, data, 0);
		}

		bhead = blo_nextbhead(fd, bhead);
	}

	return bhead;
}

static BHead *read_libblock(FileData *fd, Main *main, BHead *bhead, const short tag, ID **r_id)
{
	/* this routine reads a libblock and its direct data. Use link functions to connect it all
	 */
	ID *id;
	ListBase *lb;
	const char *allocname;
	bool wrong_id = false;

	/* In undo case, most libs and linked data should be kept as is from previous state (see BLO_read_from_memfile).
	 * However, some needed by the snapshot being read may have been removed in previous one, and would go missing.
	 * This leads e.g. to desappearing objects in some undo/redo case, see T34446.
	 * That means we have to carefully check whether current lib or libdata already exits in old main, if it does
	 * we merely copy it over into new main area, otherwise we have to do a full read of that bhead... */
	if (fd->memfile && ELEM(bhead->code, ID_LI, ID_ID)) {
		const char *idname = bhead_id_name(fd, bhead);

		DEBUG_PRINTF("Checking %s...\n", idname);

		if (bhead->code == ID_LI) {
			Main *libmain = fd->old_mainlist->first;
			/* Skip oldmain itself... */
			for (libmain = libmain->next; libmain; libmain = libmain->next) {
				DEBUG_PRINTF("... against %s: ", libmain->curlib ? libmain->curlib->id.name : "<NULL>");
				if (libmain->curlib && STREQ(idname, libmain->curlib->id.name)) {
					Main *oldmain = fd->old_mainlist->first;
					DEBUG_PRINTF("FOUND!\n");
					/* In case of a library, we need to re-add its main to fd->mainlist, because if we have later
					 * a missing ID_ID, we need to get the correct lib it is linked to!
					 * Order is crucial, we cannot bulk-add it in BLO_read_from_memfile() like it used to be... */
					BLI_remlink(fd->old_mainlist, libmain);
					BLI_remlink_safe(&oldmain->library, libmain->curlib);
					BLI_addtail(fd->mainlist, libmain);
					BLI_addtail(&main->library, libmain->curlib);

					if (r_id) {
						*r_id = NULL;  /* Just in case... */
					}
					return blo_nextbhead(fd, bhead);
				}
				DEBUG_PRINTF("nothing...\n");
			}
		}
		else {
			DEBUG_PRINTF("... in %s (%s): ", main->curlib ? main->curlib->id.name : "<NULL>", main->curlib ? main->curlib->name : "<NULL>");
			if ((id = BKE_libblock_find_name(main, GS(idname), idname + 2))) {
				DEBUG_PRINTF("FOUND!\n");
				/* Even though we found our linked ID, there is no guarantee its address is still the same... */
				if (id != bhead->old) {
					oldnewmap_insert(fd->libmap, bhead->old, id, GS(id->name));
				}

				/* No need to do anything else for ID_ID, it's assumed already present in its lib's main... */
				if (r_id) {
					*r_id = NULL;  /* Just in case... */
				}
				return blo_nextbhead(fd, bhead);
			}
			DEBUG_PRINTF("nothing...\n");
		}
	}

	/* read libblock */
	id = read_struct(fd, bhead, "lib block");

	if (id) {
		const short idcode = GS(id->name);
		/* do after read_struct, for dna reconstruct */
		lb = which_libbase(main, idcode);
		if (lb) {
			oldnewmap_insert(fd->libmap, bhead->old, id, bhead->code);	/* for ID_ID check */
			BLI_addtail(lb, id);
		}
		else {
			/* unknown ID type */
			printf("%s: unknown id code '%c%c'\n", __func__, (idcode & 0xff), (idcode >> 8));
			MEM_freeN(id);
			id = NULL;
		}
	}

	if (r_id)
		*r_id = id;
	if (!id)
		return blo_nextbhead(fd, bhead);

#ifdef DEBUG_LIBRARY
	printf("id: %s (%p, %p), lib: %p\n", id->name, id, id->uuid, main->curlib);
#endif

	id->lib = main->curlib;
	id->us = ID_FAKE_USERS(id);
	id->icon_id = 0;
	id->newid = NULL;  /* Needed because .blend may have been saved with crap value here... */
	id->orig_id = NULL;
	id->recalc = 0;

	/* this case cannot be direct_linked: it's just the ID part */
	if (bhead->code == ID_ID) {
		/* That way, we know which datablock needs do_versions (required currently for linking). */
		id->tag = tag | LIB_TAG_NEED_LINK | LIB_TAG_NEW;

		if (id->uuid) {
			/* read all data into fd->datamap */
			bhead = read_data_into_oldnewmap(fd, bhead, __func__);

			id->uuid = newdataadr(fd, id->uuid);
			id->uuid->ibuff = NULL;  /* Just in case... */
			id->uuid->width = id->uuid->height = 0;

			oldnewmap_free_unused(fd->datamap);
			oldnewmap_clear(fd->datamap);
			return bhead;
		}

		return blo_nextbhead(fd, bhead);
	}

	/* If we have a real ID from a virtual library, tag ID as extern. */
	if (id->lib && (id->lib->flag & LIBRARY_FLAG_VIRTUAL)) {
		BLI_assert(ID_VIRTUAL_LIBRARY_VALID(id));
		id->tag |= LIB_TAG_EXTERN;
	}

	/* need a name for the mallocN, just for debugging and sane prints on leaks */
	allocname = dataname(GS(id->name));

	/* read all data into fd->datamap */
	bhead = read_data_into_oldnewmap(fd, bhead, allocname);

	/* init pointers direct data */
	direct_link_id(fd, id);

	/* That way, we know which datablock needs do_versions (required currently for linking). */
	/* Note: doing this after driect_link_id(), which resets that field. */
	id->tag = tag | LIB_TAG_NEED_LINK | LIB_TAG_NEW;

	switch (GS(id->name)) {
		case ID_WM:
			direct_link_windowmanager(fd, (wmWindowManager *)id);
			break;
		case ID_SCR:
			wrong_id = direct_link_screen(fd, (bScreen *)id);
			break;
		case ID_SCE:
			direct_link_scene(fd, (Scene *)id);
			break;
		case ID_OB:
			direct_link_object(fd, (Object *)id);
			break;
		case ID_ME:
			direct_link_mesh(fd, (Mesh *)id);
			break;
		case ID_CU:
			direct_link_curve(fd, (Curve *)id);
			break;
		case ID_MB:
			direct_link_mball(fd, (MetaBall *)id);
			break;
		case ID_MA:
			direct_link_material(fd, (Material *)id);
			break;
		case ID_TE:
			direct_link_texture(fd, (Tex *)id);
			break;
		case ID_IM:
			direct_link_image(fd, (Image *)id);
			break;
		case ID_LA:
			direct_link_lamp(fd, (Lamp *)id);
			break;
		case ID_VF:
			direct_link_vfont(fd, (VFont *)id);
			break;
		case ID_TXT:
			direct_link_text(fd, (Text *)id);
			break;
		case ID_IP:
			direct_link_ipo(fd, (Ipo *)id);
			break;
		case ID_KE:
			direct_link_key(fd, (Key *)id);
			break;
		case ID_LT:
			direct_link_latt(fd, (Lattice *)id);
			break;
		case ID_WO:
			direct_link_world(fd, (World *)id);
			break;
		case ID_LI:
			direct_link_library(fd, (Library *)id, main);
			break;
		case ID_CA:
			direct_link_camera(fd, (Camera *)id);
			break;
		case ID_SPK:
			direct_link_speaker(fd, (Speaker *)id);
			break;
		case ID_SO:
			direct_link_sound(fd, (bSound *)id);
			break;
		case ID_LP:
			direct_link_lightprobe(fd, (LightProbe *)id);
			break;
		case ID_GR:
			direct_link_collection(fd, (Collection *)id);
			break;
		case ID_AR:
			direct_link_armature(fd, (bArmature*)id);
			break;
		case ID_AC:
			direct_link_action(fd, (bAction*)id);
			break;
		case ID_NT:
			direct_link_nodetree(fd, (bNodeTree*)id);
			break;
		case ID_BR:
			direct_link_brush(fd, (Brush*)id);
			break;
		case ID_PA:
			direct_link_particlesettings(fd, (ParticleSettings*)id);
			break;
		case ID_GD:
			direct_link_gpencil(fd, (bGPdata *)id);
			break;
		case ID_MC:
			direct_link_movieclip(fd, (MovieClip *)id);
			break;
		case ID_MSK:
			direct_link_mask(fd, (Mask *)id);
			break;
		case ID_LS:
			direct_link_linestyle(fd, (FreestyleLineStyle *)id);
			break;
		case ID_PAL:
			direct_link_palette(fd, (Palette *)id);
			break;
		case ID_PC:
			direct_link_paint_curve(fd, (PaintCurve *)id);
			break;
		case ID_CF:
			direct_link_cachefile(fd, (CacheFile *)id);
			break;
		case ID_WS:
			direct_link_workspace(fd, (WorkSpace *)id, main);
			break;
	}

	oldnewmap_free_unused(fd->datamap);
	oldnewmap_clear(fd->datamap);

	if (wrong_id) {
		BKE_libblock_free(main, id);
	}

	return (bhead);
}

/* note, this has to be kept for reading older files... */
/* also version info is written here */
static BHead *read_global(BlendFileData *bfd, FileData *fd, BHead *bhead)
{
	FileGlobal *fg = read_struct(fd, bhead, "Global");

	/* copy to bfd handle */
	bfd->main->subversionfile = fg->subversion;
	bfd->main->minversionfile = fg->minversion;
	bfd->main->minsubversionfile = fg->minsubversion;
	bfd->main->build_commit_timestamp = fg->build_commit_timestamp;
	BLI_strncpy(bfd->main->build_hash, fg->build_hash, sizeof(bfd->main->build_hash));

	bfd->fileflags = fg->fileflags;
	bfd->globalf = fg->globalf;
	BLI_strncpy(bfd->filename, fg->filename, sizeof(bfd->filename));

	/* error in 2.65 and older: main->name was not set if you save from startup (not after loading file) */
	if (bfd->filename[0] == 0) {
		if (fd->fileversion < 265 || (fd->fileversion == 265 && fg->subversion < 1))
			if ((G.fileflags & G_FILE_RECOVER)==0)
				BLI_strncpy(bfd->filename, BKE_main_blendfile_path(bfd->main), sizeof(bfd->filename));

		/* early 2.50 version patch - filename not in FileGlobal struct at all */
		if (fd->fileversion <= 250)
			BLI_strncpy(bfd->filename, BKE_main_blendfile_path(bfd->main), sizeof(bfd->filename));
	}

	if (G.fileflags & G_FILE_RECOVER)
		BLI_strncpy(fd->relabase, fg->filename, sizeof(fd->relabase));

	bfd->curscreen = fg->curscreen;
	bfd->curscene = fg->curscene;
	bfd->cur_view_layer = fg->cur_view_layer;

	MEM_freeN(fg);

	fd->globalf = bfd->globalf;
	fd->fileflags = bfd->fileflags;

	return blo_nextbhead(fd, bhead);
}

/* note, this has to be kept for reading older files... */
static void link_global(FileData *fd, BlendFileData *bfd)
{
	bfd->cur_view_layer = newglobadr(fd, bfd->cur_view_layer);
	bfd->curscreen = newlibadr(fd, NULL, bfd->curscreen);
	bfd->curscene = newlibadr(fd, NULL, bfd->curscene);
	// this happens in files older than 2.35
	if (bfd->curscene == NULL) {
		if (bfd->curscreen) bfd->curscene = bfd->curscreen->scene;
	}
}

/* initialize userdef with non-UI dependency stuff */
/* other initializers (such as theme color defaults) go to resources.c */
static void do_versions_userdef(FileData *fd, BlendFileData *bfd)
{
	Main *bmain = bfd->main;
	UserDef *user = bfd->user;

	if (user == NULL) return;

	if (MAIN_VERSION_OLDER(bmain, 266, 4)) {
		bTheme *btheme;

		/* themes for Node and Sequence editor were not using grid color, but back. we copy this over then */
		for (btheme = user->themes.first; btheme; btheme = btheme->next) {
			copy_v4_v4_char(btheme->tnode.grid, btheme->tnode.back);
			copy_v4_v4_char(btheme->tseq.grid, btheme->tseq.back);
		}
	}

	if (!DNA_struct_elem_find(fd->filesdna, "UserDef", "WalkNavigation", "walk_navigation")) {
		user->walk_navigation.mouse_speed = 1.0f;
		user->walk_navigation.walk_speed = 2.5f;       /* m/s */
		user->walk_navigation.walk_speed_factor = 5.0f;
		user->walk_navigation.view_height =  1.6f;   /* m */
		user->walk_navigation.jump_height = 0.4f;      /* m */
		user->walk_navigation.teleport_time = 0.2f; /* s */
	}

	/* grease pencil multisamples */
	if (!DNA_struct_elem_find(fd->filesdna, "UserDef", "short", "gpencil_multisamples")) {
		user->gpencil_multisamples = 4;
	}
}

static void do_versions(FileData *fd, Library *lib, Main *main)
{
	/* WATCH IT!!!: pointers from libdata have not been converted */

	if (G.debug & G_DEBUG) {
		char build_commit_datetime[32];
		time_t temp_time = main->build_commit_timestamp;
		struct tm *tm = (temp_time) ? gmtime(&temp_time) : NULL;
		if (LIKELY(tm)) {
			strftime(build_commit_datetime, sizeof(build_commit_datetime), "%Y-%m-%d %H:%M", tm);
		}
		else {
			BLI_strncpy(build_commit_datetime, "unknown", sizeof(build_commit_datetime));
		}

		printf("read file %s\n  Version %d sub %d date %s hash %s\n",
		       fd->relabase, main->versionfile, main->subversionfile,
		       build_commit_datetime, main->build_hash);
	}

	blo_do_versions_pre250(fd, lib, main);
	blo_do_versions_250(fd, lib, main);
	blo_do_versions_260(fd, lib, main);
	blo_do_versions_270(fd, lib, main);
	blo_do_versions_280(fd, lib, main);

	/* WATCH IT!!!: pointers from libdata have not been converted yet here! */
	/* WATCH IT 2!: Userdef struct init see do_versions_userdef() above! */

	/* don't forget to set version number in BKE_blender_version.h! */
}

static void do_versions_after_linking(Main *main)
{
//	printf("%s for %s (%s), %d.%d\n", __func__, main->curlib ? main->curlib->name : main->name,
//	       main->curlib ? "LIB" : "MAIN", main->versionfile, main->subversionfile);

	do_versions_after_linking_270(main);
	do_versions_after_linking_280(main);
}

static void lib_link_all(FileData *fd, Main *main)
{
	oldnewmap_sort(fd);

	lib_link_id(fd, main);

	/* No load UI for undo memfiles */
	if (fd->memfile == NULL) {
		lib_link_windowmanager(fd, main);
	}
	/* DO NOT skip screens here, 3Dview may contains pointers to other ID data (like bgpic)! See T41411. */
	lib_link_screen(fd, main);
	lib_link_scene(fd, main);
	lib_link_object(fd, main);
	lib_link_mesh(fd, main);
	lib_link_curve(fd, main);
	lib_link_mball(fd, main);
	lib_link_material(fd, main);
	lib_link_texture(fd, main);
	lib_link_image(fd, main);
	lib_link_ipo(fd, main);        /* XXX deprecated... still needs to be maintained for version patches still */
	lib_link_key(fd, main);
	lib_link_world(fd, main);
	lib_link_lamp(fd, main);
	lib_link_latt(fd, main);
	lib_link_text(fd, main);
	lib_link_camera(fd, main);
	lib_link_speaker(fd, main);
	lib_link_lightprobe(fd, main);
	lib_link_sound(fd, main);
	lib_link_collection(fd, main);
	lib_link_armature(fd, main);
	lib_link_action(fd, main);
	lib_link_vfont(fd, main);
	lib_link_nodetree(fd, main);   /* has to be done after scene/materials, this will verify group nodes */
	lib_link_palette(fd, main);
	lib_link_brush(fd, main);
	lib_link_paint_curve(fd, main);
	lib_link_particlesettings(fd, main);
	lib_link_movieclip(fd, main);
	lib_link_mask(fd, main);
	lib_link_linestyle(fd, main);
	lib_link_gpencil(fd, main);
	lib_link_cachefiles(fd, main);
	lib_link_workspaces(fd, main);

	lib_link_library(fd, main);    /* only init users */
}

static void direct_link_keymapitem(FileData *fd, wmKeyMapItem *kmi)
{
	kmi->properties = newdataadr(fd, kmi->properties);
	IDP_DirectLinkGroup_OrFree(&kmi->properties, (fd->flags & FD_FLAGS_SWITCH_ENDIAN), fd);
	kmi->ptr = NULL;
	kmi->flag &= ~KMI_UPDATE;
}

static BHead *read_userdef(BlendFileData *bfd, FileData *fd, BHead *bhead)
{
	UserDef *user;
	wmKeyMap *keymap;
	wmKeyMapItem *kmi;
	wmKeyMapDiffItem *kmdi;
	bAddon *addon;

	bfd->user = user= read_struct(fd, bhead, "user def");

	/* User struct has separate do-version handling */
	user->versionfile = bfd->main->versionfile;
	user->subversionfile = bfd->main->subversionfile;

	/* read all data into fd->datamap */
	bhead = read_data_into_oldnewmap(fd, bhead, "user def");

	if (user->keymaps.first) {
		/* backwards compatibility */
		user->user_keymaps= user->keymaps;
		user->keymaps.first= user->keymaps.last= NULL;
	}

	link_list(fd, &user->themes);
	link_list(fd, &user->user_keymaps);
	link_list(fd, &user->user_menus);
	link_list(fd, &user->addons);
	link_list(fd, &user->autoexec_paths);

	for (keymap=user->user_keymaps.first; keymap; keymap=keymap->next) {
		keymap->modal_items= NULL;
		keymap->poll = NULL;
		keymap->flag &= ~KEYMAP_UPDATE;

		link_list(fd, &keymap->diff_items);
		link_list(fd, &keymap->items);

		for (kmdi=keymap->diff_items.first; kmdi; kmdi=kmdi->next) {
			kmdi->remove_item= newdataadr(fd, kmdi->remove_item);
			kmdi->add_item= newdataadr(fd, kmdi->add_item);

			if (kmdi->remove_item)
				direct_link_keymapitem(fd, kmdi->remove_item);
			if (kmdi->add_item)
				direct_link_keymapitem(fd, kmdi->add_item);
		}

		for (kmi=keymap->items.first; kmi; kmi=kmi->next)
			direct_link_keymapitem(fd, kmi);
	}

	for (bUserMenu *um = user->user_menus.first; um; um = um->next) {
		link_list(fd, &um->items);
		for (bUserMenuItem *umi = um->items.first; umi; umi = umi->next) {
			if (umi->type == USER_MENU_TYPE_OPERATOR) {
				bUserMenuItem_Op *umi_op = (bUserMenuItem_Op *)umi;
				umi_op->prop = newdataadr(fd, umi_op->prop);
				IDP_DirectLinkGroup_OrFree(&umi_op->prop, (fd->flags & FD_FLAGS_SWITCH_ENDIAN), fd);
			}
		}
	}

	for (addon = user->addons.first; addon; addon = addon->next) {
		addon->prop = newdataadr(fd, addon->prop);
		IDP_DirectLinkGroup_OrFree(&addon->prop, (fd->flags & FD_FLAGS_SWITCH_ENDIAN), fd);
	}

	// XXX
	user->uifonts.first = user->uifonts.last= NULL;

	link_list(fd, &user->uistyles);

	/* free fd->datamap again */
	oldnewmap_free_unused(fd->datamap);
	oldnewmap_clear(fd->datamap);

	return bhead;
}

BlendFileData *blo_read_file_internal(FileData *fd, const char *filepath)
{
	BHead *bhead = blo_firstbhead(fd);
	BlendFileData *bfd;
	ListBase mainlist = {NULL, NULL};

	bfd = MEM_callocN(sizeof(BlendFileData), "blendfiledata");
	bfd->main = BKE_main_new();
	BLI_addtail(&mainlist, bfd->main);
	fd->mainlist = &mainlist;

	bfd->main->versionfile = fd->fileversion;

	bfd->type = BLENFILETYPE_BLEND;
	BLI_strncpy(bfd->main->name, filepath, sizeof(bfd->main->name));

	if (G.background) {
		/* We only read & store .blend thumbnail in background mode
		 * (because we cannot re-generate it, no OpenGL available).
		 */
		const int *data = read_file_thumbnail(fd);

		if (data) {
			int width = data[0];
			int height = data[1];

			/* Protect against buffer overflow vulnerability. */
			if (BLEN_THUMB_SAFE_MEMSIZE(width, height)) {
				const size_t sz = BLEN_THUMB_MEMSIZE(width, height);
				bfd->main->blen_thumb = MEM_mallocN(sz, __func__);

				BLI_assert((sz - sizeof(*bfd->main->blen_thumb)) ==
				           (BLEN_THUMB_MEMSIZE_FILE(width, height) - (sizeof(*data) * 2)));
				bfd->main->blen_thumb->width = width;
				bfd->main->blen_thumb->height = height;
				memcpy(bfd->main->blen_thumb->rect, &data[2], sz - sizeof(*bfd->main->blen_thumb));
			}
		}
	}

	while (bhead) {
		switch (bhead->code) {
			case DATA:
			case DNA1:
			case TEST: /* used as preview since 2.5x */
			case REND:
				bhead = blo_nextbhead(fd, bhead);
				break;
			case GLOB:
				bhead = read_global(bfd, fd, bhead);
				break;
			case USER:
				if (fd->skip_flags & BLO_READ_SKIP_USERDEF) {
					bhead = blo_nextbhead(fd, bhead);
				}
				else {
					bhead = read_userdef(bfd, fd, bhead);
				}
				break;
			case ENDB:
				bhead = NULL;
				break;

			case ID_ID:
				/* Always adds to the most recently loaded ID_LI block, see direct_link_library.
				 * This is part of the file format definition. */
				if (fd->skip_flags & BLO_READ_SKIP_DATA) {
					bhead = blo_nextbhead(fd, bhead);
				}
				else {
					bhead = read_libblock(fd, mainlist.last, bhead, LIB_TAG_READ | LIB_TAG_EXTERN, NULL);
				}
				break;
				/* in 2.50+ files, the file identifier for screens is patched, forward compatibility */
			case ID_SCRN:
				bhead->code = ID_SCR;
				/* pass on to default */
				ATTR_FALLTHROUGH;
			default:
				if (fd->skip_flags & BLO_READ_SKIP_DATA) {
					bhead = blo_nextbhead(fd, bhead);
				}
				else {
					bhead = read_libblock(fd, bfd->main, bhead, LIB_TAG_LOCAL, NULL);
				}
		}
	}

	/* do before read_libraries, but skip undo case */
	if (fd->memfile == NULL) {
		do_versions(fd, NULL, bfd->main);
		do_versions_userdef(fd, bfd);
	}

	read_libraries(fd, &mainlist);

	blo_join_main(&mainlist);

	lib_link_all(fd, bfd->main);

	/* Skip in undo case. */
	if (fd->memfile == NULL) {
		/* Yep, second splitting... but this is a very cheap operation, so no big deal. */
		blo_split_main(&mainlist, bfd->main);
		for (Main *mainvar = mainlist.first; mainvar; mainvar = mainvar->next) {
			BLI_assert(mainvar->versionfile != 0);
			do_versions_after_linking(mainvar);
		}
		blo_join_main(&mainlist);
	}

	BKE_main_id_tag_all(bfd->main, LIB_TAG_NEW, false);

	/* Now that all our data-blocks are loaded, we can re-generate overrides from their references. */
	if (fd->memfile == NULL) {
		/* Do not apply in undo case! */
		lib_verify_nodetree(bfd->main, true);  /* Needed to ensure we have typeinfo in nodes... */
		BKE_main_override_static_update(bfd->main);
		BKE_collections_after_lib_link(bfd->main);
	}

	lib_verify_nodetree(bfd->main, true);
	fix_relpaths_library(fd->relabase, bfd->main); /* make all relative paths, relative to the open blend file */

	BKE_libraries_asset_repositories_rebuild(bfd->main);

	link_global(fd, bfd);	/* as last */

	fd->mainlist = NULL;  /* Safety, this is local variable, shall not be used afterward. */

	return bfd;
}

/* ************* APPEND LIBRARY ************** */

struct BHeadSort {
	BHead *bhead;
	const void *old;
};

static int verg_bheadsort(const void *v1, const void *v2)
{
	const struct BHeadSort *x1=v1, *x2=v2;

	if (x1->old > x2->old) return 1;
	else if (x1->old < x2->old) return -1;
	return 0;
}

static void sort_bhead_old_map(FileData *fd)
{
	BHead *bhead;
	struct BHeadSort *bhs;
	int tot = 0;

	for (bhead = blo_firstbhead(fd); bhead; bhead = blo_nextbhead(fd, bhead))
		tot++;

	fd->tot_bheadmap = tot;
	if (tot == 0) return;

	bhs = fd->bheadmap = MEM_malloc_arrayN(tot, sizeof(struct BHeadSort), "BHeadSort");

	for (bhead = blo_firstbhead(fd); bhead; bhead = blo_nextbhead(fd, bhead), bhs++) {
		bhs->bhead = bhead;
		bhs->old = bhead->old;
	}

	qsort(fd->bheadmap, tot, sizeof(struct BHeadSort), verg_bheadsort);
}

static BHead *find_previous_lib(FileData *fd, BHead *bhead)
{
	/* skip library datablocks in undo, see comment in read_libblock */
	if (fd->memfile)
		return NULL;

	for (; bhead; bhead = blo_prevbhead(fd, bhead)) {
		if (bhead->code == ID_LI)
			break;
	}

	return bhead;
}

static BHead *find_bhead(FileData *fd, void *old)
{
#if 0
	BHead *bhead;
#endif
	struct BHeadSort *bhs, bhs_s;

	if (!old)
		return NULL;

	if (fd->bheadmap == NULL)
		sort_bhead_old_map(fd);

	bhs_s.old = old;
	bhs = bsearch(&bhs_s, fd->bheadmap, fd->tot_bheadmap, sizeof(struct BHeadSort), verg_bheadsort);

	if (bhs)
		return bhs->bhead;

#if 0
	for (bhead = blo_firstbhead(fd); bhead; bhead= blo_nextbhead(fd, bhead)) {
		if (bhead->old == old)
			return bhead;
	}
#endif

	return NULL;
}

static BHead *find_bhead_from_code_name(FileData *fd, const short idcode, const char *name)
{
#ifdef USE_GHASH_BHEAD

	char idname_full[MAX_ID_NAME];

	*((short *)idname_full) = idcode;
	BLI_strncpy(idname_full + 2, name, sizeof(idname_full) - 2);

	return BLI_ghash_lookup(fd->bhead_idname_hash, idname_full);

#else
	BHead *bhead;

	for (bhead = blo_firstbhead(fd); bhead; bhead = blo_nextbhead(fd, bhead)) {
		if (bhead->code == idcode) {
			const char *idname_test = bhead_id_name(fd, bhead);
			if (STREQ(idname_test + 2, name)) {
				return bhead;
			}
		}
		else if (bhead->code == ENDB) {
			break;
		}
	}

	return NULL;
#endif
}

static BHead *find_bhead_from_idname(FileData *fd, const char *idname)
{
#ifdef USE_GHASH_BHEAD
	return BLI_ghash_lookup(fd->bhead_idname_hash, idname);
#else
	return find_bhead_from_code_name(fd, GS(idname), idname + 2);
#endif
}

static ID *is_yet_read(FileData *fd, Main *mainvar, BHead *bhead)
{
	const char *idname= bhead_id_name(fd, bhead);
	/* which_libbase can be NULL, intentionally not using idname+2 */
	return BLI_findstring(which_libbase(mainvar, GS(idname)), idname, offsetof(ID, name));
}

static void expand_doit_library(void *fdhandle, Main *mainvar, void *old)
{
	BHead *bhead;
	FileData *fd = fdhandle;
	ID *id;

	bhead = find_bhead(fd, old);
	if (bhead) {
		/* from another library? */
		if (bhead->code == ID_ID) {
			BHead *bheadlib= find_previous_lib(fd, bhead);

			if (bheadlib) {
				Library *lib = read_struct(fd, bheadlib, "Library");
				Main *ptr = blo_find_main(fd, lib->name, fd->relabase);

				if (ptr->curlib == NULL) {
					const char *idname= bhead_id_name(fd, bhead);

					blo_reportf_wrap(fd->reports, RPT_WARNING, TIP_("LIB: Data refers to main .blend file: '%s' from %s"),
					                 idname, mainvar->curlib->filepath);
					return;
				}
				else
					id = is_yet_read(fd, ptr, bhead);

				if (id == NULL) {
					read_libblock(fd, ptr, bhead, LIB_TAG_READ | LIB_TAG_INDIRECT, NULL);
					// commented because this can print way too much
					// if (G.debug & G_DEBUG) printf("expand_doit: other lib %s\n", lib->name);

					/* for outliner dependency only */
					ptr->curlib->parent = mainvar->curlib;
				}
				else {
					/* The line below was commented by Ton (I assume), when Hos did the merge from the orange branch. rev 6568
					 * This line is NEEDED, the case is that you have 3 blend files...
					 * user.blend, lib.blend and lib_indirect.blend - if user.blend already references a "tree" from
					 * lib_indirect.blend but lib.blend does too, linking in a Scene or Group from lib.blend can result in an
					 * empty without the dupli group referenced. Once you save and reload the group would appear. - Campbell */
					/* This crashes files, must look further into it */

					/* Update: the issue is that in file reading, the oldnewmap is OK, but for existing data, it has to be
					 * inserted in the map to be found! */

					/* Update: previously it was checking for id->tag & LIB_TAG_PRE_EXISTING, however that
					 * does not affect file reading. For file reading we may need to insert it into the libmap as well,
					 * because you might have two files indirectly linking the same datablock, and in that case
					 * we need this in the libmap for the fd of both those files.
					 *
					 * The crash that this check avoided earlier was because bhead->code wasn't properly passed in, making
					 * change_idid_adr not detect the mapping was for an ID_ID datablock. */
					oldnewmap_insert(fd->libmap, bhead->old, id, bhead->code);
					change_idid_adr_fd(fd, bhead->old, id);

					// commented because this can print way too much
					// if (G.debug & G_DEBUG) printf("expand_doit: already linked: %s lib: %s\n", id->name, lib->name);
				}

				MEM_freeN(lib);
			}
		}
		else {
			/* in 2.50+ file identifier for screens is patched, forward compatibility */
			if (bhead->code == ID_SCRN) {
				bhead->code = ID_SCR;
			}

			id = is_yet_read(fd, mainvar, bhead);
			if (id == NULL) {
				read_libblock(fd, mainvar, bhead, LIB_TAG_TESTIND, NULL);
			}
			else {
				/* this is actually only needed on UI call? when ID was already read before, and another append
				 * happens which invokes same ID... in that case the lookup table needs this entry */
				oldnewmap_insert(fd->libmap, bhead->old, id, bhead->code);
				// commented because this can print way too much
				// if (G.debug & G_DEBUG) printf("expand: already read %s\n", id->name);
			}
		}
	}
}

static BLOExpandDoitCallback expand_doit;

// XXX deprecated - old animation system
static void expand_ipo(FileData *fd, Main *mainvar, Ipo *ipo)
{
	IpoCurve *icu;
	for (icu = ipo->curve.first; icu; icu = icu->next) {
		if (icu->driver)
			expand_doit(fd, mainvar, icu->driver->ob);
	}
}

// XXX deprecated - old animation system
static void expand_constraint_channels(FileData *fd, Main *mainvar, ListBase *chanbase)
{
	bConstraintChannel *chan;
	for (chan = chanbase->first; chan; chan = chan->next) {
		expand_doit(fd, mainvar, chan->ipo);
	}
}

static void expand_id(FileData *fd, Main *mainvar, ID *id)
{
	if (id->override_static) {
		expand_doit(fd, mainvar, id->override_static->reference);
		expand_doit(fd, mainvar, id->override_static->storage);
	}
}

static void expand_idprops(FileData *fd, Main *mainvar, IDProperty *prop)
{
	if (!prop)
		return;

	switch (prop->type) {
		case IDP_ID:
			expand_doit(fd, mainvar, IDP_Id(prop));
			break;
		case IDP_IDPARRAY:
		{
			IDProperty *idp_array = IDP_IDPArray(prop);
			for (int i = 0; i < prop->len; i++) {
				expand_idprops(fd, mainvar, &idp_array[i]);
			}
			break;
		}
		case IDP_GROUP:
			for (IDProperty *loop = prop->data.group.first; loop; loop = loop->next) {
				expand_idprops(fd, mainvar, loop);
			}
			break;
	}
}

static void expand_fmodifiers(FileData *fd, Main *mainvar, ListBase *list)
{
	FModifier *fcm;

	for (fcm = list->first; fcm; fcm = fcm->next) {
		/* library data for specific F-Modifier types */
		switch (fcm->type) {
			case FMODIFIER_TYPE_PYTHON:
			{
				FMod_Python *data = (FMod_Python *)fcm->data;

				expand_doit(fd, mainvar, data->script);

				break;
			}
		}
	}
}

static void expand_fcurves(FileData *fd, Main *mainvar, ListBase *list)
{
	FCurve *fcu;

	for (fcu = list->first; fcu; fcu = fcu->next) {
		/* Driver targets if there is a driver */
		if (fcu->driver) {
			ChannelDriver *driver = fcu->driver;
			DriverVar *dvar;

			for (dvar = driver->variables.first; dvar; dvar = dvar->next) {
				DRIVER_TARGETS_LOOPER(dvar)
				{
					// TODO: only expand those that are going to get used?
					expand_doit(fd, mainvar, dtar->id);
				}
				DRIVER_TARGETS_LOOPER_END
			}
		}

		/* F-Curve Modifiers */
		expand_fmodifiers(fd, mainvar, &fcu->modifiers);
	}
}

static void expand_action(FileData *fd, Main *mainvar, bAction *act)
{
	bActionChannel *chan;

	// XXX deprecated - old animation system --------------
	for (chan=act->chanbase.first; chan; chan=chan->next) {
		expand_doit(fd, mainvar, chan->ipo);
		expand_constraint_channels(fd, mainvar, &chan->constraintChannels);
	}
	// ---------------------------------------------------

	/* F-Curves in Action */
	expand_fcurves(fd, mainvar, &act->curves);

	for (TimeMarker *marker = act->markers.first; marker; marker = marker->next) {
		if (marker->camera) {
			expand_doit(fd, mainvar, marker->camera);
		}
	}
}

static void expand_keyingsets(FileData *fd, Main *mainvar, ListBase *list)
{
	KeyingSet *ks;
	KS_Path *ksp;

	/* expand the ID-pointers in KeyingSets's paths */
	for (ks = list->first; ks; ks = ks->next) {
		for (ksp = ks->paths.first; ksp; ksp = ksp->next) {
			expand_doit(fd, mainvar, ksp->id);
		}
	}
}

static void expand_animdata_nlastrips(FileData *fd, Main *mainvar, ListBase *list)
{
	NlaStrip *strip;

	for (strip= list->first; strip; strip= strip->next) {
		/* check child strips */
		expand_animdata_nlastrips(fd, mainvar, &strip->strips);

		/* check F-Curves */
		expand_fcurves(fd, mainvar, &strip->fcurves);

		/* check F-Modifiers */
		expand_fmodifiers(fd, mainvar, &strip->modifiers);

		/* relink referenced action */
		expand_doit(fd, mainvar, strip->act);
	}
}

static void expand_animdata(FileData *fd, Main *mainvar, AnimData *adt)
{
	NlaTrack *nlt;

	/* own action */
	expand_doit(fd, mainvar, adt->action);
	expand_doit(fd, mainvar, adt->tmpact);

	/* drivers - assume that these F-Curves have driver data to be in this list... */
	expand_fcurves(fd, mainvar, &adt->drivers);

	/* nla-data - referenced actions */
	for (nlt = adt->nla_tracks.first; nlt; nlt = nlt->next)
		expand_animdata_nlastrips(fd, mainvar, &nlt->strips);
}

static void expand_particlesettings(FileData *fd, Main *mainvar, ParticleSettings *part)
{
	int a;

	expand_doit(fd, mainvar, part->dup_ob);
	expand_doit(fd, mainvar, part->dup_group);
	expand_doit(fd, mainvar, part->eff_group);
	expand_doit(fd, mainvar, part->bb_ob);
	expand_doit(fd, mainvar, part->collision_group);

	if (part->adt)
		expand_animdata(fd, mainvar, part->adt);

	for (a = 0; a < MAX_MTEX; a++) {
		if (part->mtex[a]) {
			expand_doit(fd, mainvar, part->mtex[a]->tex);
			expand_doit(fd, mainvar, part->mtex[a]->object);
		}
	}

	if (part->effector_weights) {
		expand_doit(fd, mainvar, part->effector_weights->group);
	}

	if (part->pd) {
		expand_doit(fd, mainvar, part->pd->tex);
		expand_doit(fd, mainvar, part->pd->f_source);
	}
	if (part->pd2) {
		expand_doit(fd, mainvar, part->pd2->tex);
		expand_doit(fd, mainvar, part->pd2->f_source);
	}

	if (part->boids) {
		BoidState *state;
		BoidRule *rule;

		for (state = part->boids->states.first; state; state = state->next) {
			for (rule = state->rules.first; rule; rule = rule->next) {
				if (rule->type == eBoidRuleType_Avoid) {
					BoidRuleGoalAvoid *gabr = (BoidRuleGoalAvoid *)rule;
					expand_doit(fd, mainvar, gabr->ob);
				}
				else if (rule->type == eBoidRuleType_FollowLeader) {
					BoidRuleFollowLeader *flbr = (BoidRuleFollowLeader *)rule;
					expand_doit(fd, mainvar, flbr->ob);
				}
			}
		}
	}

	for (ParticleDupliWeight *dw = part->dupliweights.first; dw; dw = dw->next) {
		expand_doit(fd, mainvar, dw->ob);
	}
}

static void expand_collection(FileData *fd, Main *mainvar, Collection *collection)
{
	for (CollectionObject *cob = collection->gobject.first; cob; cob = cob->next) {
		expand_doit(fd, mainvar, cob->ob);
	}

	for (CollectionChild *child = collection->children.first; child; child = child->next) {
		expand_doit(fd, mainvar, child->collection);
	}

#ifdef USE_COLLECTION_COMPAT_28
	if (collection->collection != NULL) {
		expand_scene_collection(fd, mainvar, collection->collection);
	}
#endif
}

static void expand_key(FileData *fd, Main *mainvar, Key *key)
{
	expand_doit(fd, mainvar, key->ipo); // XXX deprecated - old animation system

	if (key->adt)
		expand_animdata(fd, mainvar, key->adt);
}

static void expand_nodetree(FileData *fd, Main *mainvar, bNodeTree *ntree)
{
	bNode *node;
	bNodeSocket *sock;

	if (ntree->adt)
		expand_animdata(fd, mainvar, ntree->adt);

	if (ntree->gpd)
		expand_doit(fd, mainvar, ntree->gpd);

	for (node = ntree->nodes.first; node; node = node->next) {
		if (node->id && node->type != CMP_NODE_R_LAYERS) {
			expand_doit(fd, mainvar, node->id);
		}

		expand_idprops(fd, mainvar, node->prop);

		for (sock = node->inputs.first; sock; sock = sock->next)
			expand_idprops(fd, mainvar, sock->prop);
		for (sock = node->outputs.first; sock; sock = sock->next)
			expand_idprops(fd, mainvar, sock->prop);
	}

	for (sock = ntree->inputs.first; sock; sock = sock->next)
		expand_idprops(fd, mainvar, sock->prop);
	for (sock = ntree->outputs.first; sock; sock = sock->next)
		expand_idprops(fd, mainvar, sock->prop);
}

static void expand_texture(FileData *fd, Main *mainvar, Tex *tex)
{
	expand_doit(fd, mainvar, tex->ima);
	expand_doit(fd, mainvar, tex->ipo); // XXX deprecated - old animation system

	if (tex->adt)
		expand_animdata(fd, mainvar, tex->adt);

	if (tex->nodetree)
		expand_nodetree(fd, mainvar, tex->nodetree);
}

static void expand_brush(FileData *fd, Main *mainvar, Brush *brush)
{
	expand_doit(fd, mainvar, brush->mtex.tex);
	expand_doit(fd, mainvar, brush->mask_mtex.tex);
	expand_doit(fd, mainvar, brush->clone.image);
	expand_doit(fd, mainvar, brush->paint_curve);
	if (brush->gpencil_settings != NULL) {
		expand_doit(fd, mainvar, brush->gpencil_settings->material);
	}
}

static void expand_material(FileData *fd, Main *mainvar, Material *ma)
{
	expand_doit(fd, mainvar, ma->ipo); // XXX deprecated - old animation system

	if (ma->adt)
		expand_animdata(fd, mainvar, ma->adt);

	if (ma->nodetree)
		expand_nodetree(fd, mainvar, ma->nodetree);

	if (ma->gp_style) {
		MaterialGPencilStyle *gp_style = ma->gp_style;
		expand_doit(fd, mainvar, gp_style->sima);
		expand_doit(fd, mainvar, gp_style->ima);
	}
}

static void expand_lamp(FileData *fd, Main *mainvar, Lamp *la)
{
	expand_doit(fd, mainvar, la->ipo); // XXX deprecated - old animation system

	if (la->adt)
		expand_animdata(fd, mainvar, la->adt);

	if (la->nodetree)
		expand_nodetree(fd, mainvar, la->nodetree);
}

static void expand_lattice(FileData *fd, Main *mainvar, Lattice *lt)
{
	expand_doit(fd, mainvar, lt->ipo); // XXX deprecated - old animation system
	expand_doit(fd, mainvar, lt->key);

	if (lt->adt)
		expand_animdata(fd, mainvar, lt->adt);
}


static void expand_world(FileData *fd, Main *mainvar, World *wrld)
{
	expand_doit(fd, mainvar, wrld->ipo); // XXX deprecated - old animation system

	if (wrld->adt)
		expand_animdata(fd, mainvar, wrld->adt);

	if (wrld->nodetree)
		expand_nodetree(fd, mainvar, wrld->nodetree);
}


static void expand_mball(FileData *fd, Main *mainvar, MetaBall *mb)
{
	int a;

	for (a = 0; a < mb->totcol; a++) {
		expand_doit(fd, mainvar, mb->mat[a]);
	}

	if (mb->adt)
		expand_animdata(fd, mainvar, mb->adt);
}

static void expand_curve(FileData *fd, Main *mainvar, Curve *cu)
{
	int a;

	for (a = 0; a < cu->totcol; a++) {
		expand_doit(fd, mainvar, cu->mat[a]);
	}

	expand_doit(fd, mainvar, cu->vfont);
	expand_doit(fd, mainvar, cu->vfontb);
	expand_doit(fd, mainvar, cu->vfonti);
	expand_doit(fd, mainvar, cu->vfontbi);
	expand_doit(fd, mainvar, cu->key);
	expand_doit(fd, mainvar, cu->ipo); // XXX deprecated - old animation system
	expand_doit(fd, mainvar, cu->bevobj);
	expand_doit(fd, mainvar, cu->taperobj);
	expand_doit(fd, mainvar, cu->textoncurve);

	if (cu->adt)
		expand_animdata(fd, mainvar, cu->adt);
}

static void expand_mesh(FileData *fd, Main *mainvar, Mesh *me)
{
	int a;

	if (me->adt)
		expand_animdata(fd, mainvar, me->adt);

	for (a = 0; a < me->totcol; a++) {
		expand_doit(fd, mainvar, me->mat[a]);
	}

	expand_doit(fd, mainvar, me->key);
	expand_doit(fd, mainvar, me->texcomesh);
}

/* temp struct used to transport needed info to expand_constraint_cb() */
typedef struct tConstraintExpandData {
	FileData *fd;
	Main *mainvar;
} tConstraintExpandData;
/* callback function used to expand constraint ID-links */
static void expand_constraint_cb(bConstraint *UNUSED(con), ID **idpoin, bool UNUSED(is_reference), void *userdata)
{
	tConstraintExpandData *ced = (tConstraintExpandData *)userdata;
	expand_doit(ced->fd, ced->mainvar, *idpoin);
}

static void expand_constraints(FileData *fd, Main *mainvar, ListBase *lb)
{
	tConstraintExpandData ced;
	bConstraint *curcon;

	/* relink all ID-blocks used by the constraints */
	ced.fd = fd;
	ced.mainvar = mainvar;

	BKE_constraints_id_loop(lb, expand_constraint_cb, &ced);

	/* deprecated manual expansion stuff */
	for (curcon = lb->first; curcon; curcon = curcon->next) {
		if (curcon->ipo)
			expand_doit(fd, mainvar, curcon->ipo); // XXX deprecated - old animation system
	}
}

static void expand_pose(FileData *fd, Main *mainvar, bPose *pose)
{
	bPoseChannel *chan;

	if (!pose)
		return;

	for (chan = pose->chanbase.first; chan; chan = chan->next) {
		expand_constraints(fd, mainvar, &chan->constraints);
		expand_idprops(fd, mainvar, chan->prop);
		expand_doit(fd, mainvar, chan->custom);
	}
}

static void expand_bones(FileData *fd, Main *mainvar, Bone *bone)
{
	expand_idprops(fd, mainvar, bone->prop);

	for (Bone *curBone = bone->childbase.first; curBone; curBone = curBone->next) {
		expand_bones(fd, mainvar, curBone);
	}
}

static void expand_armature(FileData *fd, Main *mainvar, bArmature *arm)
{
	if (arm->adt)
		expand_animdata(fd, mainvar, arm->adt);

	for (Bone *curBone = arm->bonebase.first; curBone; curBone = curBone->next) {
		expand_bones(fd, mainvar, curBone);
	}
}

static void expand_object_expandModifiers(
        void *userData, Object *UNUSED(ob), ID **idpoin, int UNUSED(cb_flag))
{
	struct { FileData *fd; Main *mainvar; } *data= userData;

	FileData *fd = data->fd;
	Main *mainvar = data->mainvar;

	expand_doit(fd, mainvar, *idpoin);
}

static void expand_object(FileData *fd, Main *mainvar, Object *ob)
{
	ParticleSystem *psys;
	bActionStrip *strip;
	PartEff *paf;
	int a;

	expand_doit(fd, mainvar, ob->data);

	/* expand_object_expandModifier() */
	if (ob->modifiers.first) {
		struct { FileData *fd; Main *mainvar; } data;
		data.fd = fd;
		data.mainvar = mainvar;

		modifiers_foreachIDLink(ob, expand_object_expandModifiers, (void *)&data);
	}

	/* expand_object_expandModifier() */
	if (ob->greasepencil_modifiers.first) {
		struct { FileData *fd; Main *mainvar; } data;
		data.fd = fd;
		data.mainvar = mainvar;

		BKE_gpencil_modifiers_foreachIDLink(ob, expand_object_expandModifiers, (void *)&data);
	}

	/* expand_object_expandShaderFx() */
	if (ob->shader_fx.first) {
		struct { FileData *fd; Main *mainvar; } data;
		data.fd = fd;
		data.mainvar = mainvar;

		BKE_shaderfx_foreachIDLink(ob, expand_object_expandModifiers, (void *)&data);
	}

	expand_pose(fd, mainvar, ob->pose);
	expand_doit(fd, mainvar, ob->poselib);
	expand_constraints(fd, mainvar, &ob->constraints);

	expand_doit(fd, mainvar, ob->gpd);

// XXX deprecated - old animation system (for version patching only)
	expand_doit(fd, mainvar, ob->ipo);
	expand_doit(fd, mainvar, ob->action);

	expand_constraint_channels(fd, mainvar, &ob->constraintChannels);

	for (strip=ob->nlastrips.first; strip; strip=strip->next) {
		expand_doit(fd, mainvar, strip->object);
		expand_doit(fd, mainvar, strip->act);
		expand_doit(fd, mainvar, strip->ipo);
	}
// XXX deprecated - old animation system (for version patching only)

	if (ob->adt)
		expand_animdata(fd, mainvar, ob->adt);

	for (a = 0; a < ob->totcol; a++) {
		expand_doit(fd, mainvar, ob->mat[a]);
	}

	paf = blo_do_version_give_parteff_245(ob);
	if (paf && paf->group)
		expand_doit(fd, mainvar, paf->group);

	if (ob->dup_group)
		expand_doit(fd, mainvar, ob->dup_group);

	if (ob->proxy)
		expand_doit(fd, mainvar, ob->proxy);
	if (ob->proxy_group)
		expand_doit(fd, mainvar, ob->proxy_group);

	for (psys = ob->particlesystem.first; psys; psys = psys->next)
		expand_doit(fd, mainvar, psys->part);

	if (ob->pd) {
		expand_doit(fd, mainvar, ob->pd->tex);
		expand_doit(fd, mainvar, ob->pd->f_source);
	}

	if (ob->soft) {
		expand_doit(fd, mainvar, ob->soft->collision_group);

		if (ob->soft->effector_weights) {
			expand_doit(fd, mainvar, ob->soft->effector_weights->group);
		}
	}

	if (ob->rigidbody_constraint) {
		expand_doit(fd, mainvar, ob->rigidbody_constraint->ob1);
		expand_doit(fd, mainvar, ob->rigidbody_constraint->ob2);
	}

	if (ob->currentlod) {
		LodLevel *level;
		for (level = ob->lodlevels.first; level; level = level->next) {
			expand_doit(fd, mainvar, level->source);
		}
	}
}

#ifdef USE_COLLECTION_COMPAT_28
static void expand_scene_collection(FileData *fd, Main *mainvar, SceneCollection *sc)
{
	for (LinkData *link = sc->objects.first; link; link = link->next) {
		expand_doit(fd, mainvar, link->data);
	}

	for (SceneCollection *nsc = sc->scene_collections.first; nsc; nsc = nsc->next) {
		expand_scene_collection(fd, mainvar, nsc);
	}
}
#endif

static void expand_scene(FileData *fd, Main *mainvar, Scene *sce)
{
	SceneRenderLayer *srl;
	FreestyleModuleConfig *module;
	FreestyleLineSet *lineset;

	for (Base *base_legacy = sce->base.first; base_legacy; base_legacy = base_legacy->next) {
		expand_doit(fd, mainvar, base_legacy->object);
	}
	expand_doit(fd, mainvar, sce->camera);
	expand_doit(fd, mainvar, sce->world);

	if (sce->adt)
		expand_animdata(fd, mainvar, sce->adt);
	expand_keyingsets(fd, mainvar, &sce->keyingsets);

	if (sce->set)
		expand_doit(fd, mainvar, sce->set);

	if (sce->nodetree)
		expand_nodetree(fd, mainvar, sce->nodetree);

	for (srl = sce->r.layers.first; srl; srl = srl->next) {
		expand_doit(fd, mainvar, srl->mat_override);
		for (module = srl->freestyleConfig.modules.first; module; module = module->next) {
			if (module->script)
				expand_doit(fd, mainvar, module->script);
		}
		for (lineset = srl->freestyleConfig.linesets.first; lineset; lineset = lineset->next) {
			if (lineset->group)
				expand_doit(fd, mainvar, lineset->group);
			expand_doit(fd, mainvar, lineset->linestyle);
		}
	}

	for (ViewLayer *view_layer = sce->view_layers.first; view_layer; view_layer = view_layer->next) {
		expand_idprops(fd, mainvar, view_layer->id_properties);

		for (module = view_layer->freestyle_config.modules.first; module; module = module->next) {
			if (module->script) {
				expand_doit(fd, mainvar, module->script);
			}
		}

		for (lineset = view_layer->freestyle_config.linesets.first; lineset; lineset = lineset->next) {
			if (lineset->group) {
				expand_doit(fd, mainvar, lineset->group);
			}
			expand_doit(fd, mainvar, lineset->linestyle);
		}
	}

	if (sce->gpd)
		expand_doit(fd, mainvar, sce->gpd);

	if (sce->ed) {
		Sequence *seq;

		SEQ_BEGIN (sce->ed, seq)
		{
			expand_idprops(fd, mainvar, seq->prop);

			if (seq->scene) expand_doit(fd, mainvar, seq->scene);
			if (seq->scene_camera) expand_doit(fd, mainvar, seq->scene_camera);
			if (seq->clip) expand_doit(fd, mainvar, seq->clip);
			if (seq->mask) expand_doit(fd, mainvar, seq->mask);
			if (seq->sound) expand_doit(fd, mainvar, seq->sound);
		}
		SEQ_END
	}

	if (sce->rigidbody_world) {
		expand_doit(fd, mainvar, sce->rigidbody_world->group);
		expand_doit(fd, mainvar, sce->rigidbody_world->constraints);
	}

	for (TimeMarker *marker = sce->markers.first; marker; marker = marker->next) {
		if (marker->camera) {
			expand_doit(fd, mainvar, marker->camera);
		}
	}

	expand_doit(fd, mainvar, sce->clip);

#ifdef USE_COLLECTION_COMPAT_28
	if (sce->collection) {
		expand_scene_collection(fd, mainvar, sce->collection);
	}
#endif

	if (sce->master_collection) {
		expand_collection(fd, mainvar, sce->master_collection);
	}
}

static void expand_camera(FileData *fd, Main *mainvar, Camera *ca)
{
	expand_doit(fd, mainvar, ca->ipo); // XXX deprecated - old animation system

	if (ca->adt)
		expand_animdata(fd, mainvar, ca->adt);
}

static void expand_cachefile(FileData *fd, Main *mainvar, CacheFile *cache_file)
{
	if (cache_file->adt) {
		expand_animdata(fd, mainvar, cache_file->adt);
	}
}

static void expand_speaker(FileData *fd, Main *mainvar, Speaker *spk)
{
	expand_doit(fd, mainvar, spk->sound);

	if (spk->adt)
		expand_animdata(fd, mainvar, spk->adt);
}

static void expand_sound(FileData *fd, Main *mainvar, bSound *snd)
{
	expand_doit(fd, mainvar, snd->ipo); // XXX deprecated - old animation system
}

static void expand_lightprobe(FileData *fd, Main *mainvar, LightProbe *prb)
{
	if (prb->adt)
		expand_animdata(fd, mainvar, prb->adt);
}

static void expand_movieclip(FileData *fd, Main *mainvar, MovieClip *clip)
{
	if (clip->adt)
		expand_animdata(fd, mainvar, clip->adt);
}

static void expand_mask_parent(FileData *fd, Main *mainvar, MaskParent *parent)
{
	if (parent->id) {
		expand_doit(fd, mainvar, parent->id);
	}
}

static void expand_mask(FileData *fd, Main *mainvar, Mask *mask)
{
	MaskLayer *mask_layer;

	if (mask->adt)
		expand_animdata(fd, mainvar, mask->adt);

	for (mask_layer = mask->masklayers.first; mask_layer; mask_layer = mask_layer->next) {
		MaskSpline *spline;

		for (spline = mask_layer->splines.first; spline; spline = spline->next) {
			int i;

			for (i = 0; i < spline->tot_point; i++) {
				MaskSplinePoint *point = &spline->points[i];

				expand_mask_parent(fd, mainvar, &point->parent);
			}

			expand_mask_parent(fd, mainvar, &spline->parent);
		}
	}
}

static void expand_linestyle(FileData *fd, Main *mainvar, FreestyleLineStyle *linestyle)
{
	int a;
	LineStyleModifier *m;

	for (a = 0; a < MAX_MTEX; a++) {
		if (linestyle->mtex[a]) {
			expand_doit(fd, mainvar, linestyle->mtex[a]->tex);
			expand_doit(fd, mainvar, linestyle->mtex[a]->object);
		}
	}
	if (linestyle->nodetree)
		expand_nodetree(fd, mainvar, linestyle->nodetree);

	if (linestyle->adt)
		expand_animdata(fd, mainvar, linestyle->adt);
	for (m = linestyle->color_modifiers.first; m; m = m->next) {
		if (m->type == LS_MODIFIER_DISTANCE_FROM_OBJECT)
			expand_doit(fd, mainvar, ((LineStyleColorModifier_DistanceFromObject *)m)->target);
	}
	for (m = linestyle->alpha_modifiers.first; m; m = m->next) {
		if (m->type == LS_MODIFIER_DISTANCE_FROM_OBJECT)
			expand_doit(fd, mainvar, ((LineStyleAlphaModifier_DistanceFromObject *)m)->target);
	}
	for (m = linestyle->thickness_modifiers.first; m; m = m->next) {
		if (m->type == LS_MODIFIER_DISTANCE_FROM_OBJECT)
			expand_doit(fd, mainvar, ((LineStyleThicknessModifier_DistanceFromObject *)m)->target);
	}
}

static void expand_gpencil(FileData *fd, Main *mainvar, bGPdata *gpd)
{
	if (gpd->adt) {
		expand_animdata(fd, mainvar, gpd->adt);
	}

	for (bGPDlayer *gpl = gpd->layers.first; gpl; gpl = gpl->next) {
		expand_doit(fd, mainvar, gpl->parent);
	}

	for (int a = 0; a < gpd->totcol; a++) {
		expand_doit(fd, mainvar, gpd->mat[a]);
	}

}

static void expand_workspace(FileData *fd, Main *mainvar, WorkSpace *workspace)
{
	ListBase *layouts = BKE_workspace_layouts_get(workspace);

	for (WorkSpaceLayout *layout = layouts->first; layout; layout = layout->next) {
		expand_doit(fd, mainvar, BKE_workspace_layout_screen_get(layout));
	}
}

/**
 * Set the callback func used over all ID data found by \a BLO_expand_main func.
 *
 * \param expand_doit_func Called for each ID block it finds.
 */
void BLO_main_expander(BLOExpandDoitCallback expand_doit_func)
{
	expand_doit = expand_doit_func;
}

/**
 * Loop over all ID data in Main to mark relations.
 * Set (id->tag & LIB_TAG_NEED_EXPAND) to mark expanding. Flags get cleared after expanding.
 *
 * \param fdhandle usually filedata, or own handle.
 * \param mainvar the Main database to expand.
 */
void BLO_expand_main(void *fdhandle, Main *mainvar)
{
	ListBase *lbarray[MAX_LIBARRAY];
	FileData *fd = fdhandle;
	ID *id;
	int a;
	bool do_it = true;

	while (do_it) {
		do_it = false;

		a = set_listbasepointers(mainvar, lbarray);
		while (a--) {
			id = lbarray[a]->first;
			while (id) {
				if (id->tag & LIB_TAG_NEED_EXPAND) {
					expand_id(fd, mainvar, id);
					expand_idprops(fd, mainvar, id->properties);

					switch (GS(id->name)) {
						case ID_OB:
							expand_object(fd, mainvar, (Object *)id);
							break;
						case ID_ME:
							expand_mesh(fd, mainvar, (Mesh *)id);
							break;
						case ID_CU:
							expand_curve(fd, mainvar, (Curve *)id);
							break;
						case ID_MB:
							expand_mball(fd, mainvar, (MetaBall *)id);
							break;
						case ID_SCE:
							expand_scene(fd, mainvar, (Scene *)id);
							break;
						case ID_MA:
							expand_material(fd, mainvar, (Material *)id);
							break;
						case ID_TE:
							expand_texture(fd, mainvar, (Tex *)id);
							break;
						case ID_WO:
							expand_world(fd, mainvar, (World *)id);
							break;
						case ID_LT:
							expand_lattice(fd, mainvar, (Lattice *)id);
							break;
						case ID_LA:
							expand_lamp(fd, mainvar, (Lamp *)id);
							break;
						case ID_KE:
							expand_key(fd, mainvar, (Key *)id);
							break;
						case ID_CA:
							expand_camera(fd, mainvar, (Camera *)id);
							break;
						case ID_SPK:
							expand_speaker(fd, mainvar, (Speaker *)id);
							break;
						case ID_SO:
							expand_sound(fd, mainvar, (bSound *)id);
							break;
						case ID_LP:
							expand_lightprobe(fd, mainvar, (LightProbe *)id);
							break;
						case ID_AR:
							expand_armature(fd, mainvar, (bArmature *)id);
							break;
						case ID_AC:
							expand_action(fd, mainvar, (bAction *)id); // XXX deprecated - old animation system
							break;
						case ID_GR:
							expand_collection(fd, mainvar, (Collection *)id);
							break;
						case ID_NT:
							expand_nodetree(fd, mainvar, (bNodeTree *)id);
							break;
						case ID_BR:
							expand_brush(fd, mainvar, (Brush *)id);
							break;
						case ID_IP:
							expand_ipo(fd, mainvar, (Ipo *)id); // XXX deprecated - old animation system
							break;
						case ID_PA:
							expand_particlesettings(fd, mainvar, (ParticleSettings *)id);
							break;
						case ID_MC:
							expand_movieclip(fd, mainvar, (MovieClip *)id);
							break;
						case ID_MSK:
							expand_mask(fd, mainvar, (Mask *)id);
							break;
						case ID_LS:
							expand_linestyle(fd, mainvar, (FreestyleLineStyle *)id);
							break;
						case ID_GD:
							expand_gpencil(fd, mainvar, (bGPdata *)id);
							break;
						case ID_CF:
							expand_cachefile(fd, mainvar, (CacheFile *)id);
							break;
						case ID_WS:
							expand_workspace(fd, mainvar, (WorkSpace *)id);
						default:
							break;
					}

					do_it = true;
					id->tag &= ~LIB_TAG_NEED_EXPAND;

				}
				id = id->next;
			}
		}
	}
}


/* ***************************** */

static bool object_in_any_scene(Main *bmain, Object *ob)
{
	Scene *sce;

	for (sce = bmain->scene.first; sce; sce = sce->id.next) {
		if (BKE_scene_object_find(sce, ob)) {
			return true;
		}
	}

	return false;
}

static Collection *get_collection_active(
        Main *bmain, Scene *scene, ViewLayer *view_layer, const int flag)
{
	if (flag & FILE_ACTIVE_COLLECTION) {
		LayerCollection *lc = BKE_layer_collection_get_active(view_layer);
		return lc->collection;
	}
	else {
		return BKE_collection_add(bmain, scene->master_collection, NULL);
	}
}

static void add_loose_objects_to_scene(
        Main *mainvar, Main *bmain, Scene *scene, ViewLayer *view_layer, Library *lib, const short flag)
{
	const bool is_link = (flag & FILE_LINK) != 0;

	BLI_assert(scene);

	/* Give all objects which are LIB_TAG_INDIRECT a base, or for a collection when *lib has been set. */
	for (Object *ob = mainvar->object.first; ob; ob = ob->id.next) {
		if ((ob->id.tag & LIB_TAG_INDIRECT) && (ob->id.tag & LIB_TAG_PRE_EXISTING) == 0) {
			bool do_it = false;

			if (!is_link) {
				if (ob->id.us == 0) {
					do_it = true;
				}
				else if ((ob->id.lib == lib) && (object_in_any_scene(bmain, ob) == 0)) {
					/* When appending, make sure any indirectly loaded objects get a base, else they cant be accessed at all
					 * (see T27437). */
					do_it = true;
				}
			}

			if (do_it) {
				CLAMP_MIN(ob->id.us, 0);

				Collection *active_collection = get_collection_active(bmain, scene, view_layer, FILE_ACTIVE_COLLECTION);
				BKE_collection_object_add(bmain, active_collection, ob);
				Base *base = BKE_view_layer_base_find(view_layer, ob);
				BKE_scene_object_base_flag_sync_from_base(base);

				if (flag & FILE_AUTOSELECT) {
					/* Note that link_object_postprocess() already checks for FILE_AUTOSELECT flag,
					 * but it will miss objects from non-instantiated collections... */
					if (base->flag & BASE_SELECTABLE) {
						base->flag |= BASE_SELECTED;
						BKE_scene_object_base_flag_sync_from_base(base);
					}
					/* Do NOT make base active here! screws up GUI stuff, if you want it do it on src/ level. */
				}

				ob->id.tag &= ~LIB_TAG_INDIRECT;
				ob->id.tag |= LIB_TAG_EXTERN;
			}
		}
	}
}

static void add_collections_to_scene(
        Main *mainvar, Main *bmain, Scene *scene, ViewLayer *view_layer, Library *UNUSED(lib), const short flag)
{
	Collection *active_collection = get_collection_active(bmain, scene, view_layer, FILE_ACTIVE_COLLECTION);

	/* Give all objects which are tagged a base. */
	for (Collection *collection = mainvar->collection.first; collection; collection = collection->id.next) {
		if (collection->id.tag & LIB_TAG_DOIT) {
			if (flag & FILE_GROUP_INSTANCE) {
				/* Any indirect collection should not have been tagged. */
				BLI_assert((collection->id.tag & LIB_TAG_INDIRECT) == 0);

				/* BKE_object_add(...) messes with the selection. */
				Object *ob = BKE_object_add_only_object(bmain, OB_EMPTY, collection->id.name + 2);
				ob->type = OB_EMPTY;

				BKE_collection_object_add(bmain, active_collection, ob);
				Base *base = BKE_view_layer_base_find(view_layer, ob);

				if (base->flag & BASE_SELECTABLE) {
					base->flag |= BASE_SELECTED;
				}

				BKE_scene_object_base_flag_sync_from_base(base);
				DEG_id_tag_update(&ob->id, OB_RECALC_OB | OB_RECALC_DATA | OB_RECALC_TIME);
				view_layer->basact = base;

				/* Assign the collection. */
				ob->dup_group = collection;
				id_us_plus(&collection->id);
				ob->transflag |= OB_DUPLICOLLECTION;
				copy_v3_v3(ob->loc, scene->cursor.location);
			}
			else {
				/* Add collection as child of active collection. */
				BKE_collection_child_add(bmain, active_collection, collection);

				collection->id.tag &= ~LIB_TAG_INDIRECT;
				collection->id.tag |= LIB_TAG_EXTERN;
			}
		}
	}
}

static ID *create_placeholder(Main *mainvar, const short idcode, const char *idname, const short tag)
{
	ListBase *lb = which_libbase(mainvar, idcode);
	ID *ph_id = BKE_libblock_alloc_notest(idcode);

	*((short *)ph_id->name) = idcode;
	BLI_strncpy(ph_id->name + 2, idname, sizeof(ph_id->name) - 2);
	BKE_libblock_init_empty(ph_id);
	ph_id->lib = mainvar->curlib;
	ph_id->tag = tag | LIB_TAG_MISSING;
	ph_id->us = ID_FAKE_USERS(ph_id);
	ph_id->icon_id = 0;

	BLI_addtail(lb, ph_id);
	id_sort_by_name(lb, ph_id);

	return ph_id;
}

/* returns true if the item was found
 * but it may already have already been appended/linked */
static ID *link_named_part(
        Main *mainl, FileData *fd, const short idcode, const char *name, const int flag)
{
	BHead *bhead = find_bhead_from_code_name(fd, idcode, name);
	ID *id;

	const bool use_placeholders = (flag & BLO_LIBLINK_USE_PLACEHOLDERS) != 0;
	const bool force_indirect = (flag & BLO_LIBLINK_FORCE_INDIRECT) != 0;

	BLI_assert(BKE_idcode_is_linkable(idcode) && BKE_idcode_is_valid(idcode));

	if (bhead) {
		id = is_yet_read(fd, mainl, bhead);
		if (id == NULL) {
			/* not read yet */
			read_libblock(fd, mainl, bhead, force_indirect ? LIB_TAG_TESTIND : LIB_TAG_TESTEXT, &id);

			if (id) {
				/* sort by name in list */
				ListBase *lb = which_libbase(mainl, idcode);
				id_sort_by_name(lb, id);
			}
		}
		else {
			/* already linked */
			if (G.debug)
				printf("append: already linked\n");
			oldnewmap_insert(fd->libmap, bhead->old, id, bhead->code);
			if (!force_indirect && (id->tag & LIB_TAG_INDIRECT)) {
				id->tag &= ~LIB_TAG_INDIRECT;
				id->tag |= LIB_TAG_EXTERN;
			}
		}
	}
	else if (use_placeholders) {
		/* XXX flag part is weak! */
		id = create_placeholder(mainl, idcode, name, force_indirect ? LIB_TAG_INDIRECT : LIB_TAG_EXTERN);
	}
	else {
		id = NULL;
	}

	/* if we found the id but the id is NULL, this is really bad */
	BLI_assert(!((bhead != NULL) && (id == NULL)));

	return id;
}

static void link_object_postprocess(ID *id, Main *bmain, Scene *scene, ViewLayer *view_layer, const int flag)
{
	if (scene) {
		/* link to scene */
		Base *base;
		Object *ob;
		Collection *collection;

		ob = (Object *)id;
		ob->mode = OB_MODE_OBJECT;

		collection = get_collection_active(bmain, scene, view_layer, flag);
		BKE_collection_object_add(bmain, collection, ob);
		base = BKE_view_layer_base_find(view_layer, ob);
		BKE_scene_object_base_flag_sync_from_base(base);

		if (flag & FILE_AUTOSELECT) {
			if (base->flag & BASE_SELECTABLE) {
				base->flag |= BASE_SELECTED;
				BKE_scene_object_base_flag_sync_from_base(base);
			}
			/* do NOT make base active here! screws up GUI stuff, if you want it do it on src/ level */
		}
	}
}

/**
 * Simple reader for copy/paste buffers.
 */
void BLO_library_link_copypaste(Main *mainl, BlendHandle *bh)
{
	FileData *fd = (FileData *)(bh);
	BHead *bhead;

	for (bhead = blo_firstbhead(fd); bhead; bhead = blo_nextbhead(fd, bhead)) {
		ID *id = NULL;

		if (bhead->code == ENDB)
			break;
		if (ELEM(bhead->code, ID_OB, ID_GR)) {
			read_libblock(fd, mainl, bhead, LIB_TAG_TESTIND, &id);
		}


		if (id) {
			/* sort by name in list */
			ListBase *lb = which_libbase(mainl, GS(id->name));
			id_sort_by_name(lb, id);

			if (bhead->code == ID_OB) {
				/* Instead of instancing Base's directly, postpone until after collections are loaded
				 * otherwise the base's flag is set incorrectly when collections are used */
				Object *ob = (Object *)id;
				ob->mode = OB_MODE_OBJECT;
				/* ensure add_loose_objects_to_scene runs on this object */
				BLI_assert(id->us == 0);
			}
		}
	}
}

static ID *link_named_part_ex(
        Main *mainl, FileData *fd, const AssetEngineType *aet, const char *root,
        const short idcode, const char *name, const AssetUUID *uuid, const int flag,
        Main *bmain, Scene *scene, ViewLayer *view_layer)
{
	ID *id = link_named_part(mainl, fd, idcode, name, flag);

	if (id && (GS(id->name) == ID_OB)) {	/* loose object: give a base */
		link_object_postprocess(id, bmain, scene, view_layer, flag);
	}
	else if (id && (GS(id->name) == ID_GR)) {
		/* tag as needing to be instantiated or linked */
		id->tag |= LIB_TAG_DOIT;
	}

	if (id && uuid && aet) {
		BLI_assert(root);

		id->uuid = MEM_mallocN(sizeof(*id->uuid), __func__);
		*id->uuid = *uuid;
		id->uuid->ibuff = NULL;
		id->uuid->width = id->uuid->height = 0;
		id->flag |= LIB_ASSET;

		if (!mainl->curlib->asset_repository) {
			BKE_library_asset_repository_init(mainl->curlib, aet, root);
		}
	}

	return id;
}

/**
 * Link a named datablock from an external blend file.
 *
 * \param mainl The main database to link from (not the active one).
 * \param bh The blender file handle.
 * \param idcode The kind of datablock to link.
 * \param name The name of the datablock (without the 2 char ID prefix).
 * \return the linked ID when found.
 */
ID *BLO_library_link_named_part(Main *mainl, BlendHandle **bh, const short idcode, const char *name)
{
	FileData *fd = (FileData*)(*bh);
	return link_named_part(mainl, fd, idcode, name, 0);
}

/**
 * Link a named datablock from an external blend file.
 * Optionally instantiate the object/collection in the scene when the flags are set.
 *
 * \param mainl The main database to link from (not the active one).
 * \param bh The blender file handle.
 * \param idcode The kind of datablock to link.
 * \param name The name of the datablock (without the 2 char ID prefix).
 * \param flag Options for linking, used for instantiating.
 * \param scene The scene in which to instantiate objects/collections (if NULL, no instantiation is done).
 * \param v3d The active View3D (only to define active layers for instantiated objects & collections, can be NULL).
 * \return the linked ID when found.
 */
ID *BLO_library_link_named_part_ex(
        Main *mainl, BlendHandle **bh,
        const short idcode, const char *name, const int flag,
        Main *bmain, Scene *scene, ViewLayer *view_layer)
{
	FileData *fd = (FileData*)(*bh);
	return link_named_part_ex(mainl, fd, NULL, NULL, idcode, name, NULL, flag, bmain, scene, view_layer);
}

/**
 * Link a named datablock from an external blend file, using given asset engine & asset UUID.
 * Optionally instantiate the object/group in the scene when the flags are set.
 *
 * \param mainl The main database to link from (not the active one).
 * \param bh The blender file handle.
 * \param aet The asset engine type (NULL when no asset engine is used).
 * \param root the 'path' of the asset repository.
 * \param idcode The kind of datablock to link.
 * \param name The name of the datablock (without the 2 char ID prefix).
 * \param uuid The asset engine's UUID of this datablock (NULL when no asset engine is used).
 * \param flag Options for linking, used for instantiating.
 * \param scene The scene in which to instantiate objects/groups (if NULL, no instantiation is done).
 * \param sl The active SceneLayer (where objects & groups would be instantiated, can be NULL).
 * \return the linked ID when found.
 */
struct ID *BLO_library_link_named_part_asset(
        Main *mainl, BlendHandle **bh, const AssetEngineType *aet, const char *root,
        const short idcode, const char *name, const AssetUUID *uuid, const int flag,
        Main *bmain, Scene *scene, ViewLayer *view_layer)
{
	FileData *fd = (FileData*)(*bh);
	return link_named_part_ex(
	            mainl, fd, aet, root, idcode, name, uuid, flag, bmain, scene, view_layer);
}

static void link_id_part(ReportList *reports, FileData *fd, Main *mainvar, ID *id, ID **r_id)
{
	BHead *bhead = NULL;
	const bool is_valid = BKE_idcode_is_linkable(GS(id->name)) || ((id->tag & LIB_TAG_EXTERN) == 0);

	if (fd) {
		bhead = find_bhead_from_idname(fd, id->name);
	}

	id->tag &= ~LIB_TAG_READ;

	if (!is_valid) {
		blo_reportf_wrap(
		        reports, RPT_ERROR,
		        TIP_("LIB: %s: '%s' is directly linked from '%s' (parent '%s'), but is a non-linkable data type"),
		        BKE_idcode_to_name(GS(id->name)),
		        id->name + 2,
		        mainvar->curlib->filepath,
		        library_parent_filepath(mainvar->curlib));
	}

	if (bhead) {
		id->tag |= LIB_TAG_NEED_EXPAND;
		// printf("read lib block %s\n", id->name);
		read_libblock(fd, mainvar, bhead, id->tag, r_id);
	}
	else {
		blo_reportf_wrap(
		        reports, RPT_WARNING,
		        TIP_("LIB: %s: '%s' missing from '%s', parent '%s'"),
		        BKE_idcode_to_name(GS(id->name)),
		        id->name + 2,
		        mainvar->curlib->filepath,
		        library_parent_filepath(mainvar->curlib));

		/* Generate a placeholder for this ID (simplified version of read_libblock actually...). */
		if (r_id) {
			*r_id = is_valid ? create_placeholder(mainvar, GS(id->name), id->name + 2, id->tag) : NULL;
		}
	}
}

/* common routine to append/link something from a library */

static Main *library_link_begin(Main *mainvar, FileData **fd, const char *filepath)
{
	Main *mainl;

	(*fd)->mainlist = MEM_callocN(sizeof(ListBase), "FileData.mainlist");

	/* clear for collection instantiating tag */
	BKE_main_id_tag_listbase(&(mainvar->collection), LIB_TAG_DOIT, false);

	/* make mains */
	blo_split_main((*fd)->mainlist, mainvar);

	/* which one do we need? */
	mainl = blo_find_main(*fd, filepath, BKE_main_blendfile_path(mainvar));

	/* needed for do_version */
	mainl->versionfile = (*fd)->fileversion;
	read_file_version(*fd, mainl);
#ifdef USE_GHASH_BHEAD
	read_file_bhead_idname_map_create(*fd);
#endif

	return mainl;
}

/**
 * Initialize the BlendHandle for linking library data.
 *
 * \param mainvar The current main database, e.g. G_MAIN or CTX_data_main(C).
 * \param bh A blender file handle as returned by \a BLO_blendhandle_from_file or \a BLO_blendhandle_from_memory.
 * \param filepath Used for relative linking, copied to the \a lib->name.
 * \return the library Main, to be passed to \a BLO_library_append_named_part as \a mainl.
 */
Main *BLO_library_link_begin(Main *mainvar, BlendHandle **bh, const char *filepath)
{
	FileData *fd = (FileData*)(*bh);
	return library_link_begin(mainvar, &fd, filepath);
}

static void split_main_newid(Main *mainptr, Main *main_newid)
{
	/* We only copy the necessary subset of data in this temp main. */
	main_newid->versionfile = mainptr->versionfile;
	main_newid->subversionfile = mainptr->subversionfile;
	BLI_strncpy(main_newid->name, mainptr->name, sizeof(main_newid->name));
	main_newid->curlib = mainptr->curlib;

	ListBase *lbarray[MAX_LIBARRAY];
	ListBase *lbarray_newid[MAX_LIBARRAY];
	int i = set_listbasepointers(mainptr, lbarray);
	set_listbasepointers(main_newid, lbarray_newid);
	while (i--) {
		BLI_listbase_clear(lbarray_newid[i]);

		for (ID *id = lbarray[i]->first, *idnext; id; id = idnext) {
			idnext = id->next;

			if (id->tag & LIB_TAG_NEW) {
				BLI_remlink(lbarray[i], id);
				BLI_addtail(lbarray_newid[i], id);
			}
		}
	}
}

/* scene and v3d may be NULL. */
static void library_link_end(Main *mainl, FileData **fd, const short flag, Main *bmain, Scene *scene, ViewLayer *view_layer)
{
	Main *mainvar;
	Library *curlib;

	/* expander now is callback function */
	BLO_main_expander(expand_doit_library);

	/* make main consistent */
	BLO_expand_main(*fd, mainl);

	/* do this when expand found other libs */
	read_libraries(*fd, (*fd)->mainlist);

	curlib = mainl->curlib;

	/* make the lib path relative if required */
	if (flag & FILE_RELPATH) {
		/* use the full path, this could have been read by other library even */
		BLI_strncpy(curlib->name, curlib->filepath, sizeof(curlib->name));

		/* uses current .blend file as reference */
		BLI_path_rel(curlib->name, BKE_main_blendfile_path_from_global());
	}

	blo_join_main((*fd)->mainlist);
	mainvar = (*fd)->mainlist->first;
	mainl = NULL; /* blo_join_main free's mainl, cant use anymore */

	lib_link_all(*fd, mainvar);
	BKE_collections_after_lib_link(mainvar);

	/* Yep, second splitting... but this is a very cheap operation, so no big deal. */
	blo_split_main((*fd)->mainlist, mainvar);
	Main *main_newid = BKE_main_new();
	for (mainvar = ((Main *)(*fd)->mainlist->first)->next; mainvar; mainvar = mainvar->next) {
		BLI_assert(mainvar->versionfile != 0);
		/* We need to split out IDs already existing, or they will go again through do_versions - bad, very bad! */
		split_main_newid(mainvar, main_newid);

		do_versions_after_linking(main_newid);

		add_main_to_main(mainvar, main_newid);
	}
	BKE_main_free(main_newid);
	blo_join_main((*fd)->mainlist);
	mainvar = (*fd)->mainlist->first;
	MEM_freeN((*fd)->mainlist);

	BKE_main_id_tag_all(mainvar, LIB_TAG_NEW, false);

	lib_verify_nodetree(mainvar, false);
	fix_relpaths_library(BKE_main_blendfile_path(mainvar), mainvar); /* make all relative paths, relative to the open blend file */

	/* Give a base to loose objects and collections.
	 * Only directly linked objects & collections are instantiated by `BLO_library_link_named_part_ex()` & co,
	 * here we handle indirect ones and other possible edge-cases. */
	if (scene) {
		add_collections_to_scene(mainvar, bmain, scene, view_layer, curlib, flag);
		add_loose_objects_to_scene(mainvar, bmain, scene, view_layer, curlib, flag);
	}
	else {
		/* printf("library_append_end, scene is NULL (objects wont get bases)\n"); */
	}

	/* clear collection instantiating tag */
	BKE_main_id_tag_listbase(&(mainvar->collection), LIB_TAG_DOIT, false);

	BKE_libraries_asset_repositories_rebuild(mainvar);

	/* patch to prevent switch_endian happens twice */
	if ((*fd)->flags & FD_FLAGS_SWITCH_ENDIAN) {
		blo_freefiledata(*fd);
		*fd = NULL;
	}
}

/**
 * Finalize linking from a given .blend file (library).
 * Optionally instance the indirect object/collection in the scene when the flags are set.
 * \note Do not use \a bh after calling this function, it may frees it.
 *
 * \param mainl The main database to link from (not the active one).
 * \param bh The blender file handle (WARNING! may be freed by this function!).
 * \param flag Options for linking, used for instantiating.
 * \param bmain The main database in which to instantiate objects/collections
 * \param scene The scene in which to instantiate objects/collections (if NULL, no instantiation is done).
 * \param view_layer The scene layer in which to instantiate objects/collections (if NULL, no instantiation is done).
 */
void BLO_library_link_end(Main *mainl, BlendHandle **bh, int flag, Main *bmain, Scene *scene, ViewLayer *view_layer)
{
	FileData *fd = (FileData*)(*bh);
	library_link_end(mainl, &fd, flag, bmain, scene, view_layer);
	*bh = (BlendHandle*)fd;
}

void *BLO_library_read_struct(FileData *fd, BHead *bh, const char *blockname)
{
	return read_struct(fd, bh, blockname);
}

/* ************* READ LIBRARY ************** */

static int mainvar_id_tag_any_check(Main *mainvar, const short tag)
{
	ListBase *lbarray[MAX_LIBARRAY];
	int a;

	a = set_listbasepointers(mainvar, lbarray);
	while (a--) {
		ID *id;

		for (id = lbarray[a]->first; id; id = id->next) {
			if (id->tag & tag) {
				return true;
			}
		}
	}
	return false;
}

static void read_libraries(FileData *basefd, ListBase *mainlist)
{
	Main *mainl = mainlist->first;
	Main *mainptr;
	ListBase *lbarray[MAX_LIBARRAY];
	GHash *loaded_ids = BLI_ghash_str_new(__func__);
	int a;
	bool do_it = true;

	/* expander now is callback function */
	BLO_main_expander(expand_doit_library);

	while (do_it) {
		do_it = false;

		/* test 1: read libdata */
		mainptr= mainl->next;
		while (mainptr) {
			if (mainvar_id_tag_any_check(mainptr, LIB_TAG_READ)) {
				// printf("found LIB_TAG_READ %s (%s)\n", mainptr->curlib->id.name, mainptr->curlib->name);

				FileData *fd = mainptr->curlib->filedata;

				if (fd == NULL) {

					/* printf and reports for now... its important users know this */

					/* if packed file... */
					if (mainptr->curlib->packedfile) {
						PackedFile *pf = mainptr->curlib->packedfile;

						blo_reportf_wrap(
						        basefd->reports, RPT_INFO, TIP_("Read packed library:  '%s', parent '%s'"),
						        mainptr->curlib->name,
						        library_parent_filepath(mainptr->curlib));
						fd = blo_openblendermemory(pf->data, pf->size, basefd->reports);


						/* needed for library_append and read_libraries */
						BLI_strncpy(fd->relabase, mainptr->curlib->filepath, sizeof(fd->relabase));
					}
					else {
						blo_reportf_wrap(
						        basefd->reports, RPT_INFO, TIP_("Read library:  '%s', '%s', parent '%s'"),
						        mainptr->curlib->filepath,
						        mainptr->curlib->name,
						        library_parent_filepath(mainptr->curlib));
						fd = blo_openblenderfile(mainptr->curlib->filepath, basefd->reports);
					}
					/* allow typing in a new lib path */
					if (G.debug_value == -666) {
						while (fd == NULL) {
							char newlib_path[FILE_MAX] = {0};
							printf("Missing library...'\n");
							printf("	current file: %s\n", BKE_main_blendfile_path_from_global());
							printf("	absolute lib: %s\n", mainptr->curlib->filepath);
							printf("	relative lib: %s\n", mainptr->curlib->name);
							printf("  enter a new path:\n");

							if (scanf("%1023s", newlib_path) > 0) {  /* Warning, keep length in sync with FILE_MAX! */
								BLI_strncpy(mainptr->curlib->name, newlib_path, sizeof(mainptr->curlib->name));
								BLI_strncpy(mainptr->curlib->filepath, newlib_path, sizeof(mainptr->curlib->filepath));
								BLI_cleanup_path(BKE_main_blendfile_path_from_global(), mainptr->curlib->filepath);

								fd = blo_openblenderfile(mainptr->curlib->filepath, basefd->reports);

								if (fd) {
									fd->mainlist = mainlist;
									printf("found: '%s', party on macuno!\n", mainptr->curlib->filepath);
								}
							}
						}
					}

					if (fd) {
						/* share the mainlist, so all libraries are added immediately in a
						 * single list. it used to be that all FileData's had their own list,
						 * but with indirectly linking this meant we didn't catch duplicate
						 * libraries properly */
						fd->mainlist = mainlist;

						fd->reports = basefd->reports;

						if (fd->libmap)
							oldnewmap_free(fd->libmap);

						fd->libmap = oldnewmap_new();

						mainptr->curlib->filedata = fd;
						mainptr->versionfile=  fd->fileversion;

						/* subversion */
						read_file_version(fd, mainptr);
#ifdef USE_GHASH_BHEAD
						read_file_bhead_idname_map_create(fd);
#endif

					}
					else {
						mainptr->curlib->filedata = NULL;
						mainptr->curlib->id.tag |= LIB_TAG_MISSING;
						/* Set lib version to current main one... Makes assert later happy. */
						mainptr->versionfile = mainptr->curlib->versionfile = mainl->versionfile;
						mainptr->subversionfile = mainptr->curlib->subversionfile = mainl->subversionfile;
					}

					if (fd == NULL) {
						blo_reportf_wrap(basefd->reports, RPT_WARNING, TIP_("Cannot find lib '%s'"),
						                 mainptr->curlib->filepath);
					}
				}
				if (fd) {
					do_it = true;
				}
				a = set_listbasepointers(mainptr, lbarray);
				while (a--) {
					ID *id = lbarray[a]->first;
					ListBase pending_free_ids = {NULL};

					while (id) {
						ID *idn = id->next;
						if (id->tag & LIB_TAG_READ) {
							BLI_remlink(lbarray[a], id);

							/* When playing with lib renaming and such, you may end with cases where you have
							 * more than one linked ID of the same data-block from same library.
							 * This is absolutely horrible, hence we use a ghash to ensure we go back to a single
							 * linked data when loading the file... */
							ID **realid = NULL;
							if (!BLI_ghash_ensure_p(loaded_ids, id->name, (void ***)&realid)) {
								link_id_part(basefd->reports, fd, mainptr, id, realid);
							}

							/* realid shall never be NULL - unless some source file/lib is broken
							 * (known case: some directly linked shapekey from a missing lib...). */
							/* BLI_assert(*realid != NULL); */

							if (*realid && id->uuid) {
								/* we can give ownership of that pointer to new ID. */
								(*realid)->uuid = id->uuid;
							}

							change_idid_adr(mainlist, basefd, id, *realid);

							/* We cannot free old lib-ref placeholder ID here anymore, since we use its name
							 * as key in loaded_ids hass. */
							BLI_addtail(&pending_free_ids, id);
						}
						id = idn;
					}

					/* Clear GHash and free all lib-ref placeholders IDs of that type now. */
					BLI_ghash_clear(loaded_ids, NULL, NULL);
					BLI_freelistN(&pending_free_ids);
				}
				BLO_expand_main(fd, mainptr);
			}

			mainptr = mainptr->next;
		}
	}

	BLI_ghash_free(loaded_ids, NULL, NULL);
	loaded_ids = NULL;

	/* test if there are unread libblocks */
	/* XXX This code block is kept for 2.77, until we are sure it never gets reached anymore. Can be removed later. */
	for (mainptr = mainl->next; mainptr; mainptr = mainptr->next) {
		a = set_listbasepointers(mainptr, lbarray);
		while (a--) {
			ID *id, *idn = NULL;

			for (id = lbarray[a]->first; id; id = idn) {
				idn = id->next;
				if (id->tag & LIB_TAG_READ) {
					BLI_assert(0);
					BLI_remlink(lbarray[a], id);
					blo_reportf_wrap(
					        basefd->reports, RPT_ERROR,
					        TIP_("LIB: %s: '%s' unread lib block missing from '%s', parent '%s' - "
					             "Please file a bug report if you see this message"),
					        BKE_idcode_to_name(GS(id->name)),
					        id->name + 2,
					        mainptr->curlib->filepath,
					        library_parent_filepath(mainptr->curlib));
					change_idid_adr(mainlist, basefd, id, NULL);

					MEM_freeN(id);
				}
			}
		}
	}

	/* do versions, link, and free */
	Main *main_newid = BKE_main_new();
	for (mainptr = mainl->next; mainptr; mainptr = mainptr->next) {
		/* some mains still have to be read, then versionfile is still zero! */
		if (mainptr->versionfile) {
			/* We need to split out IDs already existing, or they will go again through do_versions - bad, very bad! */
			split_main_newid(mainptr, main_newid);

			if (mainptr->curlib->filedata) // can be zero... with shift+f1 append
				do_versions(mainptr->curlib->filedata, mainptr->curlib, main_newid);
			else
				do_versions(basefd, NULL, main_newid);

			add_main_to_main(mainptr, main_newid);
		}

		if (mainptr->curlib->filedata)
			lib_link_all(mainptr->curlib->filedata, mainptr);

		if (mainptr->curlib->filedata) blo_freefiledata(mainptr->curlib->filedata);
		mainptr->curlib->filedata = NULL;
	}
	BKE_main_free(main_newid);
}<|MERGE_RESOLUTION|>--- conflicted
+++ resolved
@@ -2343,16 +2343,15 @@
 		link_list_ex(fd, &id->override_static->properties, direct_link_id_override_property_cb);
 	}
 
-<<<<<<< HEAD
+	DrawDataList *drawdata = DRW_drawdatalist_from_id(id);
+	if (drawdata) {
+		BLI_listbase_clear((ListBase *)drawdata);
+	}
+
 	if (id->uuid) {
 		id->uuid = newdataadr(fd, id->uuid);
 		id->uuid->ibuff = NULL;  /* Just in case... */
 		id->uuid->width = id->uuid->height = 0;
-=======
-	DrawDataList *drawdata = DRW_drawdatalist_from_id(id);
-	if (drawdata) {
-		BLI_listbase_clear((ListBase *)drawdata);
->>>>>>> b94d3491
 	}
 }
 
