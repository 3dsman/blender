/*
 * ***** BEGIN GPL LICENSE BLOCK *****
 *
 * This program is free software; you can redistribute it and/or
 * modify it under the terms of the GNU General Public License
 * as published by the Free Software Foundation; either version 2
 * of the License, or (at your option) any later version.
 *
 * This program is distributed in the hope that it will be useful,
 * but WITHOUT ANY WARRANTY; without even the implied warranty of
 * MERCHANTABILITY or FITNESS FOR A PARTICULAR PURPOSE.  See the
 * GNU General Public License for more details.
 *
 * You should have received a copy of the GNU General Public License
 * along with this program; if not, write to the Free Software Foundation,
 * Inc., 51 Franklin Street, Fifth Floor, Boston, MA 02110-1301, USA.
 *
 * The Original Code is Copyright (C) 2001-2002 by NaN Holding BV.
 * All rights reserved.
 *
 *
 * Contributor(s): Blender Foundation
 *
 * ***** END GPL LICENSE BLOCK *****
 *
 */

/** \file blender/blenloader/intern/readfile.c
 *  \ingroup blenloader
 */


#include "zlib.h"

#include <limits.h>
#include <stdio.h> // for printf fopen fwrite fclose sprintf FILE
#include <stdlib.h> // for getenv atoi
#include <stddef.h> // for offsetof
#include <fcntl.h> // for open
#include <string.h> // for strrchr strncmp strstr
#include <math.h> // for fabs
#include <stdarg.h> /* for va_start/end */

#ifndef WIN32
#  include <unistd.h> // for read close
#else
#  include <io.h> // for open close read
#  include "winsock2.h"
#  include "BLI_winstuff.h"
#endif

/* allow readfile to use deprecated functionality */
#define DNA_DEPRECATED_ALLOW

#include "DNA_anim_types.h"
#include "DNA_armature_types.h"
#include "DNA_actuator_types.h"
#include "DNA_brush_types.h"
#include "DNA_camera_types.h"
#include "DNA_cloth_types.h"
#include "DNA_controller_types.h"
#include "DNA_constraint_types.h"
#include "DNA_dynamicpaint_types.h"
#include "DNA_effect_types.h"
#include "DNA_fileglobal_types.h"
#include "DNA_genfile.h"
#include "DNA_group_types.h"
#include "DNA_gpencil_types.h"
#include "DNA_ipo_types.h"
#include "DNA_key_types.h"
#include "DNA_lattice_types.h"
#include "DNA_lamp_types.h"
#include "DNA_meta_types.h"
#include "DNA_material_types.h"
#include "DNA_mesh_types.h"
#include "DNA_meshdata_types.h"
#include "DNA_nla_types.h"
#include "DNA_node_types.h"
#include "DNA_object_fluidsim.h" // NT
#include "DNA_object_types.h"
#include "DNA_packedFile_types.h"
#include "DNA_particle_types.h"
#include "DNA_property_types.h"
#include "DNA_text_types.h"
#include "DNA_view3d_types.h"
#include "DNA_screen_types.h"
#include "DNA_sensor_types.h"
#include "DNA_sdna_types.h"
#include "DNA_scene_types.h"
#include "DNA_sequence_types.h"
#include "DNA_smoke_types.h"
#include "DNA_speaker_types.h"
#include "DNA_sound_types.h"
#include "DNA_space_types.h"
#include "DNA_vfont_types.h"
#include "DNA_world_types.h"
#include "DNA_movieclip_types.h"
#include "DNA_mask_types.h"

#include "MEM_guardedalloc.h"

#include "BLI_utildefines.h"
#include "BLI_blenlib.h"
#include "BLI_math.h"
#include "BLI_edgehash.h"

#include "BKE_anim.h"
#include "BKE_action.h"
#include "BKE_armature.h"
#include "BKE_brush.h"
#include "BKE_colortools.h"
#include "BKE_constraint.h"
#include "BKE_context.h"
#include "BKE_curve.h"
#include "BKE_deform.h"
#include "BKE_effect.h"
#include "BKE_fcurve.h"
#include "BKE_global.h" // for G
#include "BKE_group.h"
#include "BKE_image.h"
#include "BKE_lattice.h"
#include "BKE_library.h" // for which_libbase
#include "BKE_idcode.h"
#include "BKE_material.h"
#include "BKE_main.h" // for Main
#include "BKE_mesh.h" // for ME_ defines (patching)
#include "BKE_modifier.h"
#include "BKE_multires.h"
#include "BKE_node.h" // for tree type defines
#include "BKE_ocean.h"
#include "BKE_object.h"
#include "BKE_paint.h"
#include "BKE_particle.h"
#include "BKE_pointcache.h"
#include "BKE_property.h" // for get_ob_property
#include "BKE_report.h"
#include "BKE_sca.h" // for init_actuator
#include "BKE_scene.h"
#include "BKE_screen.h"
#include "BKE_sequencer.h"
#include "BKE_text.h" // for txt_extended_ascii_as_utf8
#include "BKE_tracking.h"
#include "BKE_utildefines.h" // SWITCH_INT DATA ENDB DNA1 O_BINARY GLOB USER TEST REND
#include "BKE_sound.h"

#include "IMB_imbuf.h"  // for proxy / timecode versioning stuff

#include "NOD_socket.h"

#include "BLO_readfile.h"
#include "BLO_undofile.h"

#include "RE_engine.h"

#include "readfile.h"

#include "PIL_time.h"

#include <errno.h>

/*
 * Remark: still a weak point is the newaddress() function, that doesnt solve reading from
 * multiple files at the same time
 *
 * (added remark: oh, i thought that was solved? will look at that... (ton)
 *
 * READ
 * - Existing Library (Main) push or free
 * - allocate new Main
 * - load file
 * - read SDNA
 * - for each LibBlock
 *     - read LibBlock
 *     - if a Library
 *         - make a new Main
 *         - attach ID's to it
 *     - else
 *         - read associated 'direct data'
 *         - link direct data (internal and to LibBlock)
 * - read FileGlobal
 * - read USER data, only when indicated (file is ~/X.XX/startup.blend)
 * - free file
 * - per Library (per Main)
 *     - read file
 *     - read SDNA
 *     - find LibBlocks and attach IDs to Main
 *         - if external LibBlock
 *             - search all Main's
 *                 - or it's already read,
 *                 - or not read yet
 *                 - or make new Main
 *     - per LibBlock
 *         - read recursive
 *         - read associated direct data
 *         - link direct data (internal and to LibBlock)
 *     - free file
 * - per Library with unread LibBlocks
 *     - read file
 *     - read SDNA
 *     - per LibBlock
 *                - read recursive
 *                - read associated direct data
 *                - link direct data (internal and to LibBlock)
 *         - free file
 * - join all Mains
 * - link all LibBlocks and indirect pointers to libblocks
 * - initialize FileGlobal and copy pointers to Global
*/

/* also occurs in library.c */
/* GS reads the memory pointed at in a specific ordering. There are,
 * however two definitions for it. I have jotted them down here, both,
 * but I think the first one is actually used. The thing is that
 * big-endian systems might read this the wrong way round. OTOH, we
 * constructed the IDs that are read out with this macro explicitly as
 * well. I expect we'll sort it out soon... */

/* from blendef: */
#define GS(a)	(*((short *)(a)))

/* from misc_util: flip the bytes from x  */
/*  #define GS(x) (((unsigned char *)(x))[0] << 8 | ((unsigned char *)(x))[1]) */

// only used here in readfile.c
#define SWITCH_LONGINT(a) { \
	char s_i, *p_i; \
	p_i= (char *)&(a);  \
	s_i=p_i[0]; p_i[0]=p_i[7]; p_i[7]=s_i; \
	s_i=p_i[1]; p_i[1]=p_i[6]; p_i[6]=s_i; \
	s_i=p_i[2]; p_i[2]=p_i[5]; p_i[5]=s_i; \
	s_i=p_i[3]; p_i[3]=p_i[4]; p_i[4]=s_i; \
} (void)0

/***/

typedef struct OldNew {
	void *old, *newp;
	int nr;
} OldNew;

typedef struct OldNewMap {
	OldNew *entries;
	int nentries, entriessize;
	int sorted;
	int lasthit;
} OldNewMap;


/* local prototypes */
static void *read_struct(FileData *fd, BHead *bh, const char *blockname);
static void direct_link_modifiers(FileData *fd, ListBase *lb);
static void convert_tface_mt(FileData *fd, Main *main);

/* this function ensures that reports are printed,
 * in the case of libraray linking errors this is important!
 *
 * bit kludge but better then doubling up on prints,
 * we could alternatively have a versions of a report function which forces printing - campbell
 */
static void BKE_reportf_wrap(ReportList *reports, ReportType type, const char *format, ...)
{
	char fixed_buf[1024]; /* should be long enough */
	
	va_list args;
	
	va_start(args, format);
	vsnprintf(fixed_buf, sizeof(fixed_buf), format, args);
	va_end(args);
	
	fixed_buf[sizeof(fixed_buf) - 1] = '\0';
	
	BKE_report(reports, type, fixed_buf);
	
	if (G.background == 0) {
		printf("%s\n", fixed_buf);
	}
}

static OldNewMap *oldnewmap_new(void) 
{
	OldNewMap *onm= MEM_callocN(sizeof(*onm), "OldNewMap");
	
	onm->entriessize = 1024;
	onm->entries = MEM_mallocN(sizeof(*onm->entries)*onm->entriessize, "OldNewMap.entries");
	
	return onm;
}

static int verg_oldnewmap(const void *v1, const void *v2)
{
	const struct OldNew *x1=v1, *x2=v2;
	
	if (x1->old > x2->old) return 1;
	else if (x1->old < x2->old) return -1;
	return 0;
}


static void oldnewmap_sort(FileData *fd) 
{
	qsort(fd->libmap->entries, fd->libmap->nentries, sizeof(OldNew), verg_oldnewmap);
	fd->libmap->sorted = 1;
}

/* nr is zero for data, and ID code for libdata */
static void oldnewmap_insert(OldNewMap *onm, void *oldaddr, void *newaddr, int nr) 
{
	OldNew *entry;
	
	if (oldaddr==NULL || newaddr==NULL) return;
	
	if (onm->nentries == onm->entriessize) {
		int osize = onm->entriessize;
		OldNew *oentries = onm->entries;
		
		onm->entriessize *= 2;
		onm->entries = MEM_mallocN(sizeof(*onm->entries)*onm->entriessize, "OldNewMap.entries");
		
		memcpy(onm->entries, oentries, sizeof(*oentries)*osize);
		MEM_freeN(oentries);
	}

	entry = &onm->entries[onm->nentries++];
	entry->old = oldaddr;
	entry->newp = newaddr;
	entry->nr = nr;
}

void blo_do_versions_oldnewmap_insert(OldNewMap *onm, void *oldaddr, void *newaddr, int nr)
{
	oldnewmap_insert(onm, oldaddr, newaddr, nr);
}

static void *oldnewmap_lookup_and_inc(OldNewMap *onm, void *addr) 
{
	int i;
	
	if (addr == NULL) return NULL;
	
	if (onm->lasthit < onm->nentries-1) {
		OldNew *entry = &onm->entries[++onm->lasthit];
		
		if (entry->old == addr) {
			entry->nr++;
			return entry->newp;
		}
	}
	
	for (i = 0; i < onm->nentries; i++) {
		OldNew *entry = &onm->entries[i];
		
		if (entry->old == addr) {
			onm->lasthit = i;
			
			entry->nr++;
			return entry->newp;
		}
	}
	
	return NULL;
}

/* for libdata, nr has ID code, no increment */
static void *oldnewmap_liblookup(OldNewMap *onm, void *addr, void *lib) 
{
	int i;
	
	if (addr == NULL) return NULL;
	
	/* lasthit works fine for non-libdata, linking there is done in same sequence as writing */
	if (onm->sorted) {
		OldNew entry_s, *entry;
		
		entry_s.old = addr;
		
		entry = bsearch(&entry_s, onm->entries, onm->nentries, sizeof(OldNew), verg_oldnewmap);
		if (entry) {
			ID *id = entry->newp;
			
			if (id && (!lib || id->lib)) {
				return entry->newp;
			}
		}
	}
	
	for (i = 0; i < onm->nentries; i++) {
		OldNew *entry = &onm->entries[i];
		
		if (entry->old == addr) {
			ID *id = entry->newp;
			
			if (id && (!lib || id->lib)) {
				return entry->newp;
			}
		}
	}

	return NULL;
}

static void oldnewmap_free_unused(OldNewMap *onm) 
{
	int i;

	for (i = 0; i < onm->nentries; i++) {
		OldNew *entry = &onm->entries[i];
		if (entry->nr == 0) {
			MEM_freeN(entry->newp);
			entry->newp = NULL;
		}
	}
}

static void oldnewmap_clear(OldNewMap *onm) 
{
	onm->nentries = 0;
	onm->lasthit = 0;
}

static void oldnewmap_free(OldNewMap *onm) 
{
	MEM_freeN(onm->entries);
	MEM_freeN(onm);
}

/***/

static void read_libraries(FileData *basefd, ListBase *mainlist);

/* ************ help functions ***************** */

static void add_main_to_main(Main *mainvar, Main *from)
{
	ListBase *lbarray[MAX_LIBARRAY], *fromarray[MAX_LIBARRAY];
	int a;
	
	set_listbasepointers(mainvar, lbarray);
	a = set_listbasepointers(from, fromarray);
	while (a--) {
		BLI_movelisttolist(lbarray[a], fromarray[a]);
	}
}

void blo_join_main(ListBase *mainlist)
{
	Main *tojoin, *mainl;
	
	mainl = mainlist->first;
	while ((tojoin = mainl->next)) {
		add_main_to_main(mainl, tojoin);
		BLI_remlink(mainlist, tojoin);
		MEM_freeN(tojoin);
	}
}

static void split_libdata(ListBase *lb, Main *first)
{
	ListBase *lbn;
	ID *id, *idnext;
	Main *mainvar;
	
	id = lb->first;
	while (id) {
		idnext = id->next;
		if (id->lib) {
			mainvar = first;
			while (mainvar) {
				if (mainvar->curlib == id->lib) {
					lbn= which_libbase(mainvar, GS(id->name));
					BLI_remlink(lb, id);
					BLI_addtail(lbn, id);
					break;
				}
				mainvar = mainvar->next;
			}
			if (mainvar == NULL) printf("error split_libdata\n");
		}
		id = idnext;
	}
}

void blo_split_main(ListBase *mainlist, Main *main)
{
	ListBase *lbarray[MAX_LIBARRAY];
	Library *lib;
	int i;
	
	mainlist->first = mainlist->last = main;
	main->next = NULL;
	
	if (main->library.first == NULL)
		return;
	
	for (lib = main->library.first; lib; lib = lib->id.next) {
		Main *libmain = MEM_callocN(sizeof(Main), "libmain");
		libmain->curlib = lib;
		BLI_addtail(mainlist, libmain);
	}
	
	i = set_listbasepointers(main, lbarray);
	while (i--)
		split_libdata(lbarray[i], main->next);
}

/* removes things like /blah/blah/../../blah/ etc, then writes in *name the full path */
static void cleanup_path(const char *relabase, char *name)
{
	char filename[FILE_MAXFILE];
	
	BLI_splitdirstring(name, filename);
	BLI_cleanup_dir(relabase, name);
	strcat(name, filename);
}

static void read_file_version(FileData *fd, Main *main)
{
	BHead *bhead;
	
	for (bhead= blo_firstbhead(fd); bhead; bhead= blo_nextbhead(fd, bhead)) {
		if (bhead->code == GLOB) {
			FileGlobal *fg= read_struct(fd, bhead, "Global");
			if (fg) {
				main->subversionfile= fg->subversion;
				main->minversionfile= fg->minversion;
				main->minsubversionfile= fg->minsubversion;
				MEM_freeN(fg);
			}
			else if (bhead->code == ENDB)
				break;
		}
	}
}


static Main *blo_find_main(FileData *fd, const char *filepath, const char *relabase)
{
	ListBase *mainlist = fd->mainlist;
	Main *m;
	Library *lib;
	char name1[FILE_MAX];
	
	BLI_strncpy(name1, filepath, sizeof(name1));
	cleanup_path(relabase, name1);
//	printf("blo_find_main: original in  %s\n", name);
//	printf("blo_find_main: converted to %s\n", name1);
	
	for (m = mainlist->first; m; m = m->next) {
		char *libname = (m->curlib) ? m->curlib->filepath : m->name;
		
		if (BLI_path_cmp(name1, libname) == 0) {
			if (G.debug & G_DEBUG) printf("blo_find_main: found library %s\n", libname);
			return m;
		}
	}
	
	m = MEM_callocN(sizeof(Main), "find_main");
	BLI_addtail(mainlist, m);
	
	lib = BKE_libblock_alloc(&m->library, ID_LI, "lib");
	BLI_strncpy(lib->name, filepath, sizeof(lib->name));
	BLI_strncpy(lib->filepath, name1, sizeof(lib->filepath));
	
	m->curlib = lib;
	
	read_file_version(fd, m);
	
	if (G.debug & G_DEBUG) printf("blo_find_main: added new lib %s\n", filepath);
	return m;
}


/* ************ FILE PARSING ****************** */

static void switch_endian_bh4(BHead4 *bhead)
{
	/* the ID_.. codes */
	if ((bhead->code & 0xFFFF)==0) bhead->code >>= 16;
	
	if (bhead->code != ENDB) {
		SWITCH_INT(bhead->len);
		SWITCH_INT(bhead->SDNAnr);
		SWITCH_INT(bhead->nr);
	}
}

static void switch_endian_bh8(BHead8 *bhead)
{
	/* the ID_.. codes */
	if ((bhead->code & 0xFFFF)==0) bhead->code >>= 16;
	
	if (bhead->code != ENDB) {
		SWITCH_INT(bhead->len);
		SWITCH_INT(bhead->SDNAnr);
		SWITCH_INT(bhead->nr);
	}
}

static void bh4_from_bh8(BHead *bhead, BHead8 *bhead8, int do_endian_swap)
{
	BHead4 *bhead4 = (BHead4 *) bhead;
#if defined(WIN32) && !defined(FREE_WINDOWS)
	__int64 old;
#else
	long long old;
#endif

	bhead4->code = bhead8->code;
	bhead4->len = bhead8->len;

	if (bhead4->code != ENDB) {
		/* perform a endian swap on 64bit pointers, otherwise the pointer might map to zero
		 * 0x0000000000000000000012345678 would become 0x12345678000000000000000000000000
		 */
		if (do_endian_swap) {
			SWITCH_LONGINT(bhead8->old);
		}
		
		/* this patch is to avoid a long long being read from not-eight aligned positions
		 * is necessary on any modern 64bit architecture) */
		memcpy(&old, &bhead8->old, 8);
		bhead4->old = (int) (old >> 3);
		
		bhead4->SDNAnr = bhead8->SDNAnr;
		bhead4->nr = bhead8->nr;
	}
}

static void bh8_from_bh4(BHead *bhead, BHead4 *bhead4)
{
	BHead8 *bhead8 = (BHead8 *) bhead;
	
	bhead8->code = bhead4->code;
	bhead8->len = bhead4->len;
	
	if (bhead8->code != ENDB) {
		bhead8->old = bhead4->old;
		bhead8->SDNAnr = bhead4->SDNAnr;
		bhead8->nr= bhead4->nr;
	}
}

static BHeadN *get_bhead(FileData *fd)
{
	BHeadN *new_bhead = NULL;
	int readsize;
	
	if (fd) {
		if (!fd->eof) {
			/* initializing to zero isn't strictly needed but shuts valgrind up
			 * since uninitialized memory gets compared */
			BHead8 bhead8 = {0};
			BHead4 bhead4 = {0};
			BHead  bhead = {0};
			
			/* First read the bhead structure.
			 * Depending on the platform the file was written on this can
			 * be a big or little endian BHead4 or BHead8 structure.
			 *
			 * As usual 'ENDB' (the last *partial* bhead of the file)
			 * needs some special handling. We don't want to EOF just yet.
			 */
			if (fd->flags & FD_FLAGS_FILE_POINTSIZE_IS_4) {
				bhead4.code = DATA;
				readsize = fd->read(fd, &bhead4, sizeof(bhead4));
				
				if (readsize == sizeof(bhead4) || bhead4.code == ENDB) {
					if (fd->flags & FD_FLAGS_SWITCH_ENDIAN) {
						switch_endian_bh4(&bhead4);
					}
					
					if (fd->flags & FD_FLAGS_POINTSIZE_DIFFERS) {
						bh8_from_bh4(&bhead, &bhead4);
					}
					else {
						memcpy(&bhead, &bhead4, sizeof(bhead));
					}
				}
				else {
					fd->eof = 1;
					bhead.len= 0;
				}
			}
			else {
				bhead8.code = DATA;
				readsize = fd->read(fd, &bhead8, sizeof(bhead8));
				
				if (readsize == sizeof(bhead8) || bhead8.code == ENDB) {
					if (fd->flags & FD_FLAGS_SWITCH_ENDIAN) {
						switch_endian_bh8(&bhead8);
					}
					
					if (fd->flags & FD_FLAGS_POINTSIZE_DIFFERS) {
						bh4_from_bh8(&bhead, &bhead8, (fd->flags & FD_FLAGS_SWITCH_ENDIAN));
					}
					else {
						memcpy(&bhead, &bhead8, sizeof(bhead));
					}
				}
				else {
					fd->eof = 1;
					bhead.len= 0;
				}
			}
			
			/* make sure people are not trying to pass bad blend files */
			if (bhead.len < 0) fd->eof = 1;
			
			/* bhead now contains the (converted) bhead structure. Now read
			 * the associated data and put everything in a BHeadN (creative naming !)
			 */
			if (!fd->eof) {
				new_bhead = MEM_mallocN(sizeof(BHeadN) + bhead.len, "new_bhead");
				if (new_bhead) {
					new_bhead->next = new_bhead->prev = NULL;
					new_bhead->bhead = bhead;
					
					readsize = fd->read(fd, new_bhead + 1, bhead.len);
					
					if (readsize != bhead.len) {
						fd->eof = 1;
						MEM_freeN(new_bhead);
						new_bhead = NULL;
					}
				}
				else {
					fd->eof = 1;
				}
			}
		}
	}

	/* We've read a new block. Now add it to the list
	 * of blocks.
	 */
	if (new_bhead) {
		BLI_addtail(&fd->listbase, new_bhead);
	}
	
	return(new_bhead);
}

BHead *blo_firstbhead(FileData *fd)
{
	BHeadN *new_bhead;
	BHead *bhead = NULL;
	
	/* Rewind the file
	 * Read in a new block if necessary
	 */
	new_bhead = fd->listbase.first;
	if (new_bhead == NULL) {
		new_bhead = get_bhead(fd);
	}
	
	if (new_bhead) {
		bhead = &new_bhead->bhead;
	}
	
	return(bhead);
}

BHead *blo_prevbhead(FileData *UNUSED(fd), BHead *thisblock)
{
	BHeadN *bheadn = (BHeadN *) (((char *) thisblock) - offsetof(BHeadN, bhead));
	BHeadN *prev = bheadn->prev;
	
	return (prev) ? &prev->bhead : NULL;
}

BHead *blo_nextbhead(FileData *fd, BHead *thisblock)
{
	BHeadN *new_bhead = NULL;
	BHead *bhead = NULL;
	
	if (thisblock) {
		/* bhead is actually a sub part of BHeadN
		 * We calculate the BHeadN pointer from the BHead pointer below */
		new_bhead = (BHeadN *) (((char *) thisblock) - offsetof(BHeadN, bhead));
		
		/* get the next BHeadN. If it doesn't exist we read in the next one */
		new_bhead = new_bhead->next;
		if (new_bhead == NULL) {
			new_bhead = get_bhead(fd);
		}
	}
	
	if (new_bhead) {
		/* here we do the reverse:
		 * go from the BHeadN pointer to the BHead pointer */
		bhead = &new_bhead->bhead;
	}
	
	return(bhead);
}

static void decode_blender_header(FileData *fd)
{
	char header[SIZEOFBLENDERHEADER], num[4];
	int readsize;
	
	/* read in the header data */
	readsize = fd->read(fd, header, sizeof(header));
	
	if (readsize == sizeof(header)) {
		if (strncmp(header, "BLENDER", 7) == 0) {
			int remove_this_endian_test = 1;
			
			fd->flags |= FD_FLAGS_FILE_OK;
			
			/* what size are pointers in the file ? */
			if (header[7]=='_') {
				fd->flags |= FD_FLAGS_FILE_POINTSIZE_IS_4;
				if (sizeof(void *) != 4) {
					fd->flags |= FD_FLAGS_POINTSIZE_DIFFERS;
				}
			}
			else {
				if (sizeof(void *) != 8) {
					fd->flags |= FD_FLAGS_POINTSIZE_DIFFERS;
				}
			}
			
			/* is the file saved in a different endian
			 * than we need ?
			 */
			if (((((char*)&remove_this_endian_test)[0]==1)?L_ENDIAN:B_ENDIAN) != ((header[8]=='v')?L_ENDIAN:B_ENDIAN)) {
				fd->flags |= FD_FLAGS_SWITCH_ENDIAN;
			}
			
			/* get the version number */
			memcpy(num, header + 9, 3);
			num[3] = 0;
			fd->fileversion = atoi(num);
		}
	}
}

static int read_file_dna(FileData *fd)
{
	BHead *bhead;
	
	for (bhead = blo_firstbhead(fd); bhead; bhead = blo_nextbhead(fd, bhead)) {
		if (bhead->code == DNA1) {
			int do_endian_swap = (fd->flags & FD_FLAGS_SWITCH_ENDIAN) ? 1 : 0;
			
			fd->filesdna = DNA_sdna_from_data(&bhead[1], bhead->len, do_endian_swap);
			if (fd->filesdna) {
				fd->compflags = DNA_struct_get_compareflags(fd->filesdna, fd->memsdna);
				/* used to retrieve ID names from (bhead+1) */
				fd->id_name_offs = DNA_elem_offset(fd->filesdna, "ID", "char", "name[]");
			}
			
			return 1;
		}
		else if (bhead->code == ENDB)
			break;
	}
	
	return 0;
}

static int fd_read_from_file(FileData *filedata, void *buffer, unsigned int size)
{
	int readsize = read(filedata->filedes, buffer, size);
	
	if (readsize < 0) {
		readsize = EOF;
	}
	else {
		filedata->seek += readsize;
	}
	
	return readsize;
}

static int fd_read_gzip_from_file(FileData *filedata, void *buffer, unsigned int size)
{
	int readsize = gzread(filedata->gzfiledes, buffer, size);
	
	if (readsize < 0) {
		readsize = EOF;
	}
	else {
		filedata->seek += readsize;
	}
	
	return (readsize);
}

static int fd_read_from_memory(FileData *filedata, void *buffer, unsigned int size)
{
	/* don't read more bytes then there are available in the buffer */
	int readsize = (int)MIN2(size, (unsigned int)(filedata->buffersize - filedata->seek));
	
	memcpy(buffer, filedata->buffer + filedata->seek, readsize);
	filedata->seek += readsize;
	
	return (readsize);
}

static int fd_read_from_memfile(FileData *filedata, void *buffer, unsigned int size)
{
	static unsigned int seek = (1<<30);	/* the current position */
	static unsigned int offset = 0;		/* size of previous chunks */
	static MemFileChunk *chunk = NULL;
	unsigned int chunkoffset, readsize, totread;
	
	if (size == 0) return 0;
	
	if (seek != (unsigned int)filedata->seek) {
		chunk = filedata->memfile->chunks.first;
		seek = 0;
		
		while (chunk) {
			if (seek + chunk->size > (unsigned) filedata->seek) break;
			seek += chunk->size;
			chunk = chunk->next;
		}
		offset = seek;
		seek = filedata->seek;
	}
	
	if (chunk) {
		totread = 0;
		
		do {
			/* first check if it's on the end if current chunk */
			if (seek-offset == chunk->size) {
				offset += chunk->size;
				chunk = chunk->next;
			}
			
			/* debug, should never happen */
			if (chunk == NULL) {
				printf("illegal read, chunk zero\n");
				return 0;
			}
			
			chunkoffset = seek-offset;
			readsize = size-totread;
			
			/* data can be spread over multiple chunks, so clamp size
			 * to within this chunk, and then it will read further in
			 * the next chunk */
			if (chunkoffset+readsize > chunk->size)
				readsize= chunk->size-chunkoffset;
			
			memcpy((char*)buffer + totread, chunk->buf + chunkoffset, readsize);
			totread += readsize;
			filedata->seek += readsize;
			seek += readsize;
		} while (totread < size);
		
		return totread;
	}
	
	return 0;
}

static FileData *filedata_new(void)
{
	FileData *fd = MEM_callocN(sizeof(FileData), "FileData");
	
	fd->filedes = -1;
	fd->gzfiledes = NULL;
	
		/* XXX, this doesn't need to be done all the time,
		 * but it keeps us re-entrant,  remove once we have
		 * a lib that provides a nice lock. - zr
		 */
	fd->memsdna = DNA_sdna_from_data(DNAstr,  DNAlen,  0);
	
	fd->datamap = oldnewmap_new();
	fd->globmap = oldnewmap_new();
	fd->libmap = oldnewmap_new();
	
	return fd;
}

static FileData *blo_decode_and_check(FileData *fd, ReportList *reports)
{
	decode_blender_header(fd);
	
	if (fd->flags & FD_FLAGS_FILE_OK) {
		if (!read_file_dna(fd)) {
			BKE_reportf(reports, RPT_ERROR, "Failed to read blend file: \"%s\", incomplete", fd->relabase);
			blo_freefiledata(fd);
			fd = NULL;
		}
	} 
	else {
		BKE_reportf(reports, RPT_ERROR, "Failed to read blend file: \"%s\", not a blend file", fd->relabase);
		blo_freefiledata(fd);
		fd = NULL;
	}
	
	return fd;
}

/* cannot be called with relative paths anymore! */
/* on each new library added, it now checks for the current FileData and expands relativeness */
FileData *blo_openblenderfile(const char *filepath, ReportList *reports)
{
	gzFile gzfile;
	errno = 0;
	gzfile = BLI_gzopen(filepath, "rb");
	
	if (gzfile == (gzFile)Z_NULL) {
		BKE_reportf(reports, RPT_ERROR, "Unable to open \"%s\": %s.", filepath, errno ? strerror(errno) : "Unknown error reading file");
		return NULL;
	}
	else {
		FileData *fd = filedata_new();
		fd->gzfiledes = gzfile;
		fd->read = fd_read_gzip_from_file;
		
		/* needed for library_append and read_libraries */
		BLI_strncpy(fd->relabase, filepath, sizeof(fd->relabase));
		
		return blo_decode_and_check(fd, reports);
	}
}

FileData *blo_openblendermemory(void *mem, int memsize, ReportList *reports)
{
	if (!mem || memsize<SIZEOFBLENDERHEADER) {
		BKE_report(reports, RPT_ERROR, (mem)? "Unable to read": "Unable to open");
		return NULL;
	}
	else {
		FileData *fd = filedata_new();
		fd->buffer = mem;
		fd->buffersize = memsize;
		fd->read = fd_read_from_memory;
		fd->flags |= FD_FLAGS_NOT_MY_BUFFER;
		
		return blo_decode_and_check(fd, reports);
	}
}

FileData *blo_openblendermemfile(MemFile *memfile, ReportList *reports)
{
	if (!memfile) {
		BKE_report(reports, RPT_ERROR, "Unable to open blend <memory>");
		return NULL;
	}
	else {
		FileData *fd = filedata_new();
		fd->memfile = memfile;
		
		fd->read = fd_read_from_memfile;
		fd->flags |= FD_FLAGS_NOT_MY_BUFFER;
		
		return blo_decode_and_check(fd, reports);
	}
}


void blo_freefiledata(FileData *fd)
{
	if (fd) {
		if (fd->filedes != -1) {
			close(fd->filedes);
		}
		
		if (fd->gzfiledes != NULL) {
			gzclose(fd->gzfiledes);
		}
		
		if (fd->buffer && !(fd->flags & FD_FLAGS_NOT_MY_BUFFER)) {
			MEM_freeN(fd->buffer);
			fd->buffer = NULL;
		}
		
		// Free all BHeadN data blocks
		BLI_freelistN(&fd->listbase);
		
		if (fd->memsdna)
			DNA_sdna_free(fd->memsdna);
		if (fd->filesdna)
			DNA_sdna_free(fd->filesdna);
		if (fd->compflags)
			MEM_freeN(fd->compflags);
		
		if (fd->datamap)
			oldnewmap_free(fd->datamap);
		if (fd->globmap)
			oldnewmap_free(fd->globmap);
		if (fd->imamap)
			oldnewmap_free(fd->imamap);
		if (fd->movieclipmap)
			oldnewmap_free(fd->movieclipmap);
		if (fd->libmap && !(fd->flags & FD_FLAGS_NOT_MY_LIBMAP))
			oldnewmap_free(fd->libmap);
		if (fd->bheadmap)
			MEM_freeN(fd->bheadmap);
		
		MEM_freeN(fd);
	}
}

/* ************ DIV ****************** */

int BLO_has_bfile_extension(const char *str)
{
	return (BLI_testextensie(str, ".ble") || 
	        BLI_testextensie(str, ".blend") || 
	        BLI_testextensie(str, ".blend.gz"));
}

int BLO_is_a_library(const char *path, char *dir, char *group)
{
	/* return ok when a blenderfile, in dir is the filename,
	 * in group the type of libdata
	 */
	int len;
	char *fd;
	
	strcpy(dir, path);
	len = strlen(dir);
	if (len < 7) return 0;
	if ((dir[len - 1] != '/') && (dir[len - 1] != '\\')) return 0;
	
	group[0] = '\0';
	dir[len - 1] = '\0';

	/* Find the last slash */
	fd = BLI_last_slash(dir);

	if (fd == NULL) return 0;
	*fd = 0;
	if (BLO_has_bfile_extension(fd+1)) {
		/* the last part of the dir is a .blend file, no group follows */
		*fd = '/'; /* put back the removed slash separating the dir and the .blend file name */
	}
	else {		
		char *gp = fd + 1; // in case we have a .blend file, gp points to the group
		
		/* Find the last slash */
		fd = BLI_last_slash(dir);
		if (!fd || !BLO_has_bfile_extension(fd+1)) return 0;
		
		/* now we know that we are in a blend file and it is safe to 
		 * assume that gp actually points to a group */
		if (strcmp("Screen", gp) != 0)
			BLI_strncpy(group, gp, GROUP_MAX);
	}
	return 1;
}

/* ************** OLD POINTERS ******************* */

static void *newdataadr(FileData *fd, void *adr)		/* only direct databocks */
{
	return oldnewmap_lookup_and_inc(fd->datamap, adr);
}

static void *newglobadr(FileData *fd, void *adr)		/* direct datablocks with global linking */
{
	return oldnewmap_lookup_and_inc(fd->globmap, adr);
}

static void *newimaadr(FileData *fd, void *adr)		/* used to restore image data after undo */
{
	if (fd->imamap && adr)
		return oldnewmap_lookup_and_inc(fd->imamap, adr);
	return NULL;
}

static void *newmclipadr(FileData *fd, void *adr)              /* used to restore movie clip data after undo */
{
	if (fd->movieclipmap && adr)
		return oldnewmap_lookup_and_inc(fd->movieclipmap, adr);
	return NULL;
}


static void *newlibadr(FileData *fd, void *lib, void *adr)		/* only lib data */
{
	return oldnewmap_liblookup(fd->libmap, adr, lib);
}

void *blo_do_versions_newlibadr(FileData *fd, void *lib, void *adr)		/* only lib data */
{
	return newlibadr(fd, lib, adr);
}

static void *newlibadr_us(FileData *fd, void *lib, void *adr)	/* increases user number */
{
	ID *id = newlibadr(fd, lib, adr);
	
	if (id)
		id->us++;
	
	return id;
}

void *blo_do_versions_newlibadr_us(FileData *fd, void *lib, void *adr)	/* increases user number */
{
	return newlibadr_us(fd, lib, adr);
}

static void change_idid_adr_fd(FileData *fd, void *old, void *new)
{
	int i;
	
	for (i = 0; i < fd->libmap->nentries; i++) {
		OldNew *entry = &fd->libmap->entries[i];
		
		if (old==entry->newp && entry->nr==ID_ID) {
			entry->newp = new;
			if (new) entry->nr = GS( ((ID *)new)->name );
		}
	}
}

static void change_idid_adr(ListBase *mainlist, FileData *basefd, void *old, void *new)
{
	Main *mainptr;
	
	for (mainptr = mainlist->first; mainptr; mainptr = mainptr->next) {
		FileData *fd;
		
		if (mainptr->curlib)
			fd = mainptr->curlib->filedata;
		else
			fd = basefd;
		
		if (fd) {
			change_idid_adr_fd(fd, old, new);
		}
	}
}

/* lib linked proxy objects point to our local data, we need
 * to clear that pointer before reading the undo memfile since
 * the object might be removed, it is set again in reading
 * if the local object still exists */
void blo_clear_proxy_pointers_from_lib(Main *oldmain)
{
	Object *ob = oldmain->object.first;
	
	for (; ob; ob= ob->id.next) {
		if (ob->id.lib)
			ob->proxy_from = NULL;
	}
}

void blo_make_image_pointer_map(FileData *fd, Main *oldmain)
{
	Image *ima = oldmain->image.first;
	Scene *sce = oldmain->scene.first;
	int a;
	
	fd->imamap = oldnewmap_new();
	
	for (; ima; ima = ima->id.next) {
		Link *ibuf = ima->ibufs.first;
		for (; ibuf; ibuf = ibuf->next)
			oldnewmap_insert(fd->imamap, ibuf, ibuf, 0);
		if (ima->gputexture)
			oldnewmap_insert(fd->imamap, ima->gputexture, ima->gputexture, 0);
		for (a=0; a < IMA_MAX_RENDER_SLOT; a++)
			if (ima->renders[a])
				oldnewmap_insert(fd->imamap, ima->renders[a], ima->renders[a], 0);
	}
	for (; sce; sce = sce->id.next) {
		if (sce->nodetree) {
			bNode *node;
			for (node = sce->nodetree->nodes.first; node; node = node->next)
				oldnewmap_insert(fd->imamap, node->preview, node->preview, 0);
		}
	}
}

/* set old main image ibufs to zero if it has been restored */
/* this works because freeing old main only happens after this call */
void blo_end_image_pointer_map(FileData *fd, Main *oldmain)
{
	OldNew *entry = fd->imamap->entries;
	Image *ima = oldmain->image.first;
	Scene *sce = oldmain->scene.first;
	int i;
	
	/* used entries were restored, so we put them to zero */
	for (i = 0; i < fd->imamap->nentries; i++, entry++) {
		if (entry->nr > 0)
			entry->newp = NULL;
	}
	
	for (; ima; ima = ima->id.next) {
		Link *ibuf, *next;
		
		/* this mirrors direct_link_image */
		for (ibuf = ima->ibufs.first; ibuf; ibuf = next) {
			next = ibuf->next;
			if (NULL == newimaadr(fd, ibuf)) {	/* so was restored */
				BLI_remlink(&ima->ibufs, ibuf);
				ima->bindcode = 0;
				ima->gputexture = NULL;
			}
		}
		for (i = 0; i < IMA_MAX_RENDER_SLOT; i++)
			ima->renders[i] = newimaadr(fd, ima->renders[i]);
		
		ima->gputexture = newimaadr(fd, ima->gputexture);
	}
	for (; sce; sce = sce->id.next) {
		if (sce->nodetree) {
			bNode *node;
			for (node = sce->nodetree->nodes.first; node; node = node->next)
				node->preview = newimaadr(fd, node->preview);
		}
	}
}

void blo_make_movieclip_pointer_map(FileData *fd, Main *oldmain)
{
	MovieClip *clip = oldmain->movieclip.first;
	Scene *sce = oldmain->scene.first;
	
	fd->movieclipmap = oldnewmap_new();
	
	for (; clip; clip = clip->id.next) {
		if (clip->cache)
			oldnewmap_insert(fd->movieclipmap, clip->cache, clip->cache, 0);
		
		if (clip->tracking.camera.intrinsics)
			oldnewmap_insert(fd->movieclipmap, clip->tracking.camera.intrinsics, clip->tracking.camera.intrinsics, 0);
	}
	
	for (; sce; sce = sce->id.next) {
		if (sce->nodetree) {
			bNode *node;
			for (node = sce->nodetree->nodes.first; node; node= node->next)
				if (node->type == CMP_NODE_MOVIEDISTORTION)
					oldnewmap_insert(fd->movieclipmap, node->storage, node->storage, 0);
		}
	}
}

/* set old main movie clips caches to zero if it has been restored */
/* this works because freeing old main only happens after this call */
void blo_end_movieclip_pointer_map(FileData *fd, Main *oldmain)
{
	OldNew *entry = fd->movieclipmap->entries;
	MovieClip *clip = oldmain->movieclip.first;
	Scene *sce = oldmain->scene.first;
	int i;
	
	/* used entries were restored, so we put them to zero */
	for (i=0; i < fd->movieclipmap->nentries; i++, entry++) {
		if (entry->nr > 0)
			entry->newp = NULL;
	}
	
	for (; clip; clip = clip->id.next) {
		clip->cache = newmclipadr(fd, clip->cache);
		clip->tracking.camera.intrinsics = newmclipadr(fd, clip->tracking.camera.intrinsics);
	}
	
	for (; sce; sce = sce->id.next) {
		if (sce->nodetree) {
			bNode *node;
			for (node = sce->nodetree->nodes.first; node; node = node->next)
				if (node->type == CMP_NODE_MOVIEDISTORTION)
					node->storage = newmclipadr(fd, node->storage);
		}
	}
}


/* undo file support: add all library pointers in lookup */
void blo_add_library_pointer_map(ListBase *mainlist, FileData *fd)
{
	Main *ptr = mainlist->first;
	ListBase *lbarray[MAX_LIBARRAY];
	
	for (ptr = ptr->next; ptr; ptr = ptr->next) {
		int i = set_listbasepointers(ptr, lbarray);
		while (i--) {
			ID *id;
			for (id = lbarray[i]->first; id; id = id->next)
				oldnewmap_insert(fd->libmap, id, id, GS(id->name));
		}
	}
}


/* ********** END OLD POINTERS ****************** */
/* ********** READ FILE ****************** */

static void switch_endian_structs(struct SDNA *filesdna, BHead *bhead)
{
	int blocksize, nblocks;
	char *data;
	
	data = (char *)(bhead+1);
	blocksize = filesdna->typelens[ filesdna->structs[bhead->SDNAnr][0] ];
	
	nblocks = bhead->nr;
	while (nblocks--) {
		DNA_struct_switch_endian(filesdna, bhead->SDNAnr, data);
		
		data += blocksize;
	}
}

static void *read_struct(FileData *fd, BHead *bh, const char *blockname)
{
	void *temp = NULL;
	
	if (bh->len) {
		/* switch is based on file dna */
		if (bh->SDNAnr && (fd->flags & FD_FLAGS_SWITCH_ENDIAN))
			switch_endian_structs(fd->filesdna, bh);
		
		if (fd->compflags[bh->SDNAnr]) {	/* flag==0: doesn't exist anymore */
			if (fd->compflags[bh->SDNAnr] == 2) {
				temp = DNA_struct_reconstruct(fd->memsdna, fd->filesdna, fd->compflags, bh->SDNAnr, bh->nr, (bh+1));
			}
			else {
				temp = MEM_mallocN(bh->len, blockname);
				memcpy(temp, (bh+1), bh->len);
			}
		}
	}

	return temp;
}

static void link_list(FileData *fd, ListBase *lb)		/* only direct data */
{
	Link *ln, *prev;
	
	if (lb->first == NULL) return;
	
	lb->first = newdataadr(fd, lb->first);
	ln = lb->first;
	prev = NULL;
	while (ln) {
		ln->next = newdataadr(fd, ln->next);
		ln->prev = prev;
		prev = ln;
		ln = ln->next;
	}
	lb->last = prev;
}

static void link_glob_list(FileData *fd, ListBase *lb)		/* for glob data */
{
	Link *ln, *prev;
	void *poin;

	if (lb->first == NULL) return;
	poin = newdataadr(fd, lb->first);
	if (lb->first) {
		oldnewmap_insert(fd->globmap, lb->first, poin, 0);
	}
	lb->first = poin;
	
	ln = lb->first;
	prev = NULL;
	while (ln) {
		poin = newdataadr(fd, ln->next);
		if (ln->next) {
			oldnewmap_insert(fd->globmap, ln->next, poin, 0);
		}
		ln->next = poin;
		ln->prev = prev;
		prev = ln;
		ln = ln->next;
	}
	lb->last = prev;
}

static void test_pointer_array(FileData *fd, void **mat)
{
#if defined(WIN32) && !defined(FREE_WINDOWS)
	__int64 *lpoin, *lmat;
#else
	long long *lpoin, *lmat;
#endif
	int *ipoin, *imat;
	size_t len;

		/* manually convert the pointer array in
		 * the old dna format to a pointer array in
		 * the new dna format.
		 */
	if (*mat) {
		len = MEM_allocN_len(*mat)/fd->filesdna->pointerlen;
			
		if (fd->filesdna->pointerlen==8 && fd->memsdna->pointerlen==4) {
			ipoin=imat= MEM_mallocN(len * 4, "newmatar");
			lpoin= *mat;
			
			while (len-- > 0) {
				if ((fd->flags & FD_FLAGS_SWITCH_ENDIAN))
					SWITCH_LONGINT(*lpoin);
				*ipoin = (int)((*lpoin) >> 3);
				ipoin++;
				lpoin++;
			}
			MEM_freeN(*mat);
			*mat = imat;
		}
		
		if (fd->filesdna->pointerlen==4 && fd->memsdna->pointerlen==8) {
			lpoin = lmat = MEM_mallocN(len * 8, "newmatar");
			ipoin = *mat;
			
			while (len-- > 0) {
				*lpoin = *ipoin;
				ipoin++;
				lpoin++;
			}
			MEM_freeN(*mat);
			*mat= lmat;
		}
	}
}

/* ************ READ ID Properties *************** */

static void IDP_DirectLinkProperty(IDProperty *prop, int switch_endian, FileData *fd);
static void IDP_LibLinkProperty(IDProperty *prop, int switch_endian, FileData *fd);

static void IDP_DirectLinkIDPArray(IDProperty *prop, int switch_endian, FileData *fd)
{
	IDProperty *array;
	int i;
	
	/* since we didn't save the extra buffer, set totallen to len */
	prop->totallen = prop->len;
	prop->data.pointer = newdataadr(fd, prop->data.pointer);

	array = (IDProperty *)prop->data.pointer;
	
	/* note!, idp-arrays didn't exist in 2.4x, so the pointer will be cleared
	 * theres not really anything we can do to correct this, at least don't crash */
	if (array == NULL) {
		prop->len = 0;
		prop->totallen = 0;
	}
	
	
	for (i = 0; i < prop->len; i++)
		IDP_DirectLinkProperty(&array[i], switch_endian, fd);
}

static void IDP_DirectLinkArray(IDProperty *prop, int switch_endian, FileData *fd)
{
	IDProperty **array;
	int i;
	
	/* since we didn't save the extra buffer, set totallen to len */
	prop->totallen = prop->len;
	prop->data.pointer = newdataadr(fd, prop->data.pointer);
	
	if (prop->subtype == IDP_GROUP) {
		test_pointer_array(fd, prop->data.pointer);
		array = prop->data.pointer;
		
		for (i = 0; i < prop->len; i++)
			IDP_DirectLinkProperty(array[i], switch_endian, fd);
	}
	else if (prop->subtype == IDP_DOUBLE) {
		if (switch_endian) {
			for (i = 0; i < prop->len; i++) {
				SWITCH_LONGINT(((double *)prop->data.pointer)[i]);
			}
		}
	}
	else {
		if (switch_endian) {
			for (i = 0; i < prop->len; i++) {
				SWITCH_INT(((int *)prop->data.pointer)[i]);
			}
		}
	}
}

static void IDP_DirectLinkString(IDProperty *prop, FileData *fd)
{
	/*since we didn't save the extra string buffer, set totallen to len.*/
	prop->totallen = prop->len;
	prop->data.pointer = newdataadr(fd, prop->data.pointer);
}

static void IDP_DirectLinkGroup(IDProperty *prop, int switch_endian, FileData *fd)
{
	ListBase *lb = &prop->data.group;
	IDProperty *loop;
	
	link_list(fd, lb);
	
	/*Link child id properties now*/
	for (loop=prop->data.group.first; loop; loop=loop->next) {
		IDP_DirectLinkProperty(loop, switch_endian, fd);
	}
}

static void IDP_DirectLinkProperty(IDProperty *prop, int switch_endian, FileData *fd)
{
	switch (prop->type) {
		case IDP_GROUP:
			IDP_DirectLinkGroup(prop, switch_endian, fd);
			break;
		case IDP_STRING:
			IDP_DirectLinkString(prop, fd);
			break;
		case IDP_ARRAY:
			IDP_DirectLinkArray(prop, switch_endian, fd);
			break;
		case IDP_IDPARRAY:
			IDP_DirectLinkIDPArray(prop, switch_endian, fd);
			break;
		case IDP_DOUBLE:
			/* erg, stupid doubles.  since I'm storing them
			 * in the same field as int val; val2 in the
			 * IDPropertyData struct, they have to deal with
			 * endianness specifically
			 *
			 * in theory, val and val2 would've already been swapped
			 * if switch_endian is true, so we have to first unswap
			 * them then reswap them as a single 64-bit entity.
			 */
			
			if (switch_endian) {
				SWITCH_INT(prop->data.val);
				SWITCH_INT(prop->data.val2);
				SWITCH_LONGINT(prop->data.val);
			}
			
			break;
	}
}

/* stub function */
static void IDP_LibLinkProperty(IDProperty *UNUSED(prop), int UNUSED(switch_endian), FileData *UNUSED(fd))
{
}

/* ************ READ CurveMapping *************** */

/* cuma itself has been read! */
static void direct_link_curvemapping(FileData *fd, CurveMapping *cumap)
{
	int a;
	
	/* flag seems to be able to hang? Maybe old files... not bad to clear anyway */
	cumap->flag &= ~CUMA_PREMULLED;
	
	for (a = 0; a < CM_TOT; a++) {
		cumap->cm[a].curve = newdataadr(fd, cumap->cm[a].curve);
		cumap->cm[a].table = NULL;
		cumap->cm[a].premultable = NULL;
	}
}

/* ************ READ Brush *************** */
/* library brush linking after fileread */
static void lib_link_brush(FileData *fd, Main *main)
{
	Brush *brush;
	
	/* only link ID pointers */
	for (brush = main->brush.first; brush; brush = brush->id.next) {
		if (brush->id.flag & LIB_NEED_LINK) {
			brush->id.flag -= LIB_NEED_LINK;
			
			brush->mtex.tex = newlibadr_us(fd, brush->id.lib, brush->mtex.tex);
			brush->clone.image = newlibadr_us(fd, brush->id.lib, brush->clone.image);
		}
	}
}

static void direct_link_brush(FileData *fd, Brush *brush)
{
	/* brush itself has been read */

	/* fallof curve */
	brush->curve = newdataadr(fd, brush->curve);
	if (brush->curve)
		direct_link_curvemapping(fd, brush->curve);
	else
		BKE_brush_curve_preset(brush, CURVE_PRESET_SHARP);

	brush->preview = NULL;
	brush->icon_imbuf = NULL;
}

static void direct_link_script(FileData *UNUSED(fd), Script *script)
{
	script->id.us = 1;
	SCRIPT_SET_NULL(script);
}


/* ************ READ PACKEDFILE *************** */

static PackedFile *direct_link_packedfile(FileData *fd, PackedFile *oldpf)
{
	PackedFile *pf = newdataadr(fd, oldpf);
	
	if (pf) {
		pf->data = newdataadr(fd, pf->data);
	}
	
	return pf;
}

/* ************ READ IMAGE PREVIEW *************** */

static PreviewImage *direct_link_preview_image(FileData *fd, PreviewImage *old_prv)
{
	PreviewImage *prv = newdataadr(fd, old_prv);
	
	if (prv) {
		int i;
		for (i = 0; i < NUM_ICON_SIZES; ++i) {
			if (prv->rect[i]) {
				prv->rect[i] = newdataadr(fd, prv->rect[i]);
			}
		}
	}
	
	return prv;
}

/* ************ READ ANIMATION STUFF ***************** */

/* Legacy Data Support (for Version Patching) ----------------------------- */

// XXX depreceated - old animation system
static void lib_link_ipo(FileData *fd, Main *main)
{
	Ipo *ipo;
	
	for (ipo = main->ipo.first; ipo; ipo = ipo->id.next) {
		if (ipo->id.flag & LIB_NEED_LINK) {
			IpoCurve *icu;
			for (icu = ipo->curve.first; icu; icu = icu->next) {
				if (icu->driver)
					icu->driver->ob = newlibadr(fd, ipo->id.lib, icu->driver->ob);
			}
			ipo->id.flag -= LIB_NEED_LINK;
		}
	}
}

// XXX depreceated - old animation system
static void direct_link_ipo(FileData *fd, Ipo *ipo)
{
	IpoCurve *icu;

	link_list(fd, &(ipo->curve));
	
	for (icu = ipo->curve.first; icu; icu = icu->next) {
		icu->bezt = newdataadr(fd, icu->bezt);
		icu->bp = newdataadr(fd, icu->bp);
		icu->driver = newdataadr(fd, icu->driver);
	}
}

// XXX depreceated - old animation system
static void lib_link_nlastrips(FileData *fd, ID *id, ListBase *striplist)
{
	bActionStrip *strip;
	bActionModifier *amod;
	
	for (strip=striplist->first; strip; strip=strip->next) {
		strip->object = newlibadr(fd, id->lib, strip->object);
		strip->act = newlibadr_us(fd, id->lib, strip->act);
		strip->ipo = newlibadr(fd, id->lib, strip->ipo);
		for (amod = strip->modifiers.first; amod; amod = amod->next)
			amod->ob = newlibadr(fd, id->lib, amod->ob);
	}
}

// XXX depreceated - old animation system
static void direct_link_nlastrips(FileData *fd, ListBase *strips)
{
	bActionStrip *strip;
	
	link_list(fd, strips);
	
	for (strip = strips->first; strip; strip = strip->next)
		link_list(fd, &strip->modifiers);
}

// XXX depreceated - old animation system
static void lib_link_constraint_channels(FileData *fd, ID *id, ListBase *chanbase)
{
	bConstraintChannel *chan;

	for (chan=chanbase->first; chan; chan=chan->next) {
		chan->ipo = newlibadr_us(fd, id->lib, chan->ipo);
	}
}

/* Data Linking ----------------------------- */

static void lib_link_fmodifiers(FileData *fd, ID *id, ListBase *list)
{
	FModifier *fcm;
	
	for (fcm = list->first; fcm; fcm = fcm->next) {
		/* data for specific modifiers */
		switch (fcm->type) {
			case FMODIFIER_TYPE_PYTHON:
			{
				FMod_Python *data = (FMod_Python *)fcm->data;
				data->script = newlibadr(fd, id->lib, data->script);
			}
				break;
		}
	}
}

static void lib_link_fcurves(FileData *fd, ID *id, ListBase *list) 
{
	FCurve *fcu;
	
	if (list == NULL)
		return;
	
	/* relink ID-block references... */
	for (fcu = list->first; fcu; fcu = fcu->next) {
		/* driver data */
		if (fcu->driver) {
			ChannelDriver *driver = fcu->driver;
			DriverVar *dvar;
			
			for (dvar= driver->variables.first; dvar; dvar= dvar->next) {
				DRIVER_TARGETS_LOOPER(dvar)
				{	
					/* only relink if still used */
					if (tarIndex < dvar->num_targets)
						dtar->id = newlibadr(fd, id->lib, dtar->id); 
					else
						dtar->id = NULL;
				}
				DRIVER_TARGETS_LOOPER_END
			}
		}
		
		/* modifiers */
		lib_link_fmodifiers(fd, id, &fcu->modifiers);
	}
}


/* NOTE: this assumes that link_list has already been called on the list */
static void direct_link_fmodifiers(FileData *fd, ListBase *list)
{
	FModifier *fcm;
	
	for (fcm = list->first; fcm; fcm = fcm->next) {
		/* relink general data */
		fcm->data  = newdataadr(fd, fcm->data);
		fcm->edata = NULL;
		
		/* do relinking of data for specific types */
		switch (fcm->type) {
			case FMODIFIER_TYPE_GENERATOR:
			{
				FMod_Generator *data = (FMod_Generator *)fcm->data;
				
				data->coefficients = newdataadr(fd, data->coefficients);
				
				if (fd->flags & FD_FLAGS_SWITCH_ENDIAN) {
					unsigned int a;
					for (a = 0; a < data->arraysize; a++)
						SWITCH_INT(data->coefficients[a]);
				}
			}
				break;
			case FMODIFIER_TYPE_ENVELOPE:
			{
				FMod_Envelope *data=  (FMod_Envelope *)fcm->data;
				
				data->data= newdataadr(fd, data->data);
			}
				break;
			case FMODIFIER_TYPE_PYTHON:
			{
				FMod_Python *data = (FMod_Python *)fcm->data;
				
				data->prop = newdataadr(fd, data->prop);
				IDP_DirectLinkProperty(data->prop, (fd->flags & FD_FLAGS_SWITCH_ENDIAN), fd);
			}
				break;
		}
	}
}

/* NOTE: this assumes that link_list has already been called on the list */
static void direct_link_fcurves(FileData *fd, ListBase *list)
{
	FCurve *fcu;
	
	/* link F-Curve data to F-Curve again (non ID-libs) */
	for (fcu = list->first; fcu; fcu = fcu->next) {
		/* curve data */
		fcu->bezt = newdataadr(fd, fcu->bezt);
		fcu->fpt = newdataadr(fd, fcu->fpt);
		
		/* rna path */
		fcu->rna_path = newdataadr(fd, fcu->rna_path);
		
		/* group */
		fcu->grp = newdataadr(fd, fcu->grp);
		
		/* clear disabled flag - allows disabled drivers to be tried again ([#32155]),
		 * but also means that another method for "reviving disabled F-Curves" exists
		 */
		fcu->flag &= ~FCURVE_DISABLED;
		
		/* driver */
		fcu->driver= newdataadr(fd, fcu->driver);
		if (fcu->driver) {
			ChannelDriver *driver= fcu->driver;
			DriverVar *dvar;
			
			/* compiled expression data will need to be regenerated (old pointer may still be set here) */
			driver->expr_comp = NULL;
			
			/* give the driver a fresh chance - the operating environment may be different now 
			 * (addons, etc. may be different) so the driver namespace may be sane now [#32155]
			 */
			driver->flag &= ~DRIVER_FLAG_INVALID;
			
			/* relink variables, targets and their paths */
			link_list(fd, &driver->variables);
			for (dvar= driver->variables.first; dvar; dvar= dvar->next) {
				DRIVER_TARGETS_LOOPER(dvar)
				{
					/* only relink the targets being used */
					if (tarIndex < dvar->num_targets)
						dtar->rna_path = newdataadr(fd, dtar->rna_path);
					else
						dtar->rna_path = NULL;
				}
				DRIVER_TARGETS_LOOPER_END
			}
		}
		
		/* modifiers */
		link_list(fd, &fcu->modifiers);
		direct_link_fmodifiers(fd, &fcu->modifiers);
	}
}


static void lib_link_action(FileData *fd, Main *main)
{
	bAction *act;
	bActionChannel *chan;

	for (act = main->action.first; act; act = act->id.next) {
		if (act->id.flag & LIB_NEED_LINK) {
			act->id.flag -= LIB_NEED_LINK;
			
// XXX depreceated - old animation system <<<
			for (chan=act->chanbase.first; chan; chan=chan->next) {
				chan->ipo = newlibadr_us(fd, act->id.lib, chan->ipo);
				lib_link_constraint_channels(fd, &act->id, &chan->constraintChannels);
			}
// >>> XXX depreceated - old animation system
			
			lib_link_fcurves(fd, &act->id, &act->curves);
		}
	}
}

static void direct_link_action(FileData *fd, bAction *act)
{
	bActionChannel *achan; // XXX depreceated - old animation system
	bActionGroup *agrp;

	link_list(fd, &act->curves);
	link_list(fd, &act->chanbase); // XXX depreceated - old animation system
	link_list(fd, &act->groups);
	link_list(fd, &act->markers);

// XXX depreceated - old animation system <<<
	for (achan = act->chanbase.first; achan; achan=achan->next) {
		achan->grp = newdataadr(fd, achan->grp);
		
		link_list(fd, &achan->constraintChannels);
	}
// >>> XXX depreceated - old animation system

	direct_link_fcurves(fd, &act->curves);
	
	for (agrp = act->groups.first; agrp; agrp= agrp->next) {
		agrp->channels.first= newdataadr(fd, agrp->channels.first);
		agrp->channels.last= newdataadr(fd, agrp->channels.last);
	}
}

static void lib_link_nladata_strips(FileData *fd, ID *id, ListBase *list)
{
	NlaStrip *strip;
	
	for (strip = list->first; strip; strip = strip->next) {
		/* check strip's children */
		lib_link_nladata_strips(fd, id, &strip->strips);
		
		/* check strip's F-Curves */
		lib_link_fcurves(fd, id, &strip->fcurves);
		
		/* reassign the counted-reference to action */
		strip->act = newlibadr_us(fd, id->lib, strip->act);
		
		/* fix action id-root (i.e. if it comes from a pre 2.57 .blend file) */
		if ((strip->act) && (strip->act->idroot == 0))
			strip->act->idroot = GS(id->name);
	}
}

static void lib_link_nladata(FileData *fd, ID *id, ListBase *list)
{
	NlaTrack *nlt;
	
	/* we only care about the NLA strips inside the tracks */
	for (nlt = list->first; nlt; nlt = nlt->next) {
		lib_link_nladata_strips(fd, id, &nlt->strips);
	}
}

/* This handles Animato NLA-Strips linking 
 * NOTE: this assumes that link_list has already been called on the list 
 */
static void direct_link_nladata_strips(FileData *fd, ListBase *list)
{
	NlaStrip *strip;
	
	for (strip = list->first; strip; strip = strip->next) {
		/* strip's child strips */
		link_list(fd, &strip->strips);
		direct_link_nladata_strips(fd, &strip->strips);
		
		/* strip's F-Curves */
		link_list(fd, &strip->fcurves);
		direct_link_fcurves(fd, &strip->fcurves);
		
		/* strip's F-Modifiers */
		link_list(fd, &strip->modifiers);
		direct_link_fmodifiers(fd, &strip->modifiers);
	}
}

/* NOTE: this assumes that link_list has already been called on the list */
static void direct_link_nladata(FileData *fd, ListBase *list)
{
	NlaTrack *nlt;
	
	for (nlt = list->first; nlt; nlt = nlt->next) {
		/* relink list of strips */
		link_list(fd, &nlt->strips);
		
		/* relink strip data */
		direct_link_nladata_strips(fd, &nlt->strips);
	}
}

/* ------- */

static void lib_link_keyingsets(FileData *fd, ID *id, ListBase *list)
{
	KeyingSet *ks;
	KS_Path *ksp;
	
	/* here, we're only interested in the ID pointer stored in some of the paths */
	for (ks = list->first; ks; ks = ks->next) {
		for (ksp = ks->paths.first; ksp; ksp = ksp->next) {
			ksp->id= newlibadr(fd, id->lib, ksp->id); 
		}
	}
}

/* NOTE: this assumes that link_list has already been called on the list */
static void direct_link_keyingsets(FileData *fd, ListBase *list)
{
	KeyingSet *ks;
	KS_Path *ksp;
	
	/* link KeyingSet data to KeyingSet again (non ID-libs) */
	for (ks = list->first; ks; ks = ks->next) {
		/* paths */
		link_list(fd, &ks->paths);
		
		for (ksp = ks->paths.first; ksp; ksp = ksp->next) {
			/* rna path */
			ksp->rna_path= newdataadr(fd, ksp->rna_path);
		}
	}
}

/* ------- */

static void lib_link_animdata(FileData *fd, ID *id, AnimData *adt)
{
	if (adt == NULL)
		return;
	
	/* link action data */
	adt->action= newlibadr_us(fd, id->lib, adt->action);
	adt->tmpact= newlibadr_us(fd, id->lib, adt->tmpact);
	
	/* fix action id-roots (i.e. if they come from a pre 2.57 .blend file) */
	if ((adt->action) && (adt->action->idroot == 0))
		adt->action->idroot = GS(id->name);
	if ((adt->tmpact) && (adt->tmpact->idroot == 0))
		adt->tmpact->idroot = GS(id->name);
	
	/* link drivers */
	lib_link_fcurves(fd, id, &adt->drivers);
	
	/* overrides don't have lib-link for now, so no need to do anything */
	
	/* link NLA-data */
	lib_link_nladata(fd, id, &adt->nla_tracks);
}

static void direct_link_animdata(FileData *fd, AnimData *adt)
{
	/* NOTE: must have called newdataadr already before doing this... */
	if (adt == NULL)
		return;
	
	/* link drivers */
	link_list(fd, &adt->drivers);
	direct_link_fcurves(fd, &adt->drivers);
	
	/* link overrides */
	// TODO...
	
	/* link NLA-data */
	link_list(fd, &adt->nla_tracks);
	direct_link_nladata(fd, &adt->nla_tracks);
	
	/* relink active strip - even though strictly speaking this should only be used
	 * if we're in 'tweaking mode', we need to be able to have this loaded back for
	 * undo, but also since users may not exit tweakmode before saving (#24535)
	 */
	// TODO: it's not really nice that anyone should be able to save the file in this
	//		state, but it's going to be too hard to enforce this single case...
	adt->actstrip = newdataadr(fd, adt->actstrip);
}	

/* ************ READ MOTION PATHS *************** */

/* direct data for cache */
static void direct_link_motionpath(FileData *fd, bMotionPath *mpath)
{
	/* sanity check */
	if (mpath == NULL)
		return;
	
	/* relink points cache */
	mpath->points = newdataadr(fd, mpath->points);
}

/* ************ READ NODE TREE *************** */

/* singe node tree (also used for material/scene trees), ntree is not NULL */
static void lib_link_ntree(FileData *fd, ID *id, bNodeTree *ntree)
{
	bNode *node;
	
	if (ntree->adt) lib_link_animdata(fd, &ntree->id, ntree->adt);
	
	ntree->gpd = newlibadr_us(fd, id->lib, ntree->gpd);
	
	for (node = ntree->nodes.first; node; node = node->next)
		node->id = newlibadr_us(fd, id->lib, node->id);
}

/* library ntree linking after fileread */
static void lib_link_nodetree(FileData *fd, Main *main)
{
	bNodeTree *ntree;
	
	/* only link ID pointers */
	for (ntree = main->nodetree.first; ntree; ntree = ntree->id.next) {
		if (ntree->id.flag & LIB_NEED_LINK) {
			ntree->id.flag -= LIB_NEED_LINK;
			lib_link_ntree(fd, &ntree->id, ntree);
		}
	}
}

static void do_versions_socket_default_value(bNodeSocket *sock)
{
	bNodeSocketValueFloat *valfloat;
	bNodeSocketValueVector *valvector;
	bNodeSocketValueRGBA *valrgba;
	
	if (sock->default_value)
		return;
	
	switch (sock->type) {
		case SOCK_FLOAT:
			valfloat = sock->default_value = MEM_callocN(sizeof(bNodeSocketValueFloat), "default socket value");
			valfloat->value = sock->ns.vec[0];
			valfloat->min = sock->ns.min;
			valfloat->max = sock->ns.max;
			valfloat->subtype = PROP_NONE;
			break;
		case SOCK_VECTOR:
			valvector = sock->default_value = MEM_callocN(sizeof(bNodeSocketValueVector), "default socket value");
			copy_v3_v3(valvector->value, sock->ns.vec);
			valvector->min = sock->ns.min;
			valvector->max = sock->ns.max;
			valvector->subtype = PROP_NONE;
			break;
		case SOCK_RGBA:
			valrgba = sock->default_value = MEM_callocN(sizeof(bNodeSocketValueRGBA), "default socket value");
			copy_v4_v4(valrgba->value, sock->ns.vec);
			break;
	}
}

void blo_do_versions_nodetree_default_value(bNodeTree *ntree)
{
	bNode *node;
	bNodeSocket *sock;
	for (node=ntree->nodes.first; node; node=node->next) {
		for (sock=node->inputs.first; sock; sock=sock->next)
			do_versions_socket_default_value(sock);
		for (sock=node->outputs.first; sock; sock=sock->next)
			do_versions_socket_default_value(sock);
	}
	for (sock=ntree->inputs.first; sock; sock=sock->next)
		do_versions_socket_default_value(sock);
	for (sock=ntree->outputs.first; sock; sock=sock->next)
		do_versions_socket_default_value(sock);
}

static void lib_nodetree_init_types_cb(void *UNUSED(data), ID *UNUSED(id), bNodeTree *ntree)
{
	bNode *node;
	
	ntreeInitTypes(ntree);
	
	/* need to do this here instead of in do_versions, otherwise next function can crash */
	blo_do_versions_nodetree_default_value(ntree);
	
	/* XXX could be replaced by do_versions for new nodes */
	for (node=ntree->nodes.first; node; node=node->next)
		node_verify_socket_templates(ntree, node);
}

/* updates group node socket own_index so that
 * external links to/from the group node are preserved.
 */
static void lib_node_do_versions_group_indices(bNode *gnode)
{
	bNodeTree *ngroup = (bNodeTree*)gnode->id;
	bNode *intnode;
	bNodeSocket *sock, *gsock, *intsock;
	int found;
	
	for (sock=gnode->outputs.first; sock; sock=sock->next) {
		int old_index = sock->to_index;
		for (gsock=ngroup->outputs.first; gsock; gsock=gsock->next) {
			if (gsock->link && gsock->link->fromsock->own_index == old_index) {
				sock->own_index = gsock->own_index;
				break;
			}
		}
	}
	for (sock=gnode->inputs.first; sock; sock=sock->next) {
		int old_index = sock->to_index;
		/* can't use break in double loop */
		found = 0;
		for (intnode=ngroup->nodes.first; intnode && !found; intnode=intnode->next) {
			for (intsock=intnode->inputs.first; intsock; intsock=intsock->next) {
				if (intsock->own_index == old_index && intsock->link) {
					sock->own_index = intsock->link->fromsock->own_index;
					found = 1;
					break;
				}
			}
		}
	}
}

/* updates external links for all group nodes in a tree */
static void lib_nodetree_do_versions_group_indices_cb(void *UNUSED(data), ID *UNUSED(id), bNodeTree *ntree)
{
	bNode *node;
	
	for (node = ntree->nodes.first; node; node = node->next) {
		if (node->type == NODE_GROUP) {
			bNodeTree *ngroup = (bNodeTree*)node->id;
			if (ngroup && (ngroup->flag & NTREE_DO_VERSIONS_GROUP_EXPOSE))
				lib_node_do_versions_group_indices(node);
		}
	}
}

/* make an update call for the tree */
static void lib_nodetree_do_versions_update_cb(void *UNUSED(data), ID *UNUSED(id), bNodeTree *ntree)
{
	if (ntree->update)
		ntreeUpdateTree(ntree);
}

/* verify types for nodes and groups, all data has to be read */
/* open = 0: appending/linking, open = 1: open new file (need to clean out dynamic
 * typedefs */
static void lib_verify_nodetree(Main *main, int UNUSED(open))
{
	bNodeTree *ntree;
	int i;
	bNodeTreeType *ntreetype;
	
	/* this crashes blender on undo/redo */
#if 0
		if (open == 1) {
			reinit_nodesystem();
		}
#endif
	
	/* set node->typeinfo pointers */
	for (i = 0; i < NUM_NTREE_TYPES; ++i) {
		ntreetype = ntreeGetType(i);
		if (ntreetype && ntreetype->foreach_nodetree)
			ntreetype->foreach_nodetree(main, NULL, lib_nodetree_init_types_cb);
	}
	for (ntree = main->nodetree.first; ntree; ntree = ntree->id.next)
		lib_nodetree_init_types_cb(NULL, NULL, ntree);
	
	{
		int has_old_groups = 0;
		/* XXX this should actually be part of do_versions, but since we need
		 * finished library linking, it is not possible there. Instead in do_versions
		 * we have set the NTREE_DO_VERSIONS flag, so at this point we can do the
		 * actual group node updates.
		 */
		for (ntree = main->nodetree.first; ntree; ntree = ntree->id.next) {
			if (ntree->flag & NTREE_DO_VERSIONS_GROUP_EXPOSE) {
				/* this adds copies and links from all unlinked internal sockets to group inputs/outputs. */
				node_group_expose_all_sockets(ntree);
				has_old_groups = 1;
			}
		}
		
		if (has_old_groups) {
			for (i = 0; i < NUM_NTREE_TYPES; ++i) {
				ntreetype = ntreeGetType(i);
				if (ntreetype && ntreetype->foreach_nodetree)
					ntreetype->foreach_nodetree(main, NULL, lib_nodetree_do_versions_group_indices_cb);
			}
		}
		
		for (ntree = main->nodetree.first; ntree; ntree = ntree->id.next)
			ntree->flag &= ~NTREE_DO_VERSIONS_GROUP_EXPOSE;
	}
		
	/* verify all group user nodes */
	for (ntree = main->nodetree.first; ntree; ntree = ntree->id.next) {
		ntreeVerifyNodes(main, &ntree->id);
	}
	
	/* make update calls where necessary */
	{
		for (ntree = main->nodetree.first; ntree; ntree = ntree->id.next)
			if (ntree->update)
				ntreeUpdateTree(ntree);
		
		for (i = 0; i < NUM_NTREE_TYPES; i++) {
			ntreetype = ntreeGetType(i);
			if (ntreetype && ntreetype->foreach_nodetree)
				ntreetype->foreach_nodetree(main, NULL, lib_nodetree_do_versions_update_cb);
		}
	}
}

static void direct_link_node_socket(FileData *fd, bNodeSocket *sock)
{
	sock->link = newdataadr(fd, sock->link);
	sock->storage = newdataadr(fd, sock->storage);
	sock->default_value = newdataadr(fd, sock->default_value);
	sock->cache = NULL;
}

/* ntree itself has been read! */
static void direct_link_nodetree(FileData *fd, bNodeTree *ntree)
{
	/* note: writing and reading goes in sync, for speed */
	bNode *node;
	bNodeSocket *sock;
	bNodeLink *link;
	
	ntree->init = 0;		/* to set callbacks and force setting types */
	ntree->progress = NULL;
	ntree->execdata = NULL;
	
	ntree->adt = newdataadr(fd, ntree->adt);
	direct_link_animdata(fd, ntree->adt);
	
	link_list(fd, &ntree->nodes);
	for (node = ntree->nodes.first; node; node = node->next) {
		node->typeinfo = NULL;
		
		link_list(fd, &node->inputs);
		link_list(fd, &node->outputs);
		
		if (node->type == CMP_NODE_MOVIEDISTORTION) {
			node->storage = newmclipadr(fd, node->storage);
		}
		else
			node->storage = newdataadr(fd, node->storage);
		
		if (node->storage) {
			/* could be handlerized at some point */
			if (ntree->type==NTREE_SHADER && (node->type==SH_NODE_CURVE_VEC || node->type==SH_NODE_CURVE_RGB))
				direct_link_curvemapping(fd, node->storage);
			else if (ntree->type==NTREE_COMPOSIT) {
				if (ELEM4(node->type, CMP_NODE_TIME, CMP_NODE_CURVE_VEC, CMP_NODE_CURVE_RGB, CMP_NODE_HUECORRECT))
					direct_link_curvemapping(fd, node->storage);
				else if (ELEM3(node->type, CMP_NODE_IMAGE, CMP_NODE_VIEWER, CMP_NODE_SPLITVIEWER))
					((ImageUser *)node->storage)->ok = 1;
			}
			else if ( ntree->type==NTREE_TEXTURE) {
				if (node->type==TEX_NODE_CURVE_RGB || node->type==TEX_NODE_CURVE_TIME)
					direct_link_curvemapping(fd, node->storage);
				else if (node->type==TEX_NODE_IMAGE)
					((ImageUser *)node->storage)->ok = 1;
			}
		}
	}
	link_list(fd, &ntree->links);
	
	/* external sockets */
	link_list(fd, &ntree->inputs);
	link_list(fd, &ntree->outputs);
	
	/* and we connect the rest */
	for (node = ntree->nodes.first; node; node = node->next) {
		node->parent = newdataadr(fd, node->parent);
		node->preview = newimaadr(fd, node->preview);
		node->lasty = 0;
		
		for (sock = node->inputs.first; sock; sock = sock->next)
			direct_link_node_socket(fd, sock);
		for (sock = node->outputs.first; sock; sock = sock->next)
			direct_link_node_socket(fd, sock);
	}
	for (sock = ntree->inputs.first; sock; sock = sock->next)
		direct_link_node_socket(fd, sock);
	for (sock = ntree->outputs.first; sock; sock = sock->next)
		direct_link_node_socket(fd, sock);
	
	for (link = ntree->links.first; link; link= link->next) {
		link->fromnode = newdataadr(fd, link->fromnode);
		link->tonode = newdataadr(fd, link->tonode);
		link->fromsock = newdataadr(fd, link->fromsock);
		link->tosock = newdataadr(fd, link->tosock);
	}
	
	/* type verification is in lib-link */
}

/* ************ READ ARMATURE ***************** */

/* temp struct used to transport needed info to lib_link_constraint_cb() */
typedef struct tConstraintLinkData {
	FileData *fd;
	ID *id;
} tConstraintLinkData;
/* callback function used to relink constraint ID-links */
static void lib_link_constraint_cb(bConstraint *UNUSED(con), ID **idpoin, short isReference, void *userdata)
{
	tConstraintLinkData *cld= (tConstraintLinkData *)userdata;
	
	/* for reference types, we need to increment the usercounts on load... */
	if (isReference) {
		/* reference type - with usercount */
		*idpoin = newlibadr_us(cld->fd, cld->id->lib, *idpoin);
	}
	else {
		/* target type - no usercount needed */
		*idpoin = newlibadr(cld->fd, cld->id->lib, *idpoin);
	}
}

static void lib_link_constraints(FileData *fd, ID *id, ListBase *conlist)
{
	tConstraintLinkData cld;
	bConstraint *con;
	
	/* legacy fixes */
	for (con = conlist->first; con; con=con->next) {
		/* patch for error introduced by changing constraints (dunno how) */
		/* if con->data type changes, dna cannot resolve the pointer! (ton) */
		if (con->data == NULL) {
			con->type = CONSTRAINT_TYPE_NULL;
		}
		/* own ipo, all constraints have it */
		con->ipo = newlibadr_us(fd, id->lib, con->ipo); // XXX depreceated - old animation system
	}
	
	/* relink all ID-blocks used by the constraints */
	cld.fd = fd;
	cld.id = id;
	
	id_loop_constraints(conlist, lib_link_constraint_cb, &cld);
}

static void direct_link_constraints(FileData *fd, ListBase *lb)
{
	bConstraint *con;
	
	link_list(fd, lb);
	for (con=lb->first; con; con=con->next) {
		con->data = newdataadr(fd, con->data);
		
		switch (con->type) {
			case CONSTRAINT_TYPE_PYTHON:
			{
				bPythonConstraint *data= con->data;
				
				link_list(fd, &data->targets);
				
				data->prop = newdataadr(fd, data->prop);
				if (data->prop)
					IDP_DirectLinkProperty(data->prop, (fd->flags & FD_FLAGS_SWITCH_ENDIAN), fd);
			}
				break;
			case CONSTRAINT_TYPE_SPLINEIK:
			{
				bSplineIKConstraint *data= con->data;
				
				data->points= newdataadr(fd, data->points);
			}
				break;
			case CONSTRAINT_TYPE_KINEMATIC:
			{
				con->lin_error = 0.f;
				con->rot_error = 0.f;
			}
			case CONSTRAINT_TYPE_CHILDOF:
			{
				/* XXX version patch, in older code this flag wasn't always set, and is inherent to type */
				if (con->ownspace == CONSTRAINT_SPACE_POSE)
					con->flag |= CONSTRAINT_SPACEONCE;
			}
				break;
		}
	}
}

static void lib_link_pose(FileData *fd, Object *ob, bPose *pose)
{
	bPoseChannel *pchan;
	bArmature *arm = ob->data;
	int rebuild;
	
	if (!pose || !arm)
		return;
	
	
	/* always rebuild to match proxy or lib changes */
	rebuild = ob->proxy || (ob->id.lib==NULL && arm->id.lib);
	
	if (ob->proxy) {
		/* sync proxy layer */
		if (pose->proxy_layer)
			arm->layer = pose->proxy_layer;
		
		/* sync proxy active bone */
		if (pose->proxy_act_bone[0]) {
			Bone *bone = BKE_armature_find_bone_name(arm, pose->proxy_act_bone);
			if (bone)
				arm->act_bone = bone;
		}
	}
	
	for (pchan = pose->chanbase.first; pchan; pchan=pchan->next) {
		lib_link_constraints(fd, (ID *)ob, &pchan->constraints);
		
		/* hurms... loop in a loop, but yah... later... (ton) */
		pchan->bone = BKE_armature_find_bone_name(arm, pchan->name);
		
		pchan->custom = newlibadr_us(fd, arm->id.lib, pchan->custom);
		if (pchan->bone == NULL)
			rebuild= 1;
		else if (ob->id.lib==NULL && arm->id.lib) {
			/* local pose selection copied to armature, bit hackish */
			pchan->bone->flag &= ~BONE_SELECTED;
			pchan->bone->flag |= pchan->selectflag;
		}
	}
	
	if (rebuild) {
		ob->recalc = (OB_RECALC_OB | OB_RECALC_DATA | OB_RECALC_TIME);
		pose->flag |= POSE_RECALC;
	}
}

static void lib_link_armature(FileData *fd, Main *main)
{
	bArmature *arm;
	
	for (arm = main->armature.first; arm; arm = arm->id.next) {
		if (arm->id.flag & LIB_NEED_LINK) {
			if (arm->adt) lib_link_animdata(fd, &arm->id, arm->adt);
			arm->id.flag -= LIB_NEED_LINK;
		}
	}
}

static void direct_link_bones(FileData *fd, Bone* bone)
{
	Bone *child;
	
	bone->parent = newdataadr(fd, bone->parent);
	bone->prop = newdataadr(fd, bone->prop);
	if (bone->prop)
		IDP_DirectLinkProperty(bone->prop, (fd->flags & FD_FLAGS_SWITCH_ENDIAN), fd);
		
	bone->flag &= ~BONE_DRAW_ACTIVE;
	
	link_list(fd, &bone->childbase);
	
	for (child=bone->childbase.first; child; child=child->next)
		direct_link_bones(fd, child);
}

static void direct_link_armature(FileData *fd, bArmature *arm)
{
	Bone *bone;
	
	link_list(fd, &arm->bonebase);
	arm->edbo = NULL;
	arm->sketch = NULL;
	
	arm->adt = newdataadr(fd, arm->adt);
	direct_link_animdata(fd, arm->adt);
	
	for (bone = arm->bonebase.first; bone; bone = bone->next) {
		direct_link_bones(fd, bone);
	}
	
	arm->act_bone = newdataadr(fd, arm->act_bone);
	arm->act_edbone = NULL;
}

/* ************ READ CAMERA ***************** */

static void lib_link_camera(FileData *fd, Main *main)
{
	Camera *ca;
	
	for (ca = main->camera.first; ca; ca = ca->id.next) {
		if (ca->id.flag & LIB_NEED_LINK) {
			if (ca->adt) lib_link_animdata(fd, &ca->id, ca->adt);
			
			ca->ipo = newlibadr_us(fd, ca->id.lib, ca->ipo); // XXX depreceated - old animation system
			
			ca->dof_ob = newlibadr_us(fd, ca->id.lib, ca->dof_ob);
			
			ca->id.flag -= LIB_NEED_LINK;
		}
	}
}

static void direct_link_camera(FileData *fd, Camera *ca)
{
	ca->adt = newdataadr(fd, ca->adt);
	direct_link_animdata(fd, ca->adt);
}


/* ************ READ LAMP ***************** */

static void lib_link_lamp(FileData *fd, Main *main)
{
	Lamp *la;
	MTex *mtex;
	int a;
	
	for (la = main->lamp.first; la; la = la->id.next) {
		if (la->id.flag & LIB_NEED_LINK) {
			if (la->adt) lib_link_animdata(fd, &la->id, la->adt);
			
			for (a = 0; a < MAX_MTEX; a++) {
				mtex = la->mtex[a];
				if (mtex) {
					mtex->tex = newlibadr_us(fd, la->id.lib, mtex->tex);
					mtex->object = newlibadr(fd, la->id.lib, mtex->object);
				}
			}
			
			la->ipo = newlibadr_us(fd, la->id.lib, la->ipo); // XXX depreceated - old animation system
			
			if (la->nodetree)
				lib_link_ntree(fd, &la->id, la->nodetree);
			
			la->id.flag -= LIB_NEED_LINK;
		}
	}
}

static void direct_link_lamp(FileData *fd, Lamp *la)
{
	int a;
	
	la->adt = newdataadr(fd, la->adt);
	direct_link_animdata(fd, la->adt);
	
	for (a=0; a<MAX_MTEX; a++) {
		la->mtex[a] = newdataadr(fd, la->mtex[a]);
	}
	
	la->curfalloff = newdataadr(fd, la->curfalloff);
	if (la->curfalloff)
		direct_link_curvemapping(fd, la->curfalloff);

	la->nodetree= newdataadr(fd, la->nodetree);
	if (la->nodetree)
		direct_link_nodetree(fd, la->nodetree);
	
	la->preview = direct_link_preview_image(fd, la->preview);
}

/* ************ READ keys ***************** */

static void lib_link_key(FileData *fd, Main *main)
{
	Key *key;
	
	for (key = main->key.first; key; key = key->id.next) {
		/*check if we need to generate unique ids for the shapekeys*/
		if (!key->uidgen) {
			KeyBlock *block;
			
			key->uidgen = 1;
			for (block=key->block.first; block; block=block->next) {
				block->uid = key->uidgen++;
			}
		}
		
		if (key->id.flag & LIB_NEED_LINK) {
			if (key->adt) lib_link_animdata(fd, &key->id, key->adt);
			
			key->ipo = newlibadr_us(fd, key->id.lib, key->ipo); // XXX depreceated - old animation system
			key->from = newlibadr(fd, key->id.lib, key->from);
			
			key->id.flag -= LIB_NEED_LINK;
		}
	}
}

static void switch_endian_keyblock(Key *key, KeyBlock *kb)
{
	int elemsize, a, b;
	char *data, *poin, *cp;
	
	elemsize = key->elemsize;
	data = kb->data;
	
	for (a = 0; a < kb->totelem; a++) {
		cp = key->elemstr;
		poin = data;
		
		while (cp[0]) {  /* cp[0] == amount */
			switch (cp[1]) {  /* cp[1] = type */
				case IPO_FLOAT:
				case IPO_BPOINT:
				case IPO_BEZTRIPLE:
					b = cp[0];
					
					while (b--) {
						SWITCH_INT((*poin));
						poin += 4;
					}
					break;
			}
			
			cp += 2;
		}
		data+= elemsize;
	}
}

static void direct_link_key(FileData *fd, Key *key)
{
	KeyBlock *kb;
	
	link_list(fd, &(key->block));
	
	key->adt = newdataadr(fd, key->adt);
	direct_link_animdata(fd, key->adt);
		
	key->refkey= newdataadr(fd, key->refkey);
	
	for (kb = key->block.first; kb; kb = kb->next) {
		kb->data = newdataadr(fd, kb->data);
		
		if (fd->flags & FD_FLAGS_SWITCH_ENDIAN)
			switch_endian_keyblock(key, kb);
	}
}

/* ************ READ mball ***************** */

static void lib_link_mball(FileData *fd, Main *main)
{
	MetaBall *mb;
	int a;
	
	for (mb = main->mball.first; mb; mb = mb->id.next) {
		if (mb->id.flag & LIB_NEED_LINK) {
			if (mb->adt) lib_link_animdata(fd, &mb->id, mb->adt);
			
			for (a = 0; a < mb->totcol; a++) 
				mb->mat[a]= newlibadr_us(fd, mb->id.lib, mb->mat[a]);
			
			mb->ipo = newlibadr_us(fd, mb->id.lib, mb->ipo); // XXX depreceated - old animation system
			
			mb->id.flag -= LIB_NEED_LINK;
		}
	}
}

static void direct_link_mball(FileData *fd, MetaBall *mb)
{
	mb->adt = newdataadr(fd, mb->adt);
	direct_link_animdata(fd, mb->adt);
	
	mb->mat = newdataadr(fd, mb->mat);
	test_pointer_array(fd, (void **)&mb->mat);
	
	link_list(fd, &(mb->elems));
	
	mb->disp.first = mb->disp.last = NULL;
	mb->editelems = NULL;
	mb->bb = NULL;
/*	mb->edit_elems.first= mb->edit_elems.last= NULL;*/
	mb->lastelem = NULL;
}

/* ************ READ WORLD ***************** */

static void lib_link_world(FileData *fd, Main *main)
{
	World *wrld;
	MTex *mtex;
	int a;
	
	for (wrld = main->world.first; wrld; wrld = wrld->id.next) {
		if (wrld->id.flag & LIB_NEED_LINK) {
			if (wrld->adt) lib_link_animdata(fd, &wrld->id, wrld->adt);
			
			wrld->ipo = newlibadr_us(fd, wrld->id.lib, wrld->ipo); // XXX depreceated - old animation system
			
			for (a=0; a < MAX_MTEX; a++) {
				mtex = wrld->mtex[a];
				if (mtex) {
					mtex->tex = newlibadr_us(fd, wrld->id.lib, mtex->tex);
					mtex->object = newlibadr(fd, wrld->id.lib, mtex->object);
				}
			}
			
			if (wrld->nodetree)
				lib_link_ntree(fd, &wrld->id, wrld->nodetree);
			
			wrld->id.flag -= LIB_NEED_LINK;
		}
	}
}

static void direct_link_world(FileData *fd, World *wrld)
{
	int a;
	
	wrld->adt = newdataadr(fd, wrld->adt);
	direct_link_animdata(fd, wrld->adt);
	
	for (a = 0; a < MAX_MTEX; a++) {
		wrld->mtex[a] = newdataadr(fd, wrld->mtex[a]);
	}
	
	wrld->nodetree = newdataadr(fd, wrld->nodetree);
	if (wrld->nodetree)
		direct_link_nodetree(fd, wrld->nodetree);
	
	wrld->preview = direct_link_preview_image(fd, wrld->preview);
}


/* ************ READ VFONT ***************** */

static void lib_link_vfont(FileData *UNUSED(fd), Main *main)
{
	VFont *vf;
	
	for (vf = main->vfont.first; vf; vf = vf->id.next) {
		if (vf->id.flag & LIB_NEED_LINK) {
			vf->id.flag -= LIB_NEED_LINK;
		}
	}
}

static void direct_link_vfont(FileData *fd, VFont *vf)
{
	vf->data = NULL;
	vf->packedfile = direct_link_packedfile(fd, vf->packedfile);
}

/* ************ READ TEXT ****************** */

static void lib_link_text(FileData *UNUSED(fd), Main *main)
{
	Text *text;
	
	for (text = main->text.first; text; text = text->id.next) {
		if (text->id.flag & LIB_NEED_LINK) {
			text->id.flag -= LIB_NEED_LINK;
		}
	}
}

static void direct_link_text(FileData *fd, Text *text)
{
	TextLine *ln;
	
	text->name = newdataadr(fd, text->name);
	
	text->undo_pos = -1;
	text->undo_len = TXT_INIT_UNDO;
	text->undo_buf = MEM_mallocN(text->undo_len, "undo buf");
	
	text->compiled = NULL;
	
#if 0
	if (text->flags & TXT_ISEXT) {
		BKE_text_reload(text);
		}
		else {
#endif
	
	link_list(fd, &text->lines);
	link_list(fd, &text->markers);
	
	text->curl = newdataadr(fd, text->curl);
	text->sell = newdataadr(fd, text->sell);
	
	for (ln = text->lines.first; ln; ln = ln->next) {
		ln->line = newdataadr(fd, ln->line);
		ln->format = NULL;
		
		if (ln->len != (int) strlen(ln->line)) {
			printf("Error loading text, line lengths differ\n");
			ln->len = strlen(ln->line);
		}
	}
	
	text->flags = (text->flags) & ~TXT_ISEXT;
	
	text->id.us = 1;
}

/* ************ READ IMAGE ***************** */

static void lib_link_image(FileData *fd, Main *main)
{
	Image *ima;
	
	for (ima = main->image.first; ima; ima = ima->id.next) {
		if (ima->id.flag & LIB_NEED_LINK) {
			if (ima->id.properties) IDP_LibLinkProperty(ima->id.properties, (fd->flags & FD_FLAGS_SWITCH_ENDIAN), fd);
			
			ima->id.flag -= LIB_NEED_LINK;
		}
	}
}

static void link_ibuf_list(FileData *fd, ListBase *lb)
{
	Link *ln, *prev;
	
	if (lb->first == NULL) return;
	
	lb->first = newimaadr(fd, lb->first);
	ln = lb->first;
	prev = NULL;
	while (ln) {
		ln->next = newimaadr(fd, ln->next);
		ln->prev = prev;
		prev = ln;
		ln = ln->next;
	}
	lb->last = prev;
}

static void direct_link_image(FileData *fd, Image *ima)
{
	/* for undo system, pointers could be restored */
	if (fd->imamap)
		link_ibuf_list(fd, &ima->ibufs);
	else
		ima->ibufs.first = ima->ibufs.last = NULL;
	
	/* if not restored, we keep the binded opengl index */
	if (ima->ibufs.first == NULL) {
		ima->bindcode = 0;
		ima->gputexture = NULL;
	}
	
	ima->anim = NULL;
	ima->rr = NULL;
	ima->repbind = NULL;
	
	/* undo system, try to restore render buffers */
	if (fd->imamap) {
		int a;
		
		for (a = 0; a < IMA_MAX_RENDER_SLOT; a++)
			ima->renders[a] = newimaadr(fd, ima->renders[a]);
	}
	else {
		memset(ima->renders, 0, sizeof(ima->renders));
		ima->last_render_slot = ima->render_slot;
	}
	
	ima->packedfile = direct_link_packedfile(fd, ima->packedfile);
	ima->preview = direct_link_preview_image(fd, ima->preview);
	ima->ok = 1;
}


/* ************ READ CURVE ***************** */

static void lib_link_curve(FileData *fd, Main *main)
{
	Curve *cu;
	int a;
	
	for (cu = main->curve.first; cu; cu = cu->id.next) {
		if (cu->id.flag & LIB_NEED_LINK) {
			if (cu->adt) lib_link_animdata(fd, &cu->id, cu->adt);
			
			for (a = 0; a < cu->totcol; a++) 
				cu->mat[a] = newlibadr_us(fd, cu->id.lib, cu->mat[a]);
			
			cu->bevobj = newlibadr(fd, cu->id.lib, cu->bevobj);
			cu->taperobj = newlibadr(fd, cu->id.lib, cu->taperobj);
			cu->textoncurve = newlibadr(fd, cu->id.lib, cu->textoncurve);
			cu->vfont = newlibadr_us(fd, cu->id.lib, cu->vfont);
			cu->vfontb = newlibadr_us(fd, cu->id.lib, cu->vfontb);			
			cu->vfonti = newlibadr_us(fd, cu->id.lib, cu->vfonti);
			cu->vfontbi = newlibadr_us(fd, cu->id.lib, cu->vfontbi);
			
			cu->ipo = newlibadr_us(fd, cu->id.lib, cu->ipo); // XXX depreceated - old animation system
			cu->key = newlibadr_us(fd, cu->id.lib, cu->key);
			
			cu->id.flag -= LIB_NEED_LINK;
		}
	}
}


static void switch_endian_knots(Nurb *nu)
{
	int len;
	
	if (nu->knotsu) {
		len = KNOTSU(nu);
		while (len--) {
			SWITCH_INT(nu->knotsu[len]);
		}
	}
	if (nu->knotsv) {
		len = KNOTSV(nu);
		while (len--) {
			SWITCH_INT(nu->knotsv[len]);
		}
	}
}

static void direct_link_curve(FileData *fd, Curve *cu)
{
	Nurb *nu;
	TextBox *tb;
	
	cu->adt= newdataadr(fd, cu->adt);
	direct_link_animdata(fd, cu->adt);
	
	cu->mat = newdataadr(fd, cu->mat);
	test_pointer_array(fd, (void **)&cu->mat);
	cu->str = newdataadr(fd, cu->str);
	cu->strinfo= newdataadr(fd, cu->strinfo);	
	cu->tb = newdataadr(fd, cu->tb);

	if (cu->vfont == NULL) link_list(fd, &(cu->nurb));
	else {
		cu->nurb.first=cu->nurb.last= NULL;
		
		tb = MEM_callocN(MAXTEXTBOX*sizeof(TextBox), "TextBoxread");
		if (cu->tb) {
			memcpy(tb, cu->tb, cu->totbox*sizeof(TextBox));
			MEM_freeN(cu->tb);
			cu->tb = tb;			
		}
		else {
			cu->totbox = 1;
			cu->actbox = 1;
			cu->tb = tb;
			cu->tb[0].w = cu->linewidth;
		}		
		if (cu->wordspace == 0.0f) cu->wordspace = 1.0f;
	}

	cu->bev.first = cu->bev.last = NULL;
	cu->disp.first = cu->disp.last = NULL;
	cu->editnurb = NULL;
	cu->lastsel = NULL;
	cu->path = NULL;
	cu->editfont = NULL;
	
	for (nu = cu->nurb.first; nu; nu = nu->next) {
		nu->bezt = newdataadr(fd, nu->bezt);
		nu->bp = newdataadr(fd, nu->bp);
		nu->knotsu = newdataadr(fd, nu->knotsu);
		nu->knotsv = newdataadr(fd, nu->knotsv);
		if (cu->vfont == NULL) nu->charidx= nu->mat_nr;
		
		if (fd->flags & FD_FLAGS_SWITCH_ENDIAN) {
			switch_endian_knots(nu);
		}
	}
	cu->bb = NULL;
}

/* ************ READ TEX ***************** */

static void lib_link_texture(FileData *fd, Main *main)
{
	Tex *tex;
	
	for (tex = main->tex.first; tex; tex = tex->id.next) {
		if (tex->id.flag & LIB_NEED_LINK) {
			if (tex->adt) lib_link_animdata(fd, &tex->id, tex->adt);
			
			tex->ima = newlibadr_us(fd, tex->id.lib, tex->ima);
			tex->ipo = newlibadr_us(fd, tex->id.lib, tex->ipo);
			if (tex->env)
				tex->env->object = newlibadr(fd, tex->id.lib, tex->env->object);
			if (tex->pd)
				tex->pd->object = newlibadr(fd, tex->id.lib, tex->pd->object);
			if (tex->vd)
				tex->vd->object = newlibadr(fd, tex->id.lib, tex->vd->object);
			if (tex->ot)
				tex->ot->object = newlibadr(fd, tex->id.lib, tex->ot->object);
			
			if (tex->nodetree)
				lib_link_ntree(fd, &tex->id, tex->nodetree);
			
			tex->id.flag -= LIB_NEED_LINK;
		}
	}
}

static void direct_link_texture(FileData *fd, Tex *tex)
{
	tex->adt = newdataadr(fd, tex->adt);
	direct_link_animdata(fd, tex->adt);
	
	tex->coba = newdataadr(fd, tex->coba);
	tex->env = newdataadr(fd, tex->env);
	if (tex->env) {
		tex->env->ima = NULL;
		memset(tex->env->cube, 0, 6*sizeof(void *));
		tex->env->ok= 0;
	}
	tex->pd = newdataadr(fd, tex->pd);
	if (tex->pd) {
		tex->pd->point_tree = NULL;
		tex->pd->coba = newdataadr(fd, tex->pd->coba);
		tex->pd->falloff_curve = newdataadr(fd, tex->pd->falloff_curve);
		if (tex->pd->falloff_curve) {
			direct_link_curvemapping(fd, tex->pd->falloff_curve);
		}
	}
	
	tex->vd = newdataadr(fd, tex->vd);
	if (tex->vd) {
		tex->vd->dataset = NULL;
		tex->vd->ok = 0;
	}
	else {
		if (tex->type == TEX_VOXELDATA)
			tex->vd = MEM_callocN(sizeof(VoxelData), "direct_link_texture VoxelData");
	}
	
	tex->ot = newdataadr(fd, tex->ot);
	
	tex->nodetree = newdataadr(fd, tex->nodetree);
	if (tex->nodetree)
		direct_link_nodetree(fd, tex->nodetree);
	
	tex->preview = direct_link_preview_image(fd, tex->preview);
	
	tex->iuser.ok = 1;
}



/* ************ READ MATERIAL ***************** */

static void lib_link_material(FileData *fd, Main *main)
{
	Material *ma;
	MTex *mtex;
	int a;
	
	for (ma = main->mat.first; ma; ma = ma->id.next) {
		if (ma->id.flag & LIB_NEED_LINK) {
			if (ma->adt) lib_link_animdata(fd, &ma->id, ma->adt);
			
			/* Link ID Properties -- and copy this comment EXACTLY for easy finding
			 * of library blocks that implement this.*/
			if (ma->id.properties) IDP_LibLinkProperty(ma->id.properties, (fd->flags & FD_FLAGS_SWITCH_ENDIAN), fd);
			
			ma->ipo = newlibadr_us(fd, ma->id.lib, ma->ipo);
			ma->group = newlibadr_us(fd, ma->id.lib, ma->group);
			
			for (a = 0; a < MAX_MTEX; a++) {
				mtex = ma->mtex[a];
				if (mtex) {
					mtex->tex = newlibadr_us(fd, ma->id.lib, mtex->tex);
					mtex->object = newlibadr(fd, ma->id.lib, mtex->object);
				}
			}
			
			if (ma->nodetree)
				lib_link_ntree(fd, &ma->id, ma->nodetree);
			
			ma->id.flag -= LIB_NEED_LINK;
		}
	}
}

static void direct_link_material(FileData *fd, Material *ma)
{
	int a;
	
	ma->adt = newdataadr(fd, ma->adt);
	direct_link_animdata(fd, ma->adt);
	
	for (a = 0; a < MAX_MTEX; a++) {
		ma->mtex[a] = newdataadr(fd, ma->mtex[a]);
	}
	
	ma->ramp_col = newdataadr(fd, ma->ramp_col);
	ma->ramp_spec = newdataadr(fd, ma->ramp_spec);
	
	ma->nodetree = newdataadr(fd, ma->nodetree);
	if (ma->nodetree)
		direct_link_nodetree(fd, ma->nodetree);
	
	ma->preview = direct_link_preview_image(fd, ma->preview);
	ma->gpumaterial.first = ma->gpumaterial.last = NULL;
}

/* ************ READ PARTICLE SETTINGS ***************** */
/* update this also to writefile.c */
static const char *ptcache_data_struct[] = {
	"", // BPHYS_DATA_INDEX
	"", // BPHYS_DATA_LOCATION
	"", // BPHYS_DATA_VELOCITY
	"", // BPHYS_DATA_ROTATION
	"", // BPHYS_DATA_AVELOCITY / BPHYS_DATA_XCONST */
	"", // BPHYS_DATA_SIZE:
	"", // BPHYS_DATA_TIMES:	
	"BoidData" // case BPHYS_DATA_BOIDS:
};
static void direct_link_pointcache(FileData *fd, PointCache *cache)
{
	if ((cache->flag & PTCACHE_DISK_CACHE)==0) {
		PTCacheMem *pm;
		PTCacheExtra *extra;
		int i;
		
		link_list(fd, &cache->mem_cache);
		
		pm = cache->mem_cache.first;
		
		for (; pm; pm=pm->next) {
			for (i=0; i<BPHYS_TOT_DATA; i++) {
				pm->data[i] = newdataadr(fd, pm->data[i]);
				
				/* the cache saves non-struct data without DNA */
				if (pm->data[i] && ptcache_data_struct[i][0]=='\0' && (fd->flags & FD_FLAGS_SWITCH_ENDIAN)) {
					int j, tot = (BKE_ptcache_data_size (i) * pm->totpoint)/4; /* data_size returns bytes */
					int *poin = pm->data[i];
					
					for (j = 0; j < tot; j++)
						SWITCH_INT(poin[j]);
				}
			}
			
			link_list(fd, &pm->extradata);
			
			for (extra=pm->extradata.first; extra; extra=extra->next)
				extra->data = newdataadr(fd, extra->data);
		}
	}
	else
		cache->mem_cache.first = cache->mem_cache.last = NULL;
	
	cache->flag &= ~PTCACHE_SIMULATION_VALID;
	cache->simframe = 0;
	cache->edit = NULL;
	cache->free_edit = NULL;
	cache->cached_frames = NULL;
}

static void direct_link_pointcache_list(FileData *fd, ListBase *ptcaches, PointCache **ocache, int force_disk)
{
	if (ptcaches->first) {
		PointCache *cache= NULL;
		link_list(fd, ptcaches);
		for (cache=ptcaches->first; cache; cache=cache->next) {
			direct_link_pointcache(fd, cache);
			if (force_disk) {
				cache->flag |= PTCACHE_DISK_CACHE;
				cache->step = 1;
			}
		}
		
		*ocache = newdataadr(fd, *ocache);
	}
	else if (*ocache) {
		/* old "single" caches need to be linked too */
		*ocache = newdataadr(fd, *ocache);
		direct_link_pointcache(fd, *ocache);
		if (force_disk) {
			(*ocache)->flag |= PTCACHE_DISK_CACHE;
			(*ocache)->step = 1;
		}
		
		ptcaches->first = ptcaches->last = *ocache;
	}
}

static void lib_link_partdeflect(FileData *fd, ID *id, PartDeflect *pd)
{
	if (pd && pd->tex)
		pd->tex = newlibadr_us(fd, id->lib, pd->tex);
	if (pd && pd->f_source)
		pd->f_source = newlibadr_us(fd, id->lib, pd->f_source);
}

static void lib_link_particlesettings(FileData *fd, Main *main)
{
	ParticleSettings *part;
	ParticleDupliWeight *dw;
	MTex *mtex;
	int a;
	
	for (part = main->particle.first; part; part = part->id.next) {
		if (part->id.flag & LIB_NEED_LINK) {
			if (part->adt) lib_link_animdata(fd, &part->id, part->adt);
			part->ipo = newlibadr_us(fd, part->id.lib, part->ipo); // XXX depreceated - old animation system
			
			part->dup_ob = newlibadr(fd, part->id.lib, part->dup_ob);
			part->dup_group = newlibadr(fd, part->id.lib, part->dup_group);
			part->eff_group = newlibadr(fd, part->id.lib, part->eff_group);
			part->bb_ob = newlibadr(fd, part->id.lib, part->bb_ob);
			
			lib_link_partdeflect(fd, &part->id, part->pd);
			lib_link_partdeflect(fd, &part->id, part->pd2);
			
			if (part->effector_weights)
				part->effector_weights->group = newlibadr(fd, part->id.lib, part->effector_weights->group);
			
			if (part->dupliweights.first && part->dup_group) {
				int index_ok = 0;
				/* check for old files without indices (all indexes 0) */
				dw = part->dupliweights.first;
				if (part->dupliweights.first == part->dupliweights.last) {
					/* special case for only one object in the group */
					index_ok = 1;
				}
				else { 
					for (; dw; dw=dw->next) {
						if (dw->index > 0) {
							index_ok = 1;
							break;
						}
					}
				}
				
				if (index_ok) {
					/* if we have indexes, let's use them */
					dw = part->dupliweights.first;
					for (; dw; dw=dw->next) {
						GroupObject *go = (GroupObject *)BLI_findlink(&part->dup_group->gobject, dw->index);
						dw->ob = go ? go->ob : NULL;
					}
				}
				else {
					/* otherwise try to get objects from own library (won't work on library linked groups) */
					for (; dw; dw=dw->next)
						dw->ob = newlibadr(fd, part->id.lib, dw->ob);
				}
			}
			else {
				part->dupliweights.first = part->dupliweights.last = NULL;
			}
			
			if (part->boids) {
				BoidState *state = part->boids->states.first;
				BoidRule *rule;
				for (; state; state=state->next) {
					rule = state->rules.first;
				for (; rule; rule=rule->next)
					switch (rule->type) {
						case eBoidRuleType_Goal:
						case eBoidRuleType_Avoid:
						{
							BoidRuleGoalAvoid *brga = (BoidRuleGoalAvoid*)rule;
							brga->ob = newlibadr(fd, part->id.lib, brga->ob);
							break;
						}
						case eBoidRuleType_FollowLeader:
						{
							BoidRuleFollowLeader *brfl = (BoidRuleFollowLeader*)rule;
							brfl->ob = newlibadr(fd, part->id.lib, brfl->ob);
							break;
						}
					}
				}
			}
			
			for (a = 0; a < MAX_MTEX; a++) {
				mtex= part->mtex[a];
				if (mtex) {
					mtex->tex = newlibadr_us(fd, part->id.lib, mtex->tex);
					mtex->object = newlibadr(fd, part->id.lib, mtex->object);
				}
			}
			
			part->id.flag -= LIB_NEED_LINK;
		}
	}
}

static void direct_link_partdeflect(PartDeflect *pd)
{
	if (pd) pd->rng = NULL;
}

static void direct_link_particlesettings(FileData *fd, ParticleSettings *part)
{
	int a;
	
	part->adt = newdataadr(fd, part->adt);
	part->pd = newdataadr(fd, part->pd);
	part->pd2 = newdataadr(fd, part->pd2);

	direct_link_animdata(fd, part->adt);
	direct_link_partdeflect(part->pd);
	direct_link_partdeflect(part->pd2);

	part->effector_weights = newdataadr(fd, part->effector_weights);
	if (!part->effector_weights)
		part->effector_weights = BKE_add_effector_weights(part->eff_group);

	link_list(fd, &part->dupliweights);

	part->boids = newdataadr(fd, part->boids);
	part->fluid = newdataadr(fd, part->fluid);

	if (part->boids) {
		BoidState *state;
		link_list(fd, &part->boids->states);
		
		for (state=part->boids->states.first; state; state=state->next) {
			link_list(fd, &state->rules);
			link_list(fd, &state->conditions);
			link_list(fd, &state->actions);
		}
	}
	for (a = 0; a < MAX_MTEX; a++) {
		part->mtex[a] = newdataadr(fd, part->mtex[a]);
	}
}

static void lib_link_particlesystems(FileData *fd, Object *ob, ID *id, ListBase *particles)
{
	ParticleSystem *psys, *psysnext;

	for (psys=particles->first; psys; psys=psysnext) {
		psysnext = psys->next;
		
		psys->part = newlibadr_us(fd, id->lib, psys->part);
		if (psys->part) {
			ParticleTarget *pt = psys->targets.first;
			
			for (; pt; pt=pt->next)
				pt->ob=newlibadr(fd, id->lib, pt->ob);
			
			psys->parent = newlibadr_us(fd, id->lib, psys->parent);
			psys->target_ob = newlibadr(fd, id->lib, psys->target_ob);
			
			if (psys->clmd) {
				/* XXX - from reading existing code this seems correct but intended usage of
				 * pointcache should /w cloth should be added in 'ParticleSystem' - campbell */
				psys->clmd->point_cache = psys->pointcache;
				psys->clmd->ptcaches.first = psys->clmd->ptcaches.last= NULL;
				psys->clmd->coll_parms->group = newlibadr(fd, id->lib, psys->clmd->coll_parms->group);
			}
		}
		else {
			/* particle modifier must be removed before particle system */
			ParticleSystemModifierData *psmd = psys_get_modifier(ob, psys);
			BLI_remlink(&ob->modifiers, psmd);
			modifier_free((ModifierData *)psmd);
			
			BLI_remlink(particles, psys);
			MEM_freeN(psys);
		}
	}
}
static void direct_link_particlesystems(FileData *fd, ListBase *particles)
{
	ParticleSystem *psys;
	ParticleData *pa;
	int a;
	
	for (psys=particles->first; psys; psys=psys->next) {
		psys->particles=newdataadr(fd, psys->particles);
		
		if (psys->particles && psys->particles->hair) {
			for (a=0, pa=psys->particles; a<psys->totpart; a++, pa++)
				pa->hair=newdataadr(fd, pa->hair);
		}
		
		if (psys->particles && psys->particles->keys) {
			for (a=0, pa=psys->particles; a<psys->totpart; a++, pa++) {
				pa->keys= NULL;
				pa->totkey= 0;
			}
			
			psys->flag &= ~PSYS_KEYED;
		}
		
		if (psys->particles && psys->particles->boid) {
			pa = psys->particles;
			pa->boid = newdataadr(fd, pa->boid);
			for (a=1, pa++; a<psys->totpart; a++, pa++)
				pa->boid = (pa-1)->boid + 1;
		}
		else if (psys->particles) {
			for (a=0, pa=psys->particles; a<psys->totpart; a++, pa++)
				pa->boid = NULL;
		}
		
		psys->fluid_springs = newdataadr(fd, psys->fluid_springs);
		
		psys->child = newdataadr(fd, psys->child);
		psys->effectors = NULL;
		
		link_list(fd, &psys->targets);
		
		psys->edit = NULL;
		psys->free_edit = NULL;
		psys->pathcache = NULL;
		psys->childcache = NULL;
		psys->pathcachebufs.first = psys->pathcachebufs.last = NULL;
		psys->childcachebufs.first = psys->childcachebufs.last = NULL;
		psys->frand = NULL;
		psys->pdd = NULL;
		psys->renderdata = NULL;
		
		direct_link_pointcache_list(fd, &psys->ptcaches, &psys->pointcache, 0);
		
		if (psys->clmd) {
			psys->clmd = newdataadr(fd, psys->clmd);
			psys->clmd->clothObject = NULL;
			
			psys->clmd->sim_parms= newdataadr(fd, psys->clmd->sim_parms);
			psys->clmd->sim_parms->effector_weights = NULL;
			psys->clmd->coll_parms= newdataadr(fd, psys->clmd->coll_parms);
			
			if (psys->clmd->sim_parms) {
				if (psys->clmd->sim_parms->presets > 10)
					psys->clmd->sim_parms->presets = 0;
			}
			
			psys->hair_in_dm = psys->hair_out_dm = NULL;
			
			psys->clmd->point_cache = psys->pointcache;
		}
		
		psys->tree = NULL;
		psys->bvhtree = NULL;
	}
	return;
}

/* ************ READ MESH ***************** */

static void lib_link_mtface(FileData *fd, Mesh *me, MTFace *mtface, int totface)
{
	MTFace *tf= mtface;
	int i;
	
	/* Add pseudo-references (not fake users!) to images used by texface. A
	 * little bogus; it would be better if each mesh consistently added one ref
	 * to each image it used. - z0r */
	for (i = 0; i < totface; i++, tf++) {
		tf->tpage= newlibadr(fd, me->id.lib, tf->tpage);
		if (tf->tpage && tf->tpage->id.us==0)
			tf->tpage->id.us= 1;
	}
}

static void lib_link_customdata_mtface(FileData *fd, Mesh *me, CustomData *fdata, int totface)
{
	int i;	
	for (i = 0; i < fdata->totlayer; i++) {
		CustomDataLayer *layer = &fdata->layers[i];
		
		if (layer->type == CD_MTFACE)
			lib_link_mtface(fd, me, layer->data, totface);
	}

}

static void lib_link_customdata_mtpoly(FileData *fd, Mesh *me, CustomData *pdata, int totface)
{
	int i;

	for (i=0; i < pdata->totlayer; i++) {
		CustomDataLayer *layer = &pdata->layers[i];
		
		if (layer->type == CD_MTEXPOLY) {
			MTexPoly *tf= layer->data;
			int i;
			
			for (i = 0; i < totface; i++, tf++) {
				tf->tpage = newlibadr(fd, me->id.lib, tf->tpage);
				if (tf->tpage && tf->tpage->id.us==0)
					tf->tpage->id.us = 1;
			}
		}
	}
}

static void lib_link_mesh(FileData *fd, Main *main)
{
	Mesh *me;
	
	for (me = main->mesh.first; me; me = me->id.next) {
		if (me->id.flag & LIB_NEED_LINK) {
			int i;
			
			/* Link ID Properties -- and copy this comment EXACTLY for easy finding
			 * of library blocks that implement this.*/
			if (me->id.properties) IDP_LibLinkProperty(me->id.properties, (fd->flags & FD_FLAGS_SWITCH_ENDIAN), fd);
			if (me->adt) lib_link_animdata(fd, &me->id, me->adt);
			
			/* this check added for python created meshes */
			if (me->mat) {
				for (i = 0; i < me->totcol; i++) {
					me->mat[i] = newlibadr_us(fd, me->id.lib, me->mat[i]);
				}
			}
			else me->totcol = 0;
			
			me->ipo = newlibadr_us(fd, me->id.lib, me->ipo); // XXX: deprecated: old anim sys
			me->key = newlibadr_us(fd, me->id.lib, me->key);
			me->texcomesh = newlibadr_us(fd, me->id.lib, me->texcomesh);
			
			lib_link_customdata_mtface(fd, me, &me->fdata, me->totface);
			lib_link_customdata_mtpoly(fd, me, &me->pdata, me->totpoly);
			if (me->mr && me->mr->levels.first)
				lib_link_customdata_mtface(fd, me, &me->mr->fdata,
							   ((MultiresLevel*)me->mr->levels.first)->totface);
			
			/*check if we need to convert mfaces to mpolys*/
			if (me->totface && !me->totpoly) {
				/* temporarily switch main so that reading from
				 * external CustomData works */
				Main *gmain = G.main;
				G.main = main;
				
				BKE_mesh_do_versions_convert_mfaces_to_mpolys(me);
				
				G.main = gmain;
			}
		}
	}

	/* convert texface options to material */
	convert_tface_mt(fd, main);

	for (me = main->mesh.first; me; me = me->id.next) {
		if (me->id.flag & LIB_NEED_LINK) {
			/*
			 * Re-tessellate, even if the polys were just created from tessfaces, this
			 * is important because it:
			 *  - fill the CD_POLYINDEX layer
			 *  - gives consistency of tessface between loading from a file and
			 *    converting an edited BMesh back into a mesh (i.e. it replaces
			 *    quad tessfaces in a loaded mesh immediately, instead of lazily
			 *    waiting until edit mode has been entered/exited, making it easier
			 *    to recognize problems that would otherwise only show up after edits).
			 */
#ifdef USE_TESSFACE_DEFAULT
			BKE_mesh_tessface_calc(me);
#else
			BKE_mesh_tessface_clear(me);
#endif

			me->id.flag -= LIB_NEED_LINK;
		}
	}
}

static void direct_link_dverts(FileData *fd, int count, MDeformVert *mdverts)
{
	int i;
	
	if (mdverts == NULL) {
		return;
	}
	
	for (i = count; i > 0; i--, mdverts++) {
		/*convert to vgroup allocation system*/
		MDeformWeight *dw;
		if (mdverts->dw && (dw = newdataadr(fd, mdverts->dw))) {
			const ssize_t dw_len = mdverts->totweight * sizeof(MDeformWeight);
			void *dw_tmp = MEM_mallocN(dw_len, "direct_link_dverts");
			memcpy(dw_tmp, dw, dw_len);
			mdverts->dw = dw_tmp;
			MEM_freeN(dw);
		}
		else {
			mdverts->dw = NULL;
			mdverts->totweight = 0;
		}
	}
}

static void direct_link_mdisps(FileData *fd, int count, MDisps *mdisps, int external)
{
	if (mdisps) {
		int i;
		
		for (i = 0; i < count; ++i) {
			mdisps[i].disps = newdataadr(fd, mdisps[i].disps);
			mdisps[i].hidden = newdataadr(fd, mdisps[i].hidden);
			
			if (mdisps[i].totdisp && !mdisps[i].level) {
				/* this calculation is only correct for loop mdisps;
				 * if loading pre-BMesh face mdisps this will be
				 * overwritten with the correct value in
				 * bm_corners_to_loops() */
				float gridsize = sqrtf(mdisps[i].totdisp);
				mdisps[i].level = (int)(logf(gridsize - 1.0f) / (float)M_LN2) + 1;
			}
			
			if ((fd->flags & FD_FLAGS_SWITCH_ENDIAN) && (mdisps[i].disps)) {
				/* DNA_struct_switch_endian doesn't do endian swap for (*disps)[] */
				/* this does swap for data written at write_mdisps() - readfile.c */
				int x;
				float *tmpdisps = *mdisps[i].disps;
				for (x = 0; x < mdisps[i].totdisp * 3; x++) {
					SWITCH_INT(*tmpdisps);
					tmpdisps++;
				}
			}
			if (!external && !mdisps[i].disps)
				mdisps[i].totdisp = 0;
		}
	}
}

static void direct_link_grid_paint_mask(FileData *fd, int count, GridPaintMask *grid_paint_mask)
{
	if (grid_paint_mask) {
		int i;
		
		for (i = 0; i < count; ++i) {
			GridPaintMask *gpm = &grid_paint_mask[i];
			if (gpm->data)
				gpm->data = newdataadr(fd, gpm->data);
		}
	}
}

/*this isn't really a public api function, so prototyped here*/
static void direct_link_customdata(FileData *fd, CustomData *data, int count)
{
	int i = 0;
	
	data->layers = newdataadr(fd, data->layers);
	
	/* annoying workaround for bug [#31079] loading legacy files with
	 * no polygons _but_ have stale customdata */
	if (UNLIKELY(count == 0 && data->layers == NULL && data->totlayer != 0)) {
		memset(data, 0, sizeof(*data));
		return;
	}
	
	data->external = newdataadr(fd, data->external);
	
	while (i < data->totlayer) {
		CustomDataLayer *layer = &data->layers[i];
		
		if (layer->flag & CD_FLAG_EXTERNAL)
			layer->flag &= ~CD_FLAG_IN_MEMORY;
		
		if (CustomData_verify_versions(data, i)) {
			layer->data = newdataadr(fd, layer->data);
			if (layer->type == CD_MDISPS)
				direct_link_mdisps(fd, count, layer->data, layer->flag & CD_FLAG_EXTERNAL);
			else if (layer->type == CD_GRID_PAINT_MASK)
				direct_link_grid_paint_mask(fd, count, layer->data);
			i++;
		}
	}
	
	CustomData_update_typemap(data);
}

static void direct_link_mesh(FileData *fd, Mesh *mesh)
{
	mesh->mat= newdataadr(fd, mesh->mat);
	test_pointer_array(fd, (void **)&mesh->mat);
	
	mesh->mvert = newdataadr(fd, mesh->mvert);
	mesh->medge = newdataadr(fd, mesh->medge);
	mesh->mface = newdataadr(fd, mesh->mface);
	mesh->mloop = newdataadr(fd, mesh->mloop);
	mesh->mpoly = newdataadr(fd, mesh->mpoly);
	mesh->tface = newdataadr(fd, mesh->tface);
	mesh->mtface = newdataadr(fd, mesh->mtface);
	mesh->mcol = newdataadr(fd, mesh->mcol);
	mesh->msticky = newdataadr(fd, mesh->msticky);
	mesh->dvert = newdataadr(fd, mesh->dvert);
	mesh->mloopcol = newdataadr(fd, mesh->mloopcol);
	mesh->mloopuv = newdataadr(fd, mesh->mloopuv);
	mesh->mtpoly = newdataadr(fd, mesh->mtpoly);
	mesh->mselect = newdataadr(fd, mesh->mselect);
	
	/* animdata */
	mesh->adt = newdataadr(fd, mesh->adt);
	direct_link_animdata(fd, mesh->adt);
	
	/* normally direct_link_dverts should be called in direct_link_customdata,
	 * but for backwards compat in do_versions to work we do it here */
	direct_link_dverts(fd, mesh->totvert, mesh->dvert);
	
	direct_link_customdata(fd, &mesh->vdata, mesh->totvert);
	direct_link_customdata(fd, &mesh->edata, mesh->totedge);
	direct_link_customdata(fd, &mesh->fdata, mesh->totface);
	direct_link_customdata(fd, &mesh->ldata, mesh->totloop);
	direct_link_customdata(fd, &mesh->pdata, mesh->totpoly);
	
	
#ifdef USE_BMESH_FORWARD_COMPAT
	/* NEVER ENABLE THIS CODE INTO BMESH!
	 * THIS IS FOR LOADING BMESH INTO OLDER FILES ONLY */
	mesh->mpoly = newdataadr(fd, mesh->mpoly);
	mesh->mloop = newdataadr(fd, mesh->mloop);

	direct_link_customdata(fd, &mesh->pdata, mesh->totpoly);
	direct_link_customdata(fd, &mesh->ldata, mesh->totloop);

	if (mesh->mpoly) {
		/* be clever and load polygons as mfaces */
		mesh->totface= BKE_mesh_mpoly_to_mface(&mesh->fdata, &mesh->ldata, &mesh->pdata,
		                                   mesh->totface, mesh->totloop, mesh->totpoly);
		
		CustomData_free(&mesh->pdata, mesh->totpoly);
		memset(&mesh->pdata, 0, sizeof(CustomData));
		mesh->totpoly = 0;
		
		CustomData_free(&mesh->ldata, mesh->totloop);
		memset(&mesh->ldata, 0, sizeof(CustomData));
		mesh->totloop = 0;
		
		mesh_update_customdata_pointers(mesh);
	}

#endif
	
	
	mesh->bb = NULL;
	mesh->edit_btmesh = NULL;
	
	/* Multires data */
	mesh->mr= newdataadr(fd, mesh->mr);
	if (mesh->mr) {
		MultiresLevel *lvl;
		
		link_list(fd, &mesh->mr->levels);
		lvl = mesh->mr->levels.first;
		
		direct_link_customdata(fd, &mesh->mr->vdata, lvl->totvert);
		direct_link_dverts(fd, lvl->totvert, CustomData_get(&mesh->mr->vdata, 0, CD_MDEFORMVERT));
		direct_link_customdata(fd, &mesh->mr->fdata, lvl->totface);
		
		mesh->mr->edge_flags = newdataadr(fd, mesh->mr->edge_flags);
		mesh->mr->edge_creases = newdataadr(fd, mesh->mr->edge_creases);
		
		mesh->mr->verts = newdataadr(fd, mesh->mr->verts);
		
		/* If mesh has the same number of vertices as the
		 * highest multires level, load the current mesh verts
		 * into multires and discard the old data. Needed
		 * because some saved files either do not have a verts
		 * array, or the verts array contains out-of-date
		 * data. */
		if (mesh->totvert == ((MultiresLevel*)mesh->mr->levels.last)->totvert) {
			if (mesh->mr->verts)
				MEM_freeN(mesh->mr->verts);
			mesh->mr->verts = MEM_dupallocN(mesh->mvert);
		}
			
		for (; lvl; lvl = lvl->next) {
			lvl->verts = newdataadr(fd, lvl->verts);
			lvl->faces = newdataadr(fd, lvl->faces);
			lvl->edges = newdataadr(fd, lvl->edges);
			lvl->colfaces = newdataadr(fd, lvl->colfaces);
		}
	}

	/* if multires is present but has no valid vertex data,
	 * there's no way to recover it; silently remove multires */
	if (mesh->mr && !mesh->mr->verts) {
		multires_free(mesh->mr);
		mesh->mr = NULL;
	}
	
	if ((fd->flags & FD_FLAGS_SWITCH_ENDIAN) && mesh->tface) {
		TFace *tf = mesh->tface;
		int i;
		
		for (i = 0; i < (mesh->totface); i++, tf++) {
			SWITCH_INT(tf->col[0]);
			SWITCH_INT(tf->col[1]);
			SWITCH_INT(tf->col[2]);
			SWITCH_INT(tf->col[3]);
		}
	}
}

/* ************ READ LATTICE ***************** */

static void lib_link_latt(FileData *fd, Main *main)
{
	Lattice *lt;
	
	for (lt = main->latt.first; lt; lt = lt->id.next) {
		if (lt->id.flag & LIB_NEED_LINK) {
			if (lt->adt) lib_link_animdata(fd, &lt->id, lt->adt);
			
			lt->ipo = newlibadr_us(fd, lt->id.lib, lt->ipo); // XXX depreceated - old animation system
			lt->key = newlibadr_us(fd, lt->id.lib, lt->key);
			
			lt->id.flag -= LIB_NEED_LINK;
		}
	}
}

static void direct_link_latt(FileData *fd, Lattice *lt)
{
	lt->def = newdataadr(fd, lt->def);
	
	lt->dvert = newdataadr(fd, lt->dvert);
	direct_link_dverts(fd, lt->pntsu*lt->pntsv*lt->pntsw, lt->dvert);
	
	lt->editlatt = NULL;
	
	lt->adt = newdataadr(fd, lt->adt);
	direct_link_animdata(fd, lt->adt);
}


/* ************ READ OBJECT ***************** */

static void lib_link_modifiers__linkModifiers(void *userData, Object *ob,
											  ID **idpoin)
{
	FileData *fd = userData;

	*idpoin = newlibadr(fd, ob->id.lib, *idpoin);
	/* hardcoded bad exception; non-object modifier data gets user count (texture, displace) */
	if (*idpoin && GS((*idpoin)->name)!=ID_OB)
		(*idpoin)->us++;
}
static void lib_link_modifiers(FileData *fd, Object *ob)
{
	modifiers_foreachIDLink(ob, lib_link_modifiers__linkModifiers, fd);
}

static void lib_link_object(FileData *fd, Main *main)
{
	Object *ob;
	PartEff *paf;
	bSensor *sens;
	bController *cont;
	bActuator *act;
	void *poin;
	int warn=0, a;
	
	for (ob = main->object.first; ob; ob = ob->id.next) {
		if (ob->id.flag & LIB_NEED_LINK) {
			if (ob->id.properties) IDP_LibLinkProperty(ob->id.properties, (fd->flags & FD_FLAGS_SWITCH_ENDIAN), fd);
			if (ob->adt) lib_link_animdata(fd, &ob->id, ob->adt);
			
// XXX depreceated - old animation system <<<			
			ob->ipo = newlibadr_us(fd, ob->id.lib, ob->ipo);
			ob->action = newlibadr_us(fd, ob->id.lib, ob->action);
// >>> XXX depreceated - old animation system

			ob->parent = newlibadr(fd, ob->id.lib, ob->parent);
			ob->track = newlibadr(fd, ob->id.lib, ob->track);
			ob->poselib = newlibadr_us(fd, ob->id.lib, ob->poselib);
			ob->dup_group = newlibadr_us(fd, ob->id.lib, ob->dup_group);
			
			ob->proxy = newlibadr_us(fd, ob->id.lib, ob->proxy);
			if (ob->proxy) {
				/* paranoia check, actually a proxy_from pointer should never be written... */
				if (ob->proxy->id.lib == NULL) {
					ob->proxy->proxy_from = NULL;
					ob->proxy = NULL;
					
					if (ob->id.lib)
						printf("Proxy lost from  object %s lib %s\n", ob->id.name+2, ob->id.lib->name);
					else
						printf("Proxy lost from  object %s lib <NONE>\n", ob->id.name+2);
				}
				else {
					/* this triggers object_update to always use a copy */
					ob->proxy->proxy_from = ob;
					/* force proxy updates after load/undo, a bit weak */
					ob->recalc = ob->proxy->recalc = (OB_RECALC_OB | OB_RECALC_DATA | OB_RECALC_TIME);
				}
			}
			ob->proxy_group = newlibadr(fd, ob->id.lib, ob->proxy_group);
			
			poin = ob->data;
			ob->data = newlibadr_us(fd, ob->id.lib, ob->data);
			
			if (ob->data==NULL && poin!=NULL) {
				if (ob->id.lib)
					printf("Can't find obdata of %s lib %s\n", ob->id.name+2, ob->id.lib->name);
				else
					printf("Object %s lost data.\n", ob->id.name+2);
				
				ob->type = OB_EMPTY;
				warn = 1;
				
				if (ob->pose) {
					/* we can't call #BKE_pose_free() here because of library linking
					 * freeing will recurse down into every pose constraints ID pointers
					 * which are not always valid, so for now free directly and suffer
					 * some leaked memory rather then crashing immediately
					 * while bad this _is_ an exceptional case - campbell */
#if 0
					BKE_pose_free(ob->pose);
#else
					MEM_freeN(ob->pose);
#endif
					ob->pose= NULL;
					ob->mode &= ~OB_MODE_POSE;
				}
			}
			for (a=0; a < ob->totcol; a++) 
				ob->mat[a] = newlibadr_us(fd, ob->id.lib, ob->mat[a]);
			
			/* When the object is local and the data is library its possible
			 * the material list size gets out of sync. [#22663] */
			if (ob->data && ob->id.lib != ((ID *)ob->data)->lib) {
				short *totcol_data = give_totcolp(ob);
				/* Only expand so as not to loose any object materials that might be set. */
				if (totcol_data && (*totcol_data > ob->totcol)) {
					/* printf("'%s' %d -> %d\n", ob->id.name, ob->totcol, *totcol_data); */
					resize_object_material(ob, *totcol_data);
				}
			}
			
			ob->gpd = newlibadr_us(fd, ob->id.lib, ob->gpd);
			ob->duplilist = NULL;
			
			ob->id.flag -= LIB_NEED_LINK;
			/* if id.us==0 a new base will be created later on */
			
			/* WARNING! Also check expand_object(), should reflect the stuff below. */
			lib_link_pose(fd, ob, ob->pose);
			lib_link_constraints(fd, &ob->id, &ob->constraints);
			
// XXX depreceated - old animation system <<<	
			lib_link_constraint_channels(fd, &ob->id, &ob->constraintChannels);
			lib_link_nlastrips(fd, &ob->id, &ob->nlastrips);
// >>> XXX depreceated - old animation system
			
			for (paf = ob->effect.first; paf; paf = paf->next) {
				if (paf->type == EFF_PARTICLE) {
					paf->group = newlibadr_us(fd, ob->id.lib, paf->group);
				}
			}				
			
			for (sens = ob->sensors.first; sens; sens = sens->next) {
				for (a = 0; a < sens->totlinks; a++)
					sens->links[a] = newglobadr(fd, sens->links[a]);
				
				if (sens->type == SENS_TOUCH) {
					bTouchSensor *ts = sens->data;
					ts->ma = newlibadr(fd, ob->id.lib, ts->ma);
				}
				else if (sens->type == SENS_MESSAGE) {
					bMessageSensor *ms = sens->data;
					ms->fromObject =
						newlibadr(fd, ob->id.lib, ms->fromObject);
				}
			}
			
			for (cont = ob->controllers.first; cont; cont = cont->next) {
				for (a=0; a < cont->totlinks; a++)
					cont->links[a] = newglobadr(fd, cont->links[a]);
				
				if (cont->type == CONT_PYTHON) {
					bPythonCont *pc = cont->data;
					pc->text = newlibadr(fd, ob->id.lib, pc->text);
				}
				cont->slinks = NULL;
				cont->totslinks = 0;
			}
			
			for (act = ob->actuators.first; act; act = act->next) {
				if (act->type == ACT_SOUND) {
					bSoundActuator *sa = act->data;
					sa->sound= newlibadr_us(fd, ob->id.lib, sa->sound);
				}
				else if (act->type == ACT_GAME) {
					/* bGameActuator *ga= act->data; */
				}
				else if (act->type == ACT_CAMERA) {
					bCameraActuator *ca = act->data;
					ca->ob= newlibadr(fd, ob->id.lib, ca->ob);
				}
					/* leave this one, it's obsolete but necessary to read for conversion */
				else if (act->type == ACT_ADD_OBJECT) {
					bAddObjectActuator *eoa = act->data;
					if (eoa) eoa->ob= newlibadr(fd, ob->id.lib, eoa->ob);
				}
				else if (act->type == ACT_OBJECT) {
					bObjectActuator *oa = act->data;
					if (oa == NULL) {
						init_actuator(act);
					}
					else {
						oa->reference = newlibadr(fd, ob->id.lib, oa->reference);
					}
				}
				else if (act->type == ACT_EDIT_OBJECT) {
					bEditObjectActuator *eoa = act->data;
					if (eoa == NULL) {
						init_actuator(act);
					}
					else {
						eoa->ob= newlibadr(fd, ob->id.lib, eoa->ob);
						eoa->me= newlibadr(fd, ob->id.lib, eoa->me);
					}
				}
				else if (act->type == ACT_SCENE) {
					bSceneActuator *sa = act->data;
					sa->camera= newlibadr(fd, ob->id.lib, sa->camera);
					sa->scene= newlibadr(fd, ob->id.lib, sa->scene);
				}
				else if (act->type == ACT_ACTION) {
					bActionActuator *aa = act->data;
					aa->act= newlibadr(fd, ob->id.lib, aa->act);
				}
				else if (act->type == ACT_SHAPEACTION) {
					bActionActuator *aa = act->data;
					aa->act= newlibadr(fd, ob->id.lib, aa->act);
				}
				else if (act->type == ACT_PROPERTY) {
					bPropertyActuator *pa = act->data;
					pa->ob= newlibadr(fd, ob->id.lib, pa->ob);
				}
				else if (act->type == ACT_MESSAGE) {
					bMessageActuator *ma = act->data;
					ma->toObject= newlibadr(fd, ob->id.lib, ma->toObject);
				}
				else if (act->type == ACT_2DFILTER) {
					bTwoDFilterActuator *_2dfa = act->data; 
					_2dfa->text= newlibadr(fd, ob->id.lib, _2dfa->text);
				}
				else if (act->type == ACT_PARENT) {
					bParentActuator *parenta = act->data; 
					parenta->ob = newlibadr(fd, ob->id.lib, parenta->ob);
				}
				else if (act->type == ACT_STATE) {
					/* bStateActuator *statea = act->data; */
				}
				else if (act->type == ACT_ARMATURE) {
					bArmatureActuator *arma= act->data;
					arma->target= newlibadr(fd, ob->id.lib, arma->target);
					arma->subtarget= newlibadr(fd, ob->id.lib, arma->subtarget);
				}
				else if (act->type == ACT_STEERING) {
					bSteeringActuator *steeringa = act->data; 
					steeringa->target = newlibadr(fd, ob->id.lib, steeringa->target);
					steeringa->navmesh = newlibadr(fd, ob->id.lib, steeringa->navmesh);
				}
			}
			
			{
				FluidsimModifierData *fluidmd = (FluidsimModifierData *)modifiers_findByType(ob, eModifierType_Fluidsim);
				
				if (fluidmd && fluidmd->fss)
					fluidmd->fss->ipo = newlibadr_us(fd, ob->id.lib, fluidmd->fss->ipo);
			}
			
			{
				SmokeModifierData *smd = (SmokeModifierData *)modifiers_findByType(ob, eModifierType_Smoke);
				
				if (smd && (smd->type == MOD_SMOKE_TYPE_DOMAIN) && smd->domain) {
					smd->domain->flags |= MOD_SMOKE_FILE_LOAD; /* flag for refreshing the simulation after loading */
				}
			}
			
			/* texture field */
			if (ob->pd)
				lib_link_partdeflect(fd, &ob->id, ob->pd);
			
			if (ob->soft)
				ob->soft->effector_weights->group = newlibadr(fd, ob->id.lib, ob->soft->effector_weights->group);
			
			lib_link_particlesystems(fd, ob, &ob->id, &ob->particlesystem);
			lib_link_modifiers(fd, ob);
		}
	}
	
	if (warn) {
		BKE_report(fd->reports, RPT_WARNING, "Warning in console");
	}
}


static void direct_link_pose(FileData *fd, bPose *pose)
{
	bPoseChannel *pchan;

	if (!pose)
		return;

	link_list(fd, &pose->chanbase);
	link_list(fd, &pose->agroups);

	pose->chanhash = NULL;

	for (pchan = pose->chanbase.first; pchan; pchan=pchan->next) {
		pchan->bone = NULL;
		pchan->parent = newdataadr(fd, pchan->parent);
		pchan->child = newdataadr(fd, pchan->child);
		pchan->custom_tx = newdataadr(fd, pchan->custom_tx);
		
		direct_link_constraints(fd, &pchan->constraints);
		
		pchan->prop = newdataadr(fd, pchan->prop);
		if (pchan->prop)
			IDP_DirectLinkProperty(pchan->prop, (fd->flags & FD_FLAGS_SWITCH_ENDIAN), fd);
		
		pchan->mpath = newdataadr(fd, pchan->mpath);
		if (pchan->mpath)
			direct_link_motionpath(fd, pchan->mpath);
		
		pchan->iktree.first = pchan->iktree.last = NULL;
		pchan->siktree.first = pchan->siktree.last = NULL;
		
		/* in case this value changes in future, clamp else we get undefined behavior */
		CLAMP(pchan->rotmode, ROT_MODE_MIN, ROT_MODE_MAX);
	}
	pose->ikdata = NULL;
	if (pose->ikparam != NULL) {
		pose->ikparam = newdataadr(fd, pose->ikparam);
	}
}

static void direct_link_modifiers(FileData *fd, ListBase *lb)
{
	ModifierData *md;
	
	link_list(fd, lb);
	
	for (md=lb->first; md; md=md->next) {
		md->error = NULL;
		md->scene = NULL;
		
		/* if modifiers disappear, or for upward compatibility */
		if (NULL == modifierType_getInfo(md->type))
			md->type = eModifierType_None;
			
		if (md->type == eModifierType_Subsurf) {
			SubsurfModifierData *smd = (SubsurfModifierData *)md;
			
			smd->emCache = smd->mCache = NULL;
		}
		else if (md->type == eModifierType_Armature) {
			ArmatureModifierData *amd = (ArmatureModifierData *)md;
			
			amd->prevCos = NULL;
		}
		else if (md->type == eModifierType_Cloth) {
			ClothModifierData *clmd = (ClothModifierData *)md;
			
			clmd->clothObject = NULL;
			
			clmd->sim_parms= newdataadr(fd, clmd->sim_parms);
			clmd->coll_parms= newdataadr(fd, clmd->coll_parms);
			
			direct_link_pointcache_list(fd, &clmd->ptcaches, &clmd->point_cache, 0);
			
			if (clmd->sim_parms) {
				if (clmd->sim_parms->presets > 10)
					clmd->sim_parms->presets = 0;
				
				clmd->sim_parms->reset = 0;
				
				clmd->sim_parms->effector_weights = newdataadr(fd, clmd->sim_parms->effector_weights);
				
				if (!clmd->sim_parms->effector_weights) {
					clmd->sim_parms->effector_weights = BKE_add_effector_weights(NULL);
				}
			}
		}
		else if (md->type == eModifierType_Fluidsim) {
			FluidsimModifierData *fluidmd = (FluidsimModifierData *)md;
			
			fluidmd->fss = newdataadr(fd, fluidmd->fss);
			if (fluidmd->fss) {
				fluidmd->fss->fmd = fluidmd;
				fluidmd->fss->meshVelocities = NULL;
			}
		}
		else if (md->type == eModifierType_Smoke) {
			SmokeModifierData *smd = (SmokeModifierData *)md;
			
			if (smd->type == MOD_SMOKE_TYPE_DOMAIN) {
				smd->flow = NULL;
				smd->coll = NULL;
				smd->domain = newdataadr(fd, smd->domain);
				smd->domain->smd = smd;
				
				smd->domain->fluid = NULL;
				smd->domain->wt = NULL;
				smd->domain->shadow = NULL;
				smd->domain->tex = NULL;
				smd->domain->tex_shadow = NULL;
				smd->domain->tex_wt = NULL;
				
				smd->domain->effector_weights = newdataadr(fd, smd->domain->effector_weights);
				if (!smd->domain->effector_weights)
					smd->domain->effector_weights = BKE_add_effector_weights(NULL);
				
				direct_link_pointcache_list(fd, &(smd->domain->ptcaches[0]), &(smd->domain->point_cache[0]), 1);
				
				/* Smoke uses only one cache from now on, so store pointer convert */
				if (smd->domain->ptcaches[1].first || smd->domain->point_cache[1]) {
					if (smd->domain->point_cache[1]) {
						PointCache *cache = newdataadr(fd, smd->domain->point_cache[1]);
						if (cache->flag & PTCACHE_FAKE_SMOKE)
							; /* Smoke was already saved in "new format" and this cache is a fake one. */
						else
							printf("High resolution smoke cache not available due to pointcache update. Please reset the simulation.\n");
						BKE_ptcache_free(cache);
					}
					smd->domain->ptcaches[1].first = NULL;
					smd->domain->ptcaches[1].last = NULL;
					smd->domain->point_cache[1] = NULL;
				}
			}
			else if (smd->type == MOD_SMOKE_TYPE_FLOW) {
				smd->domain = NULL;
				smd->coll = NULL;
				smd->flow = newdataadr(fd, smd->flow);
				smd->flow->smd = smd;
				smd->flow->dm = NULL;
				smd->flow->verts_old = NULL;
				smd->flow->numverts = 0;
				smd->flow->psys = newdataadr(fd, smd->flow->psys);
			}
			else if (smd->type == MOD_SMOKE_TYPE_COLL) {
				smd->flow = NULL;
				smd->domain = NULL;
				smd->coll = newdataadr(fd, smd->coll);
				if (smd->coll) {
					smd->coll->verts_old = NULL;
					smd->coll->numverts = 0;
					smd->coll->dm = NULL;
				}
				else {
					smd->type = 0;
					smd->flow = NULL;
					smd->domain = NULL;
					smd->coll = NULL;
				}
			}
		}
		else if (md->type == eModifierType_DynamicPaint) {
			DynamicPaintModifierData *pmd = (DynamicPaintModifierData *)md;
			
			if (pmd->canvas) {
				pmd->canvas = newdataadr(fd, pmd->canvas);
				pmd->canvas->pmd = pmd;
				pmd->canvas->dm = NULL;
				pmd->canvas->flags &= ~MOD_DPAINT_BAKING; /* just in case */
				
				if (pmd->canvas->surfaces.first) {
					DynamicPaintSurface *surface;
					link_list(fd, &pmd->canvas->surfaces);
					
					for (surface=pmd->canvas->surfaces.first; surface; surface=surface->next) {
						surface->canvas = pmd->canvas;
						surface->data = NULL;
						direct_link_pointcache_list(fd, &(surface->ptcaches), &(surface->pointcache), 1);
						
						if (!(surface->effector_weights = newdataadr(fd, surface->effector_weights)))
							surface->effector_weights = BKE_add_effector_weights(NULL);
					}
				}
			}
			if (pmd->brush) {
				pmd->brush = newdataadr(fd, pmd->brush);
				pmd->brush->pmd = pmd;
				pmd->brush->psys = newdataadr(fd, pmd->brush->psys);
				pmd->brush->paint_ramp = newdataadr(fd, pmd->brush->paint_ramp);
				pmd->brush->vel_ramp = newdataadr(fd, pmd->brush->vel_ramp);
				pmd->brush->dm = NULL;
			}
		}
		else if (md->type == eModifierType_Collision) {
			CollisionModifierData *collmd = (CollisionModifierData *)md;
#if 0
			// TODO: CollisionModifier should use pointcache 
			// + have proper reset events before enabling this
			collmd->x = newdataadr(fd, collmd->x);
			collmd->xnew = newdataadr(fd, collmd->xnew);
			collmd->mfaces = newdataadr(fd, collmd->mfaces);
			
			collmd->current_x = MEM_callocN(sizeof(MVert)*collmd->numverts, "current_x");
			collmd->current_xnew = MEM_callocN(sizeof(MVert)*collmd->numverts, "current_xnew");
			collmd->current_v = MEM_callocN(sizeof(MVert)*collmd->numverts, "current_v");
#endif
			
			collmd->x = NULL;
			collmd->xnew = NULL;
			collmd->current_x = NULL;
			collmd->current_xnew = NULL;
			collmd->current_v = NULL;
			collmd->time_x = collmd->time_xnew = -1000;
			collmd->numverts = 0;
			collmd->bvhtree = NULL;
			collmd->mfaces = NULL;
			
		}
		else if (md->type == eModifierType_Surface) {
			SurfaceModifierData *surmd = (SurfaceModifierData *)md;
			
			surmd->dm = NULL;
			surmd->bvhtree = NULL;
			surmd->x = NULL;
			surmd->v = NULL;
			surmd->numverts = 0;
		}
		else if (md->type == eModifierType_Hook) {
			HookModifierData *hmd = (HookModifierData *)md;
			
			hmd->indexar = newdataadr(fd, hmd->indexar);
			if (fd->flags & FD_FLAGS_SWITCH_ENDIAN) {
				int a;
				for (a = 0; a < hmd->totindex; a++) {
					SWITCH_INT(hmd->indexar[a]);
				}
			}
		}
		else if (md->type == eModifierType_ParticleSystem) {
			ParticleSystemModifierData *psmd = (ParticleSystemModifierData *)md;
			
			psmd->dm= NULL;
			psmd->psys= newdataadr(fd, psmd->psys);
			psmd->flag &= ~eParticleSystemFlag_psys_updated;
			psmd->flag |= eParticleSystemFlag_file_loaded;
		}
		else if (md->type == eModifierType_Explode) {
			ExplodeModifierData *psmd = (ExplodeModifierData *)md;
			
			psmd->facepa = NULL;
		}
		else if (md->type == eModifierType_MeshDeform) {
			MeshDeformModifierData *mmd = (MeshDeformModifierData *)md;
			
			mmd->bindinfluences = newdataadr(fd, mmd->bindinfluences);
			mmd->bindoffsets = newdataadr(fd, mmd->bindoffsets);
			mmd->bindcagecos = newdataadr(fd, mmd->bindcagecos);
			mmd->dyngrid = newdataadr(fd, mmd->dyngrid);
			mmd->dyninfluences = newdataadr(fd, mmd->dyninfluences);
			mmd->dynverts = newdataadr(fd, mmd->dynverts);
			
			mmd->bindweights = newdataadr(fd, mmd->bindweights);
			mmd->bindcos = newdataadr(fd, mmd->bindcos);
			
			if (fd->flags & FD_FLAGS_SWITCH_ENDIAN) {
				int a;
				
				if (mmd->bindoffsets)
					for (a=0; a<mmd->totvert+1; a++)
						SWITCH_INT(mmd->bindoffsets[a]);
				if (mmd->bindcagecos)
					for (a=0; a<mmd->totcagevert*3; a++)
						SWITCH_INT(mmd->bindcagecos[a]);
				if (mmd->dynverts)
					for (a=0; a<mmd->totvert; a++)
						SWITCH_INT(mmd->dynverts[a]);
				
				if (mmd->bindweights)
					for (a=0; a<mmd->totcagevert*mmd->totvert; a++)
						SWITCH_INT(mmd->bindweights[a]);
				if (mmd->bindcos)
					for (a=0; a<mmd->totcagevert*3; a++)
						SWITCH_INT(mmd->bindcos[a]);
			}
		}
		else if (md->type == eModifierType_Ocean) {
			OceanModifierData *omd = (OceanModifierData *)md;
			omd->oceancache = NULL;
			omd->ocean = NULL;
			omd->refresh = (MOD_OCEAN_REFRESH_ADD|MOD_OCEAN_REFRESH_RESET|MOD_OCEAN_REFRESH_SIM);
		}
		else if (md->type == eModifierType_Warp) {
			WarpModifierData *tmd = (WarpModifierData *)md;
			
			tmd->curfalloff= newdataadr(fd, tmd->curfalloff);
			if (tmd->curfalloff)
				direct_link_curvemapping(fd, tmd->curfalloff);
		}
		else if (md->type == eModifierType_WeightVGEdit) {
			WeightVGEditModifierData *wmd = (WeightVGEditModifierData *)md;
			
			wmd->cmap_curve = newdataadr(fd, wmd->cmap_curve);
			if (wmd->cmap_curve)
				direct_link_curvemapping(fd, wmd->cmap_curve);
		}
	}
}

static void direct_link_object(FileData *fd, Object *ob)
{
	PartEff *paf;
	bProperty *prop;
	bSensor *sens;
	bController *cont;
	bActuator *act;
	
	/* weak weak... this was only meant as draw flag, now is used in give_base_to_objects too */
	ob->flag &= ~OB_FROMGROUP;
	
	/* loading saved files with editmode enabled works, but for undo we like
	 * to stay in object mode during undo presses so keep editmode disabled */
	if (fd->memfile)
		ob->mode &= ~(OB_MODE_EDIT | OB_MODE_PARTICLE_EDIT);
	
	ob->disp.first = ob->disp.last = NULL;
	
	ob->adt = newdataadr(fd, ob->adt);
	direct_link_animdata(fd, ob->adt);
	
	ob->pose = newdataadr(fd, ob->pose);
	direct_link_pose(fd, ob->pose);
	
	ob->mpath = newdataadr(fd, ob->mpath);
	if (ob->mpath)
		direct_link_motionpath(fd, ob->mpath);
	
	link_list(fd, &ob->defbase);
// XXX depreceated - old animation system <<<
	direct_link_nlastrips(fd, &ob->nlastrips);
	link_list(fd, &ob->constraintChannels);
// >>> XXX depreceated - old animation system 
	
	ob->mat= newdataadr(fd, ob->mat);
	test_pointer_array(fd, (void **)&ob->mat);
	ob->matbits= newdataadr(fd, ob->matbits);
	
	/* do it here, below old data gets converted */
	direct_link_modifiers(fd, &ob->modifiers);
	
	link_list(fd, &ob->effect);
	paf= ob->effect.first;
	while (paf) {
		if (paf->type == EFF_PARTICLE) {
			paf->keys = NULL;
		}
		if (paf->type == EFF_WAVE) {
			WaveEff *wav = (WaveEff*) paf;
			PartEff *next = paf->next;
			WaveModifierData *wmd = (WaveModifierData*) modifier_new(eModifierType_Wave);
			
			wmd->damp = wav->damp;
			wmd->flag = wav->flag;
			wmd->height = wav->height;
			wmd->lifetime = wav->lifetime;
			wmd->narrow = wav->narrow;
			wmd->speed = wav->speed;
			wmd->startx = wav->startx;
			wmd->starty = wav->startx;
			wmd->timeoffs = wav->timeoffs;
			wmd->width = wav->width;
			
			BLI_addtail(&ob->modifiers, wmd);
			
			BLI_remlink(&ob->effect, paf);
			MEM_freeN(paf);
			
			paf = next;
			continue;
		}
		if (paf->type == EFF_BUILD) {
			BuildEff *baf = (BuildEff*) paf;
			PartEff *next = paf->next;
			BuildModifierData *bmd = (BuildModifierData*) modifier_new(eModifierType_Build);
			
			bmd->start = baf->sfra;
			bmd->length = baf->len;
			bmd->randomize = 0;
			bmd->seed = 1;
			
			BLI_addtail(&ob->modifiers, bmd);
			
			BLI_remlink(&ob->effect, paf);
			MEM_freeN(paf);
			
			paf = next;
			continue;
		}
		paf = paf->next;
	}
	
	ob->pd= newdataadr(fd, ob->pd);
	direct_link_partdeflect(ob->pd);
	ob->soft= newdataadr(fd, ob->soft);
	if (ob->soft) {
		SoftBody *sb = ob->soft;		
		
		sb->bpoint = NULL;	// init pointers so it gets rebuilt nicely
		sb->bspring = NULL;
		sb->scratch = NULL;
		/* although not used anymore */
		/* still have to be loaded to be compatible with old files */
		sb->keys = newdataadr(fd, sb->keys);
		test_pointer_array(fd, (void **)&sb->keys);
		if (sb->keys) {
			int a;
			for (a = 0; a < sb->totkey; a++) {
				sb->keys[a] = newdataadr(fd, sb->keys[a]);
			}
		}
		
		sb->effector_weights = newdataadr(fd, sb->effector_weights);
		if (!sb->effector_weights)
			sb->effector_weights = BKE_add_effector_weights(NULL);
		
		direct_link_pointcache_list(fd, &sb->ptcaches, &sb->pointcache, 0);
	}
	ob->bsoft = newdataadr(fd, ob->bsoft);
	ob->fluidsimSettings= newdataadr(fd, ob->fluidsimSettings); /* NT */

	link_list(fd, &ob->particlesystem);
	direct_link_particlesystems(fd, &ob->particlesystem);
	
	link_list(fd, &ob->prop);
	for (prop = ob->prop.first; prop; prop = prop->next) {
		prop->poin = newdataadr(fd, prop->poin);
		if (prop->poin == NULL) 
			prop->poin = &prop->data;
	}

	link_list(fd, &ob->sensors);
	for (sens = ob->sensors.first; sens; sens = sens->next) {
		sens->data = newdataadr(fd, sens->data);
		sens->links = newdataadr(fd, sens->links);
		test_pointer_array(fd, (void **)&sens->links);
	}

	direct_link_constraints(fd, &ob->constraints);

	link_glob_list(fd, &ob->controllers);
	if (ob->init_state) {
		/* if a known first state is specified, set it so that the game will start ok */
		ob->state = ob->init_state;
	}
	else if (!ob->state) {
		ob->state = 1;
	}
	for (cont = ob->controllers.first; cont; cont = cont->next) {
		cont->data = newdataadr(fd, cont->data);
		cont->links = newdataadr(fd, cont->links);
		test_pointer_array(fd, (void **)&cont->links);
		if (cont->state_mask == 0)
			cont->state_mask = 1;
	}

	link_glob_list(fd, &ob->actuators);
	for (act = ob->actuators.first; act; act = act->next) {
		act->data = newdataadr(fd, act->data);
	}

	link_list(fd, &ob->hooks);
	while (ob->hooks.first) {
		ObHook *hook = ob->hooks.first;
		HookModifierData *hmd = (HookModifierData *)modifier_new(eModifierType_Hook);
		
		hook->indexar= newdataadr(fd, hook->indexar);
		if (fd->flags & FD_FLAGS_SWITCH_ENDIAN) {
			int a;
			for (a = 0; a < hook->totindex; a++) {
				SWITCH_INT(hook->indexar[a]);
			}
		}
		
		/* Do conversion here because if we have loaded
		 * a hook we need to make sure it gets converted
		 * and freed, regardless of version.
		 */
		copy_v3_v3(hmd->cent, hook->cent);
		hmd->falloff = hook->falloff;
		hmd->force = hook->force;
		hmd->indexar = hook->indexar;
		hmd->object = hook->parent;
		memcpy(hmd->parentinv, hook->parentinv, sizeof(hmd->parentinv));
		hmd->totindex = hook->totindex;
		
		BLI_addhead(&ob->modifiers, hmd);
		BLI_remlink(&ob->hooks, hook);
		
		modifier_unique_name(&ob->modifiers, (ModifierData*)hmd);
		
		MEM_freeN(hook);
	}
	
	ob->customdata_mask = 0;
	ob->bb = NULL;
	ob->derivedDeform = NULL;
	ob->derivedFinal = NULL;
	ob->gpulamp.first= ob->gpulamp.last = NULL;
	link_list(fd, &ob->pc_ids);

	/* in case this value changes in future, clamp else we get undefined behavior */
	CLAMP(ob->rotmode, ROT_MODE_MIN, ROT_MODE_MAX);

	if (ob->sculpt) {
		ob->sculpt = MEM_callocN(sizeof(SculptSession), "reload sculpt session");
	}
}

/* ************ READ SCENE ***************** */

/* patch for missing scene IDs, can't be in do-versions */
static void composite_patch(bNodeTree *ntree, Scene *scene)
{
	bNode *node;
	
	for (node= ntree->nodes.first; node; node= node->next) {
		if (node->id==NULL && ELEM4(node->type, CMP_NODE_R_LAYERS, CMP_NODE_COMPOSITE, CMP_NODE_DEFOCUS, CMP_NODE_OUTPUT_FILE))
			node->id = &scene->id;
	}
}

static void link_paint(FileData *fd, Scene *sce, Paint *p)
{
	if (p) {
		p->brush = newlibadr_us(fd, sce->id.lib, p->brush);
		p->paint_cursor = NULL;
	}
}

static void lib_link_scene(FileData *fd, Main *main)
{
	Scene *sce;
	Base *base, *next;
	Sequence *seq;
	SceneRenderLayer *srl;
	TimeMarker *marker;
	
	for (sce = main->scene.first; sce; sce = sce->id.next) {
		if (sce->id.flag & LIB_NEED_LINK) {
			/* Link ID Properties -- and copy this comment EXACTLY for easy finding
			 * of library blocks that implement this.*/
			if (sce->id.properties) IDP_LibLinkProperty(sce->id.properties, (fd->flags & FD_FLAGS_SWITCH_ENDIAN), fd);
			if (sce->adt) lib_link_animdata(fd, &sce->id, sce->adt);
			
			lib_link_keyingsets(fd, &sce->id, &sce->keyingsets);
			
			sce->camera = newlibadr(fd, sce->id.lib, sce->camera);
			sce->world = newlibadr_us(fd, sce->id.lib, sce->world);
			sce->set = newlibadr(fd, sce->id.lib, sce->set);
			sce->gpd = newlibadr_us(fd, sce->id.lib, sce->gpd);
			
			link_paint(fd, sce, &sce->toolsettings->sculpt->paint);
			link_paint(fd, sce, &sce->toolsettings->vpaint->paint);
			link_paint(fd, sce, &sce->toolsettings->wpaint->paint);
			link_paint(fd, sce, &sce->toolsettings->imapaint.paint);
			link_paint(fd, sce, &sce->toolsettings->uvsculpt->paint);
			sce->toolsettings->skgen_template = newlibadr(fd, sce->id.lib, sce->toolsettings->skgen_template);
			
			for (base = sce->base.first; base; base = next) {
				next = base->next;
				
				/* base->object= newlibadr_us(fd, sce->id.lib, base->object); */
				base->object = newlibadr_us(fd, sce->id.lib, base->object);
				
				if (base->object == NULL) {
					BKE_reportf_wrap(fd->reports, RPT_ERROR,
					                 "LIB ERROR: Object lost from scene:'%s\'",
					                 sce->id.name + 2);
					BLI_remlink(&sce->base, base);
					if (base == sce->basact) sce->basact = NULL;
					MEM_freeN(base);
				}
			}
			
			SEQ_BEGIN (sce->ed, seq)
			{
				if (seq->ipo) seq->ipo = newlibadr_us(fd, sce->id.lib, seq->ipo);
				seq->scene_sound = NULL;
				if (seq->scene) {
					seq->scene = newlibadr(fd, sce->id.lib, seq->scene);
					if (seq->scene) {
						seq->scene_sound = sound_scene_add_scene_sound_defaults(sce, seq);
					}
				}
				if (seq->clip) {
					seq->clip = newlibadr(fd, sce->id.lib, seq->clip);
					seq->clip->id.us++;
				}
				if (seq->mask) {
					seq->mask = newlibadr(fd, sce->id.lib, seq->mask);
					seq->mask->id.us++;
				}
				if (seq->scene_camera) seq->scene_camera = newlibadr(fd, sce->id.lib, seq->scene_camera);
				if (seq->sound) {
					seq->scene_sound = NULL;
					if (seq->type == SEQ_TYPE_SOUND_HD)
						seq->type = SEQ_TYPE_SOUND_RAM;
					else
						seq->sound = newlibadr(fd, sce->id.lib, seq->sound);
					if (seq->sound) {
						seq->sound->id.us++;
						seq->scene_sound = sound_add_scene_sound_defaults(sce, seq);
					}
				}
				seq->anim = NULL;
			}
			SEQ_END

#ifdef DURIAN_CAMERA_SWITCH
			for (marker = sce->markers.first; marker; marker = marker->next) {
				if (marker->camera) {
					marker->camera = newlibadr(fd, sce->id.lib, marker->camera);
				}
			}
#else
			(void)marker;
#endif
			
			seq_update_muting(sce->ed);
			seq_update_sound_bounds_all(sce);
			
			if (sce->nodetree) {
				lib_link_ntree(fd, &sce->id, sce->nodetree);
				composite_patch(sce->nodetree, sce);
			}
			
			for (srl = sce->r.layers.first; srl; srl = srl->next) {
				srl->mat_override = newlibadr_us(fd, sce->id.lib, srl->mat_override);
				srl->light_override = newlibadr_us(fd, sce->id.lib, srl->light_override);
			}
			/*Game Settings: Dome Warp Text*/
			sce->gm.dome.warptext = newlibadr(fd, sce->id.lib, sce->gm.dome.warptext);
			
			/* Motion Tracking */
			sce->clip = newlibadr_us(fd, sce->id.lib, sce->clip);
			
			sce->id.flag -= LIB_NEED_LINK;
		}
	}
}

static void link_recurs_seq(FileData *fd, ListBase *lb)
{
	Sequence *seq;
	
	link_list(fd, lb);
	
	for (seq = lb->first; seq; seq = seq->next) {
		if (seq->seqbase.first)
			link_recurs_seq(fd, &seq->seqbase);
	}
}

static void direct_link_paint(FileData *fd, Paint **paint)
{
	/* TODO. is this needed */
	(*paint) = newdataadr(fd, (*paint));
	if (*paint && (*paint)->num_input_samples < 1)
		(*paint)->num_input_samples = 1;
}

static void direct_link_scene(FileData *fd, Scene *sce)
{
	Editing *ed;
	Sequence *seq;
	MetaStack *ms;
	
	sce->theDag = NULL;
	sce->dagisvalid = 0;
	sce->obedit = NULL;
	sce->stats = NULL;
	sce->fps_info = NULL;
	sce->customdata_mask_modal = 0;
	sce->lay_updated = 0;
	
	sound_create_scene(sce);
	
	/* set users to one by default, not in lib-link, this will increase it for compo nodes */
	sce->id.us = 1;
	
	link_list(fd, &(sce->base));
	
	sce->adt = newdataadr(fd, sce->adt);
	direct_link_animdata(fd, sce->adt);
	
	link_list(fd, &sce->keyingsets);
	direct_link_keyingsets(fd, &sce->keyingsets);
	
	sce->basact = newdataadr(fd, sce->basact);
	
	sce->toolsettings= newdataadr(fd, sce->toolsettings);
	if (sce->toolsettings) {
		direct_link_paint(fd, (Paint**)&sce->toolsettings->sculpt);
		direct_link_paint(fd, (Paint**)&sce->toolsettings->vpaint);
		direct_link_paint(fd, (Paint**)&sce->toolsettings->wpaint);
		direct_link_paint(fd, (Paint**)&sce->toolsettings->uvsculpt);
		
		sce->toolsettings->imapaint.paintcursor = NULL;
		sce->toolsettings->particle.paintcursor = NULL;
	}

	if (sce->ed) {
		ListBase *old_seqbasep = &((Editing *)sce->ed)->seqbase;
		
		ed = sce->ed = newdataadr(fd, sce->ed);
		
		ed->act_seq = newdataadr(fd, ed->act_seq);
		
		/* recursive link sequences, lb will be correctly initialized */
		link_recurs_seq(fd, &ed->seqbase);
		
		SEQ_BEGIN (ed, seq)
		{
			seq->seq1= newdataadr(fd, seq->seq1);
			seq->seq2= newdataadr(fd, seq->seq2);
			seq->seq3= newdataadr(fd, seq->seq3);
			/* a patch: after introduction of effects with 3 input strips */
			if (seq->seq3 == NULL) seq->seq3 = seq->seq2;
			
			seq->effectdata = newdataadr(fd, seq->effectdata);
			
			if (seq->type & SEQ_TYPE_EFFECT)
				seq->flag |= SEQ_EFFECT_NOT_LOADED;
			
			if (seq->type == SEQ_TYPE_SPEED) {
				SpeedControlVars *s = seq->effectdata;
				s->frameMap = NULL;
			}
			
			seq->strip = newdataadr(fd, seq->strip);
			if (seq->strip && seq->strip->done==0) {
				seq->strip->done = TRUE;
				
				if (ELEM4(seq->type, SEQ_TYPE_IMAGE, SEQ_TYPE_MOVIE, SEQ_TYPE_SOUND_RAM, SEQ_TYPE_SOUND_HD)) {
					seq->strip->stripdata = newdataadr(fd, seq->strip->stripdata);
				}
				else {
					seq->strip->stripdata = NULL;
				}
				if (seq->flag & SEQ_USE_CROP) {
					seq->strip->crop = newdataadr(
						fd, seq->strip->crop);
				}
				else {
					seq->strip->crop = NULL;
				}
				if (seq->flag & SEQ_USE_TRANSFORM) {
					seq->strip->transform = newdataadr(
						fd, seq->strip->transform);
				}
				else {
					seq->strip->transform = NULL;
				}
				if (seq->flag & SEQ_USE_PROXY) {
					seq->strip->proxy = newdataadr(
						fd, seq->strip->proxy);
					seq->strip->proxy->anim = NULL;
				}
				else {
					seq->strip->proxy = NULL;
				}
				if (seq->flag & SEQ_USE_COLOR_BALANCE) {
					seq->strip->color_balance = newdataadr(
						fd, seq->strip->color_balance);
				}
				else {
					seq->strip->color_balance = NULL;
				}
				if (seq->strip->color_balance) {
					// seq->strip->color_balance->gui = 0; // XXX - peter, is this relevant in 2.5?
				}
			}
		}
		SEQ_END
		
		/* link metastack, slight abuse of structs here, have to restore pointer to internal part in struct */
		{
			Sequence temp;
			char *poin;
			intptr_t offset;
			
			offset = ((intptr_t)&(temp.seqbase)) - ((intptr_t)&temp);
			
			/* root pointer */
			if (ed->seqbasep == old_seqbasep) {
				ed->seqbasep = &ed->seqbase;
			}
			else {
				poin = (char *)ed->seqbasep;
				poin -= offset;
				
				poin = newdataadr(fd, poin);
				if (poin)
					ed->seqbasep = (ListBase *)(poin+offset);
				else
					ed->seqbasep = &ed->seqbase;
			}			
			/* stack */
			link_list(fd, &(ed->metastack));
			
			for (ms = ed->metastack.first; ms; ms= ms->next) {
				ms->parseq = newdataadr(fd, ms->parseq);
				
				if (ms->oldbasep == old_seqbasep)
					ms->oldbasep= &ed->seqbase;
				else {
					poin = (char *)ms->oldbasep;
					poin -= offset;
					poin = newdataadr(fd, poin);
					if (poin) 
						ms->oldbasep = (ListBase *)(poin+offset);
					else 
						ms->oldbasep = &ed->seqbase;
				}
			}
		}
	}
	
	sce->r.avicodecdata = newdataadr(fd, sce->r.avicodecdata);
	if (sce->r.avicodecdata) {
		sce->r.avicodecdata->lpFormat = newdataadr(fd, sce->r.avicodecdata->lpFormat);
		sce->r.avicodecdata->lpParms = newdataadr(fd, sce->r.avicodecdata->lpParms);
	}
	
	sce->r.qtcodecdata = newdataadr(fd, sce->r.qtcodecdata);
	if (sce->r.qtcodecdata) {
		sce->r.qtcodecdata->cdParms = newdataadr(fd, sce->r.qtcodecdata->cdParms);
	}
	if (sce->r.ffcodecdata.properties) {
		sce->r.ffcodecdata.properties = newdataadr(fd, sce->r.ffcodecdata.properties);
		if (sce->r.ffcodecdata.properties) { 
			IDP_DirectLinkProperty(sce->r.ffcodecdata.properties, 
				(fd->flags & FD_FLAGS_SWITCH_ENDIAN), fd);
		}
	}
	
	link_list(fd, &(sce->markers));
	link_list(fd, &(sce->transform_spaces));
	link_list(fd, &(sce->r.layers));
	
	sce->nodetree = newdataadr(fd, sce->nodetree);
	if (sce->nodetree)
		direct_link_nodetree(fd, sce->nodetree);
}

/* ************ READ WM ***************** */

static void direct_link_windowmanager(FileData *fd, wmWindowManager *wm)
{
	wmWindow *win;
	
	wm->id.us = 1;
	link_list(fd, &wm->windows);
	
	for (win = wm->windows.first; win; win = win->next) {
		win->ghostwin = NULL;
		win->eventstate = NULL;
		win->curswin = NULL;
		win->tweak = NULL;
		
		win->queue.first = win->queue.last = NULL;
		win->handlers.first = win->handlers.last = NULL;
		win->modalhandlers.first = win->modalhandlers.last = NULL;
		win->subwindows.first = win->subwindows.last = NULL;
		win->gesture.first = win->gesture.last = NULL;
		
		win->drawdata = NULL;
		win->drawmethod = -1;
		win->drawfail = 0;
	}
	
	wm->timers.first = wm->timers.last = NULL;
	wm->operators.first = wm->operators.last = NULL;
	wm->paintcursors.first = wm->paintcursors.last = NULL;
	wm->queue.first = wm->queue.last = NULL;
	BKE_reports_init(&wm->reports, RPT_STORE);
	
	wm->keyconfigs.first = wm->keyconfigs.last = NULL;
	wm->defaultconf = NULL;
	wm->addonconf = NULL;
	wm->userconf = NULL;
	
	wm->jobs.first = wm->jobs.last = NULL;
	wm->drags.first = wm->drags.last = NULL;
	
	wm->windrawable = NULL;
	wm->winactive = NULL;
	wm->initialized = 0;
	wm->op_undo_depth = 0;
}

static void lib_link_windowmanager(FileData *fd, Main *main)
{
	wmWindowManager *wm;
	wmWindow *win;
	
	for (wm = main->wm.first; wm; wm = wm->id.next) {
		if (wm->id.flag & LIB_NEED_LINK) {
			for (win = wm->windows.first; win; win = win->next)
				win->screen = newlibadr(fd, NULL, win->screen);
			
			wm->id.flag -= LIB_NEED_LINK;
		}
	}
}

/* ****************** READ GREASE PENCIL ***************** */

/* relinks grease-pencil data - used for direct_link and old file linkage */
static void direct_link_gpencil(FileData *fd, bGPdata *gpd)
{
	bGPDlayer *gpl;
	bGPDframe *gpf;
	bGPDstroke *gps;
	
	/* we must firstly have some grease-pencil data to link! */
	if (gpd == NULL)
		return;
	
	/* relink layers */
	link_list(fd, &gpd->layers);
	
	for (gpl = gpd->layers.first; gpl; gpl = gpl->next) {
		/* relink frames */
		link_list(fd, &gpl->frames);
		gpl->actframe = newdataadr(fd, gpl->actframe);
		
		for (gpf = gpl->frames.first; gpf; gpf = gpf->next) {
			/* relink strokes (and their points) */
			link_list(fd, &gpf->strokes);
			
			for (gps = gpf->strokes.first; gps; gps = gps->next) {
				gps->points = newdataadr(fd, gps->points);
			}
		}
	}
}

/* ****************** READ SCREEN ***************** */

static void butspace_version_132(SpaceButs *buts)
{
	buts->v2d.tot.xmin = 0.0f;
	buts->v2d.tot.ymin = 0.0f;
	buts->v2d.tot.xmax = 1279.0f;
	buts->v2d.tot.ymax = 228.0f;
	
	buts->v2d.min[0] = 256.0f;
	buts->v2d.min[1] = 42.0f;
	
	buts->v2d.max[0] = 2048.0f;
	buts->v2d.max[1] = 450.0f;
	
	buts->v2d.minzoom = 0.5f;
	buts->v2d.maxzoom = 1.21f;
	
	buts->v2d.scroll = 0;
	buts->v2d.keepzoom = 1;
	buts->v2d.keeptot = 1;
}

/* note: file read without screens option G_FILE_NO_UI; 
 * check lib pointers in call below */
static void lib_link_screen(FileData *fd, Main *main)
{
	bScreen *sc;
	ScrArea *sa;
	
	for (sc = main->screen.first; sc; sc = sc->id.next) {
		if (sc->id.flag & LIB_NEED_LINK) {
			sc->id.us = 1;
			sc->scene = newlibadr(fd, sc->id.lib, sc->scene);
			sc->animtimer = NULL; /* saved in rare cases */
			
			for (sa = sc->areabase.first; sa; sa = sa->next) {
				SpaceLink *sl;
				
				sa->full = newlibadr(fd, sc->id.lib, sa->full);
				
				for (sl = sa->spacedata.first; sl; sl= sl->next) {
					if (sl->spacetype == SPACE_VIEW3D) {
						View3D *v3d = (View3D*) sl;
						BGpic *bgpic = NULL;
						
						v3d->camera= newlibadr(fd, sc->id.lib, v3d->camera);
						v3d->ob_centre= newlibadr(fd, sc->id.lib, v3d->ob_centre);
						
						/* should be do_versions but not easy adding into the listbase */
						if (v3d->bgpic) {
							v3d->bgpic = newlibadr(fd, sc->id.lib, v3d->bgpic);
							BLI_addtail(&v3d->bgpicbase, bgpic);
							v3d->bgpic = NULL;
						}
						
						for (bgpic = v3d->bgpicbase.first; bgpic; bgpic = bgpic->next) {
							bgpic->ima = newlibadr_us(fd, sc->id.lib, bgpic->ima);
							bgpic->clip = newlibadr_us(fd, sc->id.lib, bgpic->clip);
						}
						if (v3d->localvd) {
							v3d->localvd->camera = newlibadr(fd, sc->id.lib, v3d->localvd->camera);
						}
					}
					else if (sl->spacetype == SPACE_IPO) {
						SpaceIpo *sipo = (SpaceIpo *)sl;
						bDopeSheet *ads = sipo->ads;
						
						if (ads) {
							ads->source = newlibadr(fd, sc->id.lib, ads->source);
							ads->filter_grp = newlibadr(fd, sc->id.lib, ads->filter_grp);
						}
					}
					else if (sl->spacetype == SPACE_BUTS) {
						SpaceButs *sbuts = (SpaceButs *)sl;
						sbuts->pinid = newlibadr(fd, sc->id.lib, sbuts->pinid);
						sbuts->mainbo = sbuts->mainb;
						sbuts->mainbuser = sbuts->mainb;
						if (main->versionfile < 132)
							butspace_version_132(sbuts);
					}
					else if (sl->spacetype == SPACE_FILE) {
						SpaceFile *sfile = (SpaceFile *)sl;
						sfile->files = NULL;
						sfile->op = NULL;
						sfile->layout = NULL;
						sfile->folders_prev = NULL;
						sfile->folders_next = NULL;
					}
					else if (sl->spacetype == SPACE_ACTION) {
						SpaceAction *saction = (SpaceAction *)sl;
						bDopeSheet *ads = &saction->ads;
						
						if (ads) {
							ads->source = newlibadr(fd, sc->id.lib, ads->source);
							ads->filter_grp = newlibadr(fd, sc->id.lib, ads->filter_grp);
						}
						
						saction->action = newlibadr(fd, sc->id.lib, saction->action);
					}
					else if (sl->spacetype == SPACE_IMAGE) {
						SpaceImage *sima = (SpaceImage *)sl;
						
						sima->image = newlibadr_us(fd, sc->id.lib, sima->image);
						sima->mask_info.mask = newlibadr_us(fd, sc->id.lib, sima->mask_info.mask);

						/* NOTE: pre-2.5, this was local data not lib data, but now we need this as lib data
						 * so fingers crossed this works fine!
						 */
						sima->gpd = newlibadr_us(fd, sc->id.lib, sima->gpd);
					}
					else if (sl->spacetype == SPACE_SEQ) {
						SpaceSeq *sseq = (SpaceSeq *)sl;
						
						/* NOTE: pre-2.5, this was local data not lib data, but now we need this as lib data
						 * so fingers crossed this works fine!
						 */
						sseq->gpd = newlibadr_us(fd, sc->id.lib, sseq->gpd);
					}
					else if (sl->spacetype == SPACE_NLA) {
						SpaceNla *snla= (SpaceNla *)sl;
						bDopeSheet *ads= snla->ads;
						
						if (ads) {
							ads->source = newlibadr(fd, sc->id.lib, ads->source);
							ads->filter_grp = newlibadr(fd, sc->id.lib, ads->filter_grp);
						}
					}
					else if (sl->spacetype == SPACE_TEXT) {
						SpaceText *st= (SpaceText *)sl;
						
						st->text= newlibadr(fd, sc->id.lib, st->text);
						st->drawcache= NULL;
					}
					else if (sl->spacetype == SPACE_SCRIPT) {
						SpaceScript *scpt = (SpaceScript *)sl;
						/*scpt->script = NULL; - 2.45 set to null, better re-run the script */
						if (scpt->script) {
							scpt->script = newlibadr(fd, sc->id.lib, scpt->script);
							if (scpt->script) {
								SCRIPT_SET_NULL(scpt->script);
							}
						}
					}
					else if (sl->spacetype == SPACE_OUTLINER) {
						SpaceOops *so= (SpaceOops *)sl;
						TreeStoreElem *tselem;
						int a;
						
						so->tree.first = so->tree.last= NULL;
						so->search_tse.id = newlibadr(fd, NULL, so->search_tse.id);
						
						if (so->treestore) {
							tselem = so->treestore->data;
							for (a=0; a < so->treestore->usedelem; a++, tselem++) {
								tselem->id = newlibadr(fd, NULL, tselem->id);
							}
						}
					}
					else if (sl->spacetype == SPACE_NODE) {
						SpaceNode *snode = (SpaceNode *)sl;
						
						snode->id = newlibadr(fd, sc->id.lib, snode->id);
						snode->edittree = NULL;
						
						if (ELEM3(snode->treetype, NTREE_COMPOSIT, NTREE_SHADER, NTREE_TEXTURE)) {
							/* internal data, a bit patchy */
							snode->nodetree = NULL;
							if (snode->id) {
								if (GS(snode->id->name)==ID_MA)
									snode->nodetree = ((Material *)snode->id)->nodetree;
								else if (GS(snode->id->name)==ID_WO)
									snode->nodetree = ((World *)snode->id)->nodetree;
								else if (GS(snode->id->name)==ID_LA)
									snode->nodetree = ((Lamp *)snode->id)->nodetree;
								else if (GS(snode->id->name)==ID_SCE)
									snode->nodetree = ((Scene *)snode->id)->nodetree;
								else if (GS(snode->id->name)==ID_TE)
									snode->nodetree = ((Tex *)snode->id)->nodetree;
							}
						}
						else {
							snode->nodetree = newlibadr_us(fd, sc->id.lib, snode->nodetree);
						}
						
						snode->linkdrag.first = snode->linkdrag.last = NULL;
					}
					else if (sl->spacetype == SPACE_CLIP) {
						SpaceClip *sclip = (SpaceClip *)sl;
						
						sclip->clip = newlibadr_us(fd, sc->id.lib, sclip->clip);
						sclip->mask_info.mask = newlibadr_us(fd, sc->id.lib, sclip->mask_info.mask);
						
						sclip->scopes.track_search = NULL;
						sclip->scopes.track_preview = NULL;
						sclip->draw_context = NULL;
						sclip->scopes.ok = 0;
					}
					else if (sl->spacetype == SPACE_LOGIC) {
						SpaceLogic *slogic = (SpaceLogic *)sl;
						
						slogic->gpd = newlibadr_us(fd, sc->id.lib, slogic->gpd);
				}
			}
<<<<<<< HEAD
			}
			sc->id.flag -= LIB_NEEDLINK;
=======
			sc->id.flag -= LIB_NEED_LINK;
>>>>>>> 3b743582
		}
	}
}

/* Only for undo files, or to restore a screen after reading without UI... */
static void *restore_pointer_by_name(Main *mainp, ID *id, int user)
{
	if (id) {
		ListBase *lb = which_libbase(mainp, GS(id->name));
		
		if (lb) {	// there's still risk of checking corrupt mem (freed Ids in oops)
			ID *idn = lb->first;
			char *name = id->name + 2;
			
			for (; idn; idn = idn->next) {
				if (idn->name[2] == name[0] && strcmp(idn->name+2, name) == 0) {
					if (idn->lib == id->lib) {
						if (user && idn->us == 0) idn->us++;
						break;
					}
				}
			}
			
			return idn;
		}
	}
	return NULL;
}

static int lib_link_seq_clipboard_cb(Sequence *seq, void *arg_pt)
{
	Main *newmain = (Main *)arg_pt;
	
	if (seq->sound) {
		seq->sound = restore_pointer_by_name(newmain, (ID *)seq->sound, 0);
		seq->sound->id.us++;
	}
	
	if (seq->scene)
		seq->scene = restore_pointer_by_name(newmain, (ID *)seq->scene, 1);
	
	if (seq->scene_camera)
		seq->scene_camera = restore_pointer_by_name(newmain, (ID *)seq->scene_camera, 1);
	
	return 1;
}

static void lib_link_clipboard_restore(Main *newmain)
{
	/* update IDs stored in sequencer clipboard */
	seqbase_recursive_apply(&seqbase_clipboard, lib_link_seq_clipboard_cb, newmain);
}

/* called from kernel/blender.c */
/* used to link a file (without UI) to the current UI */
/* note that it assumes the old pointers in UI are still valid, so old Main is not freed */
void lib_link_screen_restore(Main *newmain, bScreen *curscreen, Scene *curscene)
{
	wmWindow *win;
	wmWindowManager *wm;
	bScreen *sc;
	ScrArea *sa;
	
	/* first windowmanager */
	for (wm = newmain->wm.first; wm; wm = wm->id.next) {
		for (win= wm->windows.first; win; win= win->next) {
			win->screen = restore_pointer_by_name(newmain, (ID *)win->screen, 1);
			
			if (win->screen == NULL)
				win->screen = curscreen;
			
			win->screen->winid = win->winid;
		}
	}
	
	
	for (sc = newmain->screen.first; sc; sc = sc->id.next) {
		Scene *oldscene = sc->scene;
		
		sc->scene= restore_pointer_by_name(newmain, (ID *)sc->scene, 1);
		if (sc->scene == NULL)
			sc->scene = curscene;
		
		/* keep cursor location through undo */
		copy_v3_v3(sc->scene->cursor, oldscene->cursor);
		
		for (sa = sc->areabase.first; sa; sa = sa->next) {
			SpaceLink *sl;
			
			for (sl = sa->spacedata.first; sl; sl = sl->next) {
				if (sl->spacetype == SPACE_VIEW3D) {
					View3D *v3d = (View3D *)sl;
					BGpic *bgpic;
					ARegion *ar;
					
					if (v3d->scenelock)
						v3d->camera = NULL; /* always get from scene */
					else
						v3d->camera = restore_pointer_by_name(newmain, (ID *)v3d->camera, 1);
					if (v3d->camera == NULL)
						v3d->camera = sc->scene->camera;
					v3d->ob_centre = restore_pointer_by_name(newmain, (ID *)v3d->ob_centre, 1);
					
					for (bgpic= v3d->bgpicbase.first; bgpic; bgpic= bgpic->next) {
						bgpic->ima = restore_pointer_by_name(newmain, (ID *)bgpic->ima, 1);
						bgpic->clip = restore_pointer_by_name(newmain, (ID *)bgpic->clip, 1);
					}
					if (v3d->localvd) {
						/*Base *base;*/
						
						v3d->localvd->camera = sc->scene->camera;
						
						/* localview can become invalid during undo/redo steps, so we exit it when no could be found */
#if 0					/* XXX  regionlocalview ? */
						for (base= sc->scene->base.first; base; base= base->next) {
							if (base->lay & v3d->lay) break;
						}
						if (base==NULL) {
							v3d->lay= v3d->localvd->lay;
							v3d->layact= v3d->localvd->layact;
							MEM_freeN(v3d->localvd); 
							v3d->localvd= NULL;
						}
#endif
					}
					else if (v3d->scenelock) v3d->lay = sc->scene->lay;
					
					/* not very nice, but could help */
					if ((v3d->layact & v3d->lay) == 0) v3d->layact = v3d->lay;
					
					/* free render engines for now */
					for (ar = sa->regionbase.first; ar; ar = ar->next) {
						RegionView3D *rv3d= ar->regiondata;
						
						if (rv3d && rv3d->render_engine) {
							RE_engine_free(rv3d->render_engine);
							rv3d->render_engine = NULL;
						}
					}
				}
				else if (sl->spacetype == SPACE_IPO) {
					SpaceIpo *sipo = (SpaceIpo *)sl;
					bDopeSheet *ads = sipo->ads;
					
					if (ads) {
						ads->source = restore_pointer_by_name(newmain, (ID *)ads->source, 1);
						
						if (ads->filter_grp)
							ads->filter_grp = restore_pointer_by_name(newmain, (ID *)ads->filter_grp, 0);
					}
					
					/* force recalc of list of channels (i.e. includes calculating F-Curve colors)
					 * thus preventing the "black curves" problem post-undo
					 */
					sipo->flag |= SIPO_TEMP_NEEDCHANSYNC;
				}
				else if (sl->spacetype == SPACE_BUTS) {
					SpaceButs *sbuts = (SpaceButs *)sl;
					sbuts->pinid = restore_pointer_by_name(newmain, sbuts->pinid, 0);
					//XXX if (sbuts->ri) sbuts->ri->curtile = 0;
				}
				else if (sl->spacetype == SPACE_FILE) {
					SpaceFile *sfile = (SpaceFile *)sl;
					sfile->op = NULL;
				}
				else if (sl->spacetype == SPACE_ACTION) {
					SpaceAction *saction = (SpaceAction *)sl;
					
					saction->action = restore_pointer_by_name(newmain, (ID *)saction->action, 1);
					saction->ads.source = restore_pointer_by_name(newmain, (ID *)saction->ads.source, 1);
					
					if (saction->ads.filter_grp)
						saction->ads.filter_grp = restore_pointer_by_name(newmain, (ID *)saction->ads.filter_grp, 0);
						
					
					/* force recalc of list of channels, potentially updating the active action 
					 * while we're at it (as it can only be updated that way) [#28962] 
					 */
					saction->flag |= SACTION_TEMP_NEEDCHANSYNC;
				}
				else if (sl->spacetype == SPACE_IMAGE) {
					SpaceImage *sima = (SpaceImage *)sl;
					
					sima->image = restore_pointer_by_name(newmain, (ID *)sima->image, 1);
					
					/* this will be freed, not worth attempting to find same scene,
					 * since it gets initialized later */
					sima->iuser.scene = NULL;
					
					sima->scopes.waveform_1 = NULL;
					sima->scopes.waveform_2 = NULL;
					sima->scopes.waveform_3 = NULL;
					sima->scopes.vecscope = NULL;
					sima->scopes.ok = 0;
					
					/* NOTE: pre-2.5, this was local data not lib data, but now we need this as lib data
					 * so assume that here we're doing for undo only...
					 */
					sima->gpd = restore_pointer_by_name(newmain, (ID *)sima->gpd, 1);
					sima->mask_info.mask = restore_pointer_by_name(newmain, (ID *)sima->mask_info.mask, 1);
				}
				else if (sl->spacetype == SPACE_SEQ) {
					SpaceSeq *sseq = (SpaceSeq *)sl;
					
					/* NOTE: pre-2.5, this was local data not lib data, but now we need this as lib data
					 * so assume that here we're doing for undo only...
					 */
					sseq->gpd = restore_pointer_by_name(newmain, (ID *)sseq->gpd, 1);
				}
				else if (sl->spacetype == SPACE_NLA) {
					SpaceNla *snla = (SpaceNla *)sl;
					bDopeSheet *ads = snla->ads;
					
					if (ads) {
						ads->source = restore_pointer_by_name(newmain, (ID *)ads->source, 1);
						
						if (ads->filter_grp)
							ads->filter_grp = restore_pointer_by_name(newmain, (ID *)ads->filter_grp, 0);
					}
				}
				else if (sl->spacetype == SPACE_TEXT) {
					SpaceText *st = (SpaceText *)sl;
					
					st->text = restore_pointer_by_name(newmain, (ID *)st->text, 1);
					if (st->text == NULL) st->text = newmain->text.first;
				}
				else if (sl->spacetype == SPACE_SCRIPT) {
					SpaceScript *scpt = (SpaceScript *)sl;
					
					scpt->script = restore_pointer_by_name(newmain, (ID *)scpt->script, 1);
					
					/*sc->script = NULL; - 2.45 set to null, better re-run the script */
					if (scpt->script) {
						SCRIPT_SET_NULL(scpt->script);
					}
				}
				else if (sl->spacetype == SPACE_OUTLINER) {
					SpaceOops *so= (SpaceOops *)sl;
					int a;
					
					so->search_tse.id = restore_pointer_by_name(newmain, so->search_tse.id, 0);
					
					if (so->treestore) {
						TreeStore *ts = so->treestore;
						TreeStoreElem *tselem = ts->data;
						for (a = 0; a < ts->usedelem; a++, tselem++) {
							tselem->id = restore_pointer_by_name(newmain, tselem->id, 0);
						}
					}
				}
				else if (sl->spacetype == SPACE_NODE) {
					SpaceNode *snode= (SpaceNode *)sl;
					
					snode->id = restore_pointer_by_name(newmain, snode->id, 1);
					snode->edittree = NULL;
					
					if (ELEM3(snode->treetype, NTREE_COMPOSIT, NTREE_SHADER, NTREE_TEXTURE)) {
						snode->nodetree = NULL;
						if (snode->id) {
							if (GS(snode->id->name)==ID_MA)
								snode->nodetree = ((Material *)snode->id)->nodetree;
							else if (GS(snode->id->name)==ID_SCE)
								snode->nodetree = ((Scene *)snode->id)->nodetree;
							else if (GS(snode->id->name)==ID_TE)
								snode->nodetree = ((Tex *)snode->id)->nodetree;
						}
					}
					else {
						snode->nodetree= restore_pointer_by_name(newmain, &snode->nodetree->id, 1);
					}
				}
				else if (sl->spacetype == SPACE_CLIP) {
					SpaceClip *sclip = (SpaceClip *)sl;
					
					sclip->clip = restore_pointer_by_name(newmain, (ID *)sclip->clip, 1);
					sclip->mask_info.mask = restore_pointer_by_name(newmain, (ID *)sclip->mask_info.mask, 1);
					
					sclip->scopes.ok = 0;
				}
				else if (sl->spacetype == SPACE_LOGIC) {
					SpaceLogic *slogic = (SpaceLogic *)sl;
					
					slogic->gpd = restore_pointer_by_name(newmain, (ID *)slogic->gpd, 1);
			}
		}
	}
	}

	/* update IDs stored in all possible clipboards */
	lib_link_clipboard_restore(newmain);
}

static void direct_link_region(FileData *fd, ARegion *ar, int spacetype)
{
	Panel *pa;

	link_list(fd, &ar->panels);

	for (pa = ar->panels.first; pa; pa = pa->next) {
		pa->paneltab = newdataadr(fd, pa->paneltab);
		pa->runtime_flag = 0;
		pa->activedata = NULL;
		pa->type = NULL;
	}
	
	ar->regiondata = newdataadr(fd, ar->regiondata);
	if (ar->regiondata) {
		if (spacetype == SPACE_VIEW3D) {
			RegionView3D *rv3d = ar->regiondata;
			
			rv3d->localvd = newdataadr(fd, rv3d->localvd);
			rv3d->clipbb = newdataadr(fd, rv3d->clipbb);
			
			rv3d->depths = NULL;
			rv3d->ri = NULL;
			rv3d->render_engine = NULL;
			rv3d->sms = NULL;
			rv3d->smooth_timer = NULL;
		}
	}
	
	ar->v2d.tab_offset = NULL;
	ar->v2d.tab_num = 0;
	ar->v2d.tab_cur = 0;
	ar->handlers.first = ar->handlers.last = NULL;
	ar->uiblocks.first = ar->uiblocks.last = NULL;
	ar->headerstr = NULL;
	ar->swinid = 0;
	ar->type = NULL;
	ar->swap = 0;
	ar->do_draw = FALSE;
	memset(&ar->drawrct, 0, sizeof(ar->drawrct));
}

/* for the saved 2.50 files without regiondata */
/* and as patch for 2.48 and older */
void blo_do_versions_view3d_split_250(View3D *v3d, ListBase *regions)
{
	ARegion *ar;
	
	for (ar = regions->first; ar; ar = ar->next) {
		if (ar->regiontype==RGN_TYPE_WINDOW && ar->regiondata==NULL) {
			RegionView3D *rv3d;
			
			rv3d = ar->regiondata = MEM_callocN(sizeof(RegionView3D), "region v3d patch");
			rv3d->persp = (char)v3d->persp;
			rv3d->view = (char)v3d->view;
			rv3d->dist = v3d->dist;
			copy_v3_v3(rv3d->ofs, v3d->ofs);
			copy_qt_qt(rv3d->viewquat, v3d->viewquat);
		}
	}
	
	/* this was not initialized correct always */
	if (v3d->twtype == 0)
		v3d->twtype = V3D_MANIP_TRANSLATE;
}

static void direct_link_screen(FileData *fd, bScreen *sc)
{
	ScrArea *sa;
	ScrVert *sv;
	ScrEdge *se;
	int a;
	
	link_list(fd, &(sc->vertbase));
	link_list(fd, &(sc->edgebase));
	link_list(fd, &(sc->areabase));
	sc->regionbase.first = sc->regionbase.last= NULL;
	sc->context = NULL;
	
	sc->mainwin = sc->subwinactive= 0;	/* indices */
	sc->swap = 0;
	
	/* hacky patch... but people have been saving files with the verse-blender,
	 * causing the handler to keep running for ever, with no means to disable it */
	for (a = 0; a < SCREEN_MAXHANDLER; a+=2) {
		if (sc->handler[a] == SCREEN_HANDLER_VERSE) {
			sc->handler[a] = 0;
			break;
		}
	}
	
	/* edges */
	for (se = sc->edgebase.first; se; se = se->next) {
		se->v1 = newdataadr(fd, se->v1);
		se->v2 = newdataadr(fd, se->v2);
		if ((intptr_t)se->v1 > (intptr_t)se->v2) {
			sv = se->v1;
			se->v1 = se->v2;
			se->v2 = sv;
		}
		
		if (se->v1 == NULL) {
			printf("error reading screen... file corrupt\n");
			se->v1 = se->v2;
		}
	}
	
	/* areas */
	for (sa = sc->areabase.first; sa; sa = sa->next) {
		SpaceLink *sl;
		ARegion *ar;
		
		link_list(fd, &(sa->spacedata));
		link_list(fd, &(sa->regionbase));
		
		sa->handlers.first = sa->handlers.last = NULL;
		sa->type = NULL;	/* spacetype callbacks */
		
		for (ar = sa->regionbase.first; ar; ar = ar->next)
			direct_link_region(fd, ar, sa->spacetype);
		
		/* accident can happen when read/save new file with older version */
		/* 2.50: we now always add spacedata for info */
		if (sa->spacedata.first==NULL) {
			SpaceInfo *sinfo= MEM_callocN(sizeof(SpaceInfo), "spaceinfo");
			sa->spacetype= sinfo->spacetype= SPACE_INFO;
			BLI_addtail(&sa->spacedata, sinfo);
		}
		/* add local view3d too */
		else if (sa->spacetype == SPACE_VIEW3D)
			blo_do_versions_view3d_split_250(sa->spacedata.first, &sa->regionbase);
		
		for (sl = sa->spacedata.first; sl; sl = sl->next) {
			link_list(fd, &(sl->regionbase));
			
			for (ar = sl->regionbase.first; ar; ar = ar->next)
				direct_link_region(fd, ar, sl->spacetype);
			
			if (sl->spacetype == SPACE_VIEW3D) {
				View3D *v3d= (View3D*) sl;
				BGpic *bgpic;
				
				v3d->flag |= V3D_INVALID_BACKBUF;
				
				link_list(fd, &v3d->bgpicbase);
				
				/* should be do_versions except this doesnt fit well there */
				if (v3d->bgpic) {
					bgpic = newdataadr(fd, v3d->bgpic);
					BLI_addtail(&v3d->bgpicbase, bgpic);
					v3d->bgpic = NULL;
				}
			
				for (bgpic = v3d->bgpicbase.first; bgpic; bgpic = bgpic->next)
					bgpic->iuser.ok = 1;
				
				if (v3d->gpd) {
					v3d->gpd = newdataadr(fd, v3d->gpd);
					direct_link_gpencil(fd, v3d->gpd);
				}
				v3d->localvd = newdataadr(fd, v3d->localvd);
				v3d->afterdraw_transp.first = v3d->afterdraw_transp.last = NULL;
				v3d->afterdraw_xray.first = v3d->afterdraw_xray.last = NULL;
				v3d->afterdraw_xraytransp.first = v3d->afterdraw_xraytransp.last = NULL;
				v3d->properties_storage = NULL;
				
				/* render can be quite heavy, set to wire on load */
				if (v3d->drawtype == OB_RENDER)
					v3d->drawtype = OB_WIRE;
				
				blo_do_versions_view3d_split_250(v3d, &sl->regionbase);
			}
			else if (sl->spacetype == SPACE_IPO) {
				SpaceIpo *sipo = (SpaceIpo *)sl;
				
				sipo->ads = newdataadr(fd, sipo->ads);
				sipo->ghostCurves.first = sipo->ghostCurves.last = NULL;
			}
			else if (sl->spacetype == SPACE_NLA) {
				SpaceNla *snla = (SpaceNla *)sl;
				
				snla->ads = newdataadr(fd, snla->ads);
			}
			else if (sl->spacetype == SPACE_OUTLINER) {
				SpaceOops *soops = (SpaceOops *) sl;
				
				soops->treestore = newdataadr(fd, soops->treestore);
				if (soops->treestore) {
					soops->treestore->data = newdataadr(fd, soops->treestore->data);
					/* we only saved what was used */
					soops->treestore->totelem = soops->treestore->usedelem;
					soops->storeflag |= SO_TREESTORE_CLEANUP;	// at first draw
				}
			}
			else if (sl->spacetype == SPACE_IMAGE) {
				SpaceImage *sima = (SpaceImage *)sl;
				
				sima->cumap = newdataadr(fd, sima->cumap);
				if (sima->cumap)
					direct_link_curvemapping(fd, sima->cumap);
				
				sima->iuser.scene = NULL;
				sima->iuser.ok = 1;
				sima->scopes.waveform_1 = NULL;
				sima->scopes.waveform_2 = NULL;
				sima->scopes.waveform_3 = NULL;
				sima->scopes.vecscope = NULL;
				sima->scopes.ok = 0;
				
				/* WARNING: gpencil data is no longer stored directly in sima after 2.5 
				 * so sacrifice a few old files for now to avoid crashes with new files!
				 * committed: r28002 */
#if 0
				sima->gpd = newdataadr(fd, sima->gpd);
				if (sima->gpd)
					direct_link_gpencil(fd, sima->gpd);
#endif
			}
			else if (sl->spacetype == SPACE_NODE) {
				SpaceNode *snode = (SpaceNode *)sl;
				
				if (snode->gpd) {
					snode->gpd = newdataadr(fd, snode->gpd);
					direct_link_gpencil(fd, snode->gpd);
				}
			}
			else if (sl->spacetype == SPACE_TIME) {
				SpaceTime *stime = (SpaceTime *)sl;
				stime->caches.first = stime->caches.last = NULL;
			}
			else if (sl->spacetype == SPACE_LOGIC) {
				SpaceLogic *slogic = (SpaceLogic *)sl;
					
				/* XXX: this is new stuff, which shouldn't be directly linking to gpd... */
				if (slogic->gpd) {
					slogic->gpd = newdataadr(fd, slogic->gpd);
					direct_link_gpencil(fd, slogic->gpd);
				}
			}
			else if (sl->spacetype == SPACE_SEQ) {
				/* grease pencil data is not a direct data and can't be linked from direct_link*
				 * functions, it should be linked from lib_link* functions instead
				 *
				 * otherwise it'll lead to lost grease data on open because it'll likely be
				 * read from file after all other users of grease pencil and newdataadr would
				 * simple return NULL here (sergey)
				 */
#if 0
				SpaceSeq *sseq = (SpaceSeq *)sl;
				if (sseq->gpd) {
					sseq->gpd = newdataadr(fd, sseq->gpd);
					direct_link_gpencil(fd, sseq->gpd);
				}
#endif
			}
			else if (sl->spacetype == SPACE_BUTS) {
				SpaceButs *sbuts = (SpaceButs *)sl;
				sbuts->path= NULL;
				sbuts->texuser= NULL;
			}
			else if (sl->spacetype == SPACE_CONSOLE) {
				SpaceConsole *sconsole = (SpaceConsole *)sl;
				ConsoleLine *cl, *cl_next;
				
				link_list(fd, &sconsole->scrollback);
				link_list(fd, &sconsole->history);
				
				//for (cl= sconsole->scrollback.first; cl; cl= cl->next)
				//	cl->line= newdataadr(fd, cl->line);
				
				/* comma expressions, (e.g. expr1, expr2, expr3) evaluate each expression,
				 * from left to right.  the right-most expression sets the result of the comma
				 * expression as a whole*/
				for (cl = sconsole->history.first; cl; cl = cl_next) {
					cl_next = cl->next;
					cl->line = newdataadr(fd, cl->line);
					if (cl->line) {
						/* the allocted length is not written, so reset here */
						cl->len_alloc = cl->len + 1;
					}
					else {
						BLI_remlink(&sconsole->history, cl);
						MEM_freeN(cl);
					}
				}
			}
			else if (sl->spacetype == SPACE_FILE) {
				SpaceFile *sfile = (SpaceFile *)sl;
				
				/* this sort of info is probably irrelevant for reloading...
				 * plus, it isn't saved to files yet!
				 */
				sfile->folders_prev = sfile->folders_next = NULL;
				sfile->files = NULL;
				sfile->layout = NULL;
				sfile->op = NULL;
				sfile->params = newdataadr(fd, sfile->params);
			}
		}
		
		sa->actionzones.first = sa->actionzones.last = NULL;
		
		sa->v1 = newdataadr(fd, sa->v1);
		sa->v2 = newdataadr(fd, sa->v2);
		sa->v3 = newdataadr(fd, sa->v3);
		sa->v4 = newdataadr(fd, sa->v4);
	}
}

/* ********** READ LIBRARY *************** */


static void direct_link_library(FileData *fd, Library *lib, Main *main)
{
	Main *newmain;
	
	for (newmain = fd->mainlist->first; newmain; newmain = newmain->next) {
		if (newmain->curlib) {
			if (BLI_path_cmp(newmain->curlib->filepath, lib->filepath) == 0) {
				BKE_reportf_wrap(fd->reports, RPT_WARNING,
				                 "Library '%s', '%s' had multiple instances, save and reload!",
				                 lib->name, lib->filepath);
				
				change_idid_adr(fd->mainlist, fd, lib, newmain->curlib);
//				change_idid_adr_fd(fd, lib, newmain->curlib);
				
				BLI_remlink(&main->library, lib);
				MEM_freeN(lib);
				
				
				return;
			}
		}
	}
	/* make sure we have full path in lib->filename */
	BLI_strncpy(lib->filepath, lib->name, sizeof(lib->name));
	cleanup_path(fd->relabase, lib->filepath);
	
//	printf("direct_link_library: name %s\n", lib->name);
//	printf("direct_link_library: filename %s\n", lib->filename);
	
	/* new main */
	newmain= MEM_callocN(sizeof(Main), "directlink");
	BLI_addtail(fd->mainlist, newmain);
	newmain->curlib = lib;
	
	lib->parent = NULL;
}

static void lib_link_library(FileData *UNUSED(fd), Main *main)
{
	Library *lib;
	for (lib = main->library.first; lib; lib = lib->id.next) {
		lib->id.us = 1;
	}
}

/* Always call this once you have loaded new library data to set the relative paths correctly in relation to the blend file */
static void fix_relpaths_library(const char *basepath, Main *main)
{
	Library *lib;
	/* BLO_read_from_memory uses a blank filename */
	if (basepath == NULL || basepath[0] == '\0') {
		for (lib = main->library.first; lib; lib= lib->id.next) {
			/* when loading a linked lib into a file which has not been saved,
			 * there is nothing we can be relative to, so instead we need to make
			 * it absolute. This can happen when appending an object with a relative
			 * link into an unsaved blend file. See [#27405].
			 * The remap relative option will make it relative again on save - campbell */
			if (strncmp(lib->name, "//", 2) == 0) {
				BLI_strncpy(lib->name, lib->filepath, sizeof(lib->name));
			}
		}
	}
	else {
		for (lib = main->library.first; lib; lib = lib->id.next) {
			/* Libraries store both relative and abs paths, recreate relative paths,
			 * relative to the blend file since indirectly linked libs will be relative to their direct linked library */
			if (strncmp(lib->name, "//", 2) == 0) { /* if this is relative to begin with? */
				BLI_strncpy(lib->name, lib->filepath, sizeof(lib->name));
				BLI_path_rel(lib->name, basepath);
			}
		}
	}
}

/* ************ READ SPEAKER ***************** */

static void lib_link_speaker(FileData *fd, Main *main)
{
	Speaker *spk;
	
	for (spk = main->speaker.first; spk; spk = spk->id.next) {
		if (spk->id.flag & LIB_NEED_LINK) {
			if (spk->adt) lib_link_animdata(fd, &spk->id, spk->adt);
			
			spk->sound= newlibadr(fd, spk->id.lib, spk->sound);
			if (spk->sound) {
				spk->sound->id.us++;
			}
			
			spk->id.flag -= LIB_NEED_LINK;
		}
	}
}

static void direct_link_speaker(FileData *fd, Speaker *spk)
{
	spk->adt = newdataadr(fd, spk->adt);
	direct_link_animdata(fd, spk->adt);

#if 0
	spk->sound = newdataadr(fd, spk->sound);
	direct_link_sound(fd, spk->sound);
#endif
}

/* ************** READ SOUND ******************* */

static void direct_link_sound(FileData *fd, bSound *sound)
{
	sound->handle = NULL;
	sound->playback_handle = NULL;
	sound->waveform = NULL;

	// versioning stuff, if there was a cache, then we enable caching:
	if (sound->cache) {
		sound->flags |= SOUND_FLAGS_CACHING;
		sound->cache = NULL;
	}

	sound->packedfile = direct_link_packedfile(fd, sound->packedfile);
	sound->newpackedfile = direct_link_packedfile(fd, sound->newpackedfile);
}

static void lib_link_sound(FileData *fd, Main *main)
{
	bSound *sound;
	
	for (sound = main->sound.first; sound; sound = sound->id.next) {
		if (sound->id.flag & LIB_NEED_LINK) {
			sound->id.flag -= LIB_NEED_LINK;
			sound->ipo = newlibadr_us(fd, sound->id.lib, sound->ipo); // XXX depreceated - old animation system
			
			sound_load(main, sound);
		}
	}
}
/* ***************** READ GROUP *************** */

static void direct_link_group(FileData *fd, Group *group)
{
	link_list(fd, &group->gobject);
}

static void lib_link_group(FileData *fd, Main *main)
{
	Group *group;
	GroupObject *go;
	int add_us;
	
	for (group = main->group.first; group; group = group->id.next) {
		if (group->id.flag & LIB_NEED_LINK) {
			group->id.flag -= LIB_NEED_LINK;
			
			add_us = 0;
			
			for (go = group->gobject.first; go; go = go->next) {
				go->ob= newlibadr(fd, group->id.lib, go->ob);
				if (go->ob) {
					go->ob->flag |= OB_FROMGROUP;
					/* if group has an object, it increments user... */
					add_us = 1;
					if (go->ob->id.us == 0)
						go->ob->id.us = 1;
				}
			}
			if (add_us) group->id.us++;
			rem_from_group(group, NULL, NULL, NULL);	/* removes NULL entries */
		}
	}
}

/* ***************** READ MOVIECLIP *************** */

static void direct_link_movieReconstruction(FileData *fd, MovieTrackingReconstruction *reconstruction)
{
	reconstruction->cameras = newdataadr(fd, reconstruction->cameras);
}

static void direct_link_movieTracks(FileData *fd, ListBase *tracksbase)
{
	MovieTrackingTrack *track;
	
	link_list(fd, tracksbase);
	
	for (track = tracksbase->first; track; track = track->next) {
		track->markers = newdataadr(fd, track->markers);
	}
}

static void direct_link_movieclip(FileData *fd, MovieClip *clip)
{
	MovieTracking *tracking = &clip->tracking;
	MovieTrackingObject *object;

	clip->adt= newdataadr(fd, clip->adt);

	if (fd->movieclipmap) clip->cache = newmclipadr(fd, clip->cache);
	else clip->cache = NULL;

	if (fd->movieclipmap) clip->tracking.camera.intrinsics = newmclipadr(fd, clip->tracking.camera.intrinsics);
	else clip->tracking.camera.intrinsics = NULL;

	direct_link_movieTracks(fd, &tracking->tracks);
	direct_link_movieReconstruction(fd, &tracking->reconstruction);

	clip->tracking.act_track = newdataadr(fd, clip->tracking.act_track);

	clip->anim = NULL;
	clip->tracking_context = NULL;
	clip->tracking.stats = NULL;

	clip->tracking.stabilization.ok = 0;
	clip->tracking.stabilization.scaleibuf = NULL;
	clip->tracking.stabilization.rot_track = newdataadr(fd, clip->tracking.stabilization.rot_track);

	clip->tracking.dopesheet.ok = 0;
	clip->tracking.dopesheet.channels.first = clip->tracking.dopesheet.channels.last = NULL;

	link_list(fd, &tracking->objects);
	
	for (object = tracking->objects.first; object; object = object->next) {
		direct_link_movieTracks(fd, &object->tracks);
		direct_link_movieReconstruction(fd, &object->reconstruction);
	}
}

static void lib_link_movieTracks(FileData *fd, MovieClip *clip, ListBase *tracksbase)
{
	MovieTrackingTrack *track;

	for (track = tracksbase->first; track; track = track->next) {
		track->gpd = newlibadr_us(fd, clip->id.lib, track->gpd);
	}
}

static void lib_link_movieclip(FileData *fd, Main *main)
{
	MovieClip *clip;
	
	for (clip = main->movieclip.first; clip; clip = clip->id.next) {
		if (clip->id.flag & LIB_NEED_LINK) {
			MovieTracking *tracking = &clip->tracking;
			MovieTrackingObject *object;

			if (clip->adt)
				lib_link_animdata(fd, &clip->id, clip->adt);
			
			clip->gpd = newlibadr_us(fd, clip->id.lib, clip->gpd);
			
			lib_link_movieTracks(fd, clip, &tracking->tracks);

			for (object = tracking->objects.first; object; object = object->next) {
				lib_link_movieTracks(fd, clip, &object->tracks);
			}

			clip->id.flag -= LIB_NEED_LINK;
		}
	}
}

/* ***************** READ MOVIECLIP *************** */

static void direct_link_mask(FileData *fd, Mask *mask)
{
	MaskLayer *masklay;

	mask->adt = newdataadr(fd, mask->adt);

	link_list(fd, &mask->masklayers);

	for (masklay = mask->masklayers.first; masklay; masklay = masklay->next) {
		MaskSpline *spline;
		MaskLayerShape *masklay_shape;

		link_list(fd, &masklay->splines);

		for (spline = masklay->splines.first; spline; spline = spline->next) {
			int i;

			spline->points = newdataadr(fd, spline->points);

			for (i = 0; i < spline->tot_point; i++) {
				MaskSplinePoint *point = &spline->points[i];

				if (point->tot_uw)
					point->uw = newdataadr(fd, point->uw);
			}
		}

		link_list(fd, &masklay->splines_shapes);

		for (masklay_shape = masklay->splines_shapes.first; masklay_shape; masklay_shape = masklay_shape->next) {
			masklay_shape->data = newdataadr(fd, masklay_shape->data);
		}

		masklay->act_spline = newdataadr(fd, masklay->act_spline);
		masklay->act_point = newdataadr(fd, masklay->act_point);
	}
}

static void lib_link_mask_parent(FileData *fd, Mask *mask, MaskParent *parent)
{
	parent->id = newlibadr_us(fd, mask->id.lib, parent->id);
}

static void lib_link_mask(FileData *fd, Main *main)
{
	Mask *mask;

	mask = main->mask.first;
	while (mask) {
		if (mask->id.flag & LIB_NEED_LINK) {
			MaskLayer *masklay;

			if (mask->adt)
				lib_link_animdata(fd, &mask->id, mask->adt);

			for (masklay = mask->masklayers.first; masklay; masklay = masklay->next) {
				MaskSpline *spline;

				spline = masklay->splines.first;
				while (spline) {
					int i;

					for (i = 0; i < spline->tot_point; i++) {
						MaskSplinePoint *point = &spline->points[i];

						lib_link_mask_parent(fd, mask, &point->parent);
					}

					lib_link_mask_parent(fd, mask, &spline->parent);

					spline = spline->next;
				}
			}

			mask->id.flag -= LIB_NEED_LINK;
		}
		mask = mask->id.next;
	}
}

/* ************** GENERAL & MAIN ******************** */


static const char *dataname(short id_code)
{
	switch (id_code) {
		case ID_OB: return "Data from OB";
		case ID_ME: return "Data from ME";
		case ID_IP: return "Data from IP";
		case ID_SCE: return "Data from SCE";
		case ID_MA: return "Data from MA";
		case ID_TE: return "Data from TE";
		case ID_CU: return "Data from CU";
		case ID_GR: return "Data from GR";
		case ID_AR: return "Data from AR";
		case ID_AC: return "Data from AC";
		case ID_LI: return "Data from LI";
		case ID_MB: return "Data from MB";
		case ID_IM: return "Data from IM";
		case ID_LT: return "Data from LT";
		case ID_LA: return "Data from LA";
		case ID_CA: return "Data from CA";
		case ID_KE: return "Data from KE";
		case ID_WO: return "Data from WO";
		case ID_SCR: return "Data from SCR";
		case ID_VF: return "Data from VF";
		case ID_TXT	: return "Data from TXT";
		case ID_SPK: return "Data from SPK";
		case ID_SO: return "Data from SO";
		case ID_NT: return "Data from NT";
		case ID_BR: return "Data from BR";
		case ID_PA: return "Data from PA";
		case ID_GD: return "Data from GD";
		case ID_MC: return "Data from MC";
	}
	return "Data from Lib Block";
	
}

static BHead *read_data_into_oldnewmap(FileData *fd, BHead *bhead, const char *allocname)
{
	bhead = blo_nextbhead(fd, bhead);
	
	while (bhead && bhead->code==DATA) {
		void *data;
#if 0
		/* XXX DUMB DEBUGGING OPTION TO GIVE NAMES for guarded malloc errors */
		short *sp = fd->filesdna->structs[bhead->SDNAnr];
		char *tmp = malloc(100);
		allocname = fd->filesdna->types[ sp[0] ];
		strcpy(tmp, allocname);
		data = read_struct(fd, bhead, tmp);
#else
		data = read_struct(fd, bhead, allocname);
#endif
		
		if (data) {
			oldnewmap_insert(fd->datamap, bhead->old, data, 0);
		}
		
		bhead = blo_nextbhead(fd, bhead);
	}
	
	return bhead;
}

static BHead *read_libblock(FileData *fd, Main *main, BHead *bhead, int flag, ID **id_r)
{
	/* this routine reads a libblock and its direct data. Use link functions
	 * to connect it all
	 */
	ID *id;
	ListBase *lb;
	const char *allocname;
	
	/* read libblock */
	id = read_struct(fd, bhead, "lib block");
	if (id_r)
		*id_r = id;
	if (!id)
		return blo_nextbhead(fd, bhead);
	
	oldnewmap_insert(fd->libmap, bhead->old, id, bhead->code);	/* for ID_ID check */
	
	/* do after read_struct, for dna reconstruct */
	if (bhead->code == ID_ID) {
		lb = which_libbase(main, GS(id->name));
	}
	else {
		lb = which_libbase(main, bhead->code);
	}
	
	BLI_addtail(lb, id);
	
	/* clear first 8 bits */
	id->flag = (id->flag & 0xFF00) | flag | LIB_NEED_LINK;
	id->lib = main->curlib;
	if (id->flag & LIB_FAKEUSER) id->us= 1;
	else id->us = 0;
	id->icon_id = 0;
	id->flag &= ~(LIB_ID_RECALC|LIB_ID_RECALC_DATA);
	
	/* this case cannot be direct_linked: it's just the ID part */
	if (bhead->code == ID_ID) {
		return blo_nextbhead(fd, bhead);
	}
	
	/* need a name for the mallocN, just for debugging and sane prints on leaks */
	allocname = dataname(GS(id->name));
	
	/* read all data into fd->datamap */
	bhead = read_data_into_oldnewmap(fd, bhead, allocname);
	
	/* init pointers direct data */
	switch (GS(id->name)) {
		case ID_WM:
			direct_link_windowmanager(fd, (wmWindowManager *)id);
			break;
		case ID_SCR:
			direct_link_screen(fd, (bScreen *)id);
			break;
		case ID_SCE:
			direct_link_scene(fd, (Scene *)id);
			break;
		case ID_OB:
			direct_link_object(fd, (Object *)id);
			break;
		case ID_ME:
			direct_link_mesh(fd, (Mesh *)id);
			break;
		case ID_CU:
			direct_link_curve(fd, (Curve *)id);
			break;
		case ID_MB:
			direct_link_mball(fd, (MetaBall *)id);
			break;
		case ID_MA:
			direct_link_material(fd, (Material *)id);
			break;
		case ID_TE:
			direct_link_texture(fd, (Tex *)id);
			break;
		case ID_IM:
			direct_link_image(fd, (Image *)id);
			break;
		case ID_LA:
			direct_link_lamp(fd, (Lamp *)id);
			break;
		case ID_VF:
			direct_link_vfont(fd, (VFont *)id);
			break;
		case ID_TXT:
			direct_link_text(fd, (Text *)id);
			break;
		case ID_IP:
			direct_link_ipo(fd, (Ipo *)id);
			break;
		case ID_KE:
			direct_link_key(fd, (Key *)id);
			break;
		case ID_LT:
			direct_link_latt(fd, (Lattice *)id);
			break;
		case ID_WO:
			direct_link_world(fd, (World *)id);
			break;
		case ID_LI:
			direct_link_library(fd, (Library *)id, main);
			break;
		case ID_CA:
			direct_link_camera(fd, (Camera *)id);
			break;
		case ID_SPK:
			direct_link_speaker(fd, (Speaker *)id);
			break;
		case ID_SO:
			direct_link_sound(fd, (bSound *)id);
			break;
		case ID_GR:
			direct_link_group(fd, (Group *)id);
			break;
		case ID_AR:
			direct_link_armature(fd, (bArmature*)id);
			break;
		case ID_AC:
			direct_link_action(fd, (bAction*)id);
			break;
		case ID_NT:
			direct_link_nodetree(fd, (bNodeTree*)id);
			break;
		case ID_BR:
			direct_link_brush(fd, (Brush*)id);
			break;
		case ID_PA:
			direct_link_particlesettings(fd, (ParticleSettings*)id);
			break;
		case ID_SCRIPT:
			direct_link_script(fd, (Script*)id);
			break;
		case ID_GD:
			direct_link_gpencil(fd, (bGPdata *)id);
			break;
		case ID_MC:
			direct_link_movieclip(fd, (MovieClip *)id);
			break;
		case ID_MSK:
			direct_link_mask(fd, (Mask *)id);
			break;
	}
	
	/*link direct data of ID properties*/
	if (id->properties) {
		id->properties = newdataadr(fd, id->properties);
		if (id->properties) { /* this case means the data was written incorrectly, it should not happen */
			IDP_DirectLinkProperty(id->properties, (fd->flags & FD_FLAGS_SWITCH_ENDIAN), fd);
		}
	}
	
	oldnewmap_free_unused(fd->datamap);
	oldnewmap_clear(fd->datamap);
	
	return (bhead);
}

/* note, this has to be kept for reading older files... */
/* also version info is written here */
static BHead *read_global(BlendFileData *bfd, FileData *fd, BHead *bhead)
{
	FileGlobal *fg = read_struct(fd, bhead, "Global");
	
	/* copy to bfd handle */
	bfd->main->subversionfile = fg->subversion;
	bfd->main->minversionfile = fg->minversion;
	bfd->main->minsubversionfile = fg->minsubversion;
	bfd->main->revision = fg->revision;
	
	bfd->winpos = fg->winpos;
	bfd->fileflags = fg->fileflags;
	bfd->displaymode = fg->displaymode;
	bfd->globalf = fg->globalf;
	BLI_strncpy(bfd->filename, fg->filename, sizeof(bfd->filename));
	
	if (G.fileflags & G_FILE_RECOVER)
		BLI_strncpy(fd->relabase, fg->filename, sizeof(fd->relabase));
	
	bfd->curscreen = fg->curscreen;
	bfd->curscene = fg->curscene;
	
	MEM_freeN(fg);
	
	fd->globalf = bfd->globalf;
	fd->fileflags = bfd->fileflags;
	
	return blo_nextbhead(fd, bhead);
}

/* note, this has to be kept for reading older files... */
static void link_global(FileData *fd, BlendFileData *bfd)
{
	bfd->curscreen = newlibadr(fd, NULL, bfd->curscreen);
	bfd->curscene = newlibadr(fd, NULL, bfd->curscene);
	// this happens in files older than 2.35
	if (bfd->curscene == NULL) {
		if (bfd->curscreen) bfd->curscene = bfd->curscreen->scene;
	}
}

/* deprecated, only keep this for readfile.c */
void convert_tface_mt(FileData *fd, Main *main)
{
	Main *gmain;
	
	/* this is a delayed do_version (so it can create new materials) */
	if (main->versionfile < 259 || (main->versionfile == 259 && main->subversionfile < 3)) {
		//XXX hack, material.c uses G.main all over the place, instead of main
		// temporarily set G.main to the current main
		gmain = G.main;
		G.main = main;
		
		if (!(do_version_tface(main, 1))) {
			BKE_report(fd->reports, RPT_WARNING, "Texface conversion problem. Error in console");
		}
		
		//XXX hack, material.c uses G.main allover the place, instead of main
		G.main = gmain;
	}
}

static void do_versions_nodetree_image_default_alpha_output(bNodeTree *ntree)
{
	bNode *node;
	bNodeSocket *sock;
	
	for (node = ntree->nodes.first; node; node = node->next) {
		if (ELEM(node->type, CMP_NODE_IMAGE, CMP_NODE_R_LAYERS)) {
			/* default Image output value should have 0 alpha */
			sock = node->outputs.first;
			((bNodeSocketValueRGBA *)(sock->default_value))->value[3] = 0.0f;
		}
	}
}

static void do_version_ntree_tex_mapping_260(void *UNUSED(data), ID *UNUSED(id), bNodeTree *ntree)
{
	bNode *node;

	for (node = ntree->nodes.first; node; node = node->next) {
		if (node->type == SH_NODE_MAPPING) {
			TexMapping *tex_mapping;
			
			tex_mapping= node->storage;
			tex_mapping->projx= PROJ_X;
			tex_mapping->projy= PROJ_Y;
			tex_mapping->projz= PROJ_Z;
		}
	}
}

static void do_versions_nodetree_convert_angle(bNodeTree *ntree)
{
	bNode *node;
	for (node=ntree->nodes.first; node; node=node->next) {
		if (node->type == CMP_NODE_ROTATE) {
			/* Convert degrees to radians. */
			bNodeSocket *sock = ((bNodeSocket*)node->inputs.first)->next;
			((bNodeSocketValueFloat*)sock->default_value)->value = DEG2RADF(((bNodeSocketValueFloat*)sock->default_value)->value);
		}
		else if (node->type == CMP_NODE_DBLUR) {
			/* Convert degrees to radians. */
			NodeDBlurData *ndbd= node->storage;
			ndbd->angle = DEG2RADF(ndbd->angle);
			ndbd->spin = DEG2RADF(ndbd->spin);
		}
		else if (node->type == CMP_NODE_DEFOCUS) {
			/* Convert degrees to radians. */
			NodeDefocus *nqd = node->storage;
			/* XXX DNA char to float conversion seems to map the char value into the [0.0f, 1.0f] range... */
			nqd->rotation = DEG2RADF(nqd->rotation*255.0f);
		}
		else if (node->type == CMP_NODE_CHROMA_MATTE) {
			/* Convert degrees to radians. */
			NodeChroma *ndc = node->storage;
			ndc->t1 = DEG2RADF(ndc->t1);
			ndc->t2 = DEG2RADF(ndc->t2);
		}
		else if (node->type == CMP_NODE_GLARE) {
			/* Convert degrees to radians. */
			NodeGlare *ndg = node->storage;
			/* XXX DNA char to float conversion seems to map the char value into the [0.0f, 1.0f] range... */
			ndg->angle_ofs = DEG2RADF(ndg->angle_ofs*255.0f);
		}
		/* XXX TexMapping struct is used by other nodes too (at least node_composite_mapValue),
		 *     but not the rot part...
		 */
		else if (node->type == SH_NODE_MAPPING) {
			/* Convert degrees to radians. */
			TexMapping *tmap = node->storage;
			tmap->rot[0] = DEG2RADF(tmap->rot[0]);
			tmap->rot[1] = DEG2RADF(tmap->rot[1]);
			tmap->rot[2] = DEG2RADF(tmap->rot[2]);
		}
	}
}

void do_versions_image_settings_2_60(Scene *sce)
{
	/* note: rd->subimtype is moved into individual settings now and no longer
	 * exists */
	RenderData *rd = &sce->r;
	ImageFormatData *imf = &sce->r.im_format;

	/* we know no data loss happens here, the old values were in char range */
	imf->imtype =   (char)rd->imtype;
	imf->planes =   (char)rd->planes;
	imf->compress = (char)rd->quality;
	imf->quality =  (char)rd->quality;

	/* default, was stored in multiple places, may override later */
	imf->depth = R_IMF_CHAN_DEPTH_8;

	/* openexr */
	imf->exr_codec = rd->quality & 7; /* strange but true! 0-4 are valid values, OPENEXR_COMPRESS */

	switch (imf->imtype) {
	case R_IMF_IMTYPE_OPENEXR:
		imf->depth =  (rd->subimtype & R_OPENEXR_HALF) ? R_IMF_CHAN_DEPTH_16 : R_IMF_CHAN_DEPTH_32;
		if (rd->subimtype & R_PREVIEW_JPG) {
			imf->flag |= R_IMF_FLAG_PREVIEW_JPG;
		}
		if (rd->subimtype & R_OPENEXR_ZBUF) {
			imf->flag |= R_IMF_FLAG_ZBUF;
		}
		break;
	case R_IMF_IMTYPE_TIFF:
		if (rd->subimtype & R_TIFF_16BIT) {
			imf->depth= R_IMF_CHAN_DEPTH_16;
		}
		break;
	case R_IMF_IMTYPE_JP2:
		if (rd->subimtype & R_JPEG2K_16BIT) {
			imf->depth= R_IMF_CHAN_DEPTH_16;
		}
		else if (rd->subimtype & R_JPEG2K_12BIT) {
			imf->depth= R_IMF_CHAN_DEPTH_12;
		}

		if (rd->subimtype & R_JPEG2K_YCC) {
			imf->jp2_flag |= R_IMF_JP2_FLAG_YCC;
		}
		if (rd->subimtype & R_JPEG2K_CINE_PRESET) {
			imf->jp2_flag |= R_IMF_JP2_FLAG_CINE_PRESET;
		}
		if (rd->subimtype & R_JPEG2K_CINE_48FPS) {
			imf->jp2_flag |= R_IMF_JP2_FLAG_CINE_48;
		}
		break;
	case R_IMF_IMTYPE_CINEON:
	case R_IMF_IMTYPE_DPX:
		if (rd->subimtype & R_CINEON_LOG) {
			imf->cineon_flag |= R_IMF_CINEON_FLAG_LOG;
		}
		break;
	}

}

/* socket use flags were only temporary before */
static void do_versions_nodetree_socket_use_flags_2_62(bNodeTree *ntree)
{
	bNode *node;
	bNodeSocket *sock;
	bNodeLink *link;
	
	for (node = ntree->nodes.first; node; node = node->next) {
		for (sock = node->inputs.first; sock; sock = sock->next)
			sock->flag &= ~SOCK_IN_USE;
		for (sock = node->outputs.first; sock; sock = sock->next)
			sock->flag &= ~SOCK_IN_USE;
	}
	for (sock = ntree->inputs.first; sock; sock = sock->next)
		sock->flag &= ~SOCK_IN_USE;
	for (sock = ntree->outputs.first; sock; sock = sock->next)
		sock->flag &= ~SOCK_IN_USE;
	
	for (link = ntree->links.first; link; link = link->next) {
		link->fromsock->flag |= SOCK_IN_USE;
		link->tosock->flag |= SOCK_IN_USE;
	}
}

static void do_versions_nodetree_multi_file_output_format_2_62_1(Scene *sce, bNodeTree *ntree)
{
	bNode *node;
	bNodeSocket *sock;
	
	for (node = ntree->nodes.first; node; node = node->next) {
		if (node->type == CMP_NODE_OUTPUT_FILE) {
			/* previous CMP_NODE_OUTPUT_FILE nodes get converted to multi-file outputs */
			NodeImageFile *old_data = node->storage;
			NodeImageMultiFile *nimf= MEM_callocN(sizeof(NodeImageMultiFile), "node image multi file");
			bNodeSocket *old_image = BLI_findlink(&node->inputs, 0);
			bNodeSocket *old_z = BLI_findlink(&node->inputs, 1);
			bNodeSocket *sock;
			char basepath[FILE_MAXDIR];
			char filename[FILE_MAXFILE];
			
			/* ugly, need to remove the old inputs list to avoid bad pointer checks when adding new sockets.
			 * sock->storage is expected to contain path info in ntreeCompositOutputFileAddSocket.
			 */
			node->inputs.first = node->inputs.last = NULL;
			
			node->storage = nimf;
			
			/* looks like storage data can be messed up somehow, stupid check here */
			if (old_data) {
			/* split off filename from the old path, to be used as socket sub-path */
			BLI_split_dirfile(old_data->name, basepath, filename, sizeof(basepath), sizeof(filename));
			
			BLI_strncpy(nimf->base_path, basepath, sizeof(nimf->base_path));
			nimf->format = old_data->im_format;
			}
			else {
				basepath[0] = '\0';
				BLI_strncpy(filename, old_image->name, sizeof(filename));
			}
			
			/* if z buffer is saved, change the image type to multilayer exr.
			 * XXX this is slightly messy, Z buffer was ignored before for anything but EXR and IRIS ...
			 * i'm just assuming here that IRIZ means IRIS with z buffer ...
			 */
			if (old_data && ELEM(old_data->im_format.imtype, R_IMF_IMTYPE_IRIZ, R_IMF_IMTYPE_OPENEXR)) {
				char sockpath[FILE_MAX];
				
				nimf->format.imtype = R_IMF_IMTYPE_MULTILAYER;
				
				BLI_snprintf(sockpath, sizeof(sockpath), "%s_Image", filename);
				sock = ntreeCompositOutputFileAddSocket(ntree, node, sockpath, &nimf->format);
				/* XXX later do_versions copies path from socket name, need to set this explicitely */
				BLI_strncpy(sock->name, sockpath, sizeof(sock->name));
				if (old_image->link) {
					old_image->link->tosock = sock;
					sock->link = old_image->link;
				}
				
				BLI_snprintf(sockpath, sizeof(sockpath), "%s_Z", filename);
				sock = ntreeCompositOutputFileAddSocket(ntree, node, sockpath, &nimf->format);
				/* XXX later do_versions copies path from socket name, need to set this explicitely */
				BLI_strncpy(sock->name, sockpath, sizeof(sock->name));
				if (old_z->link) {
					old_z->link->tosock = sock;
					sock->link = old_z->link;
				}
			}
			else {
				sock = ntreeCompositOutputFileAddSocket(ntree, node, filename, &nimf->format);
				/* XXX later do_versions copies path from socket name, need to set this explicitely */
				BLI_strncpy(sock->name, filename, sizeof(sock->name));
				if (old_image->link) {
					old_image->link->tosock = sock;
					sock->link = old_image->link;
				}
			}
			
			nodeRemoveSocket(ntree, node, old_image);
			nodeRemoveSocket(ntree, node, old_z);
			if (old_data)
			MEM_freeN(old_data);
		}
		else if (node->type==CMP_NODE_OUTPUT_MULTI_FILE__DEPRECATED) {
			NodeImageMultiFile *nimf = node->storage;
			
			/* CMP_NODE_OUTPUT_MULTI_FILE has been redeclared as CMP_NODE_OUTPUT_FILE */
			node->type = CMP_NODE_OUTPUT_FILE;
			
			/* initialize the node-wide image format from render data, if available */
			if (sce)
				nimf->format = sce->r.im_format;
			
			/* transfer render format toggle to node format toggle */
			for (sock=node->inputs.first; sock; sock=sock->next) {
				NodeImageMultiFileSocket *simf = sock->storage;
				simf->use_node_format = simf->use_render_format;
			}
			
			/* we do have preview now */
			node->flag |= NODE_PREVIEW;
		}
	}
}

/* blue and red are swapped pre 2.62.1, be sane (red == red) now! */
static void do_versions_mesh_mloopcol_swap_2_62_1(Mesh *me)
{
	CustomDataLayer *layer;
	MLoopCol *mloopcol;
	int a;
	int i;
	
	for (a = 0; a < me->ldata.totlayer; a++) {
		layer = &me->ldata.layers[a];
		
		if (layer->type == CD_MLOOPCOL) {
			mloopcol = (MLoopCol *)layer->data;
			for (i = 0; i < me->totloop; i++, mloopcol++) {
				SWAP(char, mloopcol->r, mloopcol->b);
			}
		}
	}
}

static void do_versions_nodetree_multi_file_output_path_2_63_1(bNodeTree *ntree)
{
	bNode *node;
	
	for (node=ntree->nodes.first; node; node=node->next) {
		if (node->type == CMP_NODE_OUTPUT_FILE) {
			bNodeSocket *sock;
			for (sock = node->inputs.first; sock; sock = sock->next) {
				NodeImageMultiFileSocket *input = sock->storage;
				/* input file path is stored in dedicated struct now instead socket name */
				BLI_strncpy(input->path, sock->name, sizeof(input->path));
			}
		}
	}
}

static void do_versions_nodetree_file_output_layers_2_64_5(bNodeTree *ntree)
{
	bNode *node;
	
	for (node=ntree->nodes.first; node; node=node->next) {
		if (node->type == CMP_NODE_OUTPUT_FILE) {
			bNodeSocket *sock;
			for (sock=node->inputs.first; sock; sock=sock->next) {
				NodeImageMultiFileSocket *input = sock->storage;
				
				/* multilayer names are stored as separate strings now,
				 * used the path string before, so copy it over.
				 */
				BLI_strncpy(input->layer, input->path, sizeof(input->layer));
				
				/* paths/layer names also have to be unique now, initial check */
				ntreeCompositOutputFileUniquePath(&node->inputs, sock, input->path, '_');
				ntreeCompositOutputFileUniqueLayer(&node->inputs, sock, input->layer, '_');
			}
		}
	}
}

static void do_versions_nodetree_image_layer_2_64_5(bNodeTree *ntree)
{
	bNode *node;
	
	for (node = ntree->nodes.first; node; node = node->next) {
		if (node->type == CMP_NODE_IMAGE) {
			bNodeSocket *sock;
			for (sock = node->outputs.first; sock; sock = sock->next) {
				NodeImageLayer *output = MEM_callocN(sizeof(NodeImageLayer), "node image layer");
				
				/* take pass index both from current storage ptr (actually an int) */
				output->pass_index = GET_INT_FROM_POINTER(sock->storage);
				
				/* replace socket data pointer */
				sock->storage = output;
			}
		}
	}
}

static void do_versions_nodetree_frame_2_64_6(bNodeTree *ntree)
{
	bNode *node;
	
	for (node=ntree->nodes.first; node; node=node->next) {
		if (node->type==NODE_FRAME) {
			/* initialize frame node storage data */
			if (node->storage == NULL) {
				NodeFrame *data = (NodeFrame *)MEM_callocN(sizeof(NodeFrame), "frame node storage");
				node->storage = data;
				
				/* copy current flags */
				data->flag = node->custom1;
				
				data->label_size = 20;
			}
		}
		
		/* initialize custom node color */
		node->color[0] = node->color[1] = node->color[2] = 0.608f;	/* default theme color */
	}
}

static void do_version_ntree_image_user_264(void *UNUSED(data), ID *UNUSED(id), bNodeTree *ntree)
{
	bNode *node;

	for (node = ntree->nodes.first; node; node = node->next) {
		if (ELEM(node->type, SH_NODE_TEX_IMAGE, SH_NODE_TEX_ENVIRONMENT)) {
			NodeTexImage *tex = node->storage;

			tex->iuser.frames= 1;
			tex->iuser.sfra= 1;
			tex->iuser.fie_ima= 2;
			tex->iuser.ok= 1;
		}
	}
}

static void do_version_ntree_dilateerode_264(void *UNUSED(data), ID *UNUSED(id), bNodeTree *ntree)
{
	bNode *node;

	for (node = ntree->nodes.first; node; node = node->next) {
		if (node->type == CMP_NODE_DILATEERODE) {
			if (node->storage == NULL) {
				NodeDilateErode *data = MEM_callocN(sizeof(NodeDilateErode), __func__);
				data->falloff = PROP_SMOOTH;
				node->storage = data;
			}
		}
	}
}

static void do_version_ntree_mask_264(void *UNUSED(data), ID *UNUSED(id), bNodeTree *ntree)
{
	bNode *node;

	for (node = ntree->nodes.first; node; node = node->next) {
		if (node->type == CMP_NODE_MASK) {
			if (node->storage == NULL) {
				NodeMask *data = MEM_callocN(sizeof(NodeMask), __func__);
				/* move settings into own struct */
				data->size_x = node->custom3;
				data->size_y = node->custom4;
				node->custom3 = 0.5f; /* default shutter */
				node->storage = data;
			}
		}
	}
}

static void do_version_ntree_keying_despill_balance(void *UNUSED(data), ID *UNUSED(id), bNodeTree *ntree)
{
	bNode *node;

	for (node = ntree->nodes.first; node; node = node->next) {
		if (node->type == CMP_NODE_KEYING) {
			NodeKeyingData *data = node->storage;

			if (data->despill_balance == 0.0f) {
				data->despill_balance = 0.5f;
			}
		}
	}
}

static void do_versions(FileData *fd, Library *lib, Main *main)
{
	/* WATCH IT!!!: pointers from libdata have not been converted */
	
	if (G.debug & G_DEBUG)
		printf("read file %s\n  Version %d sub %d svn r%d\n", fd->relabase, main->versionfile, main->subversionfile, main->revision);
	
	blo_do_versions_pre250(fd, lib, main);
	blo_do_versions_250(fd, lib, main);
	
	if (main->versionfile < 260) {
		{
			/* set default alpha value of Image outputs in image and render layer nodes to 0 */
			Scene *sce;
			bNodeTree *ntree;
			
			for (sce = main->scene.first; sce; sce = sce->id.next) {
				/* there are files with invalid audio_channels value, the real cause
				 * is unknown, but we fix it here anyway to avoid crashes */
				if (sce->r.ffcodecdata.audio_channels == 0)
					sce->r.ffcodecdata.audio_channels = 2;
				
				if (sce->nodetree)
					do_versions_nodetree_image_default_alpha_output(sce->nodetree);
			}

			for (ntree = main->nodetree.first; ntree; ntree = ntree->id.next)
				do_versions_nodetree_image_default_alpha_output(ntree);
		}
		
		{
			/* support old particle dupliobject rotation settings */
			ParticleSettings *part;
			
			for (part=main->particle.first; part; part=part->id.next) {
				if (ELEM(part->ren_as, PART_DRAW_OB, PART_DRAW_GR)) {
					part->draw |= PART_DRAW_ROTATE_OB;
					
					if (part->rotmode == 0)
						part->rotmode = PART_ROT_VEL;
				}
			}
		}
	}
	
	if (main->versionfile < 260 || (main->versionfile == 260 && main->subversionfile < 1)) {
		Object *ob;
		
		for (ob = main->object.first; ob; ob = ob->id.next) {
			ob->collision_boundtype= ob->boundtype;
		}
		
		{
			Camera *cam;
			for (cam = main->camera.first; cam; cam = cam->id.next) {
				if (cam->sensor_x < 0.01f)
					cam->sensor_x = DEFAULT_SENSOR_WIDTH;
				
				if (cam->sensor_y < 0.01f)
					cam->sensor_y = DEFAULT_SENSOR_HEIGHT;
			}
		}
	}
	
	if (main->versionfile < 260 || (main->versionfile == 260 && main->subversionfile < 2)) {
		bNodeTreeType *ntreetype = ntreeGetType(NTREE_SHADER);
		
		if (ntreetype && ntreetype->foreach_nodetree)
			ntreetype->foreach_nodetree(main, NULL, do_version_ntree_tex_mapping_260);
	}

	if (main->versionfile < 260 || (main->versionfile == 260 && main->subversionfile < 4)) {
		{
			/* Convert node angles to radians! */
			Scene *sce;
			Material *mat;
			bNodeTree *ntree;
			
			for (sce = main->scene.first; sce; sce = sce->id.next) {
				if (sce->nodetree)
					do_versions_nodetree_convert_angle(sce->nodetree);
			}
			
			for (mat = main->mat.first; mat; mat = mat->id.next) {
				if (mat->nodetree)
					do_versions_nodetree_convert_angle(mat->nodetree);
			}
			
			for (ntree = main->nodetree.first; ntree; ntree = ntree->id.next)
				do_versions_nodetree_convert_angle(ntree);
		}
		
		{
			/* Tomato compatibility code. */
			bScreen *sc;
			MovieClip *clip;
			
			for (sc = main->screen.first; sc; sc = sc->id.next) {
				ScrArea *sa;
				for (sa = sc->areabase.first; sa; sa = sa->next) {
					SpaceLink *sl;
					for (sl = sa->spacedata.first; sl; sl = sl->next) {
						if (sl->spacetype == SPACE_VIEW3D) {
							View3D *v3d= (View3D *)sl;
							if (v3d->bundle_size == 0.0f) {
								v3d->bundle_size = 0.2f;
								v3d->flag2 |= V3D_SHOW_RECONSTRUCTION;
							}
							
							if (v3d->bundle_drawtype == 0)
								v3d->bundle_drawtype = OB_PLAINAXES;
						}
						else if (sl->spacetype == SPACE_CLIP) {
							SpaceClip *sc = (SpaceClip *)sl;
							if (sc->scopes.track_preview_height == 0)
								sc->scopes.track_preview_height = 120;
						}
					}
				}
			}
			
			for (clip = main->movieclip.first; clip; clip = clip->id.next) {
				MovieTrackingTrack *track;
				
				if (clip->aspx < 1.0f) {
					clip->aspx = 1.0f;
					clip->aspy = 1.0f;
				}
				
				clip->proxy.build_tc_flag = IMB_TC_RECORD_RUN |
				                            IMB_TC_FREE_RUN |
				                            IMB_TC_INTERPOLATED_REC_DATE_FREE_RUN;
				
				if (clip->proxy.build_size_flag == 0)
					clip->proxy.build_size_flag = IMB_PROXY_25;
				
				if (clip->proxy.quality == 0)
					clip->proxy.quality = 90;
				
				if (clip->tracking.camera.pixel_aspect < 0.01f)
					clip->tracking.camera.pixel_aspect = 1.0f;
					
				track = clip->tracking.tracks.first;
				while (track) {
					if (track->minimum_correlation == 0.0f)
						track->minimum_correlation = 0.75f;
					
					track = track->next;
				}
			}
		}
	}
	
	if (main->versionfile < 260 || (main->versionfile == 260 && main->subversionfile < 6)) {
		Scene *sce;
		MovieClip *clip;
		bScreen *sc;
		
		for (sce = main->scene.first; sce; sce = sce->id.next) {
			do_versions_image_settings_2_60(sce);
		}
		
		for (clip= main->movieclip.first; clip; clip= clip->id.next) {
			MovieTrackingSettings *settings= &clip->tracking.settings;
			
			if (settings->default_pattern_size == 0.0f) {
				settings->default_motion_model = TRACK_MOTION_MODEL_TRANSLATION;
				settings->default_minimum_correlation = 0.75;
				settings->default_pattern_size = 11;
				settings->default_search_size = 51;
			}
		}
		
		for (sc = main->screen.first; sc; sc = sc->id.next) {
			ScrArea *sa;
			for (sa = sc->areabase.first; sa; sa = sa->next) {
				SpaceLink *sl;
				for (sl = sa->spacedata.first; sl; sl = sl->next) {
					if (sl->spacetype == SPACE_VIEW3D) {
						View3D *v3d = (View3D *)sl;
						v3d->flag2 &= ~V3D_RENDER_SHADOW;
					}
				}
			}
		}
		
		{
			Object *ob;
			for (ob = main->object.first; ob; ob = ob->id.next) {
				/* convert delta addition into delta scale */
				int i;
				for (i= 0; i < 3; i++) {
					if ( (ob->dsize[i] == 0.0f) || /* simple case, user never touched dsize */
					     (ob->size[i]  == 0.0f))   /* cant scale the dsize to give a non zero result, so fallback to 1.0f */
					{
						ob->dscale[i]= 1.0f;
					}
					else {
						ob->dscale[i]= (ob->size[i] + ob->dsize[i]) / ob->size[i];
					}
				}
			}
		}
	}
	/* sigh, this dscale vs dsize version patching was not done right, fix for fix,
	 * this intentionally checks an exact subversion, also note this was never in a release,
	 * at some point this could be removed. */
	else if (main->versionfile == 260 && main->subversionfile == 6) {
		Object *ob;
		for (ob = main->object.first; ob; ob = ob->id.next) {
			if (is_zero_v3(ob->dscale)) {
				fill_vn_fl(ob->dscale, 3, 1.0f);
			}
		}
	}
	
	if (main->versionfile < 260 || (main->versionfile == 260 && main->subversionfile < 8)) {
		Brush *brush;
		
		for (brush = main->brush.first; brush; brush = brush->id.next) {
			if (brush->sculpt_tool == SCULPT_TOOL_ROTATE)
				brush->alpha= 1.0f;
		}
	}

	if (main->versionfile < 261 || (main->versionfile == 261 && main->subversionfile < 1)) {
		{
			/* update use flags for node sockets (was only temporary before) */
			Scene *sce;
			Material *mat;
			Tex *tex;
			Lamp *lamp;
			World *world;
			bNodeTree *ntree;
			
			for (sce = main->scene.first; sce; sce = sce->id.next) {
				if (sce->nodetree)
					do_versions_nodetree_socket_use_flags_2_62(sce->nodetree);
			}
			
			for (mat = main->mat.first; mat; mat = mat->id.next) {
				if (mat->nodetree)
					do_versions_nodetree_socket_use_flags_2_62(mat->nodetree);
			}
			
			for (tex = main->tex.first; tex; tex = tex->id.next) {
				if (tex->nodetree)
					do_versions_nodetree_socket_use_flags_2_62(tex->nodetree);
			}
			
			for (lamp = main->lamp.first; lamp; lamp = lamp->id.next) {
				if (lamp->nodetree)
					do_versions_nodetree_socket_use_flags_2_62(lamp->nodetree);
			}
			
			for (world = main->world.first; world; world = world->id.next) {
				if (world->nodetree)
					do_versions_nodetree_socket_use_flags_2_62(world->nodetree);
			}
			
			for (ntree = main->nodetree.first; ntree; ntree = ntree->id.next) {
				do_versions_nodetree_socket_use_flags_2_62(ntree);
			}
		}
		{
			/* Initialize BGE exit key to esc key */
			Scene *scene;
			for (scene = main->scene.first; scene; scene = scene->id.next) {
				if (!scene->gm.exitkey)
					scene->gm.exitkey = 218; // Blender key code for ESC
			}
		}
		{
			MovieClip *clip;
			Object *ob;
			
			for (clip = main->movieclip.first; clip; clip = clip->id.next) {
				MovieTracking *tracking = &clip->tracking;
				MovieTrackingObject *tracking_object = tracking->objects.first;
				
				clip->proxy.build_tc_flag |= IMB_TC_RECORD_RUN_NO_GAPS;
				
				if (!tracking->settings.object_distance)
					tracking->settings.object_distance = 1.0f;
				
				if (tracking->objects.first == NULL)
					BKE_tracking_object_add(tracking, "Camera");
				
				while (tracking_object) {
					if (!tracking_object->scale)
						tracking_object->scale = 1.0f;
					
					tracking_object = tracking_object->next;
				}
			}
			
			for (ob = main->object.first; ob; ob = ob->id.next) {
				bConstraint *con;
				for (con = ob->constraints.first; con; con = con->next) {
					bConstraintTypeInfo *cti = constraint_get_typeinfo(con);
					
					if (!cti)
						continue;
					
					if (cti->type == CONSTRAINT_TYPE_OBJECTSOLVER) {
						bObjectSolverConstraint *data = (bObjectSolverConstraint *)con->data;
						
						if (data->invmat[3][3] == 0.0f)
							unit_m4(data->invmat);
					}
				}
			}
		}
		{
		/* Warn the user if he is using ["Text"] properties for Font objects */
			Object *ob;
			bProperty *prop;
			
			for (ob= main->object.first; ob; ob= ob->id.next) {
				if (ob->type == OB_FONT) {
					prop = get_ob_property(ob, "Text");
					if (prop) {
						BKE_reportf_wrap(fd->reports, RPT_WARNING,
						                 "Game property name conflict in object: \"%s\".\nText objects reserve the "
						                 "[\"Text\"] game property to change their content through Logic Bricks.",
						                 ob->id.name + 2);
					}
				}
			}
		}
	}
	
	if (main->versionfile < 261 || (main->versionfile == 261 && main->subversionfile < 2)) {
		{
			/* convert Camera Actuator values to defines */
			Object *ob;
			bActuator *act;
			for (ob = main->object.first; ob; ob= ob->id.next) {
				for (act= ob->actuators.first; act; act= act->next) {
					if (act->type == ACT_CAMERA) {
						bCameraActuator *ba= act->data;
					
						if (ba->axis==(float) 'x') ba->axis=OB_POSX;
						else if (ba->axis==(float)'y') ba->axis=OB_POSY;
						/* don't do an if/else to avoid imediate subversion bump*/
//					ba->axis=((ba->axis == (float) 'x')?OB_POSX_X:OB_POSY);
					}
				}
			}
		}
		
		{
			/* convert deprecated sculpt_paint_unified_* fields to
			 * UnifiedPaintSettings */
			Scene *scene;
			for (scene= main->scene.first; scene; scene= scene->id.next) {
				ToolSettings *ts= scene->toolsettings;
				UnifiedPaintSettings *ups= &ts->unified_paint_settings;
				ups->size= ts->sculpt_paint_unified_size;
				ups->unprojected_radius= ts->sculpt_paint_unified_unprojected_radius;
				ups->alpha= ts->sculpt_paint_unified_alpha;
				ups->flag= ts->sculpt_paint_settings;
			}
		}
	}

	if (main->versionfile < 261 || (main->versionfile == 261 && main->subversionfile < 3)) {
		{
			/* convert extended ascii to utf-8 for text editor */
			Text *text;
			for (text= main->text.first; text; text= text->id.next)
				if (!(text->flags & TXT_ISEXT)) {
					TextLine *tl;
					
					for (tl= text->lines.first; tl; tl= tl->next) {
						int added= txt_extended_ascii_as_utf8(&tl->line);
						tl->len+= added;
						
						/* reset cursor position if line was changed */
						if (added && tl == text->curl)
							text->curc = 0;
					}
				}
		}
		{
			/* set new dynamic paint values */
			Object *ob;
			for (ob = main->object.first; ob; ob = ob->id.next) {
				ModifierData *md;
				for (md= ob->modifiers.first; md; md= md->next) {
					if (md->type == eModifierType_DynamicPaint) {
						DynamicPaintModifierData *pmd = (DynamicPaintModifierData *)md;
						if (pmd->canvas) {
							DynamicPaintSurface *surface = pmd->canvas->surfaces.first;
							for (; surface; surface=surface->next) {
								surface->color_dry_threshold = 1.0f;
								surface->influence_scale = 1.0f;
								surface->radius_scale = 1.0f;
								surface->flags |= MOD_DPAINT_USE_DRYING;
							}
						}
					}
				}
			}
		}
	}
	
	if (main->versionfile < 262) {
		Object *ob;
		for (ob=main->object.first; ob; ob= ob->id.next) {
			ModifierData *md;
			
			for (md=ob->modifiers.first; md; md=md->next) {
				if (md->type==eModifierType_Cloth) {
					ClothModifierData *clmd = (ClothModifierData*) md;
					if (clmd->sim_parms)
						clmd->sim_parms->vel_damping = 1.0f;
				}
			}
		}
	}

	if (main->versionfile < 263) {
		/* set fluidsim rate. the version patch for this in 2.62 was wrong, so
		 * try to correct it, if rate is 0.0 that's likely not intentional */
		Object *ob;
		
		for (ob = main->object.first; ob; ob = ob->id.next) {
			ModifierData *md;
			for (md = ob->modifiers.first; md; md = md->next) {
				if (md->type == eModifierType_Fluidsim) {
					FluidsimModifierData *fmd = (FluidsimModifierData *)md;
					if (fmd->fss->animRate == 0.0f)
						fmd->fss->animRate = 1.0f;
				}
			}
		}
	}

	if (main->versionfile < 262 || (main->versionfile == 262 && main->subversionfile < 1)) {
		/* update use flags for node sockets (was only temporary before) */
		Scene *sce;
		bNodeTree *ntree;
		
		for (sce=main->scene.first; sce; sce=sce->id.next) {
			if (sce->nodetree)
				do_versions_nodetree_multi_file_output_format_2_62_1(sce, sce->nodetree);
		}
		
		/* XXX can't associate with scene for group nodes, image format will stay uninitialized */
		for (ntree=main->nodetree.first; ntree; ntree=ntree->id.next)
			do_versions_nodetree_multi_file_output_format_2_62_1(NULL, ntree);
	}

	/* only swap for pre-release bmesh merge which had MLoopCol red/blue swap */
	if (main->versionfile == 262 && main->subversionfile == 1) {
		{
			Mesh *me;
			for (me = main->mesh.first; me; me = me->id.next) {
				do_versions_mesh_mloopcol_swap_2_62_1(me);
			}
		}
	}

	if (main->versionfile < 262 || (main->versionfile == 262 && main->subversionfile < 2)) {
		/* Set new idname of keyingsets from their now "label-only" name. */
		Scene *scene;
		for (scene = main->scene.first; scene; scene = scene->id.next) {
			KeyingSet *ks;
			for (ks = scene->keyingsets.first; ks; ks = ks->next) {
				if (!ks->idname[0])
					BLI_strncpy(ks->idname, ks->name, sizeof(ks->idname));
			}
		}
	}
	
	if (main->versionfile < 262 || (main->versionfile == 262 && main->subversionfile < 3)) {
		Object *ob;
		ModifierData *md;
		
		for (ob = main->object.first; ob; ob = ob->id.next) {
			for (md = ob->modifiers.first; md; md = md->next) {
				if (md->type == eModifierType_Lattice) {
					LatticeModifierData *lmd = (LatticeModifierData *)md;
					lmd->strength = 1.0f;
				}
			}
		}
	}

	if (main->versionfile < 262 || (main->versionfile == 262 && main->subversionfile < 4)) {
		/* Read Viscosity presets from older files */
		Object *ob;

		for (ob = main->object.first; ob; ob = ob->id.next) {
			ModifierData *md;
			for (md = ob->modifiers.first; md; md = md->next) {
				if (md->type == eModifierType_Fluidsim) {
					FluidsimModifierData *fmd = (FluidsimModifierData *)md;
					if (fmd->fss->viscosityMode == 3) {
						fmd->fss->viscosityValue = 5.0;
						fmd->fss->viscosityExponent = 5;
					}
					else if (fmd->fss->viscosityMode == 4) {
						fmd->fss->viscosityValue = 2.0;
						fmd->fss->viscosityExponent = 3;
					}
				}
			}
		}
	}



	if (main->versionfile < 263) {
		/* Default for old files is to save particle rotations to pointcache */
		ParticleSettings *part;
		for (part = main->particle.first; part; part = part->id.next)
			part->flag |= PART_ROTATIONS;
		{
			/* Default for old files is to save particle rotations to pointcache */
			ParticleSettings *part;
			for (part = main->particle.first; part; part = part->id.next)
				part->flag |= PART_ROTATIONS;
		}
	}

	if (main->versionfile < 263 || (main->versionfile == 263 && main->subversionfile < 1)) {
			/* file output node paths are now stored in the file info struct instead socket name */
			Scene *sce;
			bNodeTree *ntree;
			
			for (sce = main->scene.first; sce; sce=sce->id.next)
				if (sce->nodetree)
				do_versions_nodetree_multi_file_output_path_2_63_1(sce->nodetree);
			for (ntree = main->nodetree.first; ntree; ntree=ntree->id.next)
			do_versions_nodetree_multi_file_output_path_2_63_1(ntree);
		}

	if (main->versionfile < 263 || (main->versionfile == 263 && main->subversionfile < 3)) {
		Scene *scene;
		Brush *brush;
		
		/* For weight paint, each brush now gets its own weight;
		 * unified paint settings also have weight. Update unified
		 * paint settings and brushes with a default weight value. */
		
		for (scene = main->scene.first; scene; scene = scene->id.next) {
			ToolSettings *ts = scene->toolsettings;
			if (ts) {
				ts->unified_paint_settings.weight = ts->vgroup_weight;
				ts->unified_paint_settings.flag |= UNIFIED_PAINT_WEIGHT;
			}
		}
		
		for (brush = main->brush.first; brush; brush = brush->id.next) {
			brush->weight = 0.5;
		}
	}
	
	if (main->versionfile < 263 || (main->versionfile == 263 && main->subversionfile < 2)) {
		bScreen *sc;
		
		for (sc = main->screen.first; sc; sc = sc->id.next) {
			ScrArea *sa;
			for (sa = sc->areabase.first; sa; sa = sa->next) {
				SpaceLink *sl;
				
				for (sl = sa->spacedata.first; sl; sl = sl->next) {
					if (sl->spacetype == SPACE_CLIP) {
						SpaceClip *sclip = (SpaceClip *)sl;
						ARegion *ar;
						int hide = FALSE;
						
						for (ar = sa->regionbase.first; ar; ar = ar->next) {
							if (ar->regiontype == RGN_TYPE_PREVIEW) {
								if (ar->alignment != RGN_ALIGN_NONE) {
									ar->flag |= RGN_FLAG_HIDDEN;
									ar->v2d.flag &= ~V2D_IS_INITIALISED;
									ar->alignment = RGN_ALIGN_NONE;
									
									hide = TRUE;
								}
							}
						}
						
						if (hide) {
							sclip->view = SC_VIEW_CLIP;
						}
					}
				}
			}
		}
	}
	
	if (main->versionfile < 263 || (main->versionfile == 263 && main->subversionfile < 4))
	{
		Lamp *la;
		Camera *cam;
		Curve *cu;
		
		for (la = main->lamp.first; la; la = la->id.next) {
			if (la->shadow_frustum_size == 0.0f)
				la->shadow_frustum_size= 10.0f;
		}
		
		for (cam = main->camera.first; cam; cam = cam->id.next) {
			if (cam->flag & CAM_PANORAMA) {
				cam->type = CAM_PANO;
				cam->flag &= ~CAM_PANORAMA;
			}
		}
		
		for (cu = main->curve.first; cu; cu = cu->id.next) {
			if (cu->bevfac2 == 0.0f) {
				cu->bevfac1 = 0.0f;
				cu->bevfac2 = 1.0f;
			}
		}
	}
	
	if (main->versionfile < 263 || (main->versionfile == 263 && main->subversionfile < 5))
	{
		{
			/* file output node paths are now stored in the file info struct instead socket name */
			Scene *sce;
			bNodeTree *ntree;
			
			for (sce = main->scene.first; sce; sce=sce->id.next) {
				if (sce->nodetree) {
					do_versions_nodetree_file_output_layers_2_64_5(sce->nodetree);
					do_versions_nodetree_image_layer_2_64_5(sce->nodetree);
				}
			}
			for (ntree = main->nodetree.first; ntree; ntree=ntree->id.next) {
				do_versions_nodetree_file_output_layers_2_64_5(ntree);
				do_versions_nodetree_image_layer_2_64_5(ntree);
			}
		}
	}

	if (main->versionfile < 263 || (main->versionfile == 263 && main->subversionfile < 6))
	{
		/* update use flags for node sockets (was only temporary before) */
		Scene *sce;
		Material *mat;
		Tex *tex;
		Lamp *lamp;
		World *world;
		bNodeTree *ntree;
		
		for (sce=main->scene.first; sce; sce=sce->id.next)
			if (sce->nodetree)
				do_versions_nodetree_frame_2_64_6(sce->nodetree);
		
		for (mat=main->mat.first; mat; mat=mat->id.next)
			if (mat->nodetree)
				do_versions_nodetree_frame_2_64_6(mat->nodetree);
		
		for (tex=main->tex.first; tex; tex=tex->id.next)
			if (tex->nodetree)
				do_versions_nodetree_frame_2_64_6(tex->nodetree);
		
		for (lamp=main->lamp.first; lamp; lamp=lamp->id.next)
			if (lamp->nodetree)
				do_versions_nodetree_frame_2_64_6(lamp->nodetree);
		
		for (world=main->world.first; world; world=world->id.next)
			if (world->nodetree)
				do_versions_nodetree_frame_2_64_6(world->nodetree);
		
		for (ntree=main->nodetree.first; ntree; ntree=ntree->id.next)
			do_versions_nodetree_frame_2_64_6(ntree);
	}

	if (main->versionfile < 263 || (main->versionfile == 263 && main->subversionfile < 7))
	{
		Object *ob;

		for (ob = main->object.first; ob; ob = ob->id.next) {
			ModifierData *md;
			for (md = ob->modifiers.first; md; md = md->next) {
				if (md->type == eModifierType_Smoke) {
					SmokeModifierData *smd = (SmokeModifierData *)md;
					if ((smd->type & MOD_SMOKE_TYPE_DOMAIN) && smd->domain) {
						int maxres = MAX3(smd->domain->res[0], smd->domain->res[1], smd->domain->res[2]);
						smd->domain->scale = smd->domain->dx * maxres;
						smd->domain->dx = 1.0f / smd->domain->scale;
					}
				}
			}
		}
	}
	

	if (main->versionfile < 263 || (main->versionfile == 263 && main->subversionfile < 8))
	{
		/* set new deactivation values for game settings */
		Scene *sce;

		for (sce = main->scene.first; sce; sce = sce->id.next) {
			/* Game Settings */
			sce->gm.lineardeactthreshold = 0.8f;
			sce->gm.angulardeactthreshold = 1.0f;
			sce->gm.deactivationtime = 2.0f;
		}
	}

	if (main->versionfile < 263 || (main->versionfile == 263 && main->subversionfile < 9)) {
		bNodeTreeType *ntreetype = ntreeGetType(NTREE_SHADER);
		
		if (ntreetype && ntreetype->foreach_nodetree)
			ntreetype->foreach_nodetree(main, NULL, do_version_ntree_image_user_264);
	}

	if (main->versionfile < 263 || (main->versionfile == 263 && main->subversionfile < 10)) {
	{
		Scene *scene;
		// composite redesign
		for (scene=main->scene.first; scene; scene=scene->id.next) {
			if (scene->nodetree) {
				if (scene->nodetree->chunksize == 0) {
					scene->nodetree->chunksize = 256;
				}
			}
		}
	}

	{
		bScreen *sc;

		for (sc = main->screen.first; sc; sc = sc->id.next) {
			ScrArea *sa;

			for (sa = sc->areabase.first; sa; sa = sa->next) {
				SpaceLink *sl;

				for (sl = sa->spacedata.first; sl; sl = sl->next) {
					if (sl->spacetype == SPACE_CLIP) {
						SpaceClip *sclip = (SpaceClip *)sl;

						if (sclip->around == 0) {
							sclip->around = V3D_CENTROID;
						}
					}
				}
			}
		}
	}

		{
			MovieClip *clip;

			for (clip = main->movieclip.first; clip; clip = clip->id.next) {
				clip->start_frame = 1;
			}
		}
	}

	if (main->versionfile < 263 || (main->versionfile == 263 && main->subversionfile < 11)) {
		MovieClip *clip;

		for (clip = main->movieclip.first; clip; clip = clip->id.next) {
			MovieTrackingTrack *track;

			track = clip->tracking.tracks.first;
			while (track) {
				int i;

				for (i = 0; i < track->markersnr; i++) {
					MovieTrackingMarker *marker = &track->markers[i];

					if (is_zero_v2(marker->pattern_corners[0]) && is_zero_v2(marker->pattern_corners[1]) &&
					    is_zero_v2(marker->pattern_corners[3]) && is_zero_v2(marker->pattern_corners[3]))
					{
						marker->pattern_corners[0][0] = track->pat_min[0];
						marker->pattern_corners[0][1] = track->pat_min[1];

						marker->pattern_corners[1][0] = track->pat_max[0];
						marker->pattern_corners[1][1] = track->pat_min[1];

						marker->pattern_corners[2][0] = track->pat_max[0];
						marker->pattern_corners[2][1] = track->pat_max[1];

						marker->pattern_corners[3][0] = track->pat_min[0];
						marker->pattern_corners[3][1] = track->pat_max[1];
					}

					if (is_zero_v2(marker->search_min) && is_zero_v2(marker->search_max)) {
						copy_v2_v2(marker->search_min, track->search_min);
						copy_v2_v2(marker->search_max, track->search_max);
					}
				}

				track = track->next;
			}
		}
	}

	if (main->versionfile < 263 || (main->versionfile == 263 && main->subversionfile < 12)) {
		Material *ma;

		for (ma = main->mat.first; ma; ma = ma->id.next)
			if (ma->strand_widthfade == 2.0f)
				ma->strand_widthfade = 0.0f;
	}

	if (main->versionfile < 263 || (main->versionfile == 263 && main->subversionfile < 13)) {
		bNodeTreeType *ntreetype = ntreeGetType(NTREE_COMPOSIT);

		if (ntreetype && ntreetype->foreach_nodetree)
			ntreetype->foreach_nodetree(main, NULL, do_version_ntree_dilateerode_264);
	}

	if (main->versionfile < 263 || (main->versionfile == 263 && main->subversionfile < 14)) {
		bNodeTreeType *ntreetype = ntreeGetType(NTREE_COMPOSIT);

		if (ntreetype && ntreetype->foreach_nodetree)
			ntreetype->foreach_nodetree(main, NULL, do_version_ntree_keying_despill_balance);
	}

	if (main->versionfile < 263 || (main->versionfile == 263 && main->subversionfile < 17)) {
		bNodeTreeType *ntreetype = ntreeGetType(NTREE_COMPOSIT);

		if (ntreetype && ntreetype->foreach_nodetree)
			ntreetype->foreach_nodetree(main, NULL, do_version_ntree_mask_264);
	}

	/* WATCH IT!!!: pointers from libdata have not been converted yet here! */
	/* WATCH IT 2!: Userdef struct init has to be in editors/interface/resources.c! */

	{
		Object *ob;

		for (ob = main->object.first; ob; ob = ob->id.next) {
			ModifierData *md;
			for (md = ob->modifiers.first; md; md = md->next) {
				if (md->type == eModifierType_Smoke) {
					SmokeModifierData *smd = (SmokeModifierData *)md;
					if ((smd->type & MOD_SMOKE_TYPE_DOMAIN) && smd->domain) {
						/* hack to keep branch changes without version number */
						if (!smd->domain->flame_max_temp) {
							smd->domain->burning_rate = 0.75f;
							smd->domain->flame_smoke = 1.0f;
							smd->domain->flame_vorticity = 0.5f;
							smd->domain->flame_ignition = 1.25f;
							smd->domain->flame_max_temp = 1.75f;
						}
						if (!smd->domain->adapt_threshold) {
							smd->domain->adapt_threshold = 0.02f;
							smd->domain->adapt_margin = 4;
						}
						if (smd->branch_v < 1) {
							smd->domain->flame_smoke_color[0] = 0.7f;
							smd->domain->flame_smoke_color[1] = 0.7f;
							smd->domain->flame_smoke_color[2] = 0.7f;
						}
					}
					else if ((smd->type & MOD_SMOKE_TYPE_FLOW) && smd->flow) {
						if (!smd->flow->fuel_amount) {
							smd->flow->fuel_amount = 1.0;
							smd->flow->surface_distance = 1.5;
						}

						if (smd->branch_v < 1) {
							smd->flow->color[0] = 0.7f;
							smd->flow->color[1] = 0.7f;
							smd->flow->color[2] = 0.7f;
						}
					}
					smd->branch_v = 1; /* hack to keep branch changes without version number */
				}
			}
		}
	}
	
	/* don't forget to set version number in blender.c! */
}

#if 0 // XXX: disabled for now... we still don't have this in the right place in the loading code for it to work
static void do_versions_after_linking(FileData *fd, Library *lib, Main *main)
{
	/* old Animation System (using IPO's) needs to be converted to the new Animato system */
	if (main->versionfile < 250)
		do_versions_ipos_to_animato(main);
}
#endif

static void lib_link_all(FileData *fd, Main *main)
{
	oldnewmap_sort(fd);
	
	lib_link_windowmanager(fd, main);
	lib_link_screen(fd, main);
	lib_link_scene(fd, main);
	lib_link_object(fd, main);
	lib_link_curve(fd, main);
	lib_link_mball(fd, main);
	lib_link_material(fd, main);
	lib_link_texture(fd, main);
	lib_link_image(fd, main);
	lib_link_ipo(fd, main);		// XXX depreceated... still needs to be maintained for version patches still
	lib_link_key(fd, main);
	lib_link_world(fd, main);
	lib_link_lamp(fd, main);
	lib_link_latt(fd, main);
	lib_link_text(fd, main);
	lib_link_camera(fd, main);
	lib_link_speaker(fd, main);
	lib_link_sound(fd, main);
	lib_link_group(fd, main);
	lib_link_armature(fd, main);
	lib_link_action(fd, main);
	lib_link_vfont(fd, main);
	lib_link_nodetree(fd, main);	/* has to be done after scene/materials, this will verify group nodes */
	lib_link_brush(fd, main);
	lib_link_particlesettings(fd, main);
	lib_link_movieclip(fd, main);
	lib_link_mask(fd, main);
	
	lib_link_mesh(fd, main);		/* as last: tpage images with users at zero */
	
	lib_link_library(fd, main);		/* only init users */
}

static void direct_link_keymapitem(FileData *fd, wmKeyMapItem *kmi)
{
	kmi->properties = newdataadr(fd, kmi->properties);
	if (kmi->properties)
		IDP_DirectLinkProperty(kmi->properties, (fd->flags & FD_FLAGS_SWITCH_ENDIAN), fd);
	kmi->ptr = NULL;
	kmi->flag &= ~KMI_UPDATE;
}

static BHead *read_userdef(BlendFileData *bfd, FileData *fd, BHead *bhead)
{
	UserDef *user;
	wmKeyMap *keymap;
	wmKeyMapItem *kmi;
	wmKeyMapDiffItem *kmdi;
	
	bfd->user = user= read_struct(fd, bhead, "user def");
	
	/* read all data into fd->datamap */
	bhead = read_data_into_oldnewmap(fd, bhead, "user def");
	
	if (user->keymaps.first) {
		/* backwards compatibility */
		user->user_keymaps= user->keymaps;
		user->keymaps.first= user->keymaps.last= NULL;
	}
	
	link_list(fd, &user->themes);
	link_list(fd, &user->user_keymaps);
	link_list(fd, &user->addons);
	
	for (keymap=user->user_keymaps.first; keymap; keymap=keymap->next) {
		keymap->modal_items= NULL;
		keymap->poll = NULL;
		keymap->flag &= ~KEYMAP_UPDATE;
		
		link_list(fd, &keymap->diff_items);
		link_list(fd, &keymap->items);
		
		for (kmdi=keymap->diff_items.first; kmdi; kmdi=kmdi->next) {
			kmdi->remove_item= newdataadr(fd, kmdi->remove_item);
			kmdi->add_item= newdataadr(fd, kmdi->add_item);
			
			if (kmdi->remove_item)
				direct_link_keymapitem(fd, kmdi->remove_item);
			if (kmdi->add_item)
				direct_link_keymapitem(fd, kmdi->add_item);
		}
		
		for (kmi=keymap->items.first; kmi; kmi=kmi->next)
			direct_link_keymapitem(fd, kmi);
	}
	
	// XXX
	user->uifonts.first = user->uifonts.last= NULL;
	
	link_list(fd, &user->uistyles);
	
	/* free fd->datamap again */
	oldnewmap_free_unused(fd->datamap);
	oldnewmap_clear(fd->datamap);
	
	return bhead;
}

BlendFileData *blo_read_file_internal(FileData *fd, const char *filepath)
{
	BHead *bhead = blo_firstbhead(fd);
	BlendFileData *bfd;
	ListBase mainlist = {NULL, NULL};
	
	bfd = MEM_callocN(sizeof(BlendFileData), "blendfiledata");
	bfd->main = MEM_callocN(sizeof(Main), "readfile_Main");
	BLI_addtail(&mainlist, bfd->main);
	fd->mainlist = &mainlist;
	
	bfd->main->versionfile = fd->fileversion;
	
	bfd->type = BLENFILETYPE_BLEND;
	BLI_strncpy(bfd->main->name, filepath, sizeof(bfd->main->name));

	while (bhead) {
		switch (bhead->code) {
		case DATA:
		case DNA1:
		case TEST: /* used as preview since 2.5x */
		case REND:
			bhead = blo_nextbhead(fd, bhead);
			break;
		case GLOB:
			bhead = read_global(bfd, fd, bhead);
			break;
		case USER:
			bhead = read_userdef(bfd, fd, bhead);
			break;
		case ENDB:
			bhead = NULL;
			break;
		
		case ID_LI:
			/* skip library datablocks in undo, this works together with
			 * BLO_read_from_memfile, where the old main->library is restored
			 * overwriting  the libraries from the memory file. previously
			 * it did not save ID_LI/ID_ID blocks in this case, but they are
			 * needed to make quit.blend recover them correctly. */
			if (fd->memfile)
				bhead = blo_nextbhead(fd, bhead);
			else
				bhead = read_libblock(fd, bfd->main, bhead, LIB_LOCAL, NULL);
			break;
		case ID_ID:
			/* same as above */
			if (fd->memfile)
				bhead = blo_nextbhead(fd, bhead);
			else
				/* always adds to the most recently loaded
				 * ID_LI block, see direct_link_library.
				 * this is part of the file format definition. */
				bhead = read_libblock(fd, mainlist.last, bhead, LIB_READ+LIB_EXTERN, NULL);
			break;
			
			/* in 2.50+ files, the file identifier for screens is patched, forward compatibility */
		case ID_SCRN:
			bhead->code = ID_SCR;
			/* deliberate pass on to default */
		default:
			bhead = read_libblock(fd, bfd->main, bhead, LIB_LOCAL, NULL);
		}
	}
	
	/* do before read_libraries, but skip undo case */
//	if (fd->memfile==NULL) (the mesh shuffle hacks don't work yet? ton)
		do_versions(fd, NULL, bfd->main);
	
	read_libraries(fd, &mainlist);
	
	blo_join_main(&mainlist);
	
	lib_link_all(fd, bfd->main);
	//do_versions_after_linking(fd, NULL, bfd->main); // XXX: not here (or even in this function at all)! this causes crashes on many files - Aligorith (July 04, 2010)
	lib_verify_nodetree(bfd->main, TRUE);
	fix_relpaths_library(fd->relabase, bfd->main); /* make all relative paths, relative to the open blend file */
	
	link_global(fd, bfd);	/* as last */
	
	return bfd;
}

/* ************* APPEND LIBRARY ************** */

struct BHeadSort {
	BHead *bhead;
	void *old;
};

static int verg_bheadsort(const void *v1, const void *v2)
{
	const struct BHeadSort *x1=v1, *x2=v2;
	
	if (x1->old > x2->old) return 1;
	else if (x1->old < x2->old) return -1;
	return 0;
}

static void sort_bhead_old_map(FileData *fd)
{
	BHead *bhead;
	struct BHeadSort *bhs;
	int tot = 0;
	
	for (bhead = blo_firstbhead(fd); bhead; bhead = blo_nextbhead(fd, bhead))
		tot++;
	
	fd->tot_bheadmap = tot;
	if (tot == 0) return;
	
	bhs = fd->bheadmap = MEM_mallocN(tot*sizeof(struct BHeadSort), STRINGIFY(BHeadSort));
	
	for (bhead = blo_firstbhead(fd); bhead; bhead = blo_nextbhead(fd, bhead), bhs++) {
		bhs->bhead = bhead;
		bhs->old = bhead->old;
	}
	
	qsort(fd->bheadmap, tot, sizeof(struct BHeadSort), verg_bheadsort);
}

static BHead *find_previous_lib(FileData *fd, BHead *bhead)
{
	/* skip library datablocks in undo, see comment in read_libblock */
	if (fd->memfile)
		return NULL;

	for (; bhead; bhead = blo_prevbhead(fd, bhead)) {
		if (bhead->code == ID_LI)
			break;
	}

	return bhead;
}

static BHead *find_bhead(FileData *fd, void *old)
{
#if 0
	BHead *bhead;
#endif
	struct BHeadSort *bhs, bhs_s;
	
	if (!old)
		return NULL;

	if (fd->bheadmap == NULL)
		sort_bhead_old_map(fd);
	
	bhs_s.old = old;
	bhs = bsearch(&bhs_s, fd->bheadmap, fd->tot_bheadmap, sizeof(struct BHeadSort), verg_bheadsort);

	if (bhs)
		return bhs->bhead;
	
#if 0
	for (bhead = blo_firstbhead(fd); bhead; bhead= blo_nextbhead(fd, bhead)) {
		if (bhead->old == old)
			return bhead;
	}
#endif

	return NULL;
}

char *bhead_id_name(FileData *fd, BHead *bhead)
{
	return ((char *)(bhead+1)) + fd->id_name_offs;
}

static ID *is_yet_read(FileData *fd, Main *mainvar, BHead *bhead)
{
	const char *idname= bhead_id_name(fd, bhead);
	/* which_libbase can be NULL, intentionally not using idname+2 */
	return BLI_findstring(which_libbase(mainvar, GS(idname)), idname, offsetof(ID, name));
}

static void expand_doit(FileData *fd, Main *mainvar, void *old)
{
	BHead *bhead;
	ID *id;
	
	bhead = find_bhead(fd, old);
	if (bhead) {
		/* from another library? */
		if (bhead->code == ID_ID) {
			BHead *bheadlib= find_previous_lib(fd, bhead);
			
			if (bheadlib) {
				Library *lib = read_struct(fd, bheadlib, "Library");
				Main *ptr = blo_find_main(fd, lib->name, fd->relabase);
				
				id = is_yet_read(fd, ptr, bhead);
				
				if (id == NULL) {
					read_libblock(fd, ptr, bhead, LIB_READ+LIB_INDIRECT, NULL);
					// commented because this can print way too much
					// if (G.debug & G_DEBUG) printf("expand_doit: other lib %s\n", lib->name);
					
					/* for outliner dependency only */
					ptr->curlib->parent = mainvar->curlib;
				}
				else {
					/* The line below was commented by Ton (I assume), when Hos did the merge from the orange branch. rev 6568
					 * This line is NEEDED, the case is that you have 3 blend files...
					 * user.blend, lib.blend and lib_indirect.blend - if user.blend already references a "tree" from
					 * lib_indirect.blend but lib.blend does too, linking in a Scene or Group from lib.blend can result in an
					 * empty without the dupli group referenced. Once you save and reload the group would appear. - Campbell */
					/* This crashes files, must look further into it */
					
					/* Update: the issue is that in file reading, the oldnewmap is OK, but for existing data, it has to be
					 * inserted in the map to be found! */
					
					/* Update: previously it was checking for id->flag & LIB_PRE_EXISTING, however that does not affect file
					 * reading. For file reading we may need to insert it into the libmap as well, because you might have
					 * two files indirectly linking the same datablock, and in that case we need this in the libmap for the
					 * fd of both those files.
					 *
					 * The crash that this check avoided earlier was because bhead->code wasn't properly passed in, making
					 * change_idid_adr not detect the mapping was for an ID_ID datablock. */
					oldnewmap_insert(fd->libmap, bhead->old, id, bhead->code);
					change_idid_adr_fd(fd, bhead->old, id);
					
					// commented because this can print way too much
					// if (G.debug & G_DEBUG) printf("expand_doit: already linked: %s lib: %s\n", id->name, lib->name);
				}
				
				MEM_freeN(lib);
			}
		}
		else {
			id = is_yet_read(fd, mainvar, bhead);
			if (id == NULL) {
				read_libblock(fd, mainvar, bhead, LIB_TESTIND, NULL);
			}
			else {
				/* this is actually only needed on UI call? when ID was already read before, and another append
				 * happens which invokes same ID... in that case the lookup table needs this entry */
				oldnewmap_insert(fd->libmap, bhead->old, id, bhead->code);
				// commented because this can print way too much
				// if (G.debug & G_DEBUG) printf("expand: already read %s\n", id->name);
			}
		}
	}
}



// XXX depreceated - old animation system
static void expand_ipo(FileData *fd, Main *mainvar, Ipo *ipo)
{
	IpoCurve *icu;
	for (icu = ipo->curve.first; icu; icu = icu->next) {
		if (icu->driver)
			expand_doit(fd, mainvar, icu->driver->ob);
	}
}

// XXX depreceated - old animation system
static void expand_constraint_channels(FileData *fd, Main *mainvar, ListBase *chanbase)
{
	bConstraintChannel *chan;
	for (chan = chanbase->first; chan; chan = chan->next) {
		expand_doit(fd, mainvar, chan->ipo);
	}
}

static void expand_fmodifiers(FileData *fd, Main *mainvar, ListBase *list)
{
	FModifier *fcm;
	
	for (fcm = list->first; fcm; fcm = fcm->next) {
		/* library data for specific F-Modifier types */
		switch (fcm->type) {
			case FMODIFIER_TYPE_PYTHON:
			{
				FMod_Python *data = (FMod_Python *)fcm->data;
				
				expand_doit(fd, mainvar, data->script);
			}
				break;
		}
	}
}

static void expand_fcurves(FileData *fd, Main *mainvar, ListBase *list)
{
	FCurve *fcu;
	
	for (fcu = list->first; fcu; fcu = fcu->next) {
		/* Driver targets if there is a driver */
		if (fcu->driver) {
			ChannelDriver *driver = fcu->driver;
			DriverVar *dvar;
			
			for (dvar = driver->variables.first; dvar; dvar = dvar->next) {
				DRIVER_TARGETS_LOOPER(dvar) 
				{
					// TODO: only expand those that are going to get used?
					expand_doit(fd, mainvar, dtar->id);
				}
				DRIVER_TARGETS_LOOPER_END
			}
		}
		
		/* F-Curve Modifiers */
		expand_fmodifiers(fd, mainvar, &fcu->modifiers);
	}
}

static void expand_action(FileData *fd, Main *mainvar, bAction *act)
{
	bActionChannel *chan;
	
	// XXX depreceated - old animation system --------------
	for (chan=act->chanbase.first; chan; chan=chan->next) {
		expand_doit(fd, mainvar, chan->ipo);
		expand_constraint_channels(fd, mainvar, &chan->constraintChannels);
	}
	// ---------------------------------------------------
	
	/* F-Curves in Action */
	expand_fcurves(fd, mainvar, &act->curves);
}

static void expand_keyingsets(FileData *fd, Main *mainvar, ListBase *list)
{
	KeyingSet *ks;
	KS_Path *ksp;
	
	/* expand the ID-pointers in KeyingSets's paths */
	for (ks = list->first; ks; ks = ks->next) {
		for (ksp = ks->paths.first; ksp; ksp = ksp->next) {
			expand_doit(fd, mainvar, ksp->id);
		}
	}
}

static void expand_animdata_nlastrips(FileData *fd, Main *mainvar, ListBase *list)
{
	NlaStrip *strip;
	
	for (strip= list->first; strip; strip= strip->next) {
		/* check child strips */
		expand_animdata_nlastrips(fd, mainvar, &strip->strips);
		
		/* check F-Curves */
		expand_fcurves(fd, mainvar, &strip->fcurves);
		
		/* check F-Modifiers */
		expand_fmodifiers(fd, mainvar, &strip->modifiers);
		
		/* relink referenced action */
		expand_doit(fd, mainvar, strip->act);
	}
}

static void expand_animdata(FileData *fd, Main *mainvar, AnimData *adt)
{
	NlaTrack *nlt;
	
	/* own action */
	expand_doit(fd, mainvar, adt->action);
	expand_doit(fd, mainvar, adt->tmpact);
	
	/* drivers - assume that these F-Curves have driver data to be in this list... */
	expand_fcurves(fd, mainvar, &adt->drivers);
	
	/* nla-data - referenced actions */
	for (nlt = adt->nla_tracks.first; nlt; nlt = nlt->next) 
		expand_animdata_nlastrips(fd, mainvar, &nlt->strips);
}	

static void expand_particlesettings(FileData *fd, Main *mainvar, ParticleSettings *part)
{
	int a;
	
	expand_doit(fd, mainvar, part->dup_ob);
	expand_doit(fd, mainvar, part->dup_group);
	expand_doit(fd, mainvar, part->eff_group);
	expand_doit(fd, mainvar, part->bb_ob);
	
	if (part->adt)
		expand_animdata(fd, mainvar, part->adt);
	
	for (a = 0; a < MAX_MTEX; a++) {
		if (part->mtex[a]) {
			expand_doit(fd, mainvar, part->mtex[a]->tex);
			expand_doit(fd, mainvar, part->mtex[a]->object);
		}
	}
}

static void expand_group(FileData *fd, Main *mainvar, Group *group)
{
	GroupObject *go;
	
	for (go = group->gobject.first; go; go = go->next) {
		expand_doit(fd, mainvar, go->ob);
	}
}

static void expand_key(FileData *fd, Main *mainvar, Key *key)
{
	expand_doit(fd, mainvar, key->ipo); // XXX depreceated - old animation system
	
	if (key->adt)
		expand_animdata(fd, mainvar, key->adt);
}

static void expand_nodetree(FileData *fd, Main *mainvar, bNodeTree *ntree)
{
	bNode *node;
	
	if (ntree->adt)
		expand_animdata(fd, mainvar, ntree->adt);
		
	if (ntree->gpd)
		expand_doit(fd, mainvar, ntree->gpd);
	
	for (node = ntree->nodes.first; node; node = node->next) {
		if (node->id && node->type != CMP_NODE_R_LAYERS)
			expand_doit(fd, mainvar, node->id);
	}

}

static void expand_texture(FileData *fd, Main *mainvar, Tex *tex)
{
	expand_doit(fd, mainvar, tex->ima);
	expand_doit(fd, mainvar, tex->ipo); // XXX depreceated - old animation system
	
	if (tex->adt)
		expand_animdata(fd, mainvar, tex->adt);
	
	if (tex->nodetree)
		expand_nodetree(fd, mainvar, tex->nodetree);
}

static void expand_brush(FileData *fd, Main *mainvar, Brush *brush)
{
	expand_doit(fd, mainvar, brush->mtex.tex);
	expand_doit(fd, mainvar, brush->clone.image);
}

static void expand_material(FileData *fd, Main *mainvar, Material *ma)
{
	int a;
	
	for (a = 0; a < MAX_MTEX; a++) {
		if (ma->mtex[a]) {
			expand_doit(fd, mainvar, ma->mtex[a]->tex);
			expand_doit(fd, mainvar, ma->mtex[a]->object);
		}
	}
	
	expand_doit(fd, mainvar, ma->ipo); // XXX depreceated - old animation system
	
	if (ma->adt)
		expand_animdata(fd, mainvar, ma->adt);
	
	if (ma->nodetree)
		expand_nodetree(fd, mainvar, ma->nodetree);
	
	if (ma->group)
		expand_doit(fd, mainvar, ma->group);
}

static void expand_lamp(FileData *fd, Main *mainvar, Lamp *la)
{
	int a;
	
	for (a = 0; a < MAX_MTEX; a++) {
		if (la->mtex[a]) {
			expand_doit(fd, mainvar, la->mtex[a]->tex);
			expand_doit(fd, mainvar, la->mtex[a]->object);
		}
	}
	
	expand_doit(fd, mainvar, la->ipo); // XXX depreceated - old animation system
	
	if (la->adt)
		expand_animdata(fd, mainvar, la->adt);
	
	if (la->nodetree)
		expand_nodetree(fd, mainvar, la->nodetree);
}

static void expand_lattice(FileData *fd, Main *mainvar, Lattice *lt)
{
	expand_doit(fd, mainvar, lt->ipo); // XXX depreceated - old animation system
	expand_doit(fd, mainvar, lt->key);
	
	if (lt->adt)
		expand_animdata(fd, mainvar, lt->adt);
}


static void expand_world(FileData *fd, Main *mainvar, World *wrld)
{
	int a;
	
	for (a = 0; a < MAX_MTEX; a++) {
		if (wrld->mtex[a]) {
			expand_doit(fd, mainvar, wrld->mtex[a]->tex);
			expand_doit(fd, mainvar, wrld->mtex[a]->object);
		}
	}
	
	expand_doit(fd, mainvar, wrld->ipo); // XXX depreceated - old animation system
	
	if (wrld->adt)
		expand_animdata(fd, mainvar, wrld->adt);
	
	if (wrld->nodetree)
		expand_nodetree(fd, mainvar, wrld->nodetree);
}


static void expand_mball(FileData *fd, Main *mainvar, MetaBall *mb)
{
	int a;
	
	for (a = 0; a < mb->totcol; a++) {
		expand_doit(fd, mainvar, mb->mat[a]);
	}
	
	if (mb->adt)
		expand_animdata(fd, mainvar, mb->adt);
}

static void expand_curve(FileData *fd, Main *mainvar, Curve *cu)
{
	int a;
	
	for (a = 0; a < cu->totcol; a++) {
		expand_doit(fd, mainvar, cu->mat[a]);
	}
	
	expand_doit(fd, mainvar, cu->vfont);
	expand_doit(fd, mainvar, cu->vfontb);	
	expand_doit(fd, mainvar, cu->vfonti);
	expand_doit(fd, mainvar, cu->vfontbi);
	expand_doit(fd, mainvar, cu->key);
	expand_doit(fd, mainvar, cu->ipo); // XXX depreceated - old animation system
	expand_doit(fd, mainvar, cu->bevobj);
	expand_doit(fd, mainvar, cu->taperobj);
	expand_doit(fd, mainvar, cu->textoncurve);
	
	if (cu->adt)
		expand_animdata(fd, mainvar, cu->adt);
}

static void expand_mesh(FileData *fd, Main *mainvar, Mesh *me)
{
	CustomDataLayer *layer;
	TFace *tf;
	int a, i;
	
	if (me->adt)
		expand_animdata(fd, mainvar, me->adt);
		
	for (a = 0; a < me->totcol; a++) {
		expand_doit(fd, mainvar, me->mat[a]);
	}
	
	expand_doit(fd, mainvar, me->key);
	expand_doit(fd, mainvar, me->texcomesh);
	
	if (me->tface) {
		tf = me->tface;
		for (i=0; i<me->totface; i++, tf++) {
			if (tf->tpage)
				expand_doit(fd, mainvar, tf->tpage);
		}
	}

	if (me->mface && !me->mpoly) {
		MTFace *mtf;

		for (a = 0; a < me->fdata.totlayer; a++) {
			layer = &me->fdata.layers[a];

			if (layer->type == CD_MTFACE) {
				mtf = (MTFace *) layer->data;
				for (i = 0; i < me->totface; i++, mtf++) {
					if (mtf->tpage)
						expand_doit(fd, mainvar, mtf->tpage);
				}
			}
		}
	}
	else {
		MTexPoly *mtp;

		for (a = 0; a < me->pdata.totlayer; a++) {
			layer = &me->pdata.layers[a];

			if (layer->type == CD_MTEXPOLY) {
				mtp = (MTexPoly *) layer->data;

				for (i = 0; i < me->totpoly; i++, mtp++) {
					if (mtp->tpage)
						expand_doit(fd, mainvar, mtp->tpage);
				}
			}
		}
	}
}

/* temp struct used to transport needed info to expand_constraint_cb() */
typedef struct tConstraintExpandData {
	FileData *fd;
	Main *mainvar;
} tConstraintExpandData;
/* callback function used to expand constraint ID-links */
static void expand_constraint_cb(bConstraint *UNUSED(con), ID **idpoin, short UNUSED(isReference), void *userdata)
{
	tConstraintExpandData *ced = (tConstraintExpandData *)userdata;
	expand_doit(ced->fd, ced->mainvar, *idpoin);
}

static void expand_constraints(FileData *fd, Main *mainvar, ListBase *lb)
{
	tConstraintExpandData ced;
	bConstraint *curcon;
	
	/* relink all ID-blocks used by the constraints */
	ced.fd = fd;
	ced.mainvar = mainvar;
	
	id_loop_constraints(lb, expand_constraint_cb, &ced);
	
	/* depreceated manual expansion stuff */
	for (curcon = lb->first; curcon; curcon = curcon->next) {
		if (curcon->ipo)
			expand_doit(fd, mainvar, curcon->ipo); // XXX depreceated - old animation system
	}
}

#if 0 /* Disabled as it doesn't actually do anything except recurse... */
static void expand_bones(FileData *fd, Main *mainvar, Bone *bone)
{
	Bone *curBone;
	
	for (curBone = bone->childbase.first; curBone; curBone=curBone->next) {
		expand_bones(fd, mainvar, curBone);
	}
}
#endif

static void expand_pose(FileData *fd, Main *mainvar, bPose *pose)
{
	bPoseChannel *chan;
	
	if (!pose)
		return;
	
	for (chan = pose->chanbase.first; chan; chan = chan->next) {
		expand_constraints(fd, mainvar, &chan->constraints);
		expand_doit(fd, mainvar, chan->custom);
	}
}

static void expand_armature(FileData *fd, Main *mainvar, bArmature *arm)
{
	if (arm->adt)
		expand_animdata(fd, mainvar, arm->adt);
	
#if 0 /* Disabled as this currently only recurses down the chain doing nothing */
	{
		Bone *curBone;
		
	for (curBone = arm->bonebase.first; curBone; curBone=curBone->next) {
		expand_bones(fd, mainvar, curBone);
	}
}
#endif
}

static void expand_object_expandModifiers(void *userData, Object *UNUSED(ob),
											  ID **idpoin)
{
	struct { FileData *fd; Main *mainvar; } *data= userData;
	
	FileData *fd = data->fd;
	Main *mainvar = data->mainvar;
	
	expand_doit(fd, mainvar, *idpoin);
}

static void expand_object(FileData *fd, Main *mainvar, Object *ob)
{
	ParticleSystem *psys;
	bSensor *sens;
	bController *cont;
	bActuator *act;
	bActionStrip *strip;
	PartEff *paf;
	int a;
	
	expand_doit(fd, mainvar, ob->data);
	
	/* expand_object_expandModifier() */
	if (ob->modifiers.first) {
		struct { FileData *fd; Main *mainvar; } data;
		data.fd = fd;
		data.mainvar = mainvar;
		
		modifiers_foreachIDLink(ob, expand_object_expandModifiers, (void *)&data);
	}
	
	expand_pose(fd, mainvar, ob->pose);
	expand_doit(fd, mainvar, ob->poselib);
	expand_constraints(fd, mainvar, &ob->constraints);
	
	expand_doit(fd, mainvar, ob->gpd);
	
// XXX depreceated - old animation system (for version patching only) 
	expand_doit(fd, mainvar, ob->ipo);
	expand_doit(fd, mainvar, ob->action);
	
	expand_constraint_channels(fd, mainvar, &ob->constraintChannels);
	
	for (strip=ob->nlastrips.first; strip; strip=strip->next) {
		expand_doit(fd, mainvar, strip->object);
		expand_doit(fd, mainvar, strip->act);
		expand_doit(fd, mainvar, strip->ipo);
	}
// XXX depreceated - old animation system (for version patching only)
	
	if (ob->adt)
		expand_animdata(fd, mainvar, ob->adt);
	
	for (a = 0; a < ob->totcol; a++) {
		expand_doit(fd, mainvar, ob->mat[a]);
	}
	
	paf = blo_do_version_give_parteff_245(ob);
	if (paf && paf->group) 
		expand_doit(fd, mainvar, paf->group);
	
	if (ob->dup_group)
		expand_doit(fd, mainvar, ob->dup_group);
	
	if (ob->proxy)
		expand_doit(fd, mainvar, ob->proxy);
	if (ob->proxy_group)
		expand_doit(fd, mainvar, ob->proxy_group);
	
	for (psys = ob->particlesystem.first; psys; psys = psys->next)
		expand_doit(fd, mainvar, psys->part);
	
	for (sens = ob->sensors.first; sens; sens = sens->next) {
		if (sens->type == SENS_TOUCH) {
			bTouchSensor *ts = sens->data;
			expand_doit(fd, mainvar, ts->ma);
		}
		else if (sens->type == SENS_MESSAGE) {
			bMessageSensor *ms = sens->data;
			expand_doit(fd, mainvar, ms->fromObject);
		}
	}
	
	for (cont = ob->controllers.first; cont; cont = cont->next) {
		if (cont->type == CONT_PYTHON) {
			bPythonCont *pc = cont->data;
			expand_doit(fd, mainvar, pc->text);
		}
	}
	
	for (act = ob->actuators.first; act; act = act->next) {
		if (act->type == ACT_SOUND) {
			bSoundActuator *sa = act->data;
			expand_doit(fd, mainvar, sa->sound);
		}
		else if (act->type == ACT_CAMERA) {
			bCameraActuator *ca = act->data;
			expand_doit(fd, mainvar, ca->ob);
		}
		else if (act->type == ACT_EDIT_OBJECT) {
			bEditObjectActuator *eoa = act->data;
			if (eoa) {
				expand_doit(fd, mainvar, eoa->ob);
				expand_doit(fd, mainvar, eoa->me);
			}
		}
		else if (act->type == ACT_OBJECT) {
			bObjectActuator *oa = act->data;
			expand_doit(fd, mainvar, oa->reference);
		}
		else if (act->type == ACT_ADD_OBJECT) {
			bAddObjectActuator *aoa = act->data;
			expand_doit(fd, mainvar, aoa->ob);
		}
		else if (act->type == ACT_SCENE) {
			bSceneActuator *sa = act->data;
			expand_doit(fd, mainvar, sa->camera);
			expand_doit(fd, mainvar, sa->scene);
		}
		else if (act->type == ACT_2DFILTER) {
			bTwoDFilterActuator *tdfa = act->data;
			expand_doit(fd, mainvar, tdfa->text);
		}
		else if (act->type == ACT_ACTION) {
			bActionActuator *aa = act->data;
			expand_doit(fd, mainvar, aa->act);
		}
		else if (act->type == ACT_SHAPEACTION) {
			bActionActuator *aa = act->data;
			expand_doit(fd, mainvar, aa->act);
		}
		else if (act->type == ACT_PROPERTY) {
			bPropertyActuator *pa = act->data;
			expand_doit(fd, mainvar, pa->ob);
		}
		else if (act->type == ACT_MESSAGE) {
			bMessageActuator *ma = act->data;
			expand_doit(fd, mainvar, ma->toObject);
		}
		else if (act->type==ACT_PARENT) {
			bParentActuator *pa = act->data;
			expand_doit(fd, mainvar, pa->ob);
		}
		else if (act->type == ACT_ARMATURE) {
			bArmatureActuator *arma = act->data;
			expand_doit(fd, mainvar, arma->target);
		}
		else if (act->type == ACT_STEERING) {
			bSteeringActuator *sta = act->data;
			expand_doit(fd, mainvar, sta->target);
			expand_doit(fd, mainvar, sta->navmesh);
		}
	}
	
	if (ob->pd && ob->pd->tex)
		expand_doit(fd, mainvar, ob->pd->tex);
	
}

static void expand_scene(FileData *fd, Main *mainvar, Scene *sce)
{
	Base *base;
	SceneRenderLayer *srl;
	
	for (base = sce->base.first; base; base = base->next) {
		expand_doit(fd, mainvar, base->object);
	}
	expand_doit(fd, mainvar, sce->camera);
	expand_doit(fd, mainvar, sce->world);
	
	if (sce->adt)
		expand_animdata(fd, mainvar, sce->adt);
	expand_keyingsets(fd, mainvar, &sce->keyingsets);
	
	if (sce->set)
		expand_doit(fd, mainvar, sce->set);
	
	if (sce->nodetree)
		expand_nodetree(fd, mainvar, sce->nodetree);
	
	for (srl = sce->r.layers.first; srl; srl = srl->next) {
		expand_doit(fd, mainvar, srl->mat_override);
		expand_doit(fd, mainvar, srl->light_override);
	}
	
	if (sce->r.dometext)
		expand_doit(fd, mainvar, sce->gm.dome.warptext);
	
	if (sce->gpd)
		expand_doit(fd, mainvar, sce->gpd);
		
	if (sce->ed) {
		Sequence *seq;
		
		SEQ_BEGIN (sce->ed, seq)
		{
			if (seq->scene) expand_doit(fd, mainvar, seq->scene);
			if (seq->scene_camera) expand_doit(fd, mainvar, seq->scene_camera);
			if (seq->sound) expand_doit(fd, mainvar, seq->sound);
		}
		SEQ_END
	}

#ifdef DURIAN_CAMERA_SWITCH
	{
		TimeMarker *marker;

		for (marker = sce->markers.first; marker; marker = marker->next) {
			if (marker->camera) {
				expand_doit(fd, mainvar, marker->camera);
			}
		}
	}
#endif

	expand_doit(fd, mainvar, sce->clip);
}

static void expand_camera(FileData *fd, Main *mainvar, Camera *ca)
{
	expand_doit(fd, mainvar, ca->ipo); // XXX depreceated - old animation system
	
	if (ca->adt)
		expand_animdata(fd, mainvar, ca->adt);
}

static void expand_speaker(FileData *fd, Main *mainvar, Speaker *spk)
{
	expand_doit(fd, mainvar, spk->sound);

	if (spk->adt)
		expand_animdata(fd, mainvar, spk->adt);
}

static void expand_sound(FileData *fd, Main *mainvar, bSound *snd)
{
	expand_doit(fd, mainvar, snd->ipo); // XXX depreceated - old animation system
}

static void expand_movieclip(FileData *fd, Main *mainvar, MovieClip *clip)
{
	if (clip->adt)
		expand_animdata(fd, mainvar, clip->adt);
}

static void expand_mask_parent(FileData *fd, Main *mainvar, MaskParent *parent)
{
	if (parent->id) {
		expand_doit(fd, mainvar, parent->id);
	}
}

static void expand_mask(FileData *fd, Main *mainvar, Mask *mask)
{
	MaskLayer *mask_layer;

	if (mask->adt)
		expand_animdata(fd, mainvar, mask->adt);

	for (mask_layer = mask->masklayers.first; mask_layer; mask_layer = mask_layer->next) {
		MaskSpline *spline;

		for (spline = mask_layer->splines.first; spline; spline = spline->next) {
			int i;

			for (i = 0; i < spline->tot_point; i++) {
				MaskSplinePoint *point = &spline->points[i];

				expand_mask_parent(fd, mainvar, &point->parent);
			}

			expand_mask_parent(fd, mainvar, &spline->parent);
		}
	}
}

static void expand_main(FileData *fd, Main *mainvar)
{
	ListBase *lbarray[MAX_LIBARRAY];
	ID *id;
	int a, do_it = TRUE;
	
	if (fd == NULL) return;
	
	while (do_it) {
		do_it = FALSE;
		
		a = set_listbasepointers(mainvar, lbarray);
		while (a--) {
			id= lbarray[a]->first;
			while (id) {
				if (id->flag & LIB_NEED_EXPAND) {
					switch (GS(id->name)) {
					case ID_OB:
						expand_object(fd, mainvar, (Object *)id);
						break;
					case ID_ME:
						expand_mesh(fd, mainvar, (Mesh *)id);
						break;
					case ID_CU:
						expand_curve(fd, mainvar, (Curve *)id);
						break;
					case ID_MB:
						expand_mball(fd, mainvar, (MetaBall *)id);
						break;
					case ID_SCE:
						expand_scene(fd, mainvar, (Scene *)id);
						break;
					case ID_MA:
						expand_material(fd, mainvar, (Material *)id);
						break;
					case ID_TE:
						expand_texture(fd, mainvar, (Tex *)id);
						break;
					case ID_WO:
						expand_world(fd, mainvar, (World *)id);
						break;
					case ID_LT:
						expand_lattice(fd, mainvar, (Lattice *)id);
						break;
					case ID_LA:
						expand_lamp(fd, mainvar, (Lamp *)id);
						break;
					case ID_KE:
						expand_key(fd, mainvar, (Key *)id);
						break;
					case ID_CA:
						expand_camera(fd, mainvar, (Camera *)id);
						break;
					case ID_SPK:
						expand_speaker(fd, mainvar, (Speaker *)id);
						break;
					case ID_SO:
						expand_sound(fd, mainvar, (bSound *)id);
						break;
					case ID_AR:
						expand_armature(fd, mainvar, (bArmature *)id);
						break;
					case ID_AC:
						expand_action(fd, mainvar, (bAction *)id); // XXX depreceated - old animation system
						break;
					case ID_GR:
						expand_group(fd, mainvar, (Group *)id);
						break;
					case ID_NT:
						expand_nodetree(fd, mainvar, (bNodeTree *)id);
						break;
					case ID_BR:
						expand_brush(fd, mainvar, (Brush *)id);
						break;
					case ID_IP:
						expand_ipo(fd, mainvar, (Ipo *)id); // XXX depreceated - old animation system
						break;
					case ID_PA:
						expand_particlesettings(fd, mainvar, (ParticleSettings *)id);
						break;
					case ID_MC:
						expand_movieclip(fd, mainvar, (MovieClip *)id);
						break;
					case ID_MSK:
						expand_mask(fd, mainvar, (Mask *)id);
						break;
					}
					
					do_it = TRUE;
					id->flag -= LIB_NEED_EXPAND;
					
				}
				id = id->next;
			}
		}
	}
}

static int object_in_any_scene(Main *mainvar, Object *ob)
{
	Scene *sce;
	
	for (sce= mainvar->scene.first; sce; sce= sce->id.next) {
		if (BKE_scene_base_find(sce, ob))
			return 1;
	}
	
	return 0;
}

static void give_base_to_objects(Main *mainvar, Scene *sce, Library *lib, const short idcode, const short is_link)
{
	Object *ob;
	Base *base;
	const short is_group_append = (is_link==FALSE && idcode==ID_GR);

	/* give all objects which are LIB_INDIRECT a base, or for a group when *lib has been set */
	for (ob = mainvar->object.first; ob; ob = ob->id.next) {
		if (ob->id.flag & LIB_INDIRECT) {
			/* IF below is quite confusing!
			 * if we are appending, but this object wasnt just added along with a group,
			 * then this is already used indirectly in the scene somewhere else and we didnt just append it.
			 *
			 * (ob->id.flag & LIB_PRE_EXISTING)==0 means that this is a newly appended object - Campbell */
			if (is_group_append==0 || (ob->id.flag & LIB_PRE_EXISTING)==0) {
				int do_it = FALSE;
				
				if (ob->id.us == 0) {
					do_it = TRUE;
				}
				else if (idcode==ID_GR) {
					if (ob->id.us==1 && is_link==FALSE && ob->id.lib==lib) {
						if ((ob->flag & OB_FROMGROUP) && object_in_any_scene(mainvar, ob)==0) {
							do_it = TRUE;
						}
					}
				}
				else {
					/* when appending, make sure any indirectly loaded objects
					 * get a base else they cant be accessed at all [#27437] */
					if (ob->id.us==1 && is_link==FALSE && ob->id.lib==lib) {
						/* we may be appending from a scene where we already
						 *  have a linked object which is not in any scene [#27616] */
						if ((ob->id.flag & LIB_PRE_EXISTING)==0) {
							if (object_in_any_scene(mainvar, ob)==0) {
								do_it = TRUE;
							}
						}
					}
				}
				
				if (do_it) {
					base = MEM_callocN(sizeof(Base), "add_ext_base");
					BLI_addtail(&(sce->base), base);
					base->lay = ob->lay;
					base->object = ob;
					base->flag = ob->flag;
					ob->id.us = 1;
					
					ob->id.flag -= LIB_INDIRECT;
					ob->id.flag |= LIB_EXTERN;
				}
			}
		}
	}
}

static void give_base_to_groups(Main *mainvar, Scene *scene)
{
	Group *group;
	
	/* give all objects which are LIB_INDIRECT a base, or for a group when *lib has been set */
	for (group = mainvar->group.first; group; group = group->id.next) {
		if (((group->id.flag & LIB_INDIRECT)==0 && (group->id.flag & LIB_PRE_EXISTING)==0)) {
			Base *base;
			
			/* BKE_object_add(...) messes with the selection */
			Object *ob = BKE_object_add_only_object(OB_EMPTY, group->id.name+2);
			ob->type = OB_EMPTY;
			ob->lay = scene->lay;
			
			/* assign the base */
			base = BKE_scene_base_add(scene, ob);
			base->flag |= SELECT;
			base->object->flag= base->flag;
			ob->recalc |= OB_RECALC_OB|OB_RECALC_DATA|OB_RECALC_TIME;
			scene->basact = base;
			
			/* assign the group */
			ob->dup_group = group;
			ob->transflag |= OB_DUPLIGROUP;
			rename_id(&ob->id, group->id.name+2);
			copy_v3_v3(ob->loc, scene->cursor);
		}
	}
}

/* returns true if the item was found
 * but it may already have already been appended/linked */
static ID *append_named_part(Main *mainl, FileData *fd, const char *idname, const short idcode)
{
	BHead *bhead;
	ID *id = NULL;
	int found = 0;

	for (bhead = blo_firstbhead(fd); bhead; bhead = blo_nextbhead(fd, bhead)) {
		if (bhead->code == idcode) {
			const char *idname_test= bhead_id_name(fd, bhead);
			
			if (strcmp(idname_test + 2, idname) == 0) {
				found = 1;
				id = is_yet_read(fd, mainl, bhead);
				if (id == NULL) {
					/* not read yet */
					read_libblock(fd, mainl, bhead, LIB_TESTEXT, &id);
					
					if (id) {
						/* sort by name in list */
						ListBase *lb = which_libbase(mainl, idcode);
						id_sort_by_name(lb, id);
					}
				}
				else {
					/* already linked */
					printf("append: already linked\n");
					oldnewmap_insert(fd->libmap, bhead->old, id, bhead->code);
					if (id->flag & LIB_INDIRECT) {
						id->flag -= LIB_INDIRECT;
						id->flag |= LIB_EXTERN;
					}
				}
				
				break;
			}
		}
		else if (bhead->code == ENDB) {
			break;
		}
	}
	
	/* if we found the id but the id is NULL, this is really bad */
	BLI_assert((found != 0) == (id != NULL));
	
	return (found) ? id : NULL;
}

static ID *append_named_part_ex(const bContext *C, Main *mainl, FileData *fd, const char *idname, const int idcode, const int flag)
{
	ID *id= append_named_part(mainl, fd, idname, idcode);

	if (id && (GS(id->name) == ID_OB)) {	/* loose object: give a base */
		Scene *scene = CTX_data_scene(C); /* can be NULL */
		if (scene) {
			Base *base;
			Object *ob;
			
			base= MEM_callocN(sizeof(Base), "app_nam_part");
			BLI_addtail(&scene->base, base);
			
			ob = (Object *)id;
			
			/* link at active layer (view3d->lay if in context, else scene->lay */
			if ((flag & FILE_ACTIVELAY)) {
				View3D *v3d = CTX_wm_view3d(C);
				ob->lay = v3d ? v3d->layact : scene->lay;
			}
			
			ob->mode = 0;
			base->lay = ob->lay;
			base->object = ob;
			ob->id.us++;
			
			if (flag & FILE_AUTOSELECT) {
				base->flag |= SELECT;
				base->object->flag = base->flag;
				/* do NOT make base active here! screws up GUI stuff, if you want it do it on src/ level */
			}
		}
	}
	
	return id;
}

ID *BLO_library_append_named_part(Main *mainl, BlendHandle** bh, const char *idname, const int idcode)
{
	FileData *fd = (FileData*)(*bh);
	return append_named_part(mainl, fd, idname, idcode);
}

ID *BLO_library_append_named_part_ex(const bContext *C, Main *mainl, BlendHandle** bh, const char *idname, const int idcode, const short flag)
{
	FileData *fd = (FileData*)(*bh);
	return append_named_part_ex(C, mainl, fd, idname, idcode, flag);
}

static void append_id_part(FileData *fd, Main *mainvar, ID *id, ID **id_r)
{
	BHead *bhead;
	
	for (bhead = blo_firstbhead(fd); bhead; bhead = blo_nextbhead(fd, bhead)) {
		if (bhead->code == GS(id->name)) {
			
			if (strcmp(id->name, bhead_id_name(fd, bhead))==0) {
				id->flag &= ~LIB_READ;
				id->flag |= LIB_NEED_EXPAND;
//				printf("read lib block %s\n", id->name);
				read_libblock(fd, mainvar, bhead, id->flag, id_r);
				
				break;
			}
		}
		else if (bhead->code==ENDB)
			break;
	}
}

/* common routine to append/link something from a library */

static Main *library_append_begin(Main *mainvar, FileData **fd, const char *filepath)
{
	Main *mainl;

	(*fd)->mainlist = MEM_callocN(sizeof(ListBase), "FileData.mainlist");
	
	/* make mains */
	blo_split_main((*fd)->mainlist, mainvar);
	
	/* which one do we need? */
	mainl = blo_find_main(*fd, filepath, G.main->name);
	
	/* needed for do_version */
	mainl->versionfile = (*fd)->fileversion;
	read_file_version(*fd, mainl);
	
	return mainl;
}

Main *BLO_library_append_begin(Main *mainvar, BlendHandle** bh, const char *filepath)
{
	FileData *fd = (FileData*)(*bh);
	return library_append_begin(mainvar, &fd, filepath);
}


/* Context == NULL signifies not to do any scene manipulation */
static void library_append_end(const bContext *C, Main *mainl, FileData **fd, int idcode, short flag)
{
	Main *mainvar;
	Library *curlib;
	
	/* make main consistent */
	expand_main(*fd, mainl);
	
	/* do this when expand found other libs */
	read_libraries(*fd, (*fd)->mainlist);
	
	curlib = mainl->curlib;
	
	/* make the lib path relative if required */
	if (flag & FILE_RELPATH) {
		/* use the full path, this could have been read by other library even */
		BLI_strncpy(curlib->name, curlib->filepath, sizeof(curlib->name));
		
		/* uses current .blend file as reference */
		BLI_path_rel(curlib->name, G.main->name);
	}
	
	blo_join_main((*fd)->mainlist);
	mainvar = (*fd)->mainlist->first;
	MEM_freeN((*fd)->mainlist);
	mainl = NULL; /* blo_join_main free's mainl, cant use anymore */
	
	lib_link_all(*fd, mainvar);
	lib_verify_nodetree(mainvar, FALSE);
	fix_relpaths_library(G.main->name, mainvar); /* make all relative paths, relative to the open blend file */
	
	if (C) {
		Scene *scene = CTX_data_scene(C);
		
		/* give a base to loose objects. If group append, do it for objects too */
		if (scene) {
			const short is_link = (flag & FILE_LINK) != 0;
			if (idcode == ID_SCE) {
				/* don't instance anything when linking in scenes, assume the scene its self instances the data */
			}
			else {
				give_base_to_objects(mainvar, scene, curlib, idcode, is_link);
				
				if (flag & FILE_GROUP_INSTANCE) {
					give_base_to_groups(mainvar, scene);
				}
			}
		}
		else {
			printf("library_append_end, scene is NULL (objects wont get bases)\n");
		}
	}
	/* has been removed... erm, why? s..ton) */
	/* 20040907: looks like they are give base already in append_named_part(); -Nathan L */
	/* 20041208: put back. It only linked direct, not indirect objects (ton) */
	
	/* patch to prevent switch_endian happens twice */
	if ((*fd)->flags & FD_FLAGS_SWITCH_ENDIAN) {
		blo_freefiledata(*fd);
		*fd = NULL;
	}	
}

void BLO_library_append_end(const bContext *C, struct Main *mainl, BlendHandle** bh, int idcode, short flag)
{
	FileData *fd = (FileData*)(*bh);
	library_append_end(C, mainl, &fd, idcode, flag);
	*bh = (BlendHandle*)fd;
}

void *BLO_library_read_struct(FileData *fd, BHead *bh, const char *blockname)
{
	return read_struct(fd, bh, blockname);
}

/* ************* READ LIBRARY ************** */

static int mainvar_count_libread_blocks(Main *mainvar)
{
	ListBase *lbarray[MAX_LIBARRAY];
	int a, tot = 0;
	
	a = set_listbasepointers(mainvar, lbarray);
	while (a--) {
		ID *id;
		
		for (id = lbarray[a]->first; id; id = id->next) {
			if (id->flag & LIB_READ)
				tot++;
		}
	}
	return tot;
}

static void read_libraries(FileData *basefd, ListBase *mainlist)
{
	Main *mainl = mainlist->first;
	Main *mainptr;
	ListBase *lbarray[MAX_LIBARRAY];
	int a, do_it = TRUE;
	
	while (do_it) {
		do_it = FALSE;
		
		/* test 1: read libdata */
		mainptr= mainl->next;
		while (mainptr) {
			int tot = mainvar_count_libread_blocks(mainptr);
			
			// printf("found LIB_READ %s\n", mainptr->curlib->name);
			if (tot) {
				FileData *fd = mainptr->curlib->filedata;
				
				if (fd == NULL) {
					/* printf and reports for now... its important users know this */
					BKE_reportf_wrap(basefd->reports, RPT_INFO,
					                 "read library:  '%s', '%s'",
					                 mainptr->curlib->filepath, mainptr->curlib->name);
					
					fd = blo_openblenderfile(mainptr->curlib->filepath, basefd->reports);

					/* allow typing in a new lib path */
					if (G.rt == -666) {
						while (fd == NULL) {
							char newlib_path[FILE_MAX] = {0};
							printf("Missing library...'\n");
							printf("	current file: %s\n", G.main->name);
							printf("	absolute lib: %s\n", mainptr->curlib->filepath);
							printf("	relative lib: %s\n", mainptr->curlib->name);
							printf("  enter a new path:\n");
							
							if (scanf("%s", newlib_path) > 0) {
								BLI_strncpy(mainptr->curlib->name, newlib_path, sizeof(mainptr->curlib->name));
								BLI_strncpy(mainptr->curlib->filepath, newlib_path, sizeof(mainptr->curlib->filepath));
								cleanup_path(G.main->name, mainptr->curlib->filepath);
								
								fd = blo_openblenderfile(mainptr->curlib->filepath, basefd->reports);
								fd->mainlist = mainlist;
								
								if (fd) {
									printf("found: '%s', party on macuno!\n", mainptr->curlib->filepath);
								}
							}
						}
					}
					
					if (fd) {
						/* share the mainlist, so all libraries are added immediately in a
						 * single list. it used to be that all FileData's had their own list,
						 * but with indirectly linking this meant we didn't catch duplicate
						 * libraries properly */
						fd->mainlist = mainlist;

						fd->reports = basefd->reports;
						
						if (fd->libmap)
							oldnewmap_free(fd->libmap);
						
						fd->libmap = oldnewmap_new();
						
						mainptr->curlib->filedata = fd;
						mainptr->versionfile=  fd->fileversion;
						
						/* subversion */
						read_file_version(fd, mainptr);
					}
					else mainptr->curlib->filedata = NULL;
					
					if (fd == NULL) {
						BKE_reportf_wrap(basefd->reports, RPT_ERROR,
						                 "Can't find lib '%s'",
						                 mainptr->curlib->filepath);
					}
				}
				if (fd) {
					do_it = TRUE;
					a = set_listbasepointers(mainptr, lbarray);
					while (a--) {
						ID *id = lbarray[a]->first;
						
						while (id) {
							ID *idn = id->next;
							if (id->flag & LIB_READ) {
								ID *realid = NULL;
								BLI_remlink(lbarray[a], id);
								
								append_id_part(fd, mainptr, id, &realid);
								if (!realid) {
									BKE_reportf_wrap(fd->reports, RPT_ERROR,
									                 "LIB ERROR: %s:'%s' missing from '%s'",
									                 BKE_idcode_to_name(GS(id->name)),
									                 id->name+2, mainptr->curlib->filepath);
								}
								
								change_idid_adr(mainlist, basefd, id, realid);
								
								MEM_freeN(id);
							}
							id = idn;
						}
					}
					
					expand_main(fd, mainptr);
				}
			}
			
			mainptr = mainptr->next;
		}
	}
	
	/* test if there are unread libblocks */
	for (mainptr = mainl->next; mainptr; mainptr = mainptr->next) {
		a = set_listbasepointers(mainptr, lbarray);
		while (a--) {
			ID *id, *idn = NULL;
			
			for (id = lbarray[a]->first; id; id = idn) {
				idn = id->next;
				if (id->flag & LIB_READ) {
					BLI_remlink(lbarray[a], id);
					BKE_reportf_wrap(basefd->reports, RPT_ERROR,
					                 "LIB ERROR: %s:'%s' unread libblock missing from '%s'",
					                 BKE_idcode_to_name(GS(id->name)), id->name + 2, mainptr->curlib->filepath);
					change_idid_adr(mainlist, basefd, id, NULL);
					
					MEM_freeN(id);
				}
			}
		}
	}
	
	/* do versions, link, and free */
	for (mainptr = mainl->next; mainptr; mainptr = mainptr->next) {
		/* some mains still have to be read, then
		 * versionfile is still zero! */
		if (mainptr->versionfile) {
			if (mainptr->curlib->filedata) // can be zero... with shift+f1 append
				do_versions(mainptr->curlib->filedata, mainptr->curlib, mainptr);
			else
				do_versions(basefd, NULL, mainptr);
		}
		
		if (mainptr->curlib->filedata)
			lib_link_all(mainptr->curlib->filedata, mainptr);
		
		if (mainptr->curlib->filedata) blo_freefiledata(mainptr->curlib->filedata);
		mainptr->curlib->filedata = NULL;
	}
}


/* reading runtime */

BlendFileData *blo_read_blendafterruntime(int file, const char *name, int actualsize, ReportList *reports)
{
	BlendFileData *bfd = NULL;
	FileData *fd = filedata_new();
	fd->filedes = file;
	fd->buffersize = actualsize;
	fd->read = fd_read_from_file;
	
	/* needed for library_append and read_libraries */
	BLI_strncpy(fd->relabase, name, sizeof(fd->relabase));
	
	fd = blo_decode_and_check(fd, reports);
	if (!fd)
		return NULL;
	
	fd->reports = reports;
	bfd = blo_read_file_internal(fd, "");
	blo_freefiledata(fd);
	
	return bfd;
}<|MERGE_RESOLUTION|>--- conflicted
+++ resolved
@@ -3174,7 +3174,7 @@
 {
 	tex->adt = newdataadr(fd, tex->adt);
 	direct_link_animdata(fd, tex->adt);
-	
+
 	tex->coba = newdataadr(fd, tex->coba);
 	tex->env = newdataadr(fd, tex->env);
 	if (tex->env) {
@@ -3995,7 +3995,7 @@
 /* ************ READ OBJECT ***************** */
 
 static void lib_link_modifiers__linkModifiers(void *userData, Object *ob,
-											  ID **idpoin)
+                                              ID **idpoin)
 {
 	FileData *fd = userData;
 
@@ -5405,14 +5405,10 @@
 						SpaceLogic *slogic = (SpaceLogic *)sl;
 						
 						slogic->gpd = newlibadr_us(fd, sc->id.lib, slogic->gpd);
-				}
-			}
-<<<<<<< HEAD
-			}
-			sc->id.flag -= LIB_NEEDLINK;
-=======
+					}
+				}
+			}
 			sc->id.flag -= LIB_NEED_LINK;
->>>>>>> 3b743582
 		}
 	}
 }
@@ -5696,9 +5692,9 @@
 					SpaceLogic *slogic = (SpaceLogic *)sl;
 					
 					slogic->gpd = restore_pointer_by_name(newmain, (ID *)slogic->gpd, 1);
-			}
-		}
-	}
+				}
+			}
+		}
 	}
 
 	/* update IDs stored in all possible clipboards */
@@ -5937,7 +5933,7 @@
 			}
 			else if (sl->spacetype == SPACE_LOGIC) {
 				SpaceLogic *slogic = (SpaceLogic *)sl;
-					
+				
 				/* XXX: this is new stuff, which shouldn't be directly linking to gpd... */
 				if (slogic->gpd) {
 					slogic->gpd = newdataadr(fd, slogic->gpd);
@@ -6834,11 +6830,11 @@
 			
 			/* looks like storage data can be messed up somehow, stupid check here */
 			if (old_data) {
-			/* split off filename from the old path, to be used as socket sub-path */
-			BLI_split_dirfile(old_data->name, basepath, filename, sizeof(basepath), sizeof(filename));
-			
-			BLI_strncpy(nimf->base_path, basepath, sizeof(nimf->base_path));
-			nimf->format = old_data->im_format;
+				/* split off filename from the old path, to be used as socket sub-path */
+				BLI_split_dirfile(old_data->name, basepath, filename, sizeof(basepath), sizeof(filename));
+				
+				BLI_strncpy(nimf->base_path, basepath, sizeof(nimf->base_path));
+				nimf->format = old_data->im_format;
 			}
 			else {
 				basepath[0] = '\0';
@@ -6885,7 +6881,7 @@
 			nodeRemoveSocket(ntree, node, old_image);
 			nodeRemoveSocket(ntree, node, old_z);
 			if (old_data)
-			MEM_freeN(old_data);
+				MEM_freeN(old_data);
 		}
 		else if (node->type==CMP_NODE_OUTPUT_MULTI_FILE__DEPRECATED) {
 			NodeImageMultiFile *nimf = node->storage;
@@ -7221,7 +7217,7 @@
 				while (track) {
 					if (track->minimum_correlation == 0.0f)
 						track->minimum_correlation = 0.75f;
-					
+
 					track = track->next;
 				}
 			}
@@ -7239,7 +7235,7 @@
 		
 		for (clip= main->movieclip.first; clip; clip= clip->id.next) {
 			MovieTrackingSettings *settings= &clip->tracking.settings;
-			
+
 			if (settings->default_pattern_size == 0.0f) {
 				settings->default_motion_model = TRACK_MOTION_MODEL_TRANSLATION;
 				settings->default_minimum_correlation = 0.75;
@@ -7501,7 +7497,7 @@
 		/* set fluidsim rate. the version patch for this in 2.62 was wrong, so
 		 * try to correct it, if rate is 0.0 that's likely not intentional */
 		Object *ob;
-		
+
 		for (ob = main->object.first; ob; ob = ob->id.next) {
 			ModifierData *md;
 			for (md = ob->modifiers.first; md; md = md->next) {
@@ -7603,16 +7599,16 @@
 	}
 
 	if (main->versionfile < 263 || (main->versionfile == 263 && main->subversionfile < 1)) {
-			/* file output node paths are now stored in the file info struct instead socket name */
-			Scene *sce;
-			bNodeTree *ntree;
-			
-			for (sce = main->scene.first; sce; sce=sce->id.next)
-				if (sce->nodetree)
+		/* file output node paths are now stored in the file info struct instead socket name */
+		Scene *sce;
+		bNodeTree *ntree;
+		
+		for (sce = main->scene.first; sce; sce=sce->id.next)
+			if (sce->nodetree)
 				do_versions_nodetree_multi_file_output_path_2_63_1(sce->nodetree);
-			for (ntree = main->nodetree.first; ntree; ntree=ntree->id.next)
+		for (ntree = main->nodetree.first; ntree; ntree=ntree->id.next)
 			do_versions_nodetree_multi_file_output_path_2_63_1(ntree);
-		}
+	}
 
 	if (main->versionfile < 263 || (main->versionfile == 263 && main->subversionfile < 3)) {
 		Scene *scene;
@@ -7768,7 +7764,7 @@
 			}
 		}
 	}
-	
+
 
 	if (main->versionfile < 263 || (main->versionfile == 263 && main->subversionfile < 8))
 	{
@@ -7791,39 +7787,39 @@
 	}
 
 	if (main->versionfile < 263 || (main->versionfile == 263 && main->subversionfile < 10)) {
-	{
-		Scene *scene;
-		// composite redesign
-		for (scene=main->scene.first; scene; scene=scene->id.next) {
-			if (scene->nodetree) {
-				if (scene->nodetree->chunksize == 0) {
-					scene->nodetree->chunksize = 256;
-				}
-			}
-		}
-	}
-
-	{
-		bScreen *sc;
-
-		for (sc = main->screen.first; sc; sc = sc->id.next) {
-			ScrArea *sa;
-
-			for (sa = sc->areabase.first; sa; sa = sa->next) {
-				SpaceLink *sl;
-
-				for (sl = sa->spacedata.first; sl; sl = sl->next) {
-					if (sl->spacetype == SPACE_CLIP) {
-						SpaceClip *sclip = (SpaceClip *)sl;
-
-						if (sclip->around == 0) {
-							sclip->around = V3D_CENTROID;
+		{
+			Scene *scene;
+			// composite redesign
+			for (scene=main->scene.first; scene; scene=scene->id.next) {
+				if (scene->nodetree) {
+					if (scene->nodetree->chunksize == 0) {
+						scene->nodetree->chunksize = 256;
+					}
+				}
+			}
+		}
+
+		{
+			bScreen *sc;
+
+			for (sc = main->screen.first; sc; sc = sc->id.next) {
+				ScrArea *sa;
+
+				for (sa = sc->areabase.first; sa; sa = sa->next) {
+					SpaceLink *sl;
+
+					for (sl = sa->spacedata.first; sl; sl = sl->next) {
+						if (sl->spacetype == SPACE_CLIP) {
+							SpaceClip *sclip = (SpaceClip *)sl;
+
+							if (sclip->around == 0) {
+								sclip->around = V3D_CENTROID;
+							}
 						}
 					}
 				}
 			}
 		}
-	}
 
 		{
 			MovieClip *clip;
@@ -7950,7 +7946,7 @@
 			}
 		}
 	}
-	
+
 	/* don't forget to set version number in blender.c! */
 }
 
@@ -7994,7 +7990,7 @@
 	lib_link_particlesettings(fd, main);
 	lib_link_movieclip(fd, main);
 	lib_link_mask(fd, main);
-	
+
 	lib_link_mesh(fd, main);		/* as last: tpage images with users at zero */
 	
 	lib_link_library(fd, main);		/* only init users */
@@ -8729,7 +8725,7 @@
 }
 
 static void expand_armature(FileData *fd, Main *mainvar, bArmature *arm)
-{
+{	
 	if (arm->adt)
 		expand_animdata(fd, mainvar, arm->adt);
 	
@@ -8737,15 +8733,15 @@
 	{
 		Bone *curBone;
 		
-	for (curBone = arm->bonebase.first; curBone; curBone=curBone->next) {
-		expand_bones(fd, mainvar, curBone);
-	}
-}
+		for (curBone = arm->bonebase.first; curBone; curBone=curBone->next) {
+			expand_bones(fd, mainvar, curBone);
+		}
+	}
 #endif
 }
 
 static void expand_object_expandModifiers(void *userData, Object *UNUSED(ob),
-											  ID **idpoin)
+                                          ID **idpoin)
 {
 	struct { FileData *fd; Main *mainvar; } *data= userData;
 	
@@ -8951,7 +8947,7 @@
 #ifdef DURIAN_CAMERA_SWITCH
 	{
 		TimeMarker *marker;
-
+		
 		for (marker = sce->markers.first; marker; marker = marker->next) {
 			if (marker->camera) {
 				expand_doit(fd, mainvar, marker->camera);
