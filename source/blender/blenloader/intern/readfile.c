/*
 * This program is free software; you can redistribute it and/or
 * modify it under the terms of the GNU General Public License
 * as published by the Free Software Foundation; either version 2
 * of the License, or (at your option) any later version.
 *
 * This program is distributed in the hope that it will be useful,
 * but WITHOUT ANY WARRANTY; without even the implied warranty of
 * MERCHANTABILITY or FITNESS FOR A PARTICULAR PURPOSE.  See the
 * GNU General Public License for more details.
 *
 * You should have received a copy of the GNU General Public License
 * along with this program; if not, write to the Free Software Foundation,
 * Inc., 51 Franklin Street, Fifth Floor, Boston, MA 02110-1301, USA.
 *
 * The Original Code is Copyright (C) 2001-2002 by NaN Holding BV.
 * All rights reserved.
 */

/** \file
 * \ingroup blenloader
 */

#include "zlib.h"

#include <limits.h>
#include <stdlib.h> /* for atoi. */
#include <stddef.h> /* for offsetof. */
#include <fcntl.h>  /* for open flags (O_BINARY, O_RDONLY). */
#include <stdarg.h> /* for va_start/end. */
#include <time.h>   /* for gmtime. */
#include <ctype.h>  /* for isdigit. */

#include "BLI_utildefines.h"
#ifndef WIN32
#  include <unistd.h>  // for read close
#else
#  include <io.h>  // for open close read
#  include "winsock2.h"
#  include "BLI_winstuff.h"
#endif

/* allow readfile to use deprecated functionality */
#define DNA_DEPRECATED_ALLOW

#include "DNA_anim_types.h"
#include "DNA_armature_types.h"
#include "DNA_brush_types.h"
#include "DNA_camera_types.h"
#include "DNA_cachefile_types.h"
#include "DNA_cloth_types.h"
#include "DNA_collection_types.h"
#include "DNA_constraint_types.h"
#include "DNA_dynamicpaint_types.h"
#include "DNA_effect_types.h"
#include "DNA_fileglobal_types.h"
#include "DNA_genfile.h"
#include "DNA_gpencil_types.h"
#include "DNA_gpencil_modifier_types.h"
#include "DNA_shader_fx_types.h"
#include "DNA_ipo_types.h"
#include "DNA_key_types.h"
#include "DNA_lattice_types.h"
#include "DNA_layer_types.h"
#include "DNA_light_types.h"
#include "DNA_linestyle_types.h"
#include "DNA_meta_types.h"
#include "DNA_material_types.h"
#include "DNA_mesh_types.h"
#include "DNA_meshdata_types.h"
#include "DNA_nla_types.h"
#include "DNA_node_types.h"
#include "DNA_object_fluidsim_types.h"
#include "DNA_object_types.h"
#include "DNA_packedFile_types.h"
#include "DNA_particle_types.h"
#include "DNA_curveprofile_types.h"
#include "DNA_lightprobe_types.h"
#include "DNA_rigidbody_types.h"
#include "DNA_text_types.h"
#include "DNA_view3d_types.h"
#include "DNA_screen_types.h"
#include "DNA_sdna_types.h"
#include "DNA_scene_types.h"
#include "DNA_sequence_types.h"
#include "DNA_fluid_types.h"
#include "DNA_speaker_types.h"
#include "DNA_sound_types.h"
#include "DNA_space_types.h"
#include "DNA_vfont_types.h"
#include "DNA_workspace_types.h"
#include "DNA_world_types.h"
#include "DNA_movieclip_types.h"
#include "DNA_mask_types.h"

#include "MEM_guardedalloc.h"

#include "BLI_endian_switch.h"
#include "BLI_blenlib.h"
#include "BLI_math.h"
#include "BLI_threads.h"
#include "BLI_mempool.h"
#include "BLI_ghash.h"

#include "BLT_translation.h"

#include "BKE_action.h"
#include "BKE_armature.h"
#include "BKE_brush.h"
#include "BKE_collection.h"
#include "BKE_colortools.h"
#include "BKE_constraint.h"
#include "BKE_curve.h"
#include "BKE_effect.h"
#include "BKE_fcurve.h"
#include "BKE_fluid.h"
#include "BKE_global.h"  // for G
#include "BKE_gpencil_modifier.h"
#include "BKE_idcode.h"
#include "BKE_idprop.h"
#include "BKE_layer.h"
#include "BKE_library.h"
#include "BKE_library_idmap.h"
#include "BKE_library_override.h"
#include "BKE_library_query.h"
#include "BKE_main.h"  // for Main
#include "BKE_material.h"
#include "BKE_mesh.h"  // for ME_ defines (patching)
#include "BKE_mesh_runtime.h"
#include "BKE_modifier.h"
#include "BKE_multires.h"
#include "BKE_node.h"  // for tree type defines
#include "BKE_object.h"
#include "BKE_paint.h"
#include "BKE_particle.h"
#include "BKE_pointcache.h"
#include "BKE_curveprofile.h"
#include "BKE_report.h"
#include "BKE_scene.h"
#include "BKE_screen.h"
#include "BKE_sequencer.h"
#include "BKE_shader_fx.h"
#include "BKE_sound.h"
#include "BKE_workspace.h"

#include "DRW_engine.h"

#include "DEG_depsgraph.h"

#include "NOD_socket.h"

#include "BLO_blend_defs.h"
#include "BLO_blend_validate.h"
#include "BLO_readfile.h"
#include "BLO_undofile.h"

#include "RE_engine.h"

#include "readfile.h"

#include <errno.h>

/* Make preferences read-only. */
#define U (*((const UserDef *)&U))

/**
 * READ
 * ====
 *
 * - Existing Library (#Main) push or free
 * - allocate new #Main
 * - load file
 * - read #SDNA
 * - for each LibBlock
 *   - read LibBlock
 *   - if a Library
 *     - make a new #Main
 *     - attach ID's to it
 *   - else
 *     - read associated 'direct data'
 *     - link direct data (internal and to LibBlock)
 * - read #FileGlobal
 * - read #USER data, only when indicated (file is `~/.config/blender/X.XX/config/userpref.blend`)
 * - free file
 * - per Library (per #Main)
 *   - read file
 *   - read #SDNA
 *   - find LibBlocks and attach #ID's to #Main
 *     - if external LibBlock
 *       - search all #Main's
 *         - or it's already read,
 *         - or not read yet
 *         - or make new #Main
 *   - per LibBlock
 *     - read recursive
 *     - read associated direct data
 *     - link direct data (internal and to LibBlock)
 *   - free file
 * - per Library with unread LibBlocks
 *   - read file
 *   - read #SDNA
 *   - per LibBlock
 *     - read recursive
 *     - read associated direct data
 *     - link direct data (internal and to LibBlock)
 *   - free file
 * - join all #Main's
 * - link all LibBlocks and indirect pointers to libblocks
 * - initialize #FileGlobal and copy pointers to #Global
 *
 * \note Still a weak point is the new-address function, that doesn't solve reading from
 * multiple files at the same time.
 * (added remark: oh, i thought that was solved? will look at that... (ton).
 */

/**
 * Delay reading blocks we might not use (especially applies to library linking).
 * which keeps large arrays in memory from data-blocks we may not even use.
 *
 * \note This is disabled when using compression,
 * while zlib supports seek it's unusably slow, see: T61880.
 */
#define USE_BHEAD_READ_ON_DEMAND

/* use GHash for BHead name-based lookups (speeds up linking) */
#define USE_GHASH_BHEAD

/* Use GHash for restoring pointers by name */
#define USE_GHASH_RESTORE_POINTER

/* Define this to have verbose debug prints. */
//#define USE_DEBUG_PRINT

#ifdef USE_DEBUG_PRINT
#  define DEBUG_PRINTF(...) printf(__VA_ARGS__)
#else
#  define DEBUG_PRINTF(...)
#endif

/* local prototypes */
static void read_libraries(FileData *basefd, ListBase *mainlist);
static void *read_struct(FileData *fd, BHead *bh, const char *blockname);
static void direct_link_modifiers(FileData *fd, ListBase *lb, Object *ob);
static BHead *find_bhead_from_code_name(FileData *fd, const short idcode, const char *name);
static BHead *find_bhead_from_idname(FileData *fd, const char *idname);

#ifdef USE_COLLECTION_COMPAT_28
static void expand_scene_collection(FileData *fd, Main *mainvar, SceneCollection *sc);
#endif
static void direct_link_animdata(FileData *fd, AnimData *adt);
static void lib_link_animdata(FileData *fd, ID *id, AnimData *adt);

typedef struct BHeadN {
  struct BHeadN *next, *prev;
#ifdef USE_BHEAD_READ_ON_DEMAND
  /** Use to read the data from the file directly into memory as needed. */
  off64_t file_offset;
  /** When set, the remainder of this allocation is the data, otherwise it needs to be read. */
  bool has_data;
#endif
  bool is_memchunk_identical;
  struct BHead bhead;
} BHeadN;

#define BHEADN_FROM_BHEAD(bh) ((BHeadN *)POINTER_OFFSET(bh, -offsetof(BHeadN, bhead)))

/* We could change this in the future, for now it's simplest if only data is delayed
 * because ID names are used in lookup tables. */
#define BHEAD_USE_READ_ON_DEMAND(bhead) ((bhead)->code == DATA)

/**
 * This function ensures that reports are printed,
 * in the case of library linking errors this is important!
 *
 * bit kludge but better then doubling up on prints,
 * we could alternatively have a versions of a report function which forces printing - campbell
 */
void blo_reportf_wrap(ReportList *reports, ReportType type, const char *format, ...)
{
  char fixed_buf[1024]; /* should be long enough */

  va_list args;

  va_start(args, format);
  vsnprintf(fixed_buf, sizeof(fixed_buf), format, args);
  va_end(args);

  fixed_buf[sizeof(fixed_buf) - 1] = '\0';

  BKE_report(reports, type, fixed_buf);

  if (G.background == 0) {
    printf("%s: %s\n", BKE_report_type_str(type), fixed_buf);
  }
}

/* for reporting linking messages */
static const char *library_parent_filepath(Library *lib)
{
  return lib->parent ? lib->parent->filepath : "<direct>";
}

/* -------------------------------------------------------------------- */
/** \name OldNewMap API
 * \{ */

typedef struct OldNew {
  const void *oldp;
  void *newp;
  /* `nr` is "user count" for data, and ID code for libdata. */
  int nr;
} OldNew;

typedef struct OldNewMap {
  /* Array that stores the actual entries. */
  OldNew *entries;
  int nentries;
  /* Hashmap that stores indices into the `entries` array. */
  int32_t *map;

  int capacity_exp;
} OldNewMap;

#define ENTRIES_CAPACITY(onm) (1ll << (onm)->capacity_exp)
#define MAP_CAPACITY(onm) (1ll << ((onm)->capacity_exp + 1))
#define SLOT_MASK(onm) (MAP_CAPACITY(onm) - 1)
#define DEFAULT_SIZE_EXP 6
#define PERTURB_SHIFT 5

/* based on the probing algorithm used in Python dicts. */
#define ITER_SLOTS(onm, KEY, SLOT_NAME, INDEX_NAME) \
  uint32_t hash = BLI_ghashutil_ptrhash(KEY); \
  uint32_t mask = SLOT_MASK(onm); \
  uint perturb = hash; \
  int SLOT_NAME = mask & hash; \
  int INDEX_NAME = onm->map[SLOT_NAME]; \
  for (;; SLOT_NAME = mask & ((5 * SLOT_NAME) + 1 + perturb), \
          perturb >>= PERTURB_SHIFT, \
          INDEX_NAME = onm->map[SLOT_NAME])

static void oldnewmap_insert_index_in_map(OldNewMap *onm, const void *ptr, int index)
{
  ITER_SLOTS (onm, ptr, slot, stored_index) {
    if (stored_index == -1) {
      onm->map[slot] = index;
      break;
    }
  }
}

static void oldnewmap_insert_or_replace(OldNewMap *onm, OldNew entry)
{
  ITER_SLOTS (onm, entry.oldp, slot, index) {
    if (index == -1) {
      onm->entries[onm->nentries] = entry;
      onm->map[slot] = onm->nentries;
      onm->nentries++;
      break;
    }
    else if (onm->entries[index].oldp == entry.oldp) {
      onm->entries[index] = entry;
      break;
    }
  }
}

static OldNew *oldnewmap_lookup_entry(const OldNewMap *onm, const void *addr)
{
  ITER_SLOTS (onm, addr, slot, index) {
    if (index >= 0) {
      OldNew *entry = &onm->entries[index];
      if (entry->oldp == addr) {
        return entry;
      }
    }
    else {
      return NULL;
    }
  }
}

static void oldnewmap_clear_map(OldNewMap *onm)
{
  memset(onm->map, 0xFF, MAP_CAPACITY(onm) * sizeof(*onm->map));
}

static void oldnewmap_increase_size(OldNewMap *onm)
{
  onm->capacity_exp++;
  onm->entries = MEM_reallocN(onm->entries, sizeof(*onm->entries) * ENTRIES_CAPACITY(onm));
  onm->map = MEM_reallocN(onm->map, sizeof(*onm->map) * MAP_CAPACITY(onm));
  oldnewmap_clear_map(onm);
  for (int i = 0; i < onm->nentries; i++) {
    oldnewmap_insert_index_in_map(onm, onm->entries[i].oldp, i);
  }
}

/* Public OldNewMap API */

static OldNewMap *oldnewmap_new(void)
{
  OldNewMap *onm = MEM_callocN(sizeof(*onm), "OldNewMap");

  onm->capacity_exp = DEFAULT_SIZE_EXP;
  onm->entries = MEM_malloc_arrayN(
      ENTRIES_CAPACITY(onm), sizeof(*onm->entries), "OldNewMap.entries");
  onm->map = MEM_malloc_arrayN(MAP_CAPACITY(onm), sizeof(*onm->map), "OldNewMap.map");
  oldnewmap_clear_map(onm);

  return onm;
}

static void oldnewmap_insert(OldNewMap *onm, const void *oldaddr, void *newaddr, int nr)
{
  if (oldaddr == NULL || newaddr == NULL) {
    return;
  }

  if (UNLIKELY(onm->nentries == ENTRIES_CAPACITY(onm))) {
    oldnewmap_increase_size(onm);
  }

  OldNew entry;
  entry.oldp = oldaddr;
  entry.newp = newaddr;
  entry.nr = nr;
  oldnewmap_insert_or_replace(onm, entry);
}

void blo_do_versions_oldnewmap_insert(OldNewMap *onm, const void *oldaddr, void *newaddr, int nr)
{
  oldnewmap_insert(onm, oldaddr, newaddr, nr);
}

static void *oldnewmap_lookup_and_inc(OldNewMap *onm, const void *addr, bool increase_users)
{
  OldNew *entry = oldnewmap_lookup_entry(onm, addr);
  if (entry == NULL) {
    return NULL;
  }
  if (increase_users) {
    entry->nr++;
  }
  return entry->newp;
}

/* for libdata, OldNew.nr has ID code, no increment */
static void *oldnewmap_liblookup(OldNewMap *onm, const void *addr, const void *lib)
{
  if (addr == NULL) {
    return NULL;
  }

  ID *id = oldnewmap_lookup_and_inc(onm, addr, false);
  if (id == NULL) {
    return NULL;
  }
  if (!lib || id->lib) {
    return id;
  }
  return NULL;
}

static void oldnewmap_free_unused(OldNewMap *onm)
{
  for (int i = 0; i < onm->nentries; i++) {
    OldNew *entry = &onm->entries[i];
    if (entry->nr == 0) {
      MEM_freeN(entry->newp);
      entry->newp = NULL;
    }
  }
}

static void oldnewmap_clear(OldNewMap *onm)
{
  onm->capacity_exp = DEFAULT_SIZE_EXP;
  oldnewmap_clear_map(onm);
  onm->nentries = 0;
}

static void oldnewmap_free(OldNewMap *onm)
{
  MEM_freeN(onm->entries);
  MEM_freeN(onm->map);
  MEM_freeN(onm);
}

#undef ENTRIES_CAPACITY
#undef MAP_CAPACITY
#undef SLOT_MASK
#undef DEFAULT_SIZE_EXP
#undef PERTURB_SHIFT
#undef ITER_SLOTS

/** \} */

/* -------------------------------------------------------------------- */
/** \name Helper Functions
 * \{ */

static void add_main_to_main(Main *mainvar, Main *from)
{
  ListBase *lbarray[MAX_LIBARRAY], *fromarray[MAX_LIBARRAY];
  int a;

  set_listbasepointers(mainvar, lbarray);
  a = set_listbasepointers(from, fromarray);
  while (a--) {
    BLI_movelisttolist(lbarray[a], fromarray[a]);
  }
}

void blo_join_main(ListBase *mainlist)
{
  Main *tojoin, *mainl;

  mainl = mainlist->first;
  while ((tojoin = mainl->next)) {
    add_main_to_main(mainl, tojoin);
    BLI_remlink(mainlist, tojoin);
    BKE_main_free(tojoin);
  }
}

static void split_libdata(ListBase *lb_src, Main **lib_main_array, const uint lib_main_array_len)
{
  for (ID *id = lb_src->first, *idnext; id; id = idnext) {
    idnext = id->next;

    if (id->lib) {
      if (((uint)id->lib->temp_index < lib_main_array_len) &&
          /* this check should never fail, just in case 'id->lib' is a dangling pointer. */
          (lib_main_array[id->lib->temp_index]->curlib == id->lib)) {
        Main *mainvar = lib_main_array[id->lib->temp_index];
        ListBase *lb_dst = which_libbase(mainvar, GS(id->name));
        BLI_remlink(lb_src, id);
        BLI_addtail(lb_dst, id);
      }
      else {
        printf("%s: invalid library for '%s'\n", __func__, id->name);
        BLI_assert(0);
      }
    }
  }
}

void blo_split_main(ListBase *mainlist, Main *main)
{
  mainlist->first = mainlist->last = main;
  main->next = NULL;

  if (BLI_listbase_is_empty(&main->libraries)) {
    return;
  }

  /* (Library.temp_index -> Main), lookup table */
  const uint lib_main_array_len = BLI_listbase_count(&main->libraries);
  Main **lib_main_array = MEM_malloc_arrayN(lib_main_array_len, sizeof(*lib_main_array), __func__);

  int i = 0;
  for (Library *lib = main->libraries.first; lib; lib = lib->id.next, i++) {
    Main *libmain = BKE_main_new();
    libmain->curlib = lib;
    libmain->versionfile = lib->versionfile;
    libmain->subversionfile = lib->subversionfile;
    BLI_addtail(mainlist, libmain);
    lib->temp_index = i;
    lib_main_array[i] = libmain;
  }

  ListBase *lbarray[MAX_LIBARRAY];
  i = set_listbasepointers(main, lbarray);
  while (i--) {
    ID *id = lbarray[i]->first;
    if (id == NULL || GS(id->name) == ID_LI) {
      /* No ID_LI data-lock should ever be linked anyway, but just in case, better be explicit. */
      continue;
    }
    split_libdata(lbarray[i], lib_main_array, lib_main_array_len);
  }

  MEM_freeN(lib_main_array);
}

static void read_file_version(FileData *fd, Main *main)
{
  BHead *bhead;

  for (bhead = blo_bhead_first(fd); bhead; bhead = blo_bhead_next(fd, bhead)) {
    if (bhead->code == GLOB) {
      FileGlobal *fg = read_struct(fd, bhead, "Global");
      if (fg) {
        main->subversionfile = fg->subversion;
        main->minversionfile = fg->minversion;
        main->minsubversionfile = fg->minsubversion;
        MEM_freeN(fg);
      }
      else if (bhead->code == ENDB) {
        break;
      }
    }
  }
  if (main->curlib) {
    main->curlib->versionfile = main->versionfile;
    main->curlib->subversionfile = main->subversionfile;
  }
}

#ifdef USE_GHASH_BHEAD
static void read_file_bhead_idname_map_create(FileData *fd)
{
  BHead *bhead;

  /* dummy values */
  bool is_link = false;
  int code_prev = ENDB;
  uint reserve = 0;

  for (bhead = blo_bhead_first(fd); bhead; bhead = blo_bhead_next(fd, bhead)) {
    if (code_prev != bhead->code) {
      code_prev = bhead->code;
      is_link = BKE_idcode_is_valid(code_prev) ? BKE_idcode_is_linkable(code_prev) : false;
    }

    if (is_link) {
      reserve += 1;
    }
  }

  BLI_assert(fd->bhead_idname_hash == NULL);

  fd->bhead_idname_hash = BLI_ghash_str_new_ex(__func__, reserve);

  for (bhead = blo_bhead_first(fd); bhead; bhead = blo_bhead_next(fd, bhead)) {
    if (code_prev != bhead->code) {
      code_prev = bhead->code;
      is_link = BKE_idcode_is_valid(code_prev) ? BKE_idcode_is_linkable(code_prev) : false;
    }

    if (is_link) {
      BLI_ghash_insert(fd->bhead_idname_hash, (void *)blo_bhead_id_name(fd, bhead), bhead);
    }
  }
}
#endif

static Main *blo_find_main(FileData *fd, const char *filepath, const char *relabase)
{
  ListBase *mainlist = fd->mainlist;
  Main *m;
  Library *lib;
  char name1[FILE_MAX];

  BLI_strncpy(name1, filepath, sizeof(name1));
  BLI_cleanup_path(relabase, name1);

  //  printf("blo_find_main: relabase  %s\n", relabase);
  //  printf("blo_find_main: original in  %s\n", filepath);
  //  printf("blo_find_main: converted to %s\n", name1);

  for (m = mainlist->first; m; m = m->next) {
    const char *libname = (m->curlib) ? m->curlib->filepath : m->name;

    if (BLI_path_cmp(name1, libname) == 0) {
      if (G.debug & G_DEBUG) {
        printf("blo_find_main: found library %s\n", libname);
      }
      return m;
    }
  }

  m = BKE_main_new();
  BLI_addtail(mainlist, m);

  /* Add library data-block itself to 'main' Main, since libraries are **never** linked data.
   * Fixes bug where you could end with all ID_LI data-blocks having the same name... */
  lib = BKE_libblock_alloc(mainlist->first, ID_LI, BLI_path_basename(filepath), 0);

  /* Important, consistency with main ID reading code from read_libblock(). */
  lib->id.us = ID_FAKE_USERS(lib);

  BLI_strncpy(lib->name, filepath, sizeof(lib->name));
  BLI_strncpy(lib->filepath, name1, sizeof(lib->filepath));

  m->curlib = lib;

  read_file_version(fd, m);

  if (G.debug & G_DEBUG) {
    printf("blo_find_main: added new lib %s\n", filepath);
  }
  return m;
}

/** \} */

/* -------------------------------------------------------------------- */
/** \name File Parsing
 * \{ */

static void switch_endian_bh4(BHead4 *bhead)
{
  /* the ID_.. codes */
  if ((bhead->code & 0xFFFF) == 0) {
    bhead->code >>= 16;
  }

  if (bhead->code != ENDB) {
    BLI_endian_switch_int32(&bhead->len);
    BLI_endian_switch_int32(&bhead->SDNAnr);
    BLI_endian_switch_int32(&bhead->nr);
  }
}

static void switch_endian_bh8(BHead8 *bhead)
{
  /* the ID_.. codes */
  if ((bhead->code & 0xFFFF) == 0) {
    bhead->code >>= 16;
  }

  if (bhead->code != ENDB) {
    BLI_endian_switch_int32(&bhead->len);
    BLI_endian_switch_int32(&bhead->SDNAnr);
    BLI_endian_switch_int32(&bhead->nr);
  }
}

static void bh4_from_bh8(BHead *bhead, BHead8 *bhead8, int do_endian_swap)
{
  BHead4 *bhead4 = (BHead4 *)bhead;
  int64_t old;

  bhead4->code = bhead8->code;
  bhead4->len = bhead8->len;

  if (bhead4->code != ENDB) {
    /* perform a endian swap on 64bit pointers, otherwise the pointer might map to zero
     * 0x0000000000000000000012345678 would become 0x12345678000000000000000000000000
     */
    if (do_endian_swap) {
      BLI_endian_switch_int64(&bhead8->old);
    }

    /* this patch is to avoid a long long being read from not-eight aligned positions
     * is necessary on any modern 64bit architecture) */
    memcpy(&old, &bhead8->old, 8);
    bhead4->old = (int)(old >> 3);

    bhead4->SDNAnr = bhead8->SDNAnr;
    bhead4->nr = bhead8->nr;
  }
}

static void bh8_from_bh4(BHead *bhead, BHead4 *bhead4)
{
  BHead8 *bhead8 = (BHead8 *)bhead;

  bhead8->code = bhead4->code;
  bhead8->len = bhead4->len;

  if (bhead8->code != ENDB) {
    bhead8->old = bhead4->old;
    bhead8->SDNAnr = bhead4->SDNAnr;
    bhead8->nr = bhead4->nr;
  }
}

static BHeadN *get_bhead(FileData *fd)
{
  BHeadN *new_bhead = NULL;
  int readsize;

  if (fd) {
    if (!fd->is_eof) {
      /* initializing to zero isn't strictly needed but shuts valgrind up
       * since uninitialized memory gets compared */
      BHead8 bhead8 = {0};
      BHead4 bhead4 = {0};
      BHead bhead = {0};

      /* First read the bhead structure.
       * Depending on the platform the file was written on this can
       * be a big or little endian BHead4 or BHead8 structure.
       *
       * As usual 'ENDB' (the last *partial* bhead of the file)
       * needs some special handling. We don't want to EOF just yet.
       */
      if (fd->flags & FD_FLAGS_FILE_POINTSIZE_IS_4) {
        bhead4.code = DATA;
        readsize = fd->read(fd, &bhead4, sizeof(bhead4), NULL);

        if (readsize == sizeof(bhead4) || bhead4.code == ENDB) {
          if (fd->flags & FD_FLAGS_SWITCH_ENDIAN) {
            switch_endian_bh4(&bhead4);
          }

          if (fd->flags & FD_FLAGS_POINTSIZE_DIFFERS) {
            bh8_from_bh4(&bhead, &bhead4);
          }
          else {
            /* MIN2 is only to quiet '-Warray-bounds' compiler warning. */
            BLI_assert(sizeof(bhead) == sizeof(bhead4));
            memcpy(&bhead, &bhead4, MIN2(sizeof(bhead), sizeof(bhead4)));
          }
        }
        else {
          fd->is_eof = true;
          bhead.len = 0;
        }
      }
      else {
        bhead8.code = DATA;
        readsize = fd->read(fd, &bhead8, sizeof(bhead8), NULL);

        if (readsize == sizeof(bhead8) || bhead8.code == ENDB) {
          if (fd->flags & FD_FLAGS_SWITCH_ENDIAN) {
            switch_endian_bh8(&bhead8);
          }

          if (fd->flags & FD_FLAGS_POINTSIZE_DIFFERS) {
            bh4_from_bh8(&bhead, &bhead8, (fd->flags & FD_FLAGS_SWITCH_ENDIAN));
          }
          else {
            /* MIN2 is only to quiet '-Warray-bounds' compiler warning. */
            BLI_assert(sizeof(bhead) == sizeof(bhead8));
            memcpy(&bhead, &bhead8, MIN2(sizeof(bhead), sizeof(bhead8)));
          }
        }
        else {
          fd->is_eof = true;
          bhead.len = 0;
        }
      }

      /* make sure people are not trying to pass bad blend files */
      if (bhead.len < 0) {
        fd->is_eof = true;
      }

      /* bhead now contains the (converted) bhead structure. Now read
       * the associated data and put everything in a BHeadN (creative naming !)
       */
      if (fd->is_eof) {
        /* pass */
      }
#ifdef USE_BHEAD_READ_ON_DEMAND
      else if (fd->seek != NULL && BHEAD_USE_READ_ON_DEMAND(&bhead)) {
        /* Delay reading bhead content. */
        new_bhead = MEM_mallocN(sizeof(BHeadN), "new_bhead");
        if (new_bhead) {
          new_bhead->next = new_bhead->prev = NULL;
          new_bhead->file_offset = fd->file_offset;
          new_bhead->has_data = false;
          new_bhead->is_memchunk_identical = false;
          new_bhead->bhead = bhead;
          off64_t seek_new = fd->seek(fd, bhead.len, SEEK_CUR);
          if (seek_new == -1) {
            fd->is_eof = true;
            MEM_freeN(new_bhead);
            new_bhead = NULL;
          }
          BLI_assert(fd->file_offset == seek_new);
        }
        else {
          fd->is_eof = true;
        }
      }
#endif
      else {
        new_bhead = MEM_mallocN(sizeof(BHeadN) + bhead.len, "new_bhead");
        if (new_bhead) {
          new_bhead->next = new_bhead->prev = NULL;
#ifdef USE_BHEAD_READ_ON_DEMAND
          new_bhead->file_offset = 0; /* don't seek. */
          new_bhead->has_data = true;
#endif
          new_bhead->is_memchunk_identical = false;
          new_bhead->bhead = bhead;

          readsize = fd->read(fd, new_bhead + 1, bhead.len, &new_bhead->is_memchunk_identical);

          if (readsize != bhead.len) {
            fd->is_eof = true;
            MEM_freeN(new_bhead);
            new_bhead = NULL;
          }
        }
        else {
          fd->is_eof = true;
        }
      }
    }
  }

  /* We've read a new block. Now add it to the list
   * of blocks.
   */
  if (new_bhead) {
    BLI_addtail(&fd->bhead_list, new_bhead);
  }

  return new_bhead;
}

BHead *blo_bhead_first(FileData *fd)
{
  BHeadN *new_bhead;
  BHead *bhead = NULL;

  /* Rewind the file
   * Read in a new block if necessary
   */
  new_bhead = fd->bhead_list.first;
  if (new_bhead == NULL) {
    new_bhead = get_bhead(fd);
  }

  if (new_bhead) {
    bhead = &new_bhead->bhead;
  }

  return bhead;
}

BHead *blo_bhead_prev(FileData *UNUSED(fd), BHead *thisblock)
{
  BHeadN *bheadn = BHEADN_FROM_BHEAD(thisblock);
  BHeadN *prev = bheadn->prev;

  return (prev) ? &prev->bhead : NULL;
}

BHead *blo_bhead_next(FileData *fd, BHead *thisblock)
{
  BHeadN *new_bhead = NULL;
  BHead *bhead = NULL;

  if (thisblock) {
    /* bhead is actually a sub part of BHeadN
     * We calculate the BHeadN pointer from the BHead pointer below */
    new_bhead = BHEADN_FROM_BHEAD(thisblock);

    /* get the next BHeadN. If it doesn't exist we read in the next one */
    new_bhead = new_bhead->next;
    if (new_bhead == NULL) {
      new_bhead = get_bhead(fd);
    }
  }

  if (new_bhead) {
    /* here we do the reverse:
     * go from the BHeadN pointer to the BHead pointer */
    bhead = &new_bhead->bhead;
  }

  return bhead;
}

#ifdef USE_BHEAD_READ_ON_DEMAND
static bool blo_bhead_read_data(FileData *fd, BHead *thisblock, void *buf)
{
  bool success = true;
  BHeadN *new_bhead = BHEADN_FROM_BHEAD(thisblock);
  BLI_assert(new_bhead->has_data == false && new_bhead->file_offset != 0);
  off64_t offset_backup = fd->file_offset;
  if (UNLIKELY(fd->seek(fd, new_bhead->file_offset, SEEK_SET) == -1)) {
    success = false;
  }
  else {
    if (fd->read(fd, buf, new_bhead->bhead.len, &new_bhead->is_memchunk_identical) !=
        new_bhead->bhead.len) {
      success = false;
    }
  }
  if (fd->seek(fd, offset_backup, SEEK_SET) == -1) {
    success = false;
  }
  return success;
}

static BHead *blo_bhead_read_full(FileData *fd, BHead *thisblock)
{
  BHeadN *new_bhead = BHEADN_FROM_BHEAD(thisblock);
  BHeadN *new_bhead_data = MEM_mallocN(sizeof(BHeadN) + new_bhead->bhead.len, "new_bhead");
  new_bhead_data->bhead = new_bhead->bhead;
  new_bhead_data->file_offset = new_bhead->file_offset;
  new_bhead_data->has_data = true;
  new_bhead_data->is_memchunk_identical = false;
  if (!blo_bhead_read_data(fd, thisblock, new_bhead_data + 1)) {
    MEM_freeN(new_bhead_data);
    return NULL;
  }
  return &new_bhead_data->bhead;
}
#endif /* USE_BHEAD_READ_ON_DEMAND */

/* Warning! Caller's responsibility to ensure given bhead **is** and ID one! */
const char *blo_bhead_id_name(const FileData *fd, const BHead *bhead)
{
  return (const char *)POINTER_OFFSET(bhead, sizeof(*bhead) + fd->id_name_offs);
}

static void decode_blender_header(FileData *fd)
{
  char header[SIZEOFBLENDERHEADER], num[4];
  int readsize;

  /* read in the header data */
  readsize = fd->read(fd, header, sizeof(header), NULL);

  if (readsize == sizeof(header) && STREQLEN(header, "BLENDER", 7) && ELEM(header[7], '_', '-') &&
      ELEM(header[8], 'v', 'V') &&
      (isdigit(header[9]) && isdigit(header[10]) && isdigit(header[11]))) {
    fd->flags |= FD_FLAGS_FILE_OK;

    /* what size are pointers in the file ? */
    if (header[7] == '_') {
      fd->flags |= FD_FLAGS_FILE_POINTSIZE_IS_4;
      if (sizeof(void *) != 4) {
        fd->flags |= FD_FLAGS_POINTSIZE_DIFFERS;
      }
    }
    else {
      if (sizeof(void *) != 8) {
        fd->flags |= FD_FLAGS_POINTSIZE_DIFFERS;
      }
    }

    /* is the file saved in a different endian
     * than we need ?
     */
    if (((header[8] == 'v') ? L_ENDIAN : B_ENDIAN) != ENDIAN_ORDER) {
      fd->flags |= FD_FLAGS_SWITCH_ENDIAN;
    }

    /* get the version number */
    memcpy(num, header + 9, 3);
    num[3] = 0;
    fd->fileversion = atoi(num);
  }
}

/**
 * \return Success if the file is read correctly, else set \a r_error_message.
 */
static bool read_file_dna(FileData *fd, const char **r_error_message)
{
  BHead *bhead;
  int subversion = 0;

  for (bhead = blo_bhead_first(fd); bhead; bhead = blo_bhead_next(fd, bhead)) {
    if (bhead->code == GLOB) {
      /* Before this, the subversion didn't exist in 'FileGlobal' so the subversion
       * value isn't accessible for the purpose of DNA versioning in this case. */
      if (fd->fileversion <= 242) {
        continue;
      }
      /* We can't use read_global because this needs 'DNA1' to be decoded,
       * however the first 4 chars are _always_ the subversion. */
      FileGlobal *fg = (void *)&bhead[1];
      BLI_STATIC_ASSERT(offsetof(FileGlobal, subvstr) == 0, "Must be first: subvstr")
      char num[5];
      memcpy(num, fg->subvstr, 4);
      num[4] = 0;
      subversion = atoi(num);
    }
    else if (bhead->code == DNA1) {
      const bool do_endian_swap = (fd->flags & FD_FLAGS_SWITCH_ENDIAN) != 0;

      fd->filesdna = DNA_sdna_from_data(
          &bhead[1], bhead->len, do_endian_swap, true, r_error_message);
      if (fd->filesdna) {
        blo_do_versions_dna(fd->filesdna, fd->fileversion, subversion);
        fd->compflags = DNA_struct_get_compareflags(fd->filesdna, fd->memsdna);
        /* used to retrieve ID names from (bhead+1) */
        fd->id_name_offs = DNA_elem_offset(fd->filesdna, "ID", "char", "name[]");

        return true;
      }
      else {
        return false;
      }
    }
    else if (bhead->code == ENDB) {
      break;
    }
  }

  *r_error_message = "Missing DNA block";
  return false;
}

static int *read_file_thumbnail(FileData *fd)
{
  BHead *bhead;
  int *blend_thumb = NULL;

  for (bhead = blo_bhead_first(fd); bhead; bhead = blo_bhead_next(fd, bhead)) {
    if (bhead->code == TEST) {
      const bool do_endian_swap = (fd->flags & FD_FLAGS_SWITCH_ENDIAN) != 0;
      int *data = (int *)(bhead + 1);

      if (bhead->len < (2 * sizeof(int))) {
        break;
      }

      if (do_endian_swap) {
        BLI_endian_switch_int32(&data[0]);
        BLI_endian_switch_int32(&data[1]);
      }

      const int width = data[0];
      const int height = data[1];
      if (!BLEN_THUMB_MEMSIZE_IS_VALID(width, height)) {
        break;
      }
      if (bhead->len < BLEN_THUMB_MEMSIZE_FILE(width, height)) {
        break;
      }

      blend_thumb = data;
      break;
    }
    else if (bhead->code != REND) {
      /* Thumbnail is stored in TEST immediately after first REND... */
      break;
    }
  }

  return blend_thumb;
}

/** \} */

/* -------------------------------------------------------------------- */
/** \name File Data API
 * \{ */

/* Regular file reading. */

static int fd_read_data_from_file(FileData *filedata,
                                  void *buffer,
                                  uint size,
                                  bool *UNUSED(r_is_memchunck_identical))
{
  int readsize = read(filedata->filedes, buffer, size);

  if (readsize < 0) {
    readsize = EOF;
  }
  else {
    filedata->file_offset += readsize;
  }

  return (readsize);
}

static off64_t fd_seek_data_from_file(FileData *filedata, off64_t offset, int whence)
{
  filedata->file_offset = lseek(filedata->filedes, offset, whence);
  return filedata->file_offset;
}

/* GZip file reading. */

static int fd_read_gzip_from_file(FileData *filedata,
                                  void *buffer,
                                  uint size,
                                  bool *UNUSED(r_is_memchunck_identical))
{
  int readsize = gzread(filedata->gzfiledes, buffer, size);

  if (readsize < 0) {
    readsize = EOF;
  }
  else {
    filedata->file_offset += readsize;
  }

  return (readsize);
}

/* Memory reading. */

static int fd_read_from_memory(FileData *filedata,
                               void *buffer,
                               uint size,
                               bool *UNUSED(r_is_memchunck_identical))
{
  /* don't read more bytes then there are available in the buffer */
  int readsize = (int)MIN2(size, (uint)(filedata->buffersize - filedata->file_offset));

  memcpy(buffer, filedata->buffer + filedata->file_offset, readsize);
  filedata->file_offset += readsize;

  return (readsize);
}

/* MemFile reading. */

static int fd_read_from_memfile(FileData *filedata,
                                void *buffer,
                                uint size,
                                bool *r_is_memchunck_identical)
{
  static size_t seek = SIZE_MAX; /* the current position */
  static size_t offset = 0;      /* size of previous chunks */
  static MemFileChunk *chunk = NULL;
  size_t chunkoffset, readsize, totread;

  if (size == 0) {
    return 0;
  }

  if (seek != (size_t)filedata->file_offset) {
    chunk = filedata->memfile->chunks.first;
    seek = 0;

    while (chunk) {
      if (seek + chunk->size > (size_t)filedata->file_offset) {
        break;
      }
      seek += chunk->size;
      chunk = chunk->next;
    }
    offset = seek;
    seek = filedata->file_offset;
  }

  if (chunk) {
    totread = 0;

    do {
      /* first check if it's on the end if current chunk */
      if (seek - offset == chunk->size) {
        offset += chunk->size;
        chunk = chunk->next;
      }

      /* debug, should never happen */
      if (chunk == NULL) {
        printf("illegal read, chunk zero\n");
        return 0;
      }

      chunkoffset = seek - offset;
      readsize = size - totread;

      /* data can be spread over multiple chunks, so clamp size
       * to within this chunk, and then it will read further in
       * the next chunk */
      if (chunkoffset + readsize > chunk->size) {
        readsize = chunk->size - chunkoffset;
      }

      memcpy(POINTER_OFFSET(buffer, totread), chunk->buf + chunkoffset, readsize);
      totread += readsize;
      filedata->file_offset += readsize;
      seek += readsize;
      if (r_is_memchunck_identical != NULL) {
        /* `is_identical` of current chunk represent whether it changed compared to previous undo
         * step. this is fine in redo case (filedata->undo_direction > 0), but not in undo case,
         * where we need an extra flag defined when saving the next (future) step after the one we
         * want to restore, as we are supposed to 'come from' that future undo step, and not the
         * one before current one. */
        *r_is_memchunck_identical = filedata->undo_direction > 0 ? chunk->is_identical :
                                                                   chunk->is_identical_future;
      }
    } while (totread < size);

    return totread;
  }

  return 0;
}

static FileData *filedata_new(void)
{
  FileData *fd = MEM_callocN(sizeof(FileData), "FileData");

  fd->filedes = -1;
  fd->gzfiledes = NULL;

  fd->memsdna = DNA_sdna_current_get();

  fd->datamap = oldnewmap_new();
  fd->globmap = oldnewmap_new();
  fd->libmap = oldnewmap_new();

  return fd;
}

static FileData *blo_decode_and_check(FileData *fd, ReportList *reports)
{
  decode_blender_header(fd);

  if (fd->flags & FD_FLAGS_FILE_OK) {
    const char *error_message = NULL;
    if (read_file_dna(fd, &error_message) == false) {
      BKE_reportf(
          reports, RPT_ERROR, "Failed to read blend file '%s': %s", fd->relabase, error_message);
      blo_filedata_free(fd);
      fd = NULL;
    }
  }
  else {
    BKE_reportf(
        reports, RPT_ERROR, "Failed to read blend file '%s', not a blend file", fd->relabase);
    blo_filedata_free(fd);
    fd = NULL;
  }

  return fd;
}

static FileData *blo_filedata_from_file_descriptor(const char *filepath,
                                                   ReportList *reports,
                                                   int file)
{
  FileDataReadFn *read_fn = NULL;
  FileDataSeekFn *seek_fn = NULL; /* Optional. */

  gzFile gzfile = (gzFile)Z_NULL;

  char header[7];

  /* Regular file. */
  errno = 0;
  if (read(file, header, sizeof(header)) != sizeof(header)) {
    BKE_reportf(reports,
                RPT_WARNING,
                "Unable to read '%s': %s",
                filepath,
                errno ? strerror(errno) : TIP_("insufficient content"));
    return NULL;
  }
  else {
    lseek(file, 0, SEEK_SET);
  }

  /* Regular file. */
  if (memcmp(header, "BLENDER", sizeof(header)) == 0) {
    read_fn = fd_read_data_from_file;
    seek_fn = fd_seek_data_from_file;
  }

  /* Gzip file. */
  errno = 0;
  if ((read_fn == NULL) &&
      /* Check header magic. */
      (header[0] == 0x1f && header[1] == 0x8b)) {
    gzfile = BLI_gzopen(filepath, "rb");
    if (gzfile == (gzFile)Z_NULL) {
      BKE_reportf(reports,
                  RPT_WARNING,
                  "Unable to open '%s': %s",
                  filepath,
                  errno ? strerror(errno) : TIP_("unknown error reading file"));
      return NULL;
    }
    else {
      /* 'seek_fn' is too slow for gzip, don't set it. */
      read_fn = fd_read_gzip_from_file;
      /* Caller must close. */
      file = -1;
    }
  }

  if (read_fn == NULL) {
    BKE_reportf(reports, RPT_WARNING, "Unrecognized file format '%s'", filepath);
    return NULL;
  }

  FileData *fd = filedata_new();

  fd->filedes = file;
  fd->gzfiledes = gzfile;

  fd->read = read_fn;
  fd->seek = seek_fn;

  return fd;
}

static FileData *blo_filedata_from_file_open(const char *filepath, ReportList *reports)
{
  errno = 0;
  const int file = BLI_open(filepath, O_BINARY | O_RDONLY, 0);
  if (file == -1) {
    BKE_reportf(reports,
                RPT_WARNING,
                "Unable to open '%s': %s",
                filepath,
                errno ? strerror(errno) : TIP_("unknown error reading file"));
    return NULL;
  }
  FileData *fd = blo_filedata_from_file_descriptor(filepath, reports, file);
  if ((fd == NULL) || (fd->filedes == -1)) {
    close(file);
  }
  return fd;
}

/* cannot be called with relative paths anymore! */
/* on each new library added, it now checks for the current FileData and expands relativeness */
FileData *blo_filedata_from_file(const char *filepath, ReportList *reports)
{
  FileData *fd = blo_filedata_from_file_open(filepath, reports);
  if (fd != NULL) {
    /* needed for library_append and read_libraries */
    BLI_strncpy(fd->relabase, filepath, sizeof(fd->relabase));

    return blo_decode_and_check(fd, reports);
  }
  return NULL;
}

/**
 * Same as blo_filedata_from_file(), but does not reads DNA data, only header.
 * Use it for light access (e.g. thumbnail reading).
 */
static FileData *blo_filedata_from_file_minimal(const char *filepath)
{
  FileData *fd = blo_filedata_from_file_open(filepath, NULL);
  if (fd != NULL) {
    decode_blender_header(fd);
    if (fd->flags & FD_FLAGS_FILE_OK) {
      return fd;
    }
    blo_filedata_free(fd);
  }
  return NULL;
}

static int fd_read_gzip_from_memory(FileData *filedata,
                                    void *buffer,
                                    uint size,
                                    bool *UNUSED(r_is_memchunck_identical))
{
  int err;

  filedata->strm.next_out = (Bytef *)buffer;
  filedata->strm.avail_out = size;

  // Inflate another chunk.
  err = inflate(&filedata->strm, Z_SYNC_FLUSH);

  if (err == Z_STREAM_END) {
    return 0;
  }
  else if (err != Z_OK) {
    printf("fd_read_gzip_from_memory: zlib error\n");
    return 0;
  }

  filedata->file_offset += size;

  return (size);
}

static int fd_read_gzip_from_memory_init(FileData *fd)
{

  fd->strm.next_in = (Bytef *)fd->buffer;
  fd->strm.avail_in = fd->buffersize;
  fd->strm.total_out = 0;
  fd->strm.zalloc = Z_NULL;
  fd->strm.zfree = Z_NULL;

  if (inflateInit2(&fd->strm, (16 + MAX_WBITS)) != Z_OK) {
    return 0;
  }

  fd->read = fd_read_gzip_from_memory;

  return 1;
}

FileData *blo_filedata_from_memory(const void *mem, int memsize, ReportList *reports)
{
  if (!mem || memsize < SIZEOFBLENDERHEADER) {
    BKE_report(reports, RPT_WARNING, (mem) ? TIP_("Unable to read") : TIP_("Unable to open"));
    return NULL;
  }
  else {
    FileData *fd = filedata_new();
    const char *cp = mem;

    fd->buffer = mem;
    fd->buffersize = memsize;

    /* test if gzip */
    if (cp[0] == 0x1f && cp[1] == 0x8b) {
      if (0 == fd_read_gzip_from_memory_init(fd)) {
        blo_filedata_free(fd);
        return NULL;
      }
    }
    else {
      fd->read = fd_read_from_memory;
    }

    fd->flags |= FD_FLAGS_NOT_MY_BUFFER;

    return blo_decode_and_check(fd, reports);
  }
}

FileData *blo_filedata_from_memfile(MemFile *memfile,
                                    const struct BlendFileReadParams *params,
                                    ReportList *reports)
{
  if (!memfile) {
    BKE_report(reports, RPT_WARNING, "Unable to open blend <memory>");
    return NULL;
  }
  else {
    FileData *fd = filedata_new();
    fd->memfile = memfile;
    fd->undo_direction = params->undo_direction;

    fd->read = fd_read_from_memfile;
    fd->flags |= FD_FLAGS_NOT_MY_BUFFER;

    return blo_decode_and_check(fd, reports);
  }
}

void blo_filedata_free(FileData *fd)
{
  if (fd) {
    if (fd->filedes != -1) {
      close(fd->filedes);
    }

    if (fd->gzfiledes != NULL) {
      gzclose(fd->gzfiledes);
    }

    if (fd->strm.next_in) {
      if (inflateEnd(&fd->strm) != Z_OK) {
        printf("close gzip stream error\n");
      }
    }

    if (fd->buffer && !(fd->flags & FD_FLAGS_NOT_MY_BUFFER)) {
      MEM_freeN((void *)fd->buffer);
      fd->buffer = NULL;
    }

    /* Free all BHeadN data blocks */
#ifndef NDEBUG
    BLI_freelistN(&fd->bhead_list);
#else
    /* Sanity check we're not keeping memory we don't need. */
    LISTBASE_FOREACH_MUTABLE (BHeadN *, new_bhead, &fd->bhead_list) {
      if (fd->seek != NULL && BHEAD_USE_READ_ON_DEMAND(&new_bhead->bhead)) {
        BLI_assert(new_bhead->has_data == 0);
      }
      MEM_freeN(new_bhead);
    }
#endif

    if (fd->filesdna) {
      DNA_sdna_free(fd->filesdna);
    }
    if (fd->compflags) {
      MEM_freeN((void *)fd->compflags);
    }

    if (fd->datamap) {
      oldnewmap_free(fd->datamap);
    }
    if (fd->globmap) {
      oldnewmap_free(fd->globmap);
    }
    if (fd->imamap) {
      oldnewmap_free(fd->imamap);
    }
    if (fd->movieclipmap) {
      oldnewmap_free(fd->movieclipmap);
    }
    if (fd->scenemap) {
      oldnewmap_free(fd->scenemap);
    }
    if (fd->soundmap) {
      oldnewmap_free(fd->soundmap);
    }
    if (fd->packedmap) {
      oldnewmap_free(fd->packedmap);
    }
    if (fd->libmap && !(fd->flags & FD_FLAGS_NOT_MY_LIBMAP)) {
      oldnewmap_free(fd->libmap);
    }
    if (fd->libmap_undo_reused != NULL) {
      oldnewmap_free(fd->libmap_undo_reused);
    }
    if (fd->old_idmap != NULL) {
      BKE_main_idmap_destroy(fd->old_idmap);
    }
    if (fd->bheadmap) {
      MEM_freeN(fd->bheadmap);
    }

#ifdef USE_GHASH_BHEAD
    if (fd->bhead_idname_hash) {
      BLI_ghash_free(fd->bhead_idname_hash, NULL, NULL);
    }
#endif

    MEM_freeN(fd);
  }
}

/** \} */

/* -------------------------------------------------------------------- */
/** \name Public Utilities
 * \{ */

/**
 * Check whether given path ends with a blend file compatible extension
 * (`.blend`, `.ble` or `.blend.gz`).
 *
 * \param str: The path to check.
 * \return true is this path ends with a blender file extension.
 */
bool BLO_has_bfile_extension(const char *str)
{
  const char *ext_test[4] = {".blend", ".ble", ".blend.gz", NULL};
  return BLI_path_extension_check_array(str, ext_test);
}

/**
 * Try to explode given path into its 'library components'
 * (i.e. a .blend file, id type/group, and data-block itself).
 *
 * \param path: the full path to explode.
 * \param r_dir: the string that'll contain path up to blend file itself ('library' path).
 * WARNING! Must be #FILE_MAX_LIBEXTRA long (it also stores group and name strings)!
 * \param r_group: the string that'll contain 'group' part of the path, if any. May be NULL.
 * \param r_name: the string that'll contain data's name part of the path, if any. May be NULL.
 * \return true if path contains a blend file.
 */
bool BLO_library_path_explode(const char *path, char *r_dir, char **r_group, char **r_name)
{
  /* We might get some data names with slashes,
   * so we have to go up in path until we find blend file itself,
   * then we now next path item is group, and everything else is data name. */
  char *slash = NULL, *prev_slash = NULL, c = '\0';

  r_dir[0] = '\0';
  if (r_group) {
    *r_group = NULL;
  }
  if (r_name) {
    *r_name = NULL;
  }

  /* if path leads to an existing directory, we can be sure we're not (in) a library */
  if (BLI_is_dir(path)) {
    return false;
  }

  strcpy(r_dir, path);

  while ((slash = (char *)BLI_last_slash(r_dir))) {
    char tc = *slash;
    *slash = '\0';
    if (BLO_has_bfile_extension(r_dir) && BLI_is_file(r_dir)) {
      break;
    }
    else if (STREQ(r_dir, BLO_EMBEDDED_STARTUP_BLEND)) {
      break;
    }

    if (prev_slash) {
      *prev_slash = c;
    }
    prev_slash = slash;
    c = tc;
  }

  if (!slash) {
    return false;
  }

  if (slash[1] != '\0') {
    BLI_assert(strlen(slash + 1) < BLO_GROUP_MAX);
    if (r_group) {
      *r_group = slash + 1;
    }
  }

  if (prev_slash && (prev_slash[1] != '\0')) {
    BLI_assert(strlen(prev_slash + 1) < MAX_ID_NAME - 2);
    if (r_name) {
      *r_name = prev_slash + 1;
    }
  }

  return true;
}

/**
 * Does a very light reading of given .blend file to extract its stored thumbnail.
 *
 * \param filepath: The path of the file to extract thumbnail from.
 * \return The raw thumbnail
 * (MEM-allocated, as stored in file, use #BKE_main_thumbnail_to_imbuf()
 * to convert it to ImBuf image).
 */
BlendThumbnail *BLO_thumbnail_from_file(const char *filepath)
{
  FileData *fd;
  BlendThumbnail *data = NULL;
  int *fd_data;

  fd = blo_filedata_from_file_minimal(filepath);
  fd_data = fd ? read_file_thumbnail(fd) : NULL;

  if (fd_data) {
    const int width = fd_data[0];
    const int height = fd_data[1];
    if (BLEN_THUMB_MEMSIZE_IS_VALID(width, height)) {
      const size_t sz = BLEN_THUMB_MEMSIZE(width, height);
      data = MEM_mallocN(sz, __func__);
      if (data) {
        BLI_assert((sz - sizeof(*data)) ==
                   (BLEN_THUMB_MEMSIZE_FILE(width, height) - (sizeof(*fd_data) * 2)));
        data->width = width;
        data->height = height;
        memcpy(data->rect, &fd_data[2], sz - sizeof(*data));
      }
    }
  }

  blo_filedata_free(fd);

  return data;
}

/** \} */

/* -------------------------------------------------------------------- */
/** \name Old/New Pointer Map
 * \{ */

/* only direct databocks */
static void *newdataadr(FileData *fd, const void *adr)
{
  return oldnewmap_lookup_and_inc(fd->datamap, adr, true);
}

/* only direct databocks */
static void *newdataadr_no_us(FileData *fd, const void *adr)
{
  return oldnewmap_lookup_and_inc(fd->datamap, adr, false);
}

/* direct datablocks with global linking */
static void *newglobadr(FileData *fd, const void *adr)
{
  return oldnewmap_lookup_and_inc(fd->globmap, adr, true);
}

/* used to restore image data after undo */
static void *newimaadr(FileData *fd, const void *adr)
{
  if (fd->imamap && adr) {
    return oldnewmap_lookup_and_inc(fd->imamap, adr, true);
  }
  return NULL;
}

/* used to restore scene data after undo */
static void *newsceadr(FileData *fd, const void *adr)
{
  if (fd->scenemap && adr) {
    return oldnewmap_lookup_and_inc(fd->scenemap, adr, true);
  }
  return NULL;
}

/* used to restore movie clip data after undo */
static void *newmclipadr(FileData *fd, const void *adr)
{
  if (fd->movieclipmap && adr) {
    return oldnewmap_lookup_and_inc(fd->movieclipmap, adr, true);
  }
  return NULL;
}

/* used to restore sound data after undo */
static void *newsoundadr(FileData *fd, const void *adr)
{
  if (fd->soundmap && adr) {
    return oldnewmap_lookup_and_inc(fd->soundmap, adr, true);
  }
  return NULL;
}

/* used to restore packed data after undo */
static void *newpackedadr(FileData *fd, const void *adr)
{
  if (fd->packedmap && adr) {
    return oldnewmap_lookup_and_inc(fd->packedmap, adr, true);
  }

  return oldnewmap_lookup_and_inc(fd->datamap, adr, true);
}

/* only lib data */
static void *newlibadr(FileData *fd, const void *lib, const void *adr)
{
  return oldnewmap_liblookup(fd->libmap, adr, lib);
}

/* only lib data */
void *blo_do_versions_newlibadr(FileData *fd, const void *lib, const void *adr)
{
  return newlibadr(fd, lib, adr);
}

/* increases user number */
static void *newlibadr_us(FileData *fd, const void *lib, const void *adr)
{
  ID *id = newlibadr(fd, lib, adr);

  id_us_plus_no_lib(id);

  return id;
}

/* increases user number */
void *blo_do_versions_newlibadr_us(FileData *fd, const void *lib, const void *adr)
{
  return newlibadr_us(fd, lib, adr);
}

/* ensures real user */
static void *newlibadr_real_us(FileData *fd, const void *lib, const void *adr)
{
  ID *id = newlibadr(fd, lib, adr);

  id_us_ensure_real(id);

  return id;
}

static void change_link_placeholder_to_real_ID_pointer_fd(FileData *fd, const void *old, void *new)
{
  for (int i = 0; i < fd->libmap->nentries; i++) {
    OldNew *entry = &fd->libmap->entries[i];

    if (old == entry->newp && entry->nr == ID_LINK_PLACEHOLDER) {
      entry->newp = new;
      if (new) {
        entry->nr = GS(((ID *)new)->name);
      }
    }
  }
}

static void change_link_placeholder_to_real_ID_pointer(ListBase *mainlist,
                                                       FileData *basefd,
                                                       void *old,
                                                       void *new)
{
  Main *mainptr;

  for (mainptr = mainlist->first; mainptr; mainptr = mainptr->next) {
    FileData *fd;

    if (mainptr->curlib) {
      fd = mainptr->curlib->filedata;
    }
    else {
      fd = basefd;
    }

    if (fd) {
      change_link_placeholder_to_real_ID_pointer_fd(fd, old, new);
    }
  }
}

/* lib linked proxy objects point to our local data, we need
 * to clear that pointer before reading the undo memfile since
 * the object might be removed, it is set again in reading
 * if the local object still exists.
 * This is only valid for local proxy objects though, linked ones should not be affected here.
 */
void blo_clear_proxy_pointers_from_lib(Main *oldmain)
{
  Object *ob = oldmain->objects.first;

  for (; ob; ob = ob->id.next) {
    if (ob->id.lib != NULL && ob->proxy_from != NULL && ob->proxy_from->id.lib == NULL) {
      ob->proxy_from = NULL;
    }
  }
}

void blo_make_scene_pointer_map(FileData *fd, Main *oldmain)
{
  Scene *sce = oldmain->scenes.first;

  fd->scenemap = oldnewmap_new();

  for (; sce; sce = sce->id.next) {
    if (sce->eevee.light_cache) {
      struct LightCache *light_cache = sce->eevee.light_cache;
      oldnewmap_insert(fd->scenemap, light_cache, light_cache, 0);
    }
  }
}

void blo_end_scene_pointer_map(FileData *fd, Main *oldmain)
{
  OldNew *entry = fd->scenemap->entries;
  Scene *sce = oldmain->scenes.first;
  int i;

  /* used entries were restored, so we put them to zero */
  for (i = 0; i < fd->scenemap->nentries; i++, entry++) {
    if (entry->nr > 0) {
      entry->newp = NULL;
    }
  }

  for (; sce; sce = sce->id.next) {
    sce->eevee.light_cache = newsceadr(fd, sce->eevee.light_cache);
  }
}

void blo_make_image_pointer_map(FileData *fd, Main *oldmain)
{
  Image *ima = oldmain->images.first;
  Scene *sce = oldmain->scenes.first;
  int a;

  fd->imamap = oldnewmap_new();

  for (; ima; ima = ima->id.next) {
    if (ima->cache) {
      oldnewmap_insert(fd->imamap, ima->cache, ima->cache, 0);
    }
    for (a = 0; a < TEXTARGET_COUNT; a++) {
      if (ima->gputexture[a] != NULL) {
        oldnewmap_insert(fd->imamap, ima->gputexture[a], ima->gputexture[a], 0);
      }
    }
    if (ima->rr) {
      oldnewmap_insert(fd->imamap, ima->rr, ima->rr, 0);
    }
    LISTBASE_FOREACH (RenderSlot *, slot, &ima->renderslots) {
      if (slot->render) {
        oldnewmap_insert(fd->imamap, slot->render, slot->render, 0);
      }
    }
  }
  for (; sce; sce = sce->id.next) {
    if (sce->nodetree && sce->nodetree->previews) {
      bNodeInstanceHashIterator iter;
      NODE_INSTANCE_HASH_ITER (iter, sce->nodetree->previews) {
        bNodePreview *preview = BKE_node_instance_hash_iterator_get_value(&iter);
        oldnewmap_insert(fd->imamap, preview, preview, 0);
      }
    }
  }
}

/* set old main image ibufs to zero if it has been restored */
/* this works because freeing old main only happens after this call */
void blo_end_image_pointer_map(FileData *fd, Main *oldmain)
{
  OldNew *entry = fd->imamap->entries;
  Image *ima = oldmain->images.first;
  Scene *sce = oldmain->scenes.first;
  int i;

  /* used entries were restored, so we put them to zero */
  for (i = 0; i < fd->imamap->nentries; i++, entry++) {
    if (entry->nr > 0) {
      entry->newp = NULL;
    }
  }

  for (; ima; ima = ima->id.next) {
    ima->cache = newimaadr(fd, ima->cache);
    if (ima->cache == NULL) {
      ima->gpuflag = 0;
      ima->gpuframenr = INT_MAX;
      for (i = 0; i < TEXTARGET_COUNT; i++) {
        ima->gputexture[i] = NULL;
      }
      ima->rr = NULL;
    }
    LISTBASE_FOREACH (RenderSlot *, slot, &ima->renderslots) {
      slot->render = newimaadr(fd, slot->render);
    }

    for (i = 0; i < TEXTARGET_COUNT; i++) {
      ima->gputexture[i] = newimaadr(fd, ima->gputexture[i]);
    }
    ima->rr = newimaadr(fd, ima->rr);
  }
  for (; sce; sce = sce->id.next) {
    if (sce->nodetree && sce->nodetree->previews) {
      bNodeInstanceHash *new_previews = BKE_node_instance_hash_new("node previews");
      bNodeInstanceHashIterator iter;

      /* reconstruct the preview hash, only using remaining pointers */
      NODE_INSTANCE_HASH_ITER (iter, sce->nodetree->previews) {
        bNodePreview *preview = BKE_node_instance_hash_iterator_get_value(&iter);
        if (preview) {
          bNodePreview *new_preview = newimaadr(fd, preview);
          if (new_preview) {
            bNodeInstanceKey key = BKE_node_instance_hash_iterator_get_key(&iter);
            BKE_node_instance_hash_insert(new_previews, key, new_preview);
          }
        }
      }
      BKE_node_instance_hash_free(sce->nodetree->previews, NULL);
      sce->nodetree->previews = new_previews;
    }
  }
}

void blo_make_movieclip_pointer_map(FileData *fd, Main *oldmain)
{
  MovieClip *clip = oldmain->movieclips.first;
  Scene *sce = oldmain->scenes.first;

  fd->movieclipmap = oldnewmap_new();

  for (; clip; clip = clip->id.next) {
    if (clip->cache) {
      oldnewmap_insert(fd->movieclipmap, clip->cache, clip->cache, 0);
    }

    if (clip->tracking.camera.intrinsics) {
      oldnewmap_insert(
          fd->movieclipmap, clip->tracking.camera.intrinsics, clip->tracking.camera.intrinsics, 0);
    }
  }

  for (; sce; sce = sce->id.next) {
    if (sce->nodetree) {
      bNode *node;
      for (node = sce->nodetree->nodes.first; node; node = node->next) {
        if (node->type == CMP_NODE_MOVIEDISTORTION) {
          oldnewmap_insert(fd->movieclipmap, node->storage, node->storage, 0);
        }
      }
    }
  }
}

/* set old main movie clips caches to zero if it has been restored */
/* this works because freeing old main only happens after this call */
void blo_end_movieclip_pointer_map(FileData *fd, Main *oldmain)
{
  OldNew *entry = fd->movieclipmap->entries;
  MovieClip *clip = oldmain->movieclips.first;
  Scene *sce = oldmain->scenes.first;
  int i;

  /* used entries were restored, so we put them to zero */
  for (i = 0; i < fd->movieclipmap->nentries; i++, entry++) {
    if (entry->nr > 0) {
      entry->newp = NULL;
    }
  }

  for (; clip; clip = clip->id.next) {
    clip->cache = newmclipadr(fd, clip->cache);
    clip->tracking.camera.intrinsics = newmclipadr(fd, clip->tracking.camera.intrinsics);
    BLI_freelistN(&clip->runtime.gputextures);
  }

  for (; sce; sce = sce->id.next) {
    if (sce->nodetree) {
      bNode *node;
      for (node = sce->nodetree->nodes.first; node; node = node->next) {
        if (node->type == CMP_NODE_MOVIEDISTORTION) {
          node->storage = newmclipadr(fd, node->storage);
        }
      }
    }
  }
}

void blo_make_sound_pointer_map(FileData *fd, Main *oldmain)
{
  bSound *sound = oldmain->sounds.first;

  fd->soundmap = oldnewmap_new();

  for (; sound; sound = sound->id.next) {
    if (sound->waveform) {
      oldnewmap_insert(fd->soundmap, sound->waveform, sound->waveform, 0);
    }
  }
}

/* set old main sound caches to zero if it has been restored */
/* this works because freeing old main only happens after this call */
void blo_end_sound_pointer_map(FileData *fd, Main *oldmain)
{
  OldNew *entry = fd->soundmap->entries;
  bSound *sound = oldmain->sounds.first;
  int i;

  /* used entries were restored, so we put them to zero */
  for (i = 0; i < fd->soundmap->nentries; i++, entry++) {
    if (entry->nr > 0) {
      entry->newp = NULL;
    }
  }

  for (; sound; sound = sound->id.next) {
    sound->waveform = newsoundadr(fd, sound->waveform);
  }
}

/* XXX disabled this feature - packed files also belong in temp saves and quit.blend,
 * to make restore work. */

static void insert_packedmap(FileData *fd, PackedFile *pf)
{
  oldnewmap_insert(fd->packedmap, pf, pf, 0);
  oldnewmap_insert(fd->packedmap, pf->data, pf->data, 0);
}

void blo_make_packed_pointer_map(FileData *fd, Main *oldmain)
{
  Image *ima;
  VFont *vfont;
  bSound *sound;
  Library *lib;

  fd->packedmap = oldnewmap_new();

  for (ima = oldmain->images.first; ima; ima = ima->id.next) {
    ImagePackedFile *imapf;

    if (ima->packedfile) {
      insert_packedmap(fd, ima->packedfile);
    }

    for (imapf = ima->packedfiles.first; imapf; imapf = imapf->next) {
      if (imapf->packedfile) {
        insert_packedmap(fd, imapf->packedfile);
      }
    }
  }

  for (vfont = oldmain->fonts.first; vfont; vfont = vfont->id.next) {
    if (vfont->packedfile) {
      insert_packedmap(fd, vfont->packedfile);
    }
  }

  for (sound = oldmain->sounds.first; sound; sound = sound->id.next) {
    if (sound->packedfile) {
      insert_packedmap(fd, sound->packedfile);
    }
  }

  for (lib = oldmain->libraries.first; lib; lib = lib->id.next) {
    if (lib->packedfile) {
      insert_packedmap(fd, lib->packedfile);
    }
  }
}

/* set old main packed data to zero if it has been restored */
/* this works because freeing old main only happens after this call */
void blo_end_packed_pointer_map(FileData *fd, Main *oldmain)
{
  Image *ima;
  VFont *vfont;
  bSound *sound;
  Library *lib;
  OldNew *entry = fd->packedmap->entries;
  int i;

  /* used entries were restored, so we put them to zero */
  for (i = 0; i < fd->packedmap->nentries; i++, entry++) {
    if (entry->nr > 0) {
      entry->newp = NULL;
    }
  }

  for (ima = oldmain->images.first; ima; ima = ima->id.next) {
    ImagePackedFile *imapf;

    ima->packedfile = newpackedadr(fd, ima->packedfile);

    for (imapf = ima->packedfiles.first; imapf; imapf = imapf->next) {
      imapf->packedfile = newpackedadr(fd, imapf->packedfile);
    }
  }

  for (vfont = oldmain->fonts.first; vfont; vfont = vfont->id.next) {
    vfont->packedfile = newpackedadr(fd, vfont->packedfile);
  }

  for (sound = oldmain->sounds.first; sound; sound = sound->id.next) {
    sound->packedfile = newpackedadr(fd, sound->packedfile);
  }

  for (lib = oldmain->libraries.first; lib; lib = lib->id.next) {
    lib->packedfile = newpackedadr(fd, lib->packedfile);
  }
}

/* undo file support: add all library pointers in lookup */
void blo_add_library_pointer_map(ListBase *old_mainlist, FileData *fd)
{
  Main *ptr = old_mainlist->first;
  ListBase *lbarray[MAX_LIBARRAY];

  for (ptr = ptr->next; ptr; ptr = ptr->next) {
    int i = set_listbasepointers(ptr, lbarray);
    while (i--) {
      ID *id;
      for (id = lbarray[i]->first; id; id = id->next) {
        oldnewmap_insert(fd->libmap, id, id, GS(id->name));
      }
    }
  }

  fd->old_mainlist = old_mainlist;
}

/* Build idmap of old main (we only care about local data here, so we can do that after
 * split_main() call. */
void blo_make_idmap_from_main(FileData *fd, Main *bmain)
{
  if (fd->old_idmap != NULL) {
    BKE_main_idmap_destroy(fd->old_idmap);
  }
  fd->old_idmap = BKE_main_idmap_create(bmain, false, NULL);
}

/* Create sibling mapping of libmap (i.e. old ID pointer values to new valid IDs), but for the
 * addresses from old main. */
void blo_make_undo_reused_libmap(FileData *fd)
{
  fd->libmap_undo_reused = oldnewmap_new();
}

/** \} */

/* -------------------------------------------------------------------- */
/** \name DNA Struct Loading
 * \{ */

static void switch_endian_structs(const struct SDNA *filesdna, BHead *bhead)
{
  int blocksize, nblocks;
  char *data;

  data = (char *)(bhead + 1);
  blocksize = filesdna->types_size[filesdna->structs[bhead->SDNAnr][0]];

  nblocks = bhead->nr;
  while (nblocks--) {
    DNA_struct_switch_endian(filesdna, bhead->SDNAnr, data);

    data += blocksize;
  }
}

static void *read_struct(FileData *fd, BHead *bh, const char *blockname)
{
  void *temp = NULL;

  if (bh->len) {
#ifdef USE_BHEAD_READ_ON_DEMAND
    BHead *bh_orig = bh;
#endif

    /* switch is based on file dna */
    if (bh->SDNAnr && (fd->flags & FD_FLAGS_SWITCH_ENDIAN)) {
#ifdef USE_BHEAD_READ_ON_DEMAND
      if (BHEADN_FROM_BHEAD(bh)->has_data == false) {
        bh = blo_bhead_read_full(fd, bh);
        if (UNLIKELY(bh == NULL)) {
          fd->flags &= ~FD_FLAGS_FILE_OK;
          return NULL;
        }
      }
#endif
      switch_endian_structs(fd->filesdna, bh);
    }

    if (fd->compflags[bh->SDNAnr] != SDNA_CMP_REMOVED) {
      if (fd->compflags[bh->SDNAnr] == SDNA_CMP_NOT_EQUAL) {
#ifdef USE_BHEAD_READ_ON_DEMAND
        if (BHEADN_FROM_BHEAD(bh)->has_data == false) {
          bh = blo_bhead_read_full(fd, bh);
          if (UNLIKELY(bh == NULL)) {
            fd->flags &= ~FD_FLAGS_FILE_OK;
            return NULL;
          }
        }
#endif
        temp = DNA_struct_reconstruct(
            fd->memsdna, fd->filesdna, fd->compflags, bh->SDNAnr, bh->nr, (bh + 1));
      }
      else {
        /* SDNA_CMP_EQUAL */
        temp = MEM_mallocN(bh->len, blockname);
#ifdef USE_BHEAD_READ_ON_DEMAND
        if (BHEADN_FROM_BHEAD(bh)->has_data) {
          memcpy(temp, (bh + 1), bh->len);
        }
        else {
          /* Instead of allocating the bhead, then copying it,
           * read the data from the file directly into the memory. */
          if (UNLIKELY(!blo_bhead_read_data(fd, bh, temp))) {
            fd->flags &= ~FD_FLAGS_FILE_OK;
            MEM_freeN(temp);
            temp = NULL;
          }
        }
#else
        memcpy(temp, (bh + 1), bh->len);
#endif
      }
    }

    if (!BHEADN_FROM_BHEAD(bh)->is_memchunk_identical) {
      fd->are_memchunks_identical = false;
    }
#ifdef USE_BHEAD_READ_ON_DEMAND
    if (bh_orig != bh) {
      MEM_freeN(BHEADN_FROM_BHEAD(bh));
    }
#endif
  }

  return temp;
}

typedef void (*link_list_cb)(FileData *fd, void *data);

static void link_list_ex(FileData *fd, ListBase *lb, link_list_cb callback) /* only direct data */
{
  Link *ln, *prev;

  if (BLI_listbase_is_empty(lb)) {
    return;
  }

  lb->first = newdataadr(fd, lb->first);
  if (callback != NULL) {
    callback(fd, lb->first);
  }
  ln = lb->first;
  prev = NULL;
  while (ln) {
    ln->next = newdataadr(fd, ln->next);
    if (ln->next != NULL && callback != NULL) {
      callback(fd, ln->next);
    }
    ln->prev = prev;
    prev = ln;
    ln = ln->next;
  }
  lb->last = prev;
}

static void link_list(FileData *fd, ListBase *lb) /* only direct data */
{
  link_list_ex(fd, lb, NULL);
}

static void link_glob_list(FileData *fd, ListBase *lb) /* for glob data */
{
  Link *ln, *prev;
  void *poin;

  if (BLI_listbase_is_empty(lb)) {
    return;
  }
  poin = newdataadr(fd, lb->first);
  if (lb->first) {
    oldnewmap_insert(fd->globmap, lb->first, poin, 0);
  }
  lb->first = poin;

  ln = lb->first;
  prev = NULL;
  while (ln) {
    poin = newdataadr(fd, ln->next);
    if (ln->next) {
      oldnewmap_insert(fd->globmap, ln->next, poin, 0);
    }
    ln->next = poin;
    ln->prev = prev;
    prev = ln;
    ln = ln->next;
  }
  lb->last = prev;
}

static void test_pointer_array(FileData *fd, void **mat)
{
  int64_t *lpoin, *lmat;
  int *ipoin, *imat;
  size_t len;

  /* manually convert the pointer array in
   * the old dna format to a pointer array in
   * the new dna format.
   */
  if (*mat) {
    len = MEM_allocN_len(*mat) / fd->filesdna->pointer_size;

    if (fd->filesdna->pointer_size == 8 && fd->memsdna->pointer_size == 4) {
      ipoin = imat = MEM_malloc_arrayN(len, 4, "newmatar");
      lpoin = *mat;

      while (len-- > 0) {
        if ((fd->flags & FD_FLAGS_SWITCH_ENDIAN)) {
          BLI_endian_switch_int64(lpoin);
        }
        *ipoin = (int)((*lpoin) >> 3);
        ipoin++;
        lpoin++;
      }
      MEM_freeN(*mat);
      *mat = imat;
    }

    if (fd->filesdna->pointer_size == 4 && fd->memsdna->pointer_size == 8) {
      lpoin = lmat = MEM_malloc_arrayN(len, 8, "newmatar");
      ipoin = *mat;

      while (len-- > 0) {
        *lpoin = *ipoin;
        ipoin++;
        lpoin++;
      }
      MEM_freeN(*mat);
      *mat = lmat;
    }
  }
}

/** \} */

/* -------------------------------------------------------------------- */
/** \name Read ID Properties
 * \{ */

static void IDP_DirectLinkProperty(IDProperty *prop, int switch_endian, FileData *fd);
static void IDP_LibLinkProperty(IDProperty *prop, FileData *fd);

static void IDP_DirectLinkIDPArray(IDProperty *prop, int switch_endian, FileData *fd)
{
  IDProperty *array;
  int i;

  /* since we didn't save the extra buffer, set totallen to len */
  prop->totallen = prop->len;
  prop->data.pointer = newdataadr(fd, prop->data.pointer);

  array = (IDProperty *)prop->data.pointer;

  /* note!, idp-arrays didn't exist in 2.4x, so the pointer will be cleared
   * there's not really anything we can do to correct this, at least don't crash */
  if (array == NULL) {
    prop->len = 0;
    prop->totallen = 0;
  }

  for (i = 0; i < prop->len; i++) {
    IDP_DirectLinkProperty(&array[i], switch_endian, fd);
  }
}

static void IDP_DirectLinkArray(IDProperty *prop, int switch_endian, FileData *fd)
{
  IDProperty **array;
  int i;

  /* since we didn't save the extra buffer, set totallen to len */
  prop->totallen = prop->len;
  prop->data.pointer = newdataadr(fd, prop->data.pointer);

  if (prop->subtype == IDP_GROUP) {
    test_pointer_array(fd, prop->data.pointer);
    array = prop->data.pointer;

    for (i = 0; i < prop->len; i++) {
      IDP_DirectLinkProperty(array[i], switch_endian, fd);
    }
  }
  else if (prop->subtype == IDP_DOUBLE) {
    if (switch_endian) {
      BLI_endian_switch_double_array(prop->data.pointer, prop->len);
    }
  }
  else {
    if (switch_endian) {
      /* also used for floats */
      BLI_endian_switch_int32_array(prop->data.pointer, prop->len);
    }
  }
}

static void IDP_DirectLinkString(IDProperty *prop, FileData *fd)
{
  /*since we didn't save the extra string buffer, set totallen to len.*/
  prop->totallen = prop->len;
  prop->data.pointer = newdataadr(fd, prop->data.pointer);
}

static void IDP_DirectLinkGroup(IDProperty *prop, int switch_endian, FileData *fd)
{
  ListBase *lb = &prop->data.group;
  IDProperty *loop;

  link_list(fd, lb);

  /*Link child id properties now*/
  for (loop = prop->data.group.first; loop; loop = loop->next) {
    IDP_DirectLinkProperty(loop, switch_endian, fd);
  }
}

static void IDP_DirectLinkProperty(IDProperty *prop, int switch_endian, FileData *fd)
{
  switch (prop->type) {
    case IDP_GROUP:
      IDP_DirectLinkGroup(prop, switch_endian, fd);
      break;
    case IDP_STRING:
      IDP_DirectLinkString(prop, fd);
      break;
    case IDP_ARRAY:
      IDP_DirectLinkArray(prop, switch_endian, fd);
      break;
    case IDP_IDPARRAY:
      IDP_DirectLinkIDPArray(prop, switch_endian, fd);
      break;
    case IDP_DOUBLE:
      /* Workaround for doubles.
       * They are stored in the same field as `int val, val2` in the IDPropertyData struct,
       * they have to deal with endianness specifically.
       *
       * In theory, val and val2 would've already been swapped
       * if switch_endian is true, so we have to first unswap
       * them then re-swap them as a single 64-bit entity. */
      if (switch_endian) {
        BLI_endian_switch_int32(&prop->data.val);
        BLI_endian_switch_int32(&prop->data.val2);
        BLI_endian_switch_int64((int64_t *)&prop->data.val);
      }
      break;
    case IDP_INT:
    case IDP_FLOAT:
    case IDP_ID:
      break; /* Nothing special to do here. */
    default:
      /* Unknown IDP type, nuke it (we cannot handle unknown types everywhere in code,
       * IDP are way too polymorphic to do it safely. */
      printf(
          "%s: found unknown IDProperty type %d, reset to Integer one !\n", __func__, prop->type);
      /* Note: we do not attempt to free unknown prop, we have no way to know how to do that! */
      prop->type = IDP_INT;
      prop->subtype = 0;
      IDP_Int(prop) = 0;
  }
}

#define IDP_DirectLinkGroup_OrFree(prop, switch_endian, fd) \
  _IDP_DirectLinkGroup_OrFree(prop, switch_endian, fd, __func__)

static void _IDP_DirectLinkGroup_OrFree(IDProperty **prop,
                                        int switch_endian,
                                        FileData *fd,
                                        const char *caller_func_id)
{
  if (*prop) {
    if ((*prop)->type == IDP_GROUP) {
      IDP_DirectLinkGroup(*prop, switch_endian, fd);
    }
    else {
      /* corrupt file! */
      printf("%s: found non group data, freeing type %d!\n", caller_func_id, (*prop)->type);
      /* don't risk id, data's likely corrupt. */
      // IDP_FreePropertyContent(*prop);
      *prop = NULL;
    }
  }
}

static void IDP_LibLinkProperty(IDProperty *prop, FileData *fd)
{
  if (!prop) {
    return;
  }

  switch (prop->type) {
    case IDP_ID: /* PointerProperty */
    {
      void *newaddr = newlibadr_us(fd, NULL, IDP_Id(prop));
      if (IDP_Id(prop) && !newaddr && G.debug) {
        printf("Error while loading \"%s\". Data not found in file!\n", prop->name);
      }
      prop->data.pointer = newaddr;
      break;
    }
    case IDP_IDPARRAY: /* CollectionProperty */
    {
      IDProperty *idp_array = IDP_IDPArray(prop);
      for (int i = 0; i < prop->len; i++) {
        IDP_LibLinkProperty(&(idp_array[i]), fd);
      }
      break;
    }
    case IDP_GROUP: /* PointerProperty */
    {
      for (IDProperty *loop = prop->data.group.first; loop; loop = loop->next) {
        IDP_LibLinkProperty(loop, fd);
      }
      break;
    }
    default:
      break; /* Nothing to do for other IDProps. */
  }
}

/** \} */

/* -------------------------------------------------------------------- */
/** \name Read Image Preview
 * \{ */

static PreviewImage *direct_link_preview_image(FileData *fd, PreviewImage *old_prv)
{
  PreviewImage *prv = newdataadr(fd, old_prv);

  if (prv) {
    int i;
    for (i = 0; i < NUM_ICON_SIZES; i++) {
      if (prv->rect[i]) {
        prv->rect[i] = newdataadr(fd, prv->rect[i]);
      }
      prv->gputexture[i] = NULL;
    }
    prv->icon_id = 0;
    prv->tag = 0;
  }

  return prv;
}

/** \} */

/* -------------------------------------------------------------------- */
/** \name Read ID
 * \{ */

static void lib_link_id(FileData *fd, Main *main)
{
  ListBase *lbarray[MAX_LIBARRAY];
  int base_count, i;

  base_count = set_listbasepointers(main, lbarray);

  for (i = 0; i < base_count; i++) {
    ListBase *lb = lbarray[i];
    ID *id;

    for (id = lb->first; id; id = id->next) {
      if (id->tag & LIB_TAG_NEED_LINK) {
        if (id->override_library) {
          id->override_library->reference = newlibadr_us(
              fd, id->lib, id->override_library->reference);
          id->override_library->storage = newlibadr_us(fd, id->lib, id->override_library->storage);
        }
        /* DO NOT clear LIB_TAG_NEED_LINK here, it is used again by per-ID-type linkers. */
      }
    }
  }
}

static void direct_link_id_override_property_operation_cb(FileData *fd, void *data)
{
  IDOverrideLibraryPropertyOperation *opop = data;

  opop->subitem_reference_name = newdataadr(fd, opop->subitem_reference_name);
  opop->subitem_local_name = newdataadr(fd, opop->subitem_local_name);
}

static void direct_link_id_override_property_cb(FileData *fd, void *data)
{
  IDOverrideLibraryProperty *op = data;

  op->rna_path = newdataadr(fd, op->rna_path);
  link_list_ex(fd, &op->operations, direct_link_id_override_property_operation_cb);
}

static void direct_link_id(FileData *fd, ID *id)
{
  /*link direct data of ID properties*/
  if (id->properties) {
    id->properties = newdataadr(fd, id->properties);
    /* this case means the data was written incorrectly, it should not happen */
    IDP_DirectLinkGroup_OrFree(&id->properties, (fd->flags & FD_FLAGS_SWITCH_ENDIAN), fd);
  }
  id->py_instance = NULL;

  /* That way data-lock reading not going through main read_libblock()
   * function are still in a clear tag state.
   * (glowering at certain nodetree fake data-lock here...). */
  id->tag = 0;
  id->flag &= ~LIB_INDIRECT_WEAK_LINK;

  /* Link direct data of overrides. */
  if (id->override_library) {
    id->override_library = newdataadr(fd, id->override_library);
    link_list_ex(fd, &id->override_library->properties, direct_link_id_override_property_cb);
    id->override_library->runtime = NULL;
  }

  DrawDataList *drawdata = DRW_drawdatalist_from_id(id);
  if (drawdata) {
    BLI_listbase_clear((ListBase *)drawdata);
  }
}

/** \} */

/* -------------------------------------------------------------------- */
/** \name Read CurveMapping
 * \{ */

/* cuma itself has been read! */
static void direct_link_curvemapping(FileData *fd, CurveMapping *cumap)
{
  int a;

  /* flag seems to be able to hang? Maybe old files... not bad to clear anyway */
  cumap->flag &= ~CUMA_PREMULLED;

  for (a = 0; a < CM_TOT; a++) {
    cumap->cm[a].curve = newdataadr(fd, cumap->cm[a].curve);
    cumap->cm[a].table = NULL;
    cumap->cm[a].premultable = NULL;
  }
}

/** \} */

/* -------------------------------------------------------------------- */
/** \name Read CurveProfile
 * \{ */

static void direct_link_curveprofile(FileData *fd, CurveProfile *profile)
{
  profile->path = newdataadr(fd, profile->path);
  profile->table = NULL;
  profile->segments = NULL;
}

/** \} */

/* -------------------------------------------------------------------- */
/** \name Read ID: Brush
 * \{ */

/* library brush linking after fileread */
static void lib_link_brush(FileData *fd, Main *main)
{
  /* only link ID pointers */
  for (Brush *brush = main->brushes.first; brush; brush = brush->id.next) {
    if (brush->id.tag & LIB_TAG_NEED_LINK) {
      IDP_LibLinkProperty(brush->id.properties, fd);

      /* brush->(mask_)mtex.obj is ignored on purpose? */
      brush->mtex.tex = newlibadr_us(fd, brush->id.lib, brush->mtex.tex);
      brush->mask_mtex.tex = newlibadr_us(fd, brush->id.lib, brush->mask_mtex.tex);
      brush->clone.image = newlibadr(fd, brush->id.lib, brush->clone.image);
      brush->toggle_brush = newlibadr(fd, brush->id.lib, brush->toggle_brush);
      brush->paint_curve = newlibadr_us(fd, brush->id.lib, brush->paint_curve);

      /* link default grease pencil palette */
      if (brush->gpencil_settings != NULL) {
        if (brush->gpencil_settings->flag & GP_BRUSH_MATERIAL_PINNED) {
          brush->gpencil_settings->material = newlibadr_us(
              fd, brush->id.lib, brush->gpencil_settings->material);

          if (!brush->gpencil_settings->material) {
            brush->gpencil_settings->flag &= ~GP_BRUSH_MATERIAL_PINNED;
          }
        }
        else {
          brush->gpencil_settings->material = NULL;
        }
      }

      brush->id.tag &= ~LIB_TAG_NEED_LINK;
    }
  }
}

static void direct_link_brush(FileData *fd, Brush *brush)
{
  /* brush itself has been read */

  /* fallof curve */
  brush->curve = newdataadr(fd, brush->curve);

  brush->gradient = newdataadr(fd, brush->gradient);

  if (brush->curve) {
    direct_link_curvemapping(fd, brush->curve);
  }
  else {
    BKE_brush_curve_preset(brush, CURVE_PRESET_SHARP);
  }

  /* grease pencil */
  brush->gpencil_settings = newdataadr(fd, brush->gpencil_settings);
  if (brush->gpencil_settings != NULL) {
    brush->gpencil_settings->curve_sensitivity = newdataadr(
        fd, brush->gpencil_settings->curve_sensitivity);
    brush->gpencil_settings->curve_strength = newdataadr(fd,
                                                         brush->gpencil_settings->curve_strength);
    brush->gpencil_settings->curve_jitter = newdataadr(fd, brush->gpencil_settings->curve_jitter);

    if (brush->gpencil_settings->curve_sensitivity) {
      direct_link_curvemapping(fd, brush->gpencil_settings->curve_sensitivity);
    }

    if (brush->gpencil_settings->curve_strength) {
      direct_link_curvemapping(fd, brush->gpencil_settings->curve_strength);
    }

    if (brush->gpencil_settings->curve_jitter) {
      direct_link_curvemapping(fd, brush->gpencil_settings->curve_jitter);
    }
  }

  brush->preview = NULL;
  brush->icon_imbuf = NULL;
}

/** \} */

/* -------------------------------------------------------------------- */
/** \name Read ID: Palette
 * \{ */

static void lib_link_palette(FileData *fd, Main *main)
{
  /* only link ID pointers */
  for (Palette *palette = main->palettes.first; palette; palette = palette->id.next) {
    if (palette->id.tag & LIB_TAG_NEED_LINK) {
      IDP_LibLinkProperty(palette->id.properties, fd);

      palette->id.tag &= ~LIB_TAG_NEED_LINK;
    }
  }
}

static void direct_link_palette(FileData *fd, Palette *palette)
{

  /* palette itself has been read */
  link_list(fd, &palette->colors);
}

static void lib_link_paint_curve(FileData *fd, Main *main)
{
  /* only link ID pointers */
  for (PaintCurve *pc = main->paintcurves.first; pc; pc = pc->id.next) {
    if (pc->id.tag & LIB_TAG_NEED_LINK) {
      IDP_LibLinkProperty(pc->id.properties, fd);

      pc->id.tag &= ~LIB_TAG_NEED_LINK;
    }
  }
}

static void direct_link_paint_curve(FileData *fd, PaintCurve *pc)
{
  pc->points = newdataadr(fd, pc->points);
}

/** \} */

/* -------------------------------------------------------------------- */
/** \name Read PackedFile
 * \{ */

static PackedFile *direct_link_packedfile(FileData *fd, PackedFile *oldpf)
{
  PackedFile *pf = newpackedadr(fd, oldpf);

  if (pf) {
    pf->data = newpackedadr(fd, pf->data);
    if (pf->data == NULL) {
      /* We cannot allow a PackedFile with a NULL data field,
       * the whole code assumes this is not possible. See T70315. */
      printf("%s: NULL packedfile data, cleaning up...\n", __func__);
      MEM_SAFE_FREE(pf);
    }
  }

  return pf;
}

/** \} */

/* -------------------------------------------------------------------- */
/** \name Read Animation (legacy for version patching)
 * \{ */

// XXX deprecated - old animation system
static void lib_link_ipo(FileData *fd, Main *main)
{
  Ipo *ipo;

  for (ipo = main->ipo.first; ipo; ipo = ipo->id.next) {
    if (ipo->id.tag & LIB_TAG_NEED_LINK) {
      IpoCurve *icu;
      for (icu = ipo->curve.first; icu; icu = icu->next) {
        if (icu->driver) {
          icu->driver->ob = newlibadr(fd, ipo->id.lib, icu->driver->ob);
        }
      }
      ipo->id.tag &= ~LIB_TAG_NEED_LINK;
    }
  }
}

// XXX deprecated - old animation system
static void direct_link_ipo(FileData *fd, Ipo *ipo)
{
  IpoCurve *icu;

  link_list(fd, &(ipo->curve));

  for (icu = ipo->curve.first; icu; icu = icu->next) {
    icu->bezt = newdataadr(fd, icu->bezt);
    icu->bp = newdataadr(fd, icu->bp);
    icu->driver = newdataadr(fd, icu->driver);
  }
}

// XXX deprecated - old animation system
static void lib_link_nlastrips(FileData *fd, ID *id, ListBase *striplist)
{
  bActionStrip *strip;
  bActionModifier *amod;

  for (strip = striplist->first; strip; strip = strip->next) {
    strip->object = newlibadr(fd, id->lib, strip->object);
    strip->act = newlibadr_us(fd, id->lib, strip->act);
    strip->ipo = newlibadr(fd, id->lib, strip->ipo);
    for (amod = strip->modifiers.first; amod; amod = amod->next) {
      amod->ob = newlibadr(fd, id->lib, amod->ob);
    }
  }
}

// XXX deprecated - old animation system
static void direct_link_nlastrips(FileData *fd, ListBase *strips)
{
  bActionStrip *strip;

  link_list(fd, strips);

  for (strip = strips->first; strip; strip = strip->next) {
    link_list(fd, &strip->modifiers);
  }
}

// XXX deprecated - old animation system
static void lib_link_constraint_channels(FileData *fd, ID *id, ListBase *chanbase)
{
  bConstraintChannel *chan;

  for (chan = chanbase->first; chan; chan = chan->next) {
    chan->ipo = newlibadr_us(fd, id->lib, chan->ipo);
  }
}

/** \} */

/* -------------------------------------------------------------------- */
/** \name Read ID: Action
 * \{ */

static void lib_link_fmodifiers(FileData *fd, ID *id, ListBase *list)
{
  FModifier *fcm;

  for (fcm = list->first; fcm; fcm = fcm->next) {
    /* data for specific modifiers */
    switch (fcm->type) {
      case FMODIFIER_TYPE_PYTHON: {
        FMod_Python *data = (FMod_Python *)fcm->data;
        data->script = newlibadr(fd, id->lib, data->script);

        break;
      }
    }
  }
}

static void lib_link_fcurves(FileData *fd, ID *id, ListBase *list)
{
  FCurve *fcu;

  if (list == NULL) {
    return;
  }

  /* relink ID-block references... */
  for (fcu = list->first; fcu; fcu = fcu->next) {
    /* driver data */
    if (fcu->driver) {
      ChannelDriver *driver = fcu->driver;
      DriverVar *dvar;

      for (dvar = driver->variables.first; dvar; dvar = dvar->next) {
        DRIVER_TARGETS_LOOPER_BEGIN (dvar) {
          /* only relink if still used */
          if (tarIndex < dvar->num_targets) {
            dtar->id = newlibadr(fd, id->lib, dtar->id);
          }
          else {
            dtar->id = NULL;
          }
        }
        DRIVER_TARGETS_LOOPER_END;
      }
    }

    /* modifiers */
    lib_link_fmodifiers(fd, id, &fcu->modifiers);
  }
}

/* NOTE: this assumes that link_list has already been called on the list */
static void direct_link_fmodifiers(FileData *fd, ListBase *list, FCurve *curve)
{
  FModifier *fcm;

  for (fcm = list->first; fcm; fcm = fcm->next) {
    /* relink general data */
    fcm->data = newdataadr(fd, fcm->data);
    fcm->curve = curve;

    /* do relinking of data for specific types */
    switch (fcm->type) {
      case FMODIFIER_TYPE_GENERATOR: {
        FMod_Generator *data = (FMod_Generator *)fcm->data;

        data->coefficients = newdataadr(fd, data->coefficients);

        if (fd->flags & FD_FLAGS_SWITCH_ENDIAN) {
          BLI_endian_switch_float_array(data->coefficients, data->arraysize);
        }

        break;
      }
      case FMODIFIER_TYPE_ENVELOPE: {
        FMod_Envelope *data = (FMod_Envelope *)fcm->data;

        data->data = newdataadr(fd, data->data);

        break;
      }
      case FMODIFIER_TYPE_PYTHON: {
        FMod_Python *data = (FMod_Python *)fcm->data;

        data->prop = newdataadr(fd, data->prop);
        IDP_DirectLinkGroup_OrFree(&data->prop, (fd->flags & FD_FLAGS_SWITCH_ENDIAN), fd);

        break;
      }
    }
  }
}

/* NOTE: this assumes that link_list has already been called on the list */
static void direct_link_fcurves(FileData *fd, ListBase *list)
{
  FCurve *fcu;

  /* link F-Curve data to F-Curve again (non ID-libs) */
  for (fcu = list->first; fcu; fcu = fcu->next) {
    /* curve data */
    fcu->bezt = newdataadr(fd, fcu->bezt);
    fcu->fpt = newdataadr(fd, fcu->fpt);

    /* rna path */
    fcu->rna_path = newdataadr(fd, fcu->rna_path);

    /* group */
    fcu->grp = newdataadr(fd, fcu->grp);

    /* clear disabled flag - allows disabled drivers to be tried again ([#32155]),
     * but also means that another method for "reviving disabled F-Curves" exists
     */
    fcu->flag &= ~FCURVE_DISABLED;

    /* driver */
    fcu->driver = newdataadr(fd, fcu->driver);
    if (fcu->driver) {
      ChannelDriver *driver = fcu->driver;
      DriverVar *dvar;

      /* Compiled expression data will need to be regenerated
       * (old pointer may still be set here). */
      driver->expr_comp = NULL;
      driver->expr_simple = NULL;

      /* give the driver a fresh chance - the operating environment may be different now
       * (addons, etc. may be different) so the driver namespace may be sane now [#32155]
       */
      driver->flag &= ~DRIVER_FLAG_INVALID;

      /* relink variables, targets and their paths */
      link_list(fd, &driver->variables);
      for (dvar = driver->variables.first; dvar; dvar = dvar->next) {
        DRIVER_TARGETS_LOOPER_BEGIN (dvar) {
          /* only relink the targets being used */
          if (tarIndex < dvar->num_targets) {
            dtar->rna_path = newdataadr(fd, dtar->rna_path);
          }
          else {
            dtar->rna_path = NULL;
          }
        }
        DRIVER_TARGETS_LOOPER_END;
      }
    }

    /* modifiers */
    link_list(fd, &fcu->modifiers);
    direct_link_fmodifiers(fd, &fcu->modifiers, fcu);
  }
}

static void lib_link_action(FileData *fd, Main *main)
{
  for (bAction *act = main->actions.first; act; act = act->id.next) {
    if (act->id.tag & LIB_TAG_NEED_LINK) {
      IDP_LibLinkProperty(act->id.properties, fd);

      // XXX deprecated - old animation system <<<
      for (bActionChannel *chan = act->chanbase.first; chan; chan = chan->next) {
        chan->ipo = newlibadr_us(fd, act->id.lib, chan->ipo);
        lib_link_constraint_channels(fd, &act->id, &chan->constraintChannels);
      }
      // >>> XXX deprecated - old animation system

      lib_link_fcurves(fd, &act->id, &act->curves);

      for (TimeMarker *marker = act->markers.first; marker; marker = marker->next) {
        if (marker->camera) {
          marker->camera = newlibadr(fd, act->id.lib, marker->camera);
        }
      }

      act->id.tag &= ~LIB_TAG_NEED_LINK;
    }
  }
}

static void direct_link_action(FileData *fd, bAction *act)
{
  bActionChannel *achan;  // XXX deprecated - old animation system
  bActionGroup *agrp;

  link_list(fd, &act->curves);
  link_list(fd, &act->chanbase);  // XXX deprecated - old animation system
  link_list(fd, &act->groups);
  link_list(fd, &act->markers);

  // XXX deprecated - old animation system <<<
  for (achan = act->chanbase.first; achan; achan = achan->next) {
    achan->grp = newdataadr(fd, achan->grp);

    link_list(fd, &achan->constraintChannels);
  }
  // >>> XXX deprecated - old animation system

  direct_link_fcurves(fd, &act->curves);

  for (agrp = act->groups.first; agrp; agrp = agrp->next) {
    agrp->channels.first = newdataadr(fd, agrp->channels.first);
    agrp->channels.last = newdataadr(fd, agrp->channels.last);
  }
}

static void lib_link_nladata_strips(FileData *fd, ID *id, ListBase *list)
{
  NlaStrip *strip;

  for (strip = list->first; strip; strip = strip->next) {
    /* check strip's children */
    lib_link_nladata_strips(fd, id, &strip->strips);

    /* check strip's F-Curves */
    lib_link_fcurves(fd, id, &strip->fcurves);

    /* reassign the counted-reference to action */
    strip->act = newlibadr_us(fd, id->lib, strip->act);

    /* fix action id-root (i.e. if it comes from a pre 2.57 .blend file) */
    if ((strip->act) && (strip->act->idroot == 0)) {
      strip->act->idroot = GS(id->name);
    }
  }
}

static void lib_link_nladata(FileData *fd, ID *id, ListBase *list)
{
  NlaTrack *nlt;

  /* we only care about the NLA strips inside the tracks */
  for (nlt = list->first; nlt; nlt = nlt->next) {
    lib_link_nladata_strips(fd, id, &nlt->strips);
  }
}

/* This handles Animato NLA-Strips linking
 * NOTE: this assumes that link_list has already been called on the list
 */
static void direct_link_nladata_strips(FileData *fd, ListBase *list)
{
  NlaStrip *strip;

  for (strip = list->first; strip; strip = strip->next) {
    /* strip's child strips */
    link_list(fd, &strip->strips);
    direct_link_nladata_strips(fd, &strip->strips);

    /* strip's F-Curves */
    link_list(fd, &strip->fcurves);
    direct_link_fcurves(fd, &strip->fcurves);

    /* strip's F-Modifiers */
    link_list(fd, &strip->modifiers);
    direct_link_fmodifiers(fd, &strip->modifiers, NULL);
  }
}

/* NOTE: this assumes that link_list has already been called on the list */
static void direct_link_nladata(FileData *fd, ListBase *list)
{
  NlaTrack *nlt;

  for (nlt = list->first; nlt; nlt = nlt->next) {
    /* relink list of strips */
    link_list(fd, &nlt->strips);

    /* relink strip data */
    direct_link_nladata_strips(fd, &nlt->strips);
  }
}

/* ------- */

static void lib_link_keyingsets(FileData *fd, ID *id, ListBase *list)
{
  KeyingSet *ks;
  KS_Path *ksp;

  /* here, we're only interested in the ID pointer stored in some of the paths */
  for (ks = list->first; ks; ks = ks->next) {
    for (ksp = ks->paths.first; ksp; ksp = ksp->next) {
      ksp->id = newlibadr(fd, id->lib, ksp->id);
    }
  }
}

/* NOTE: this assumes that link_list has already been called on the list */
static void direct_link_keyingsets(FileData *fd, ListBase *list)
{
  KeyingSet *ks;
  KS_Path *ksp;

  /* link KeyingSet data to KeyingSet again (non ID-libs) */
  for (ks = list->first; ks; ks = ks->next) {
    /* paths */
    link_list(fd, &ks->paths);

    for (ksp = ks->paths.first; ksp; ksp = ksp->next) {
      /* rna path */
      ksp->rna_path = newdataadr(fd, ksp->rna_path);
    }
  }
}

/* ------- */

static void lib_link_animdata(FileData *fd, ID *id, AnimData *adt)
{
  if (adt == NULL) {
    return;
  }

  /* link action data */
  adt->action = newlibadr_us(fd, id->lib, adt->action);
  adt->tmpact = newlibadr_us(fd, id->lib, adt->tmpact);

  /* fix action id-roots (i.e. if they come from a pre 2.57 .blend file) */
  if ((adt->action) && (adt->action->idroot == 0)) {
    adt->action->idroot = GS(id->name);
  }
  if ((adt->tmpact) && (adt->tmpact->idroot == 0)) {
    adt->tmpact->idroot = GS(id->name);
  }

  /* link drivers */
  lib_link_fcurves(fd, id, &adt->drivers);

  /* overrides don't have lib-link for now, so no need to do anything */

  /* link NLA-data */
  lib_link_nladata(fd, id, &adt->nla_tracks);
}

static void direct_link_animdata(FileData *fd, AnimData *adt)
{
  /* NOTE: must have called newdataadr already before doing this... */
  if (adt == NULL) {
    return;
  }

  /* link drivers */
  link_list(fd, &adt->drivers);
  direct_link_fcurves(fd, &adt->drivers);
  adt->driver_array = NULL;

  /* link overrides */
  // TODO...

  /* link NLA-data */
  link_list(fd, &adt->nla_tracks);
  direct_link_nladata(fd, &adt->nla_tracks);

  /* relink active track/strip - even though strictly speaking this should only be used
   * if we're in 'tweaking mode', we need to be able to have this loaded back for
   * undo, but also since users may not exit tweakmode before saving (#24535)
   */
  // TODO: it's not really nice that anyone should be able to save the file in this
  //      state, but it's going to be too hard to enforce this single case...
  adt->act_track = newdataadr(fd, adt->act_track);
  adt->actstrip = newdataadr(fd, adt->actstrip);
}

/** \} */

/* -------------------------------------------------------------------- */
/** \name Read ID: CacheFiles
 * \{ */

static void lib_link_cachefiles(FileData *fd, Main *bmain)
{
  /* only link ID pointers */
  for (CacheFile *cache_file = bmain->cachefiles.first; cache_file;
       cache_file = cache_file->id.next) {
    if (cache_file->id.tag & LIB_TAG_NEED_LINK) {
      IDP_LibLinkProperty(cache_file->id.properties, fd);
      lib_link_animdata(fd, &cache_file->id, cache_file->adt);

      cache_file->id.tag &= ~LIB_TAG_NEED_LINK;
    }
  }
}

static void direct_link_cachefile(FileData *fd, CacheFile *cache_file)
{
  BLI_listbase_clear(&cache_file->object_paths);
  cache_file->handle = NULL;
  cache_file->handle_filepath[0] = '\0';
  cache_file->handle_readers = NULL;

  /* relink animdata */
  cache_file->adt = newdataadr(fd, cache_file->adt);
  direct_link_animdata(fd, cache_file->adt);
}

/** \} */

/* -------------------------------------------------------------------- */
/** \name Read ID: WorkSpace
 * \{ */

static void lib_link_workspaces(FileData *fd, Main *bmain)
{
  for (WorkSpace *workspace = bmain->workspaces.first; workspace; workspace = workspace->id.next) {
    ListBase *layouts = BKE_workspace_layouts_get(workspace);
    ID *id = (ID *)workspace;

    if ((id->tag & LIB_TAG_NEED_LINK) == 0) {
      continue;
    }
    IDP_LibLinkProperty(id->properties, fd);
    id_us_ensure_real(id);

    for (WorkSpaceLayout *layout = layouts->first, *layout_next; layout; layout = layout_next) {
      layout->screen = newlibadr_us(fd, id->lib, layout->screen);

      layout_next = layout->next;
      if (layout->screen) {
        if (ID_IS_LINKED(id)) {
          layout->screen->winid = 0;
          if (layout->screen->temp) {
            /* delete temp layouts when appending */
            BKE_workspace_layout_remove(bmain, workspace, layout);
          }
        }
      }
      else {
        /* If we're reading a layout without screen stored, it's useless and we shouldn't keep it
         * around. */
        BKE_workspace_layout_remove(bmain, workspace, layout);
      }
    }

    id->tag &= ~LIB_TAG_NEED_LINK;
  }
}

static void direct_link_workspace(FileData *fd, WorkSpace *workspace, const Main *main)
{
  link_list(fd, BKE_workspace_layouts_get(workspace));
  link_list(fd, &workspace->hook_layout_relations);
  link_list(fd, &workspace->owner_ids);
  link_list(fd, &workspace->tools);

  for (WorkSpaceDataRelation *relation = workspace->hook_layout_relations.first; relation;
       relation = relation->next) {

    /* data from window - need to access through global oldnew-map */
    relation->parent = newglobadr(fd, relation->parent);

    relation->value = newdataadr(fd, relation->value);
  }

  /* Same issue/fix as in direct_link_workspace_link_scene_data: Can't read workspace data
   * when reading windows, so have to update windows after/when reading workspaces. */
  for (wmWindowManager *wm = main->wm.first; wm; wm = wm->id.next) {
    for (wmWindow *win = wm->windows.first; win; win = win->next) {
      WorkSpaceLayout *act_layout = newdataadr(
          fd, BKE_workspace_active_layout_get(win->workspace_hook));
      if (act_layout) {
        BKE_workspace_active_layout_set(win->workspace_hook, act_layout);
      }
    }
  }

  for (bToolRef *tref = workspace->tools.first; tref; tref = tref->next) {
    tref->runtime = NULL;
    tref->properties = newdataadr(fd, tref->properties);
    IDP_DirectLinkGroup_OrFree(&tref->properties, (fd->flags & FD_FLAGS_SWITCH_ENDIAN), fd);
  }

  workspace->status_text = NULL;
}

static void lib_link_workspace_instance_hook(FileData *fd, WorkSpaceInstanceHook *hook, ID *id)
{
  WorkSpace *workspace = BKE_workspace_active_get(hook);
  BKE_workspace_active_set(hook, newlibadr(fd, id->lib, workspace));
}

/** \} */

/* -------------------------------------------------------------------- */
/** \name Read ID: Node Tree
 * \{ */

/* Single node tree (also used for material/scene trees), ntree is not NULL */
static void lib_link_ntree(FileData *fd, ID *id, bNodeTree *ntree)
{
  IDP_LibLinkProperty(ntree->id.properties, fd);
  lib_link_animdata(fd, &ntree->id, ntree->adt);

  ntree->gpd = newlibadr_us(fd, id->lib, ntree->gpd);

  for (bNode *node = ntree->nodes.first; node; node = node->next) {
    /* Link ID Properties -- and copy this comment EXACTLY for easy finding
     * of library blocks that implement this.*/
    IDP_LibLinkProperty(node->prop, fd);

    node->id = newlibadr_us(fd, id->lib, node->id);

    for (bNodeSocket *sock = node->inputs.first; sock; sock = sock->next) {
      IDP_LibLinkProperty(sock->prop, fd);
    }
    for (bNodeSocket *sock = node->outputs.first; sock; sock = sock->next) {
      IDP_LibLinkProperty(sock->prop, fd);
    }
  }

  for (bNodeSocket *sock = ntree->inputs.first; sock; sock = sock->next) {
    IDP_LibLinkProperty(sock->prop, fd);
  }
  for (bNodeSocket *sock = ntree->outputs.first; sock; sock = sock->next) {
    IDP_LibLinkProperty(sock->prop, fd);
  }

  /* Set node->typeinfo pointers. This is done in lib linking, after the
   * first versioning that can change types still without functions that
   * update the typeinfo pointers. Versioning after lib linking needs
   * these top be valid. */
  ntreeSetTypes(NULL, ntree);

  /* For nodes with static socket layout, add/remove sockets as needed
   * to match the static layout. */
  if (fd->memfile == NULL) {
    for (bNode *node = ntree->nodes.first; node; node = node->next) {
      node_verify_socket_templates(ntree, node);
    }
  }
}

/* library ntree linking after fileread */
static void lib_link_nodetree(FileData *fd, Main *main)
{
  /* only link ID pointers */
  for (bNodeTree *ntree = main->nodetrees.first; ntree; ntree = ntree->id.next) {
    if (ntree->id.tag & LIB_TAG_NEED_LINK) {
      lib_link_ntree(fd, &ntree->id, ntree);

      ntree->id.tag &= ~LIB_TAG_NEED_LINK;
    }
  }
}

static void direct_link_node_socket(FileData *fd, bNodeSocket *sock)
{
  sock->prop = newdataadr(fd, sock->prop);
  IDP_DirectLinkGroup_OrFree(&sock->prop, (fd->flags & FD_FLAGS_SWITCH_ENDIAN), fd);

  sock->link = newdataadr(fd, sock->link);
  sock->typeinfo = NULL;
  sock->storage = newdataadr(fd, sock->storage);
  sock->default_value = newdataadr(fd, sock->default_value);
  sock->cache = NULL;
}

/* ntree itself has been read! */
static void direct_link_nodetree(FileData *fd, bNodeTree *ntree)
{
  /* note: writing and reading goes in sync, for speed */
  bNode *node;
  bNodeSocket *sock;
  bNodeLink *link;

  ntree->init = 0; /* to set callbacks and force setting types */
  ntree->is_updating = false;
  ntree->typeinfo = NULL;
  ntree->interface_type = NULL;

  ntree->progress = NULL;
  ntree->execdata = NULL;

  ntree->adt = newdataadr(fd, ntree->adt);
  direct_link_animdata(fd, ntree->adt);

  ntree->id.recalc &= ~ID_RECALC_ALL;

  link_list(fd, &ntree->nodes);
  for (node = ntree->nodes.first; node; node = node->next) {
    node->typeinfo = NULL;

    link_list(fd, &node->inputs);
    link_list(fd, &node->outputs);

    node->prop = newdataadr(fd, node->prop);
    IDP_DirectLinkGroup_OrFree(&node->prop, (fd->flags & FD_FLAGS_SWITCH_ENDIAN), fd);

    link_list(fd, &node->internal_links);
    for (link = node->internal_links.first; link; link = link->next) {
      link->fromnode = newdataadr(fd, link->fromnode);
      link->fromsock = newdataadr(fd, link->fromsock);
      link->tonode = newdataadr(fd, link->tonode);
      link->tosock = newdataadr(fd, link->tosock);
    }

    if (node->type == CMP_NODE_MOVIEDISTORTION) {
      node->storage = newmclipadr(fd, node->storage);
    }
    else {
      node->storage = newdataadr(fd, node->storage);
    }

    if (node->storage) {
      /* could be handlerized at some point */
      switch (node->type) {
        case SH_NODE_CURVE_VEC:
        case SH_NODE_CURVE_RGB:
        case CMP_NODE_TIME:
        case CMP_NODE_CURVE_VEC:
        case CMP_NODE_CURVE_RGB:
        case CMP_NODE_HUECORRECT:
        case TEX_NODE_CURVE_RGB:
        case TEX_NODE_CURVE_TIME: {
          direct_link_curvemapping(fd, node->storage);
          break;
        }
        case SH_NODE_SCRIPT: {
          NodeShaderScript *nss = (NodeShaderScript *)node->storage;
          nss->bytecode = newdataadr(fd, nss->bytecode);
          break;
        }
        case SH_NODE_TEX_POINTDENSITY: {
          NodeShaderTexPointDensity *npd = (NodeShaderTexPointDensity *)node->storage;
          memset(&npd->pd, 0, sizeof(npd->pd));
          break;
        }
        case SH_NODE_TEX_IMAGE: {
          NodeTexImage *tex = (NodeTexImage *)node->storage;
          tex->iuser.ok = 1;
          tex->iuser.scene = NULL;
          break;
        }
        case SH_NODE_TEX_ENVIRONMENT: {
          NodeTexEnvironment *tex = (NodeTexEnvironment *)node->storage;
          tex->iuser.ok = 1;
          tex->iuser.scene = NULL;
          break;
        }
        case CMP_NODE_IMAGE:
        case CMP_NODE_R_LAYERS:
        case CMP_NODE_VIEWER:
        case CMP_NODE_SPLITVIEWER: {
          ImageUser *iuser = node->storage;
          iuser->ok = 1;
          iuser->scene = NULL;
          break;
        }
        case CMP_NODE_CRYPTOMATTE: {
          NodeCryptomatte *nc = (NodeCryptomatte *)node->storage;
          nc->matte_id = newdataadr(fd, nc->matte_id);
          break;
        }
        case TEX_NODE_IMAGE: {
          ImageUser *iuser = node->storage;
          iuser->ok = 1;
          iuser->scene = NULL;
          break;
        }
        default:
          break;
      }
    }
  }
  link_list(fd, &ntree->links);

  /* and we connect the rest */
  for (node = ntree->nodes.first; node; node = node->next) {
    node->parent = newdataadr(fd, node->parent);
    node->lasty = 0;

    for (sock = node->inputs.first; sock; sock = sock->next) {
      direct_link_node_socket(fd, sock);
    }
    for (sock = node->outputs.first; sock; sock = sock->next) {
      direct_link_node_socket(fd, sock);
    }
  }

  /* interface socket lists */
  link_list(fd, &ntree->inputs);
  link_list(fd, &ntree->outputs);
  for (sock = ntree->inputs.first; sock; sock = sock->next) {
    direct_link_node_socket(fd, sock);
  }
  for (sock = ntree->outputs.first; sock; sock = sock->next) {
    direct_link_node_socket(fd, sock);
  }

  for (link = ntree->links.first; link; link = link->next) {
    link->fromnode = newdataadr(fd, link->fromnode);
    link->tonode = newdataadr(fd, link->tonode);
    link->fromsock = newdataadr(fd, link->fromsock);
    link->tosock = newdataadr(fd, link->tosock);
  }

#if 0
  if (ntree->previews) {
    bNodeInstanceHash *new_previews = BKE_node_instance_hash_new("node previews");
    bNodeInstanceHashIterator iter;

    NODE_INSTANCE_HASH_ITER(iter, ntree->previews) {
      bNodePreview *preview = BKE_node_instance_hash_iterator_get_value(&iter);
      if (preview) {
        bNodePreview *new_preview = newimaadr(fd, preview);
        if (new_preview) {
          bNodeInstanceKey key = BKE_node_instance_hash_iterator_get_key(&iter);
          BKE_node_instance_hash_insert(new_previews, key, new_preview);
        }
      }
    }
    BKE_node_instance_hash_free(ntree->previews, NULL);
    ntree->previews = new_previews;
  }
#else
  /* XXX TODO */
  ntree->previews = NULL;
#endif

  /* type verification is in lib-link */
}

/** \} */

/* -------------------------------------------------------------------- */
/** \name Read ID: Armature
 * \{ */

/* temp struct used to transport needed info to lib_link_constraint_cb() */
typedef struct tConstraintLinkData {
  FileData *fd;
  ID *id;
} tConstraintLinkData;
/* callback function used to relink constraint ID-links */
static void lib_link_constraint_cb(bConstraint *UNUSED(con),
                                   ID **idpoin,
                                   bool is_reference,
                                   void *userdata)
{
  tConstraintLinkData *cld = (tConstraintLinkData *)userdata;

  /* for reference types, we need to increment the usercounts on load... */
  if (is_reference) {
    /* reference type - with usercount */
    *idpoin = newlibadr_us(cld->fd, cld->id->lib, *idpoin);
  }
  else {
    /* target type - no usercount needed */
    *idpoin = newlibadr(cld->fd, cld->id->lib, *idpoin);
  }
}

static void lib_link_constraints(FileData *fd, ID *id, ListBase *conlist)
{
  tConstraintLinkData cld;
  bConstraint *con;

  /* legacy fixes */
  for (con = conlist->first; con; con = con->next) {
    /* patch for error introduced by changing constraints (dunno how) */
    /* if con->data type changes, dna cannot resolve the pointer! (ton) */
    if (con->data == NULL) {
      con->type = CONSTRAINT_TYPE_NULL;
    }
    /* own ipo, all constraints have it */
    con->ipo = newlibadr_us(fd, id->lib, con->ipo);  // XXX deprecated - old animation system

    /* If linking from a library, clear 'local' library override flag. */
    if (id->lib != NULL) {
      con->flag &= ~CONSTRAINT_OVERRIDE_LIBRARY_LOCAL;
    }
  }

  /* relink all ID-blocks used by the constraints */
  cld.fd = fd;
  cld.id = id;

  BKE_constraints_id_loop(conlist, lib_link_constraint_cb, &cld);
}

static void direct_link_constraints(FileData *fd, ListBase *lb)
{
  bConstraint *con;

  link_list(fd, lb);
  for (con = lb->first; con; con = con->next) {
    con->data = newdataadr(fd, con->data);

    switch (con->type) {
      case CONSTRAINT_TYPE_PYTHON: {
        bPythonConstraint *data = con->data;

        link_list(fd, &data->targets);

        data->prop = newdataadr(fd, data->prop);
        IDP_DirectLinkGroup_OrFree(&data->prop, (fd->flags & FD_FLAGS_SWITCH_ENDIAN), fd);
        break;
      }
      case CONSTRAINT_TYPE_ARMATURE: {
        bArmatureConstraint *data = con->data;

        link_list(fd, &data->targets);

        break;
      }
      case CONSTRAINT_TYPE_SPLINEIK: {
        bSplineIKConstraint *data = con->data;

        data->points = newdataadr(fd, data->points);
        break;
      }
      case CONSTRAINT_TYPE_KINEMATIC: {
        bKinematicConstraint *data = con->data;

        con->lin_error = 0.f;
        con->rot_error = 0.f;

        /* version patch for runtime flag, was not cleared in some case */
        data->flag &= ~CONSTRAINT_IK_AUTO;
        break;
      }
      case CONSTRAINT_TYPE_CHILDOF: {
        /* XXX version patch, in older code this flag wasn't always set, and is inherent to type */
        if (con->ownspace == CONSTRAINT_SPACE_POSE) {
          con->flag |= CONSTRAINT_SPACEONCE;
        }
        break;
      }
      case CONSTRAINT_TYPE_TRANSFORM_CACHE: {
        bTransformCacheConstraint *data = con->data;
        data->reader = NULL;
        data->reader_object_path[0] = '\0';
      }
    }
  }
}

static void lib_link_pose(FileData *fd, Main *bmain, Object *ob, bPose *pose)
{
  bArmature *arm = ob->data;

  if (!pose || !arm) {
    return;
  }

  /* always rebuild to match proxy or lib changes, but on Undo */
  bool rebuild = false;

  if (fd->memfile == NULL) {
    if (ob->proxy || ob->id.lib != arm->id.lib) {
      rebuild = true;
    }
  }

  if (ob->proxy) {
    /* sync proxy layer */
    if (pose->proxy_layer) {
      arm->layer = pose->proxy_layer;
    }

    /* sync proxy active bone */
    if (pose->proxy_act_bone[0]) {
      Bone *bone = BKE_armature_find_bone_name(arm, pose->proxy_act_bone);
      if (bone) {
        arm->act_bone = bone;
      }
    }
  }

  for (bPoseChannel *pchan = pose->chanbase.first; pchan; pchan = pchan->next) {
    lib_link_constraints(fd, (ID *)ob, &pchan->constraints);

    pchan->bone = BKE_armature_find_bone_name(arm, pchan->name);

    IDP_LibLinkProperty(pchan->prop, fd);

    pchan->custom = newlibadr_us(fd, arm->id.lib, pchan->custom);
    if (UNLIKELY(pchan->bone == NULL)) {
      rebuild = true;
    }
    else if ((ob->id.lib == NULL) && arm->id.lib) {
      /* local pose selection copied to armature, bit hackish */
      pchan->bone->flag &= ~BONE_SELECTED;
      pchan->bone->flag |= pchan->selectflag;
    }
  }

  if (rebuild) {
    DEG_id_tag_update_ex(
        bmain, &ob->id, ID_RECALC_TRANSFORM | ID_RECALC_GEOMETRY | ID_RECALC_ANIMATION);
    BKE_pose_tag_recalc(bmain, pose);
  }
}

static void lib_link_bones(FileData *fd, Bone *bone)
{
  IDP_LibLinkProperty(bone->prop, fd);

  for (Bone *curbone = bone->childbase.first; curbone; curbone = curbone->next) {
    lib_link_bones(fd, curbone);
  }
}

static void lib_link_armature(FileData *fd, Main *main)
{
  for (bArmature *arm = main->armatures.first; arm; arm = arm->id.next) {
    if (arm->id.tag & LIB_TAG_NEED_LINK) {
      IDP_LibLinkProperty(arm->id.properties, fd);
      lib_link_animdata(fd, &arm->id, arm->adt);

      for (Bone *curbone = arm->bonebase.first; curbone; curbone = curbone->next) {
        lib_link_bones(fd, curbone);
      }

      arm->id.tag &= ~LIB_TAG_NEED_LINK;
    }
  }
}

static void direct_link_bones(FileData *fd, Bone *bone)
{
  Bone *child;

  bone->parent = newdataadr(fd, bone->parent);
  bone->prop = newdataadr(fd, bone->prop);
  IDP_DirectLinkGroup_OrFree(&bone->prop, (fd->flags & FD_FLAGS_SWITCH_ENDIAN), fd);

  bone->bbone_next = newdataadr(fd, bone->bbone_next);
  bone->bbone_prev = newdataadr(fd, bone->bbone_prev);

  bone->flag &= ~(BONE_DRAW_ACTIVE | BONE_DRAW_LOCKED_WEIGHT);

  link_list(fd, &bone->childbase);

  for (child = bone->childbase.first; child; child = child->next) {
    direct_link_bones(fd, child);
  }
}

static void direct_link_armature(FileData *fd, bArmature *arm)
{
  Bone *bone;

  link_list(fd, &arm->bonebase);
  arm->bonehash = NULL;
  arm->edbo = NULL;
  /* Must always be cleared (armatures don't have their own edit-data). */
  arm->needs_flush_to_id = 0;

  arm->adt = newdataadr(fd, arm->adt);
  direct_link_animdata(fd, arm->adt);

  for (bone = arm->bonebase.first; bone; bone = bone->next) {
    direct_link_bones(fd, bone);
  }

  arm->act_bone = newdataadr(fd, arm->act_bone);
  arm->act_edbone = NULL;

  BKE_armature_bone_hash_make(arm);
}

/** \} */

/* -------------------------------------------------------------------- */
/** \name Read ID: Camera
 * \{ */

static void lib_link_camera(FileData *fd, Main *main)
{
  for (Camera *ca = main->cameras.first; ca; ca = ca->id.next) {
    if (ca->id.tag & LIB_TAG_NEED_LINK) {
      IDP_LibLinkProperty(ca->id.properties, fd);
      lib_link_animdata(fd, &ca->id, ca->adt);

      ca->ipo = newlibadr_us(fd, ca->id.lib, ca->ipo); /* deprecated, for versioning */

      ca->dof_ob = newlibadr(fd, ca->id.lib, ca->dof_ob); /* deprecated, for versioning */
      ca->dof.focus_object = newlibadr(fd, ca->id.lib, ca->dof.focus_object);

      for (CameraBGImage *bgpic = ca->bg_images.first; bgpic; bgpic = bgpic->next) {
        bgpic->ima = newlibadr_us(fd, ca->id.lib, bgpic->ima);
        bgpic->clip = newlibadr_us(fd, ca->id.lib, bgpic->clip);
      }

      ca->id.tag &= ~LIB_TAG_NEED_LINK;
    }
  }
}

static void direct_link_camera(FileData *fd, Camera *ca)
{
  ca->adt = newdataadr(fd, ca->adt);
  direct_link_animdata(fd, ca->adt);

  link_list(fd, &ca->bg_images);

  for (CameraBGImage *bgpic = ca->bg_images.first; bgpic; bgpic = bgpic->next) {
    bgpic->iuser.ok = 1;
    bgpic->iuser.scene = NULL;
  }
}

/** \} */

/* -------------------------------------------------------------------- */
/** \name Read ID: Light
 * \{ */

static void lib_link_light(FileData *fd, Main *main)
{
  for (Light *la = main->lights.first; la; la = la->id.next) {
    if (la->id.tag & LIB_TAG_NEED_LINK) {
      IDP_LibLinkProperty(la->id.properties, fd);
      lib_link_animdata(fd, &la->id, la->adt);

      la->ipo = newlibadr_us(fd, la->id.lib, la->ipo);  // XXX deprecated - old animation system

      if (la->nodetree) {
        lib_link_ntree(fd, &la->id, la->nodetree);
        la->nodetree->id.lib = la->id.lib;
      }

      la->id.tag &= ~LIB_TAG_NEED_LINK;
    }
  }
}

static void direct_link_light(FileData *fd, Light *la)
{
  la->adt = newdataadr(fd, la->adt);
  direct_link_animdata(fd, la->adt);

  la->curfalloff = newdataadr(fd, la->curfalloff);
  if (la->curfalloff) {
    direct_link_curvemapping(fd, la->curfalloff);
  }

  la->nodetree = newdataadr(fd, la->nodetree);
  if (la->nodetree) {
    direct_link_id(fd, &la->nodetree->id);
    direct_link_nodetree(fd, la->nodetree);
  }

  la->preview = direct_link_preview_image(fd, la->preview);
}

/** \} */

/* -------------------------------------------------------------------- */
/** \name Read ID: Shape Keys
 * \{ */

void blo_do_versions_key_uidgen(Key *key)
{
  KeyBlock *block;

  key->uidgen = 1;
  for (block = key->block.first; block; block = block->next) {
    block->uid = key->uidgen++;
  }
}

static void lib_link_key(FileData *fd, Main *main)
{
  for (Key *key = main->shapekeys.first; key; key = key->id.next) {
    BLI_assert((key->id.tag & LIB_TAG_EXTERN) == 0);

    if (key->id.tag & LIB_TAG_NEED_LINK) {
      IDP_LibLinkProperty(key->id.properties, fd);
      lib_link_animdata(fd, &key->id, key->adt);

      key->ipo = newlibadr_us(fd, key->id.lib, key->ipo);  // XXX deprecated - old animation system
      key->from = newlibadr(fd, key->id.lib, key->from);

      key->id.tag &= ~LIB_TAG_NEED_LINK;
    }
  }
}

static void switch_endian_keyblock(Key *key, KeyBlock *kb)
{
  int elemsize, a, b;
  char *data;

  elemsize = key->elemsize;
  data = kb->data;

  for (a = 0; a < kb->totelem; a++) {
    const char *cp = key->elemstr;
    char *poin = data;

    while (cp[0]) {    /* cp[0] == amount */
      switch (cp[1]) { /* cp[1] = type */
        case IPO_FLOAT:
        case IPO_BPOINT:
        case IPO_BEZTRIPLE:
          b = cp[0];
          BLI_endian_switch_float_array((float *)poin, b);
          poin += sizeof(float) * b;
          break;
      }

      cp += 2;
    }
    data += elemsize;
  }
}

static void direct_link_key(FileData *fd, Key *key)
{
  KeyBlock *kb;

  link_list(fd, &(key->block));

  key->adt = newdataadr(fd, key->adt);
  direct_link_animdata(fd, key->adt);

  key->refkey = newdataadr(fd, key->refkey);

  for (kb = key->block.first; kb; kb = kb->next) {
    kb->data = newdataadr(fd, kb->data);

    if (fd->flags & FD_FLAGS_SWITCH_ENDIAN) {
      switch_endian_keyblock(key, kb);
    }
  }
}

/** \} */

/* -------------------------------------------------------------------- */
/** \name Read ID: Meta Ball
 * \{ */

static void lib_link_mball(FileData *fd, Main *main)
{
  for (MetaBall *mb = main->metaballs.first; mb; mb = mb->id.next) {
    if (mb->id.tag & LIB_TAG_NEED_LINK) {
      IDP_LibLinkProperty(mb->id.properties, fd);
      lib_link_animdata(fd, &mb->id, mb->adt);

      for (int a = 0; a < mb->totcol; a++) {
        mb->mat[a] = newlibadr_us(fd, mb->id.lib, mb->mat[a]);
      }

      mb->ipo = newlibadr_us(fd, mb->id.lib, mb->ipo);  // XXX deprecated - old animation system

      mb->id.tag &= ~LIB_TAG_NEED_LINK;
    }
  }
}

static void direct_link_mball(FileData *fd, MetaBall *mb)
{
  mb->adt = newdataadr(fd, mb->adt);
  direct_link_animdata(fd, mb->adt);

  mb->mat = newdataadr(fd, mb->mat);
  test_pointer_array(fd, (void **)&mb->mat);

  link_list(fd, &(mb->elems));

  BLI_listbase_clear(&mb->disp);
  mb->editelems = NULL;
  /* Must always be cleared (meta's don't have their own edit-data). */
  mb->needs_flush_to_id = 0;
  /*  mb->edit_elems.first= mb->edit_elems.last= NULL;*/
  mb->lastelem = NULL;
  mb->batch_cache = NULL;
}

/** \} */

/* -------------------------------------------------------------------- */
/** \name Read ID: World
 * \{ */

static void lib_link_world(FileData *fd, Main *main)
{
  for (World *wrld = main->worlds.first; wrld; wrld = wrld->id.next) {
    if (wrld->id.tag & LIB_TAG_NEED_LINK) {
      IDP_LibLinkProperty(wrld->id.properties, fd);
      lib_link_animdata(fd, &wrld->id, wrld->adt);

      wrld->ipo = newlibadr_us(
          fd, wrld->id.lib, wrld->ipo);  // XXX deprecated - old animation system

      if (wrld->nodetree) {
        lib_link_ntree(fd, &wrld->id, wrld->nodetree);
        wrld->nodetree->id.lib = wrld->id.lib;
      }

      wrld->id.tag &= ~LIB_TAG_NEED_LINK;
    }
  }
}

static void direct_link_world(FileData *fd, World *wrld)
{
  wrld->adt = newdataadr(fd, wrld->adt);
  direct_link_animdata(fd, wrld->adt);

  wrld->nodetree = newdataadr(fd, wrld->nodetree);
  if (wrld->nodetree) {
    direct_link_id(fd, &wrld->nodetree->id);
    direct_link_nodetree(fd, wrld->nodetree);
  }

  wrld->preview = direct_link_preview_image(fd, wrld->preview);
  BLI_listbase_clear(&wrld->gpumaterial);
}

/** \} */

/* -------------------------------------------------------------------- */
/** \name Read ID: VFont
 * \{ */

static void lib_link_vfont(FileData *fd, Main *main)
{
  for (VFont *vf = main->fonts.first; vf; vf = vf->id.next) {
    if (vf->id.tag & LIB_TAG_NEED_LINK) {
      IDP_LibLinkProperty(vf->id.properties, fd);

      vf->id.tag &= ~LIB_TAG_NEED_LINK;
    }
  }
}

static void direct_link_vfont(FileData *fd, VFont *vf)
{
  vf->data = NULL;
  vf->temp_pf = NULL;
  vf->packedfile = direct_link_packedfile(fd, vf->packedfile);
}

/** \} */

/* -------------------------------------------------------------------- */
/** \name Read ID: Text
 * \{ */

static void lib_link_text(FileData *fd, Main *main)
{
  for (Text *text = main->texts.first; text; text = text->id.next) {
    if (text->id.tag & LIB_TAG_NEED_LINK) {
      IDP_LibLinkProperty(text->id.properties, fd);

      text->id.tag &= ~LIB_TAG_NEED_LINK;
    }
  }
}

static void direct_link_text(FileData *fd, Text *text)
{
  TextLine *ln;

  text->name = newdataadr(fd, text->name);

  text->compiled = NULL;

#if 0
  if (text->flags & TXT_ISEXT) {
    BKE_text_reload(text);
  }
  /* else { */
#endif

  link_list(fd, &text->lines);

  text->curl = newdataadr(fd, text->curl);
  text->sell = newdataadr(fd, text->sell);

  for (ln = text->lines.first; ln; ln = ln->next) {
    ln->line = newdataadr(fd, ln->line);
    ln->format = NULL;

    if (ln->len != (int)strlen(ln->line)) {
      printf("Error loading text, line lengths differ\n");
      ln->len = strlen(ln->line);
    }
  }

  text->flags = (text->flags) & ~TXT_ISEXT;

  id_us_ensure_real(&text->id);
}

/** \} */

/* -------------------------------------------------------------------- */
/** \name Read ID: Image
 * \{ */

static void lib_link_image(FileData *fd, Main *main)
{
  for (Image *ima = main->images.first; ima; ima = ima->id.next) {
    if (ima->id.tag & LIB_TAG_NEED_LINK) {
      IDP_LibLinkProperty(ima->id.properties, fd);

      ima->id.tag &= ~LIB_TAG_NEED_LINK;
    }
  }
}

static void direct_link_image(FileData *fd, Image *ima)
{
  ImagePackedFile *imapf;

  /* for undo system, pointers could be restored */
  if (fd->imamap) {
    ima->cache = newimaadr(fd, ima->cache);
  }
  else {
    ima->cache = NULL;
  }

  link_list(fd, &ima->tiles);

  /* if not restored, we keep the binded opengl index */
  if (!ima->cache) {
    ima->gpuflag = 0;
    ima->gpuframenr = INT_MAX;
    for (int i = 0; i < TEXTARGET_COUNT; i++) {
      ima->gputexture[i] = NULL;
    }
    ima->rr = NULL;
  }
  else {
    for (int i = 0; i < TEXTARGET_COUNT; i++) {
      ima->gputexture[i] = newimaadr(fd, ima->gputexture[i]);
    }
    ima->rr = newimaadr(fd, ima->rr);
  }

  /* undo system, try to restore render buffers */
  link_list(fd, &(ima->renderslots));
  if (fd->imamap) {
    LISTBASE_FOREACH (RenderSlot *, slot, &ima->renderslots) {
      slot->render = newimaadr(fd, slot->render);
    }
  }
  else {
    LISTBASE_FOREACH (RenderSlot *, slot, &ima->renderslots) {
      slot->render = NULL;
    }
    ima->last_render_slot = ima->render_slot;
  }

  link_list(fd, &(ima->views));
  link_list(fd, &(ima->packedfiles));

  if (ima->packedfiles.first) {
    for (imapf = ima->packedfiles.first; imapf; imapf = imapf->next) {
      imapf->packedfile = direct_link_packedfile(fd, imapf->packedfile);
    }
    ima->packedfile = NULL;
  }
  else {
    ima->packedfile = direct_link_packedfile(fd, ima->packedfile);
  }

  BLI_listbase_clear(&ima->anims);
  ima->preview = direct_link_preview_image(fd, ima->preview);
  ima->stereo3d_format = newdataadr(fd, ima->stereo3d_format);
  LISTBASE_FOREACH (ImageTile *, tile, &ima->tiles) {
    tile->ok = 1;
  }
}

/** \} */

/* -------------------------------------------------------------------- */
/** \name Read ID: Curve
 * \{ */

static void lib_link_curve(FileData *fd, Main *main)
{
  for (Curve *cu = main->curves.first; cu; cu = cu->id.next) {
    if (cu->id.tag & LIB_TAG_NEED_LINK) {
      IDP_LibLinkProperty(cu->id.properties, fd);
      lib_link_animdata(fd, &cu->id, cu->adt);

      for (int a = 0; a < cu->totcol; a++) {
        cu->mat[a] = newlibadr_us(fd, cu->id.lib, cu->mat[a]);
      }

      cu->bevobj = newlibadr(fd, cu->id.lib, cu->bevobj);
      cu->taperobj = newlibadr(fd, cu->id.lib, cu->taperobj);
      cu->textoncurve = newlibadr(fd, cu->id.lib, cu->textoncurve);
      cu->vfont = newlibadr_us(fd, cu->id.lib, cu->vfont);
      cu->vfontb = newlibadr_us(fd, cu->id.lib, cu->vfontb);
      cu->vfonti = newlibadr_us(fd, cu->id.lib, cu->vfonti);
      cu->vfontbi = newlibadr_us(fd, cu->id.lib, cu->vfontbi);

      cu->ipo = newlibadr_us(fd, cu->id.lib, cu->ipo);  // XXX deprecated - old animation system
      cu->key = newlibadr_us(fd, cu->id.lib, cu->key);

      cu->id.tag &= ~LIB_TAG_NEED_LINK;
    }
  }
}

static void switch_endian_knots(Nurb *nu)
{
  if (nu->knotsu) {
    BLI_endian_switch_float_array(nu->knotsu, KNOTSU(nu));
  }
  if (nu->knotsv) {
    BLI_endian_switch_float_array(nu->knotsv, KNOTSV(nu));
  }
}

static void direct_link_curve(FileData *fd, Curve *cu)
{
  Nurb *nu;
  TextBox *tb;

  cu->adt = newdataadr(fd, cu->adt);
  direct_link_animdata(fd, cu->adt);

  /* Protect against integer overflow vulnerability. */
  CLAMP(cu->len_wchar, 0, INT_MAX - 4);

  cu->mat = newdataadr(fd, cu->mat);
  test_pointer_array(fd, (void **)&cu->mat);
  cu->str = newdataadr(fd, cu->str);
  cu->strinfo = newdataadr(fd, cu->strinfo);
  cu->tb = newdataadr(fd, cu->tb);

  if (cu->vfont == NULL) {
    link_list(fd, &(cu->nurb));
  }
  else {
    cu->nurb.first = cu->nurb.last = NULL;

    tb = MEM_calloc_arrayN(MAXTEXTBOX, sizeof(TextBox), "TextBoxread");
    if (cu->tb) {
      memcpy(tb, cu->tb, cu->totbox * sizeof(TextBox));
      MEM_freeN(cu->tb);
      cu->tb = tb;
    }
    else {
      cu->totbox = 1;
      cu->actbox = 1;
      cu->tb = tb;
      cu->tb[0].w = cu->linewidth;
    }
    if (cu->wordspace == 0.0f) {
      cu->wordspace = 1.0f;
    }
  }

  cu->editnurb = NULL;
  cu->editfont = NULL;
  cu->batch_cache = NULL;

  for (nu = cu->nurb.first; nu; nu = nu->next) {
    nu->bezt = newdataadr(fd, nu->bezt);
    nu->bp = newdataadr(fd, nu->bp);
    nu->knotsu = newdataadr(fd, nu->knotsu);
    nu->knotsv = newdataadr(fd, nu->knotsv);
    if (cu->vfont == NULL) {
      nu->charidx = 0;
    }

    if (fd->flags & FD_FLAGS_SWITCH_ENDIAN) {
      switch_endian_knots(nu);
    }
  }
  cu->texflag &= ~CU_AUTOSPACE_EVALUATED;
}

/** \} */

/* -------------------------------------------------------------------- */
/** \name Read ID: Texture
 * \{ */

static void lib_link_texture(FileData *fd, Main *main)
{
  for (Tex *tex = main->textures.first; tex; tex = tex->id.next) {
    if (tex->id.tag & LIB_TAG_NEED_LINK) {
      IDP_LibLinkProperty(tex->id.properties, fd);
      lib_link_animdata(fd, &tex->id, tex->adt);

      tex->ima = newlibadr_us(fd, tex->id.lib, tex->ima);
      tex->ipo = newlibadr_us(fd, tex->id.lib, tex->ipo);  // XXX deprecated - old animation system

      if (tex->nodetree) {
        lib_link_ntree(fd, &tex->id, tex->nodetree);
        tex->nodetree->id.lib = tex->id.lib;
      }

      tex->id.tag &= ~LIB_TAG_NEED_LINK;
    }
  }
}

static void direct_link_texture(FileData *fd, Tex *tex)
{
  tex->adt = newdataadr(fd, tex->adt);
  direct_link_animdata(fd, tex->adt);

  tex->coba = newdataadr(fd, tex->coba);

  tex->nodetree = newdataadr(fd, tex->nodetree);
  if (tex->nodetree) {
    direct_link_id(fd, &tex->nodetree->id);
    direct_link_nodetree(fd, tex->nodetree);
  }

  tex->preview = direct_link_preview_image(fd, tex->preview);

  tex->iuser.ok = 1;
  tex->iuser.scene = NULL;
}

/** \} */

/* -------------------------------------------------------------------- */
/** \name Read ID: Material
 * \{ */

static void lib_link_material(FileData *fd, Main *main)
{
  for (Material *ma = main->materials.first; ma; ma = ma->id.next) {
    if (ma->id.tag & LIB_TAG_NEED_LINK) {
      IDP_LibLinkProperty(ma->id.properties, fd);
      lib_link_animdata(fd, &ma->id, ma->adt);

      ma->ipo = newlibadr_us(fd, ma->id.lib, ma->ipo);  // XXX deprecated - old animation system

      if (ma->nodetree) {
        lib_link_ntree(fd, &ma->id, ma->nodetree);
        ma->nodetree->id.lib = ma->id.lib;
      }

      /* relink grease pencil settings */
      if (ma->gp_style != NULL) {
        MaterialGPencilStyle *gp_style = ma->gp_style;
        if (gp_style->sima != NULL) {
          gp_style->sima = newlibadr_us(fd, ma->id.lib, gp_style->sima);
        }
        if (gp_style->ima != NULL) {
          gp_style->ima = newlibadr_us(fd, ma->id.lib, gp_style->ima);
        }
      }

      ma->id.tag &= ~LIB_TAG_NEED_LINK;
    }
  }
}

static void direct_link_material(FileData *fd, Material *ma)
{
  ma->adt = newdataadr(fd, ma->adt);
  direct_link_animdata(fd, ma->adt);

  ma->texpaintslot = NULL;

  ma->nodetree = newdataadr(fd, ma->nodetree);
  if (ma->nodetree) {
    direct_link_id(fd, &ma->nodetree->id);
    direct_link_nodetree(fd, ma->nodetree);
  }

  ma->preview = direct_link_preview_image(fd, ma->preview);
  BLI_listbase_clear(&ma->gpumaterial);

  ma->gp_style = newdataadr(fd, ma->gp_style);
}

/** \} */

/* -------------------------------------------------------------------- */
/** \name Read ID: Particle Settings
 * \{ */

/* update this also to writefile.c */
static const char *ptcache_data_struct[] = {
    "",          // BPHYS_DATA_INDEX
    "",          // BPHYS_DATA_LOCATION
    "",          // BPHYS_DATA_VELOCITY
    "",          // BPHYS_DATA_ROTATION
    "",          // BPHYS_DATA_AVELOCITY / BPHYS_DATA_XCONST */
    "",          // BPHYS_DATA_SIZE:
    "",          // BPHYS_DATA_TIMES:
    "BoidData",  // case BPHYS_DATA_BOIDS:
};

static void direct_link_pointcache_cb(FileData *fd, void *data)
{
  PTCacheMem *pm = data;
  PTCacheExtra *extra;
  int i;
  for (i = 0; i < BPHYS_TOT_DATA; i++) {
    pm->data[i] = newdataadr(fd, pm->data[i]);

    /* the cache saves non-struct data without DNA */
    if (pm->data[i] && ptcache_data_struct[i][0] == '\0' && (fd->flags & FD_FLAGS_SWITCH_ENDIAN)) {
      /* data_size returns bytes. */
      int tot = (BKE_ptcache_data_size(i) * pm->totpoint) / sizeof(int);

      int *poin = pm->data[i];

      BLI_endian_switch_int32_array(poin, tot);
    }
  }

  link_list(fd, &pm->extradata);

  for (extra = pm->extradata.first; extra; extra = extra->next) {
    extra->data = newdataadr(fd, extra->data);
  }
}

static void direct_link_pointcache(FileData *fd, PointCache *cache)
{
  if ((cache->flag & PTCACHE_DISK_CACHE) == 0) {
    link_list_ex(fd, &cache->mem_cache, direct_link_pointcache_cb);
  }
  else {
    BLI_listbase_clear(&cache->mem_cache);
  }

  cache->flag &= ~PTCACHE_SIMULATION_VALID;
  cache->simframe = 0;
  cache->edit = NULL;
  cache->free_edit = NULL;
  cache->cached_frames = NULL;
  cache->cached_frames_len = 0;
}

static void direct_link_pointcache_list(FileData *fd,
                                        ListBase *ptcaches,
                                        PointCache **ocache,
                                        int force_disk)
{
  if (ptcaches->first) {
    PointCache *cache = NULL;
    link_list(fd, ptcaches);
    for (cache = ptcaches->first; cache; cache = cache->next) {
      direct_link_pointcache(fd, cache);
      if (force_disk) {
        cache->flag |= PTCACHE_DISK_CACHE;
        cache->step = 1;
      }
    }

    *ocache = newdataadr(fd, *ocache);
  }
  else if (*ocache) {
    /* old "single" caches need to be linked too */
    *ocache = newdataadr(fd, *ocache);
    direct_link_pointcache(fd, *ocache);
    if (force_disk) {
      (*ocache)->flag |= PTCACHE_DISK_CACHE;
      (*ocache)->step = 1;
    }

    ptcaches->first = ptcaches->last = *ocache;
  }
}

static void lib_link_partdeflect(FileData *fd, ID *id, PartDeflect *pd)
{
  if (pd && pd->tex) {
    pd->tex = newlibadr_us(fd, id->lib, pd->tex);
  }
  if (pd && pd->f_source) {
    pd->f_source = newlibadr(fd, id->lib, pd->f_source);
  }
}

static void lib_link_particlesettings(FileData *fd, Main *main)
{
  for (ParticleSettings *part = main->particles.first; part; part = part->id.next) {
    if (part->id.tag & LIB_TAG_NEED_LINK) {
      IDP_LibLinkProperty(part->id.properties, fd);
      lib_link_animdata(fd, &part->id, part->adt);

      part->ipo = newlibadr_us(
          fd, part->id.lib, part->ipo);  // XXX deprecated - old animation system

      part->instance_object = newlibadr(fd, part->id.lib, part->instance_object);
      part->instance_collection = newlibadr_us(fd, part->id.lib, part->instance_collection);
      part->force_group = newlibadr(fd, part->id.lib, part->force_group);
      part->bb_ob = newlibadr(fd, part->id.lib, part->bb_ob);
      part->collision_group = newlibadr(fd, part->id.lib, part->collision_group);

      lib_link_partdeflect(fd, &part->id, part->pd);
      lib_link_partdeflect(fd, &part->id, part->pd2);

      if (part->effector_weights) {
        part->effector_weights->group = newlibadr(fd, part->id.lib, part->effector_weights->group);
      }
      else {
        part->effector_weights = BKE_effector_add_weights(part->force_group);
      }

      if (part->instance_weights.first && part->instance_collection) {
        for (ParticleDupliWeight *dw = part->instance_weights.first; dw; dw = dw->next) {
          dw->ob = newlibadr(fd, part->id.lib, dw->ob);
        }
      }
      else {
        BLI_listbase_clear(&part->instance_weights);
      }

      if (part->boids) {
        BoidState *state = part->boids->states.first;
        BoidRule *rule;
        for (; state; state = state->next) {
          rule = state->rules.first;
          for (; rule; rule = rule->next) {
            switch (rule->type) {
              case eBoidRuleType_Goal:
              case eBoidRuleType_Avoid: {
                BoidRuleGoalAvoid *brga = (BoidRuleGoalAvoid *)rule;
                brga->ob = newlibadr(fd, part->id.lib, brga->ob);
                break;
              }
              case eBoidRuleType_FollowLeader: {
                BoidRuleFollowLeader *brfl = (BoidRuleFollowLeader *)rule;
                brfl->ob = newlibadr(fd, part->id.lib, brfl->ob);
                break;
              }
            }
          }
        }
      }

      for (int a = 0; a < MAX_MTEX; a++) {
        MTex *mtex = part->mtex[a];
        if (mtex) {
          mtex->tex = newlibadr_us(fd, part->id.lib, mtex->tex);
          mtex->object = newlibadr(fd, part->id.lib, mtex->object);
        }
      }

      part->id.tag &= ~LIB_TAG_NEED_LINK;
    }
  }
}

static void direct_link_partdeflect(PartDeflect *pd)
{
  if (pd) {
    pd->rng = NULL;
  }
}

static void direct_link_particlesettings(FileData *fd, ParticleSettings *part)
{
  int a;

  part->adt = newdataadr(fd, part->adt);
  part->pd = newdataadr(fd, part->pd);
  part->pd2 = newdataadr(fd, part->pd2);

  direct_link_animdata(fd, part->adt);
  direct_link_partdeflect(part->pd);
  direct_link_partdeflect(part->pd2);

  part->clumpcurve = newdataadr(fd, part->clumpcurve);
  if (part->clumpcurve) {
    direct_link_curvemapping(fd, part->clumpcurve);
  }
  part->roughcurve = newdataadr(fd, part->roughcurve);
  if (part->roughcurve) {
    direct_link_curvemapping(fd, part->roughcurve);
  }
  part->twistcurve = newdataadr(fd, part->twistcurve);
  if (part->twistcurve) {
    direct_link_curvemapping(fd, part->twistcurve);
  }

  part->effector_weights = newdataadr(fd, part->effector_weights);
  if (!part->effector_weights) {
    part->effector_weights = BKE_effector_add_weights(part->force_group);
  }

  link_list(fd, &part->instance_weights);

  part->boids = newdataadr(fd, part->boids);
  part->fluid = newdataadr(fd, part->fluid);

  if (part->boids) {
    BoidState *state;
    link_list(fd, &part->boids->states);

    for (state = part->boids->states.first; state; state = state->next) {
      link_list(fd, &state->rules);
      link_list(fd, &state->conditions);
      link_list(fd, &state->actions);
    }
  }
  for (a = 0; a < MAX_MTEX; a++) {
    part->mtex[a] = newdataadr(fd, part->mtex[a]);
  }

  /* Protect against integer overflow vulnerability. */
  CLAMP(part->trail_count, 1, 100000);
}

static void lib_link_particlesystems(FileData *fd, Object *ob, ID *id, ListBase *particles)
{
  ParticleSystem *psys, *psysnext;

  for (psys = particles->first; psys; psys = psysnext) {
    psysnext = psys->next;

    psys->part = newlibadr_us(fd, id->lib, psys->part);
    if (psys->part) {
      ParticleTarget *pt = psys->targets.first;

      for (; pt; pt = pt->next) {
        pt->ob = newlibadr(fd, id->lib, pt->ob);
      }

      psys->parent = newlibadr(fd, id->lib, psys->parent);
      psys->target_ob = newlibadr(fd, id->lib, psys->target_ob);

      if (psys->clmd) {
        /* XXX - from reading existing code this seems correct but intended usage of
         * pointcache /w cloth should be added in 'ParticleSystem' - campbell */
        psys->clmd->point_cache = psys->pointcache;
        psys->clmd->ptcaches.first = psys->clmd->ptcaches.last = NULL;
        psys->clmd->coll_parms->group = newlibadr(fd, id->lib, psys->clmd->coll_parms->group);
        psys->clmd->modifier.error = NULL;
      }
    }
    else {
      /* particle modifier must be removed before particle system */
      ParticleSystemModifierData *psmd = psys_get_modifier(ob, psys);
      BLI_remlink(&ob->modifiers, psmd);
      modifier_free((ModifierData *)psmd);

      BLI_remlink(particles, psys);
      MEM_freeN(psys);
    }
  }
}
static void direct_link_particlesystems(FileData *fd, ListBase *particles)
{
  ParticleSystem *psys;
  ParticleData *pa;
  int a;

  for (psys = particles->first; psys; psys = psys->next) {
    psys->particles = newdataadr(fd, psys->particles);

    if (psys->particles && psys->particles->hair) {
      for (a = 0, pa = psys->particles; a < psys->totpart; a++, pa++) {
        pa->hair = newdataadr(fd, pa->hair);
      }
    }

    if (psys->particles && psys->particles->keys) {
      for (a = 0, pa = psys->particles; a < psys->totpart; a++, pa++) {
        pa->keys = NULL;
        pa->totkey = 0;
      }

      psys->flag &= ~PSYS_KEYED;
    }

    if (psys->particles && psys->particles->boid) {
      pa = psys->particles;
      pa->boid = newdataadr(fd, pa->boid);

      /* This is purely runtime data, but still can be an issue if left dangling. */
      pa->boid->ground = NULL;

      for (a = 1, pa++; a < psys->totpart; a++, pa++) {
        pa->boid = (pa - 1)->boid + 1;
        pa->boid->ground = NULL;
      }
    }
    else if (psys->particles) {
      for (a = 0, pa = psys->particles; a < psys->totpart; a++, pa++) {
        pa->boid = NULL;
      }
    }

    psys->fluid_springs = newdataadr(fd, psys->fluid_springs);

    psys->child = newdataadr(fd, psys->child);
    psys->effectors = NULL;

    link_list(fd, &psys->targets);

    psys->edit = NULL;
    psys->free_edit = NULL;
    psys->pathcache = NULL;
    psys->childcache = NULL;
    BLI_listbase_clear(&psys->pathcachebufs);
    BLI_listbase_clear(&psys->childcachebufs);
    psys->pdd = NULL;

    if (psys->clmd) {
      psys->clmd = newdataadr(fd, psys->clmd);
      psys->clmd->clothObject = NULL;
      psys->clmd->hairdata = NULL;

      psys->clmd->sim_parms = newdataadr(fd, psys->clmd->sim_parms);
      psys->clmd->coll_parms = newdataadr(fd, psys->clmd->coll_parms);

      if (psys->clmd->sim_parms) {
        psys->clmd->sim_parms->effector_weights = NULL;
        if (psys->clmd->sim_parms->presets > 10) {
          psys->clmd->sim_parms->presets = 0;
        }
      }

      psys->hair_in_mesh = psys->hair_out_mesh = NULL;
      psys->clmd->solver_result = NULL;
    }

    direct_link_pointcache_list(fd, &psys->ptcaches, &psys->pointcache, 0);
    if (psys->clmd) {
      psys->clmd->point_cache = psys->pointcache;
    }

    psys->tree = NULL;
    psys->bvhtree = NULL;

    psys->orig_psys = NULL;
    psys->batch_cache = NULL;
  }
  return;
}

/** \} */

/* -------------------------------------------------------------------- */
/** \name Read ID: Mesh
 * \{ */

static void lib_link_mesh(FileData *fd, Main *main)
{
  Mesh *me;

  for (me = main->meshes.first; me; me = me->id.next) {
    if (me->id.tag & LIB_TAG_NEED_LINK) {
      int i;

      /* Link ID Properties -- and copy this comment EXACTLY for easy finding
       * of library blocks that implement this.*/
      IDP_LibLinkProperty(me->id.properties, fd);
      lib_link_animdata(fd, &me->id, me->adt);

      /* this check added for python created meshes */
      if (me->mat) {
        for (i = 0; i < me->totcol; i++) {
          me->mat[i] = newlibadr_us(fd, me->id.lib, me->mat[i]);
        }
      }
      else {
        me->totcol = 0;
      }

      me->ipo = newlibadr_us(fd, me->id.lib, me->ipo);  // XXX: deprecated: old anim sys
      me->key = newlibadr_us(fd, me->id.lib, me->key);
      me->texcomesh = newlibadr_us(fd, me->id.lib, me->texcomesh);
    }
  }

  for (me = main->meshes.first; me; me = me->id.next) {
    if (me->id.tag & LIB_TAG_NEED_LINK) {
      /*check if we need to convert mfaces to mpolys*/
      if (me->totface && !me->totpoly) {
        /* temporarily switch main so that reading from
         * external CustomData works */
        Main *gmain = G_MAIN;
        G_MAIN = main;

        BKE_mesh_do_versions_convert_mfaces_to_mpolys(me);

        G_MAIN = gmain;
      }

      /* Deprecated, only kept for conversion. */
      BKE_mesh_tessface_clear(me);

      /* Moved from do_versions because we need updated polygons for calculating normals. */
      if (MAIN_VERSION_OLDER(main, 256, 6)) {
        BKE_mesh_calc_normals(me);
      }

      me->id.tag &= ~LIB_TAG_NEED_LINK;
    }
  }
}

static void direct_link_dverts(FileData *fd, int count, MDeformVert *mdverts)
{
  int i;

  if (mdverts == NULL) {
    return;
  }

  for (i = count; i > 0; i--, mdverts++) {
    /*convert to vgroup allocation system*/
    MDeformWeight *dw;
    if (mdverts->dw && (dw = newdataadr(fd, mdverts->dw))) {
      const ssize_t dw_len = mdverts->totweight * sizeof(MDeformWeight);
      void *dw_tmp = MEM_mallocN(dw_len, "direct_link_dverts");
      memcpy(dw_tmp, dw, dw_len);
      mdverts->dw = dw_tmp;
      MEM_freeN(dw);
    }
    else {
      mdverts->dw = NULL;
      mdverts->totweight = 0;
    }
  }
}

static void direct_link_mdisps(FileData *fd, int count, MDisps *mdisps, int external)
{
  if (mdisps) {
    int i;

    for (i = 0; i < count; i++) {
      mdisps[i].disps = newdataadr(fd, mdisps[i].disps);
      mdisps[i].hidden = newdataadr(fd, mdisps[i].hidden);

      if (mdisps[i].totdisp && !mdisps[i].level) {
        /* this calculation is only correct for loop mdisps;
         * if loading pre-BMesh face mdisps this will be
         * overwritten with the correct value in
         * bm_corners_to_loops() */
        float gridsize = sqrtf(mdisps[i].totdisp);
        mdisps[i].level = (int)(logf(gridsize - 1.0f) / (float)M_LN2) + 1;
      }

      if ((fd->flags & FD_FLAGS_SWITCH_ENDIAN) && (mdisps[i].disps)) {
        /* DNA_struct_switch_endian doesn't do endian swap for (*disps)[] */
        /* this does swap for data written at write_mdisps() - readfile.c */
        BLI_endian_switch_float_array(*mdisps[i].disps, mdisps[i].totdisp * 3);
      }
      if (!external && !mdisps[i].disps) {
        mdisps[i].totdisp = 0;
      }
    }
  }
}

static void direct_link_grid_paint_mask(FileData *fd, int count, GridPaintMask *grid_paint_mask)
{
  if (grid_paint_mask) {
    int i;

    for (i = 0; i < count; i++) {
      GridPaintMask *gpm = &grid_paint_mask[i];
      if (gpm->data) {
        gpm->data = newdataadr(fd, gpm->data);
      }
    }
  }
}

/*this isn't really a public api function, so prototyped here*/
static void direct_link_customdata(FileData *fd, CustomData *data, int count)
{
  int i = 0;

  data->layers = newdataadr(fd, data->layers);

  /* annoying workaround for bug [#31079] loading legacy files with
   * no polygons _but_ have stale customdata */
  if (UNLIKELY(count == 0 && data->layers == NULL && data->totlayer != 0)) {
    CustomData_reset(data);
    return;
  }

  data->external = newdataadr(fd, data->external);

  while (i < data->totlayer) {
    CustomDataLayer *layer = &data->layers[i];

    if (layer->flag & CD_FLAG_EXTERNAL) {
      layer->flag &= ~CD_FLAG_IN_MEMORY;
    }

    layer->flag &= ~CD_FLAG_NOFREE;

    if (CustomData_verify_versions(data, i)) {
      layer->data = newdataadr(fd, layer->data);
      if (layer->type == CD_MDISPS) {
        direct_link_mdisps(fd, count, layer->data, layer->flag & CD_FLAG_EXTERNAL);
      }
      else if (layer->type == CD_GRID_PAINT_MASK) {
        direct_link_grid_paint_mask(fd, count, layer->data);
      }
      i++;
    }
  }

  CustomData_update_typemap(data);
}

static void direct_link_mesh(FileData *fd, Mesh *mesh)
{
  mesh->mat = newdataadr(fd, mesh->mat);
  test_pointer_array(fd, (void **)&mesh->mat);

  mesh->mvert = newdataadr(fd, mesh->mvert);
  mesh->medge = newdataadr(fd, mesh->medge);
  mesh->mface = newdataadr(fd, mesh->mface);
  mesh->mloop = newdataadr(fd, mesh->mloop);
  mesh->mpoly = newdataadr(fd, mesh->mpoly);
  mesh->tface = newdataadr(fd, mesh->tface);
  mesh->mtface = newdataadr(fd, mesh->mtface);
  mesh->mcol = newdataadr(fd, mesh->mcol);
  mesh->dvert = newdataadr(fd, mesh->dvert);
  mesh->mloopcol = newdataadr(fd, mesh->mloopcol);
  mesh->mloopuv = newdataadr(fd, mesh->mloopuv);
  mesh->mselect = newdataadr(fd, mesh->mselect);

  /* animdata */
  mesh->adt = newdataadr(fd, mesh->adt);
  direct_link_animdata(fd, mesh->adt);

  /* Normally direct_link_dverts should be called in direct_link_customdata,
   * but for backwards compatibility in do_versions to work we do it here. */
  direct_link_dverts(fd, mesh->totvert, mesh->dvert);

  direct_link_customdata(fd, &mesh->vdata, mesh->totvert);
  direct_link_customdata(fd, &mesh->edata, mesh->totedge);
  direct_link_customdata(fd, &mesh->fdata, mesh->totface);
  direct_link_customdata(fd, &mesh->ldata, mesh->totloop);
  direct_link_customdata(fd, &mesh->pdata, mesh->totpoly);

  mesh->texflag &= ~ME_AUTOSPACE_EVALUATED;
  mesh->edit_mesh = NULL;
  BKE_mesh_runtime_reset(mesh);

  /* happens with old files */
  if (mesh->mselect == NULL) {
    mesh->totselect = 0;
  }

  /* Multires data */
  mesh->mr = newdataadr(fd, mesh->mr);
  if (mesh->mr) {
    MultiresLevel *lvl;

    link_list(fd, &mesh->mr->levels);
    lvl = mesh->mr->levels.first;

    direct_link_customdata(fd, &mesh->mr->vdata, lvl->totvert);
    direct_link_dverts(fd, lvl->totvert, CustomData_get(&mesh->mr->vdata, 0, CD_MDEFORMVERT));
    direct_link_customdata(fd, &mesh->mr->fdata, lvl->totface);

    mesh->mr->edge_flags = newdataadr(fd, mesh->mr->edge_flags);
    mesh->mr->edge_creases = newdataadr(fd, mesh->mr->edge_creases);

    mesh->mr->verts = newdataadr(fd, mesh->mr->verts);

    /* If mesh has the same number of vertices as the
     * highest multires level, load the current mesh verts
     * into multires and discard the old data. Needed
     * because some saved files either do not have a verts
     * array, or the verts array contains out-of-date
     * data. */
    if (mesh->totvert == ((MultiresLevel *)mesh->mr->levels.last)->totvert) {
      if (mesh->mr->verts) {
        MEM_freeN(mesh->mr->verts);
      }
      mesh->mr->verts = MEM_dupallocN(mesh->mvert);
    }

    for (; lvl; lvl = lvl->next) {
      lvl->verts = newdataadr(fd, lvl->verts);
      lvl->faces = newdataadr(fd, lvl->faces);
      lvl->edges = newdataadr(fd, lvl->edges);
      lvl->colfaces = newdataadr(fd, lvl->colfaces);
    }
  }

  /* if multires is present but has no valid vertex data,
   * there's no way to recover it; silently remove multires */
  if (mesh->mr && !mesh->mr->verts) {
    multires_free(mesh->mr);
    mesh->mr = NULL;
  }

  if ((fd->flags & FD_FLAGS_SWITCH_ENDIAN) && mesh->tface) {
    TFace *tf = mesh->tface;
    int i;

    for (i = 0; i < mesh->totface; i++, tf++) {
      BLI_endian_switch_uint32_array(tf->col, 4);
    }
  }
}

/** \} */

/* -------------------------------------------------------------------- */
/** \name Read ID: Lattice
 * \{ */

static void lib_link_latt(FileData *fd, Main *main)
{
  for (Lattice *lt = main->lattices.first; lt; lt = lt->id.next) {
    if (lt->id.tag & LIB_TAG_NEED_LINK) {
      IDP_LibLinkProperty(lt->id.properties, fd);
      lib_link_animdata(fd, &lt->id, lt->adt);

      lt->ipo = newlibadr_us(fd, lt->id.lib, lt->ipo);  // XXX deprecated - old animation system
      lt->key = newlibadr_us(fd, lt->id.lib, lt->key);

      lt->id.tag &= ~LIB_TAG_NEED_LINK;
    }
  }
}

static void direct_link_latt(FileData *fd, Lattice *lt)
{
  lt->def = newdataadr(fd, lt->def);

  lt->dvert = newdataadr(fd, lt->dvert);
  direct_link_dverts(fd, lt->pntsu * lt->pntsv * lt->pntsw, lt->dvert);

  lt->editlatt = NULL;
  lt->batch_cache = NULL;

  lt->adt = newdataadr(fd, lt->adt);
  direct_link_animdata(fd, lt->adt);
}

/** \} */

/* -------------------------------------------------------------------- */
/** \name Read ID: Object
 * \{ */

static void lib_link_modifiers_common(void *userData, Object *ob, ID **idpoin, int cb_flag)
{
  FileData *fd = userData;

  *idpoin = newlibadr(fd, ob->id.lib, *idpoin);
  if (*idpoin != NULL && (cb_flag & IDWALK_CB_USER) != 0) {
    id_us_plus_no_lib(*idpoin);
  }
}

static void lib_link_modifiers(FileData *fd, Object *ob)
{
  modifiers_foreachIDLink(ob, lib_link_modifiers_common, fd);

  /* If linking from a library, clear 'local' library override flag. */
  if (ob->id.lib != NULL) {
    for (ModifierData *mod = ob->modifiers.first; mod != NULL; mod = mod->next) {
      mod->flag &= ~eModifierFlag_OverrideLibrary_Local;
    }
  }
}

static void lib_link_gpencil_modifiers(FileData *fd, Object *ob)
{
  BKE_gpencil_modifiers_foreachIDLink(ob, lib_link_modifiers_common, fd);

  /* If linking from a library, clear 'local' library override flag. */
  if (ob->id.lib != NULL) {
    for (GpencilModifierData *mod = ob->greasepencil_modifiers.first; mod != NULL;
         mod = mod->next) {
      mod->flag &= ~eGpencilModifierFlag_OverrideLibrary_Local;
    }
  }
}

static void lib_link_shaderfxs(FileData *fd, Object *ob)
{
  BKE_shaderfx_foreachIDLink(ob, lib_link_modifiers_common, fd);

  /* If linking from a library, clear 'local' library override flag. */
  if (ob->id.lib != NULL) {
    for (ShaderFxData *fx = ob->shader_fx.first; fx != NULL; fx = fx->next) {
      fx->flag &= ~eShaderFxFlag_OverrideLibrary_Local;
    }
  }
}

static void lib_link_object(FileData *fd, Main *main)
{
  bool warn = false;

  for (Object *ob = main->objects.first; ob; ob = ob->id.next) {
    if (ob->id.tag & LIB_TAG_NEED_LINK) {
      int a;

      IDP_LibLinkProperty(ob->id.properties, fd);
      lib_link_animdata(fd, &ob->id, ob->adt);

      // XXX deprecated - old animation system <<<
      ob->ipo = newlibadr_us(fd, ob->id.lib, ob->ipo);
      ob->action = newlibadr_us(fd, ob->id.lib, ob->action);
      // >>> XXX deprecated - old animation system

      ob->parent = newlibadr(fd, ob->id.lib, ob->parent);
      ob->track = newlibadr(fd, ob->id.lib, ob->track);
      ob->poselib = newlibadr_us(fd, ob->id.lib, ob->poselib);

      /* 2.8x drops support for non-empty dupli instances. */
      if (ob->type == OB_EMPTY) {
        ob->instance_collection = newlibadr_us(fd, ob->id.lib, ob->instance_collection);
      }
      else {
        if (ob->instance_collection != NULL) {
          ID *id = newlibadr(fd, ob->id.lib, ob->instance_collection);
          blo_reportf_wrap(fd->reports,
                           RPT_WARNING,
                           TIP_("Non-Empty object '%s' cannot duplicate collection '%s' "
                                "anymore in Blender 2.80, removed instancing"),
                           ob->id.name + 2,
                           id->name + 2);
        }
        ob->instance_collection = NULL;
        ob->transflag &= ~OB_DUPLICOLLECTION;
      }

      ob->proxy = newlibadr_us(fd, ob->id.lib, ob->proxy);
      if (ob->proxy) {
        /* paranoia check, actually a proxy_from pointer should never be written... */
        if (ob->proxy->id.lib == NULL) {
          ob->proxy->proxy_from = NULL;
          ob->proxy = NULL;

          if (ob->id.lib) {
            printf("Proxy lost from  object %s lib %s\n", ob->id.name + 2, ob->id.lib->name);
          }
          else {
            printf("Proxy lost from  object %s lib <NONE>\n", ob->id.name + 2);
          }
        }
        else {
          /* this triggers object_update to always use a copy */
          ob->proxy->proxy_from = ob;
        }
      }
      ob->proxy_group = newlibadr(fd, ob->id.lib, ob->proxy_group);

      void *poin = ob->data;
      ob->data = newlibadr_us(fd, ob->id.lib, ob->data);

      if (ob->data == NULL && poin != NULL) {
        if (ob->id.lib) {
          printf("Can't find obdata of %s lib %s\n", ob->id.name + 2, ob->id.lib->name);
        }
        else {
          printf("Object %s lost data.\n", ob->id.name + 2);
        }

        ob->type = OB_EMPTY;
        warn = true;

        if (ob->pose) {
          /* we can't call #BKE_pose_free() here because of library linking
           * freeing will recurse down into every pose constraints ID pointers
           * which are not always valid, so for now free directly and suffer
           * some leaked memory rather then crashing immediately
           * while bad this _is_ an exceptional case - campbell */
#if 0
          BKE_pose_free(ob->pose);
#else
          MEM_freeN(ob->pose);
#endif
          ob->pose = NULL;
          ob->mode &= ~OB_MODE_POSE;
        }
      }
      for (a = 0; a < ob->totcol; a++) {
        ob->mat[a] = newlibadr_us(fd, ob->id.lib, ob->mat[a]);
      }

      /* When the object is local and the data is library its possible
       * the material list size gets out of sync. [#22663] */
      if (ob->data && ob->id.lib != ((ID *)ob->data)->lib) {
        const short *totcol_data = give_totcolp(ob);
        /* Only expand so as not to loose any object materials that might be set. */
        if (totcol_data && (*totcol_data > ob->totcol)) {
          /* printf("'%s' %d -> %d\n", ob->id.name, ob->totcol, *totcol_data); */
          BKE_material_resize_object(main, ob, *totcol_data, false);
        }
      }

      ob->gpd = newlibadr_us(fd, ob->id.lib, ob->gpd);

      ob->id.tag &= ~LIB_TAG_NEED_LINK;
      /* if id.us==0 a new base will be created later on */

      /* WARNING! Also check expand_object(), should reflect the stuff below. */
      lib_link_pose(fd, main, ob, ob->pose);
      lib_link_constraints(fd, &ob->id, &ob->constraints);

      // XXX deprecated - old animation system <<<
      lib_link_constraint_channels(fd, &ob->id, &ob->constraintChannels);
      lib_link_nlastrips(fd, &ob->id, &ob->nlastrips);
      // >>> XXX deprecated - old animation system

      for (PartEff *paf = ob->effect.first; paf; paf = paf->next) {
        if (paf->type == EFF_PARTICLE) {
          paf->group = newlibadr_us(fd, ob->id.lib, paf->group);
        }
      }

      {
        FluidsimModifierData *fluidmd = (FluidsimModifierData *)modifiers_findByType(
            ob, eModifierType_Fluidsim);

        if (fluidmd && fluidmd->fss) {
          fluidmd->fss->ipo = newlibadr_us(
              fd, ob->id.lib, fluidmd->fss->ipo);  // XXX deprecated - old animation system
        }
      }

      {
        FluidModifierData *mmd = (FluidModifierData *)modifiers_findByType(ob,
                                                                           eModifierType_Fluid);

        if (mmd && (mmd->type == MOD_FLUID_TYPE_DOMAIN) && mmd->domain) {
          /* Flag for refreshing the simulation after loading */
          mmd->domain->flags |= FLUID_DOMAIN_FILE_LOAD;
        }
      }

      /* texture field */
      if (ob->pd) {
        lib_link_partdeflect(fd, &ob->id, ob->pd);
      }

      if (ob->soft) {
        ob->soft->collision_group = newlibadr(fd, ob->id.lib, ob->soft->collision_group);

        ob->soft->effector_weights->group = newlibadr(
            fd, ob->id.lib, ob->soft->effector_weights->group);
      }

      lib_link_particlesystems(fd, ob, &ob->id, &ob->particlesystem);
      lib_link_modifiers(fd, ob);
      lib_link_gpencil_modifiers(fd, ob);
      lib_link_shaderfxs(fd, ob);

      if (ob->rigidbody_constraint) {
        ob->rigidbody_constraint->ob1 = newlibadr(fd, ob->id.lib, ob->rigidbody_constraint->ob1);
        ob->rigidbody_constraint->ob2 = newlibadr(fd, ob->id.lib, ob->rigidbody_constraint->ob2);
      }

      {
        LodLevel *level;
        for (level = ob->lodlevels.first; level; level = level->next) {
          level->source = newlibadr(fd, ob->id.lib, level->source);

          if (!level->source && level == ob->lodlevels.first) {
            level->source = ob;
          }
        }
      }
    }
  }

  if (warn) {
    BKE_report(fd->reports, RPT_WARNING, "Warning in console");
  }
}

/* direct data for cache */
static void direct_link_motionpath(FileData *fd, bMotionPath *mpath)
{
  /* sanity check */
  if (mpath == NULL) {
    return;
  }

  /* relink points cache */
  mpath->points = newdataadr(fd, mpath->points);

  mpath->points_vbo = NULL;
  mpath->batch_line = NULL;
  mpath->batch_points = NULL;
}

static void direct_link_pose(FileData *fd, bPose *pose)
{
  bPoseChannel *pchan;

  if (!pose) {
    return;
  }

  link_list(fd, &pose->chanbase);
  link_list(fd, &pose->agroups);

  pose->chanhash = NULL;
  pose->chan_array = NULL;

  for (pchan = pose->chanbase.first; pchan; pchan = pchan->next) {
    pchan->bone = NULL;
    pchan->parent = newdataadr(fd, pchan->parent);
    pchan->child = newdataadr(fd, pchan->child);
    pchan->custom_tx = newdataadr(fd, pchan->custom_tx);

    pchan->bbone_prev = newdataadr(fd, pchan->bbone_prev);
    pchan->bbone_next = newdataadr(fd, pchan->bbone_next);

    direct_link_constraints(fd, &pchan->constraints);

    pchan->prop = newdataadr(fd, pchan->prop);
    IDP_DirectLinkGroup_OrFree(&pchan->prop, (fd->flags & FD_FLAGS_SWITCH_ENDIAN), fd);

    pchan->mpath = newdataadr(fd, pchan->mpath);
    if (pchan->mpath) {
      direct_link_motionpath(fd, pchan->mpath);
    }

    BLI_listbase_clear(&pchan->iktree);
    BLI_listbase_clear(&pchan->siktree);

    /* in case this value changes in future, clamp else we get undefined behavior */
    CLAMP(pchan->rotmode, ROT_MODE_MIN, ROT_MODE_MAX);

    pchan->draw_data = NULL;
    BKE_pose_channel_runtime_reset(&pchan->runtime);
  }
  pose->ikdata = NULL;
  if (pose->ikparam != NULL) {
    pose->ikparam = newdataadr(fd, pose->ikparam);
  }
}

/* TODO(sergey): Find a better place for this.
 *
 * Unfortunately, this can not be done as a regular do_versions() since the modifier type is
 * set to NONE, so the do_versions code wouldn't know where the modifier came from.
 *
 * The best approach seems to have the functionality in versioning_280.c but still call the
 * function from #direct_link_modifiers().
 */

/* Domain, inflow, ... */
static void modifier_ensure_type(FluidModifierData *fluid_modifier_data, int type)
{
  fluid_modifier_data->type = type;
  BKE_fluid_modifier_free(fluid_modifier_data);
  BKE_fluid_modifier_create_type_data(fluid_modifier_data);
}

/**
 * \note The old_modifier_data is NOT linked.
 * This means that in order to access sub-data pointers #newdataadr is to be used.
 */
static ModifierData *modifier_replace_with_fluid(FileData *fd,
                                                 Object *object,
                                                 ListBase *modifiers,
                                                 ModifierData *old_modifier_data)
{
  ModifierData *new_modifier_data = modifier_new(eModifierType_Fluid);
  FluidModifierData *fluid_modifier_data = (FluidModifierData *)new_modifier_data;

  if (old_modifier_data->type == eModifierType_Fluidsim) {
    FluidsimModifierData *old_fluidsim_modifier_data = (FluidsimModifierData *)old_modifier_data;
    FluidsimSettings *old_fluidsim_settings = newdataadr(fd, old_fluidsim_modifier_data->fss);
    switch (old_fluidsim_settings->type) {
      case OB_FLUIDSIM_ENABLE:
        modifier_ensure_type(fluid_modifier_data, 0);
        break;
      case OB_FLUIDSIM_DOMAIN:
        modifier_ensure_type(fluid_modifier_data, MOD_FLUID_TYPE_DOMAIN);
        BKE_fluid_domain_type_set(object, fluid_modifier_data->domain, FLUID_DOMAIN_TYPE_LIQUID);
        break;
      case OB_FLUIDSIM_FLUID:
        modifier_ensure_type(fluid_modifier_data, MOD_FLUID_TYPE_FLOW);
        BKE_fluid_flow_type_set(object, fluid_modifier_data->flow, FLUID_FLOW_TYPE_LIQUID);
        /* No need to emit liquid far away from surface. */
        fluid_modifier_data->flow->surface_distance = 0.0f;
        break;
      case OB_FLUIDSIM_OBSTACLE:
        modifier_ensure_type(fluid_modifier_data, MOD_FLUID_TYPE_EFFEC);
        BKE_fluid_effector_type_set(
            object, fluid_modifier_data->effector, FLUID_EFFECTOR_TYPE_COLLISION);
        break;
      case OB_FLUIDSIM_INFLOW:
        modifier_ensure_type(fluid_modifier_data, MOD_FLUID_TYPE_FLOW);
        BKE_fluid_flow_type_set(object, fluid_modifier_data->flow, FLUID_FLOW_TYPE_LIQUID);
        BKE_fluid_flow_behavior_set(object, fluid_modifier_data->flow, FLUID_FLOW_BEHAVIOR_INFLOW);
        /* No need to emit liquid far away from surface. */
        fluid_modifier_data->flow->surface_distance = 0.0f;
        break;
      case OB_FLUIDSIM_OUTFLOW:
        modifier_ensure_type(fluid_modifier_data, MOD_FLUID_TYPE_FLOW);
        BKE_fluid_flow_type_set(object, fluid_modifier_data->flow, FLUID_FLOW_TYPE_LIQUID);
        BKE_fluid_flow_behavior_set(
            object, fluid_modifier_data->flow, FLUID_FLOW_BEHAVIOR_OUTFLOW);
        break;
      case OB_FLUIDSIM_PARTICLE:
        /* "Particle" type objects not being used by Mantaflow fluid simulations.
         * Skip this object, secondary particles can only be enabled through the domain object. */
        break;
      case OB_FLUIDSIM_CONTROL:
        /* "Control" type objects not being used by Mantaflow fluid simulations.
         * Use guiding type instead which is similar. */
        modifier_ensure_type(fluid_modifier_data, MOD_FLUID_TYPE_EFFEC);
        BKE_fluid_effector_type_set(
            object, fluid_modifier_data->effector, FLUID_EFFECTOR_TYPE_GUIDE);
        break;
    }
  }
  else if (old_modifier_data->type == eModifierType_Smoke) {
    SmokeModifierData *old_smoke_modifier_data = (SmokeModifierData *)old_modifier_data;
    modifier_ensure_type(fluid_modifier_data, old_smoke_modifier_data->type);
    if (fluid_modifier_data->type == MOD_FLUID_TYPE_DOMAIN) {
      BKE_fluid_domain_type_set(object, fluid_modifier_data->domain, FLUID_DOMAIN_TYPE_GAS);
    }
    else if (fluid_modifier_data->type == MOD_FLUID_TYPE_FLOW) {
      BKE_fluid_flow_type_set(object, fluid_modifier_data->flow, FLUID_FLOW_TYPE_SMOKE);
    }
    else if (fluid_modifier_data->type == MOD_FLUID_TYPE_EFFEC) {
      BKE_fluid_effector_type_set(
          object, fluid_modifier_data->effector, FLUID_EFFECTOR_TYPE_COLLISION);
    }
  }

  /* Replace modifier data in the stack. */
  new_modifier_data->next = old_modifier_data->next;
  new_modifier_data->prev = old_modifier_data->prev;
  if (new_modifier_data->prev != NULL) {
    new_modifier_data->prev->next = new_modifier_data;
  }
  if (new_modifier_data->next != NULL) {
    new_modifier_data->next->prev = new_modifier_data;
  }
  if (modifiers->first == old_modifier_data) {
    modifiers->first = new_modifier_data;
  }
  if (modifiers->last == old_modifier_data) {
    modifiers->last = new_modifier_data;
  }

  /* Free old modifier data. */
  MEM_freeN(old_modifier_data);

  return new_modifier_data;
}

static void direct_link_modifiers(FileData *fd, ListBase *lb, Object *ob)
{
  ModifierData *md;

  link_list(fd, lb);

  for (md = lb->first; md; md = md->next) {
    md->error = NULL;
    md->runtime = NULL;

    /* Modifier data has been allocated as a part of data migration process and
     * no reading of nested fields from file is needed. */
    bool is_allocated = false;

    if (md->type == eModifierType_Fluidsim) {
      blo_reportf_wrap(
          fd->reports,
          RPT_WARNING,
          TIP_(
              "Possible data loss when saving this file! %s modifier is deprecated (Object: %s)."),
          md->name,
          ob->id.name + 2);
      md = modifier_replace_with_fluid(fd, ob, lb, md);
      is_allocated = true;
    }
    else if (md->type == eModifierType_Smoke) {
      blo_reportf_wrap(
          fd->reports,
          RPT_WARNING,
          TIP_(
              "Possible data loss when saving this file! %s modifier is deprecated (Object: %s)."),
          md->name,
          ob->id.name + 2);
      md = modifier_replace_with_fluid(fd, ob, lb, md);
      is_allocated = true;
    }
    /* if modifiers disappear, or for upward compatibility */
    if (NULL == modifierType_getInfo(md->type)) {
      md->type = eModifierType_None;
    }

    if (is_allocated) {
      /* All the fields has been properly allocated. */
    }
    else if (md->type == eModifierType_Subsurf) {
      SubsurfModifierData *smd = (SubsurfModifierData *)md;

      smd->emCache = smd->mCache = NULL;
    }
    else if (md->type == eModifierType_Armature) {
      ArmatureModifierData *amd = (ArmatureModifierData *)md;

      amd->prevCos = NULL;
    }
    else if (md->type == eModifierType_Cloth) {
      ClothModifierData *clmd = (ClothModifierData *)md;

      clmd->clothObject = NULL;
      clmd->hairdata = NULL;

      clmd->sim_parms = newdataadr(fd, clmd->sim_parms);
      clmd->coll_parms = newdataadr(fd, clmd->coll_parms);

      direct_link_pointcache_list(fd, &clmd->ptcaches, &clmd->point_cache, 0);

      if (clmd->sim_parms) {
        if (clmd->sim_parms->presets > 10) {
          clmd->sim_parms->presets = 0;
        }

        clmd->sim_parms->reset = 0;

        clmd->sim_parms->effector_weights = newdataadr(fd, clmd->sim_parms->effector_weights);

        if (!clmd->sim_parms->effector_weights) {
          clmd->sim_parms->effector_weights = BKE_effector_add_weights(NULL);
        }
      }

      clmd->solver_result = NULL;
    }
    else if (md->type == eModifierType_Fluid) {

      FluidModifierData *mmd = (FluidModifierData *)md;

      if (mmd->type == MOD_FLUID_TYPE_DOMAIN) {
        mmd->flow = NULL;
        mmd->effector = NULL;
        mmd->domain = newdataadr(fd, mmd->domain);
        mmd->domain->mmd = mmd;

        mmd->domain->fluid = NULL;
        mmd->domain->fluid_mutex = BLI_rw_mutex_alloc();
        mmd->domain->tex = NULL;
        mmd->domain->tex_shadow = NULL;
        mmd->domain->tex_flame = NULL;
        mmd->domain->tex_flame_coba = NULL;
        mmd->domain->tex_coba = NULL;
        mmd->domain->tex_field = NULL;
        mmd->domain->tex_velocity_x = NULL;
        mmd->domain->tex_velocity_y = NULL;
        mmd->domain->tex_velocity_z = NULL;
        mmd->domain->tex_wt = NULL;
        mmd->domain->mesh_velocities = NULL;
        mmd->domain->coba = newdataadr(fd, mmd->domain->coba);

        mmd->domain->effector_weights = newdataadr(fd, mmd->domain->effector_weights);
        if (!mmd->domain->effector_weights) {
          mmd->domain->effector_weights = BKE_effector_add_weights(NULL);
        }

        direct_link_pointcache_list(
            fd, &(mmd->domain->ptcaches[0]), &(mmd->domain->point_cache[0]), 1);

        /* Manta sim uses only one cache from now on, so store pointer convert */
        if (mmd->domain->ptcaches[1].first || mmd->domain->point_cache[1]) {
          if (mmd->domain->point_cache[1]) {
            PointCache *cache = newdataadr(fd, mmd->domain->point_cache[1]);
            if (cache->flag & PTCACHE_FAKE_SMOKE) {
              /* Manta-sim/smoke was already saved in "new format" and this cache is a fake one. */
            }
            else {
              printf(
                  "High resolution manta cache not available due to pointcache update. Please "
                  "reset the simulation.\n");
            }
            BKE_ptcache_free(cache);
          }
          BLI_listbase_clear(&mmd->domain->ptcaches[1]);
          mmd->domain->point_cache[1] = NULL;
        }
      }
      else if (mmd->type == MOD_FLUID_TYPE_FLOW) {
        mmd->domain = NULL;
        mmd->effector = NULL;
        mmd->flow = newdataadr(fd, mmd->flow);
        mmd->flow->mmd = mmd;
        mmd->flow->mesh = NULL;
        mmd->flow->verts_old = NULL;
        mmd->flow->numverts = 0;
        mmd->flow->psys = newdataadr(fd, mmd->flow->psys);
      }
      else if (mmd->type == MOD_FLUID_TYPE_EFFEC) {
        mmd->flow = NULL;
        mmd->domain = NULL;
        mmd->effector = newdataadr(fd, mmd->effector);
        if (mmd->effector) {
          mmd->effector->mmd = mmd;
          mmd->effector->verts_old = NULL;
          mmd->effector->numverts = 0;
          mmd->effector->mesh = NULL;
        }
        else {
          mmd->type = 0;
          mmd->flow = NULL;
          mmd->domain = NULL;
          mmd->effector = NULL;
        }
      }
    }
    else if (md->type == eModifierType_DynamicPaint) {
      DynamicPaintModifierData *pmd = (DynamicPaintModifierData *)md;

      if (pmd->canvas) {
        pmd->canvas = newdataadr(fd, pmd->canvas);
        pmd->canvas->pmd = pmd;
        pmd->canvas->flags &= ~MOD_DPAINT_BAKING; /* just in case */

        if (pmd->canvas->surfaces.first) {
          DynamicPaintSurface *surface;
          link_list(fd, &pmd->canvas->surfaces);

          for (surface = pmd->canvas->surfaces.first; surface; surface = surface->next) {
            surface->canvas = pmd->canvas;
            surface->data = NULL;
            direct_link_pointcache_list(fd, &(surface->ptcaches), &(surface->pointcache), 1);

            if (!(surface->effector_weights = newdataadr(fd, surface->effector_weights))) {
              surface->effector_weights = BKE_effector_add_weights(NULL);
            }
          }
        }
      }
      if (pmd->brush) {
        pmd->brush = newdataadr(fd, pmd->brush);
        pmd->brush->pmd = pmd;
        pmd->brush->psys = newdataadr(fd, pmd->brush->psys);
        pmd->brush->paint_ramp = newdataadr(fd, pmd->brush->paint_ramp);
        pmd->brush->vel_ramp = newdataadr(fd, pmd->brush->vel_ramp);
      }
    }
    else if (md->type == eModifierType_Collision) {
      CollisionModifierData *collmd = (CollisionModifierData *)md;
#if 0
      // TODO: CollisionModifier should use pointcache
      // + have proper reset events before enabling this
      collmd->x = newdataadr(fd, collmd->x);
      collmd->xnew = newdataadr(fd, collmd->xnew);
      collmd->mfaces = newdataadr(fd, collmd->mfaces);

      collmd->current_x = MEM_calloc_arrayN(collmd->numverts, sizeof(MVert), "current_x");
      collmd->current_xnew = MEM_calloc_arrayN(collmd->numverts, sizeof(MVert), "current_xnew");
      collmd->current_v = MEM_calloc_arrayN(collmd->numverts, sizeof(MVert), "current_v");
#endif

      collmd->x = NULL;
      collmd->xnew = NULL;
      collmd->current_x = NULL;
      collmd->current_xnew = NULL;
      collmd->current_v = NULL;
      collmd->time_x = collmd->time_xnew = -1000;
      collmd->mvert_num = 0;
      collmd->tri_num = 0;
      collmd->is_static = false;
      collmd->bvhtree = NULL;
      collmd->tri = NULL;
    }
    else if (md->type == eModifierType_Surface) {
      SurfaceModifierData *surmd = (SurfaceModifierData *)md;

      surmd->mesh = NULL;
      surmd->bvhtree = NULL;
      surmd->x = NULL;
      surmd->v = NULL;
      surmd->numverts = 0;
    }
    else if (md->type == eModifierType_Hook) {
      HookModifierData *hmd = (HookModifierData *)md;

      hmd->indexar = newdataadr(fd, hmd->indexar);
      if (fd->flags & FD_FLAGS_SWITCH_ENDIAN) {
        BLI_endian_switch_int32_array(hmd->indexar, hmd->totindex);
      }

      hmd->curfalloff = newdataadr(fd, hmd->curfalloff);
      if (hmd->curfalloff) {
        direct_link_curvemapping(fd, hmd->curfalloff);
      }
    }
    else if (md->type == eModifierType_ParticleSystem) {
      ParticleSystemModifierData *psmd = (ParticleSystemModifierData *)md;

      psmd->mesh_final = NULL;
      psmd->mesh_original = NULL;
      psmd->psys = newdataadr(fd, psmd->psys);
      psmd->flag &= ~eParticleSystemFlag_psys_updated;
      psmd->flag |= eParticleSystemFlag_file_loaded;
    }
    else if (md->type == eModifierType_Explode) {
      ExplodeModifierData *psmd = (ExplodeModifierData *)md;

      psmd->facepa = NULL;
    }
    else if (md->type == eModifierType_MeshDeform) {
      MeshDeformModifierData *mmd = (MeshDeformModifierData *)md;

      mmd->bindinfluences = newdataadr(fd, mmd->bindinfluences);
      mmd->bindoffsets = newdataadr(fd, mmd->bindoffsets);
      mmd->bindcagecos = newdataadr(fd, mmd->bindcagecos);
      mmd->dyngrid = newdataadr(fd, mmd->dyngrid);
      mmd->dyninfluences = newdataadr(fd, mmd->dyninfluences);
      mmd->dynverts = newdataadr(fd, mmd->dynverts);

      mmd->bindweights = newdataadr(fd, mmd->bindweights);
      mmd->bindcos = newdataadr(fd, mmd->bindcos);

      if (fd->flags & FD_FLAGS_SWITCH_ENDIAN) {
        if (mmd->bindoffsets) {
          BLI_endian_switch_int32_array(mmd->bindoffsets, mmd->totvert + 1);
        }
        if (mmd->bindcagecos) {
          BLI_endian_switch_float_array(mmd->bindcagecos, mmd->totcagevert * 3);
        }
        if (mmd->dynverts) {
          BLI_endian_switch_int32_array(mmd->dynverts, mmd->totvert);
        }
        if (mmd->bindweights) {
          BLI_endian_switch_float_array(mmd->bindweights, mmd->totvert);
        }
        if (mmd->bindcos) {
          BLI_endian_switch_float_array(mmd->bindcos, mmd->totcagevert * 3);
        }
      }
    }
    else if (md->type == eModifierType_Ocean) {
      OceanModifierData *omd = (OceanModifierData *)md;
      omd->oceancache = NULL;
      omd->ocean = NULL;
    }
    else if (md->type == eModifierType_Warp) {
      WarpModifierData *tmd = (WarpModifierData *)md;

      tmd->curfalloff = newdataadr(fd, tmd->curfalloff);
      if (tmd->curfalloff) {
        direct_link_curvemapping(fd, tmd->curfalloff);
      }
    }
    else if (md->type == eModifierType_WeightVGEdit) {
      WeightVGEditModifierData *wmd = (WeightVGEditModifierData *)md;

      wmd->cmap_curve = newdataadr(fd, wmd->cmap_curve);
      if (wmd->cmap_curve) {
        direct_link_curvemapping(fd, wmd->cmap_curve);
      }
    }
    else if (md->type == eModifierType_LaplacianDeform) {
      LaplacianDeformModifierData *lmd = (LaplacianDeformModifierData *)md;

      lmd->vertexco = newdataadr(fd, lmd->vertexco);
      if (fd->flags & FD_FLAGS_SWITCH_ENDIAN) {
        BLI_endian_switch_float_array(lmd->vertexco, lmd->total_verts * 3);
      }
      lmd->cache_system = NULL;
    }
    else if (md->type == eModifierType_CorrectiveSmooth) {
      CorrectiveSmoothModifierData *csmd = (CorrectiveSmoothModifierData *)md;

      if (csmd->bind_coords) {
        csmd->bind_coords = newdataadr(fd, csmd->bind_coords);
        if (fd->flags & FD_FLAGS_SWITCH_ENDIAN) {
          BLI_endian_switch_float_array((float *)csmd->bind_coords, csmd->bind_coords_num * 3);
        }
      }

      /* runtime only */
      csmd->delta_cache.deltas = NULL;
      csmd->delta_cache.totverts = 0;
    }
    else if (md->type == eModifierType_MeshSequenceCache) {
      MeshSeqCacheModifierData *msmcd = (MeshSeqCacheModifierData *)md;
      msmcd->reader = NULL;
      msmcd->reader_object_path[0] = '\0';
    }
    else if (md->type == eModifierType_SurfaceDeform) {
      SurfaceDeformModifierData *smd = (SurfaceDeformModifierData *)md;

      smd->verts = newdataadr(fd, smd->verts);

      if (smd->verts) {
        for (int i = 0; i < smd->numverts; i++) {
          smd->verts[i].binds = newdataadr(fd, smd->verts[i].binds);

          if (smd->verts[i].binds) {
            for (int j = 0; j < smd->verts[i].numbinds; j++) {
              smd->verts[i].binds[j].vert_inds = newdataadr(fd, smd->verts[i].binds[j].vert_inds);
              smd->verts[i].binds[j].vert_weights = newdataadr(
                  fd, smd->verts[i].binds[j].vert_weights);

              if (fd->flags & FD_FLAGS_SWITCH_ENDIAN) {
                if (smd->verts[i].binds[j].vert_inds) {
                  BLI_endian_switch_uint32_array(smd->verts[i].binds[j].vert_inds,
                                                 smd->verts[i].binds[j].numverts);
                }

                if (smd->verts[i].binds[j].vert_weights) {
                  if (smd->verts[i].binds[j].mode == MOD_SDEF_MODE_CENTROID ||
                      smd->verts[i].binds[j].mode == MOD_SDEF_MODE_LOOPTRI) {
                    BLI_endian_switch_float_array(smd->verts[i].binds[j].vert_weights, 3);
                  }
                  else {
                    BLI_endian_switch_float_array(smd->verts[i].binds[j].vert_weights,
                                                  smd->verts[i].binds[j].numverts);
                  }
                }
              }
            }
          }
        }
      }
    }
    else if (md->type == eModifierType_Bevel) {
      BevelModifierData *bmd = (BevelModifierData *)md;
      bmd->custom_profile = newdataadr(fd, bmd->custom_profile);
      if (bmd->custom_profile) {
        direct_link_curveprofile(fd, bmd->custom_profile);
      }
    }
  }
}

static void direct_link_gpencil_modifiers(FileData *fd, ListBase *lb)
{
  GpencilModifierData *md;

  link_list(fd, lb);

  for (md = lb->first; md; md = md->next) {
    md->error = NULL;

    /* if modifiers disappear, or for upward compatibility */
    if (NULL == BKE_gpencil_modifierType_getInfo(md->type)) {
      md->type = eModifierType_None;
    }

    if (md->type == eGpencilModifierType_Lattice) {
      LatticeGpencilModifierData *gpmd = (LatticeGpencilModifierData *)md;
      gpmd->cache_data = NULL;
    }
    else if (md->type == eGpencilModifierType_Hook) {
      HookGpencilModifierData *hmd = (HookGpencilModifierData *)md;

      hmd->curfalloff = newdataadr(fd, hmd->curfalloff);
      if (hmd->curfalloff) {
        direct_link_curvemapping(fd, hmd->curfalloff);
      }
    }
    else if (md->type == eGpencilModifierType_Thick) {
      ThickGpencilModifierData *gpmd = (ThickGpencilModifierData *)md;

      gpmd->curve_thickness = newdataadr(fd, gpmd->curve_thickness);
      if (gpmd->curve_thickness) {
        direct_link_curvemapping(fd, gpmd->curve_thickness);
        /* initialize the curve. Maybe this could be moved to modififer logic */
        BKE_curvemapping_initialize(gpmd->curve_thickness);
      }
    }
  }
}

static void direct_link_shaderfxs(FileData *fd, ListBase *lb)
{
  ShaderFxData *fx;

  link_list(fd, lb);

  for (fx = lb->first; fx; fx = fx->next) {
    fx->error = NULL;

    /* if shader disappear, or for upward compatibility */
    if (NULL == BKE_shaderfxType_getInfo(fx->type)) {
      fx->type = eShaderFxType_None;
    }
  }
}

static void direct_link_object(FileData *fd, Object *ob)
{
  PartEff *paf;

  /* XXX This should not be needed - but seems like it can happen in some cases,
   * so for now play safe. */
  ob->proxy_from = NULL;

  /* loading saved files with editmode enabled works, but for undo we like
   * to stay in object mode during undo presses so keep editmode disabled.
   *
   * Also when linking in a file don't allow edit and pose modes.
   * See [#34776, #42780] for more information.
   */
  if (fd->memfile || (ob->id.tag & (LIB_TAG_EXTERN | LIB_TAG_INDIRECT))) {
    ob->mode &= ~(OB_MODE_EDIT | OB_MODE_PARTICLE_EDIT);
    if (!fd->memfile) {
      ob->mode &= ~OB_MODE_POSE;
    }
  }

  ob->adt = newdataadr(fd, ob->adt);
  direct_link_animdata(fd, ob->adt);

  ob->pose = newdataadr(fd, ob->pose);
  direct_link_pose(fd, ob->pose);

  ob->mpath = newdataadr(fd, ob->mpath);
  if (ob->mpath) {
    direct_link_motionpath(fd, ob->mpath);
  }

  link_list(fd, &ob->defbase);
  link_list(fd, &ob->fmaps);
  // XXX deprecated - old animation system <<<
  direct_link_nlastrips(fd, &ob->nlastrips);
  link_list(fd, &ob->constraintChannels);
  // >>> XXX deprecated - old animation system

  ob->mat = newdataadr(fd, ob->mat);
  test_pointer_array(fd, (void **)&ob->mat);
  ob->matbits = newdataadr(fd, ob->matbits);

  /* do it here, below old data gets converted */
  direct_link_modifiers(fd, &ob->modifiers, ob);
  direct_link_gpencil_modifiers(fd, &ob->greasepencil_modifiers);
  direct_link_shaderfxs(fd, &ob->shader_fx);

  link_list(fd, &ob->effect);
  paf = ob->effect.first;
  while (paf) {
    if (paf->type == EFF_PARTICLE) {
      paf->keys = NULL;
    }
    if (paf->type == EFF_WAVE) {
      WaveEff *wav = (WaveEff *)paf;
      PartEff *next = paf->next;
      WaveModifierData *wmd = (WaveModifierData *)modifier_new(eModifierType_Wave);

      wmd->damp = wav->damp;
      wmd->flag = wav->flag;
      wmd->height = wav->height;
      wmd->lifetime = wav->lifetime;
      wmd->narrow = wav->narrow;
      wmd->speed = wav->speed;
      wmd->startx = wav->startx;
      wmd->starty = wav->startx;
      wmd->timeoffs = wav->timeoffs;
      wmd->width = wav->width;

      BLI_addtail(&ob->modifiers, wmd);

      BLI_remlink(&ob->effect, paf);
      MEM_freeN(paf);

      paf = next;
      continue;
    }
    if (paf->type == EFF_BUILD) {
      BuildEff *baf = (BuildEff *)paf;
      PartEff *next = paf->next;
      BuildModifierData *bmd = (BuildModifierData *)modifier_new(eModifierType_Build);

      bmd->start = baf->sfra;
      bmd->length = baf->len;
      bmd->randomize = 0;
      bmd->seed = 1;

      BLI_addtail(&ob->modifiers, bmd);

      BLI_remlink(&ob->effect, paf);
      MEM_freeN(paf);

      paf = next;
      continue;
    }
    paf = paf->next;
  }

  ob->pd = newdataadr(fd, ob->pd);
  direct_link_partdeflect(ob->pd);
  ob->soft = newdataadr(fd, ob->soft);
  if (ob->soft) {
    SoftBody *sb = ob->soft;

    sb->bpoint = NULL;  // init pointers so it gets rebuilt nicely
    sb->bspring = NULL;
    sb->scratch = NULL;
    /* although not used anymore */
    /* still have to be loaded to be compatible with old files */
    sb->keys = newdataadr(fd, sb->keys);
    test_pointer_array(fd, (void **)&sb->keys);
    if (sb->keys) {
      int a;
      for (a = 0; a < sb->totkey; a++) {
        sb->keys[a] = newdataadr(fd, sb->keys[a]);
      }
    }

    sb->effector_weights = newdataadr(fd, sb->effector_weights);
    if (!sb->effector_weights) {
      sb->effector_weights = BKE_effector_add_weights(NULL);
    }

    sb->shared = newdataadr(fd, sb->shared);
    if (sb->shared == NULL) {
      /* Link deprecated caches if they exist, so we can use them for versioning.
       * We should only do this when sb->shared == NULL, because those pointers
       * are always set (for compatibility with older Blenders). We mustn't link
       * the same pointcache twice. */
      direct_link_pointcache_list(fd, &sb->ptcaches, &sb->pointcache, false);
    }
    else {
      /* link caches */
      direct_link_pointcache_list(fd, &sb->shared->ptcaches, &sb->shared->pointcache, false);
    }
  }
  ob->fluidsimSettings = newdataadr(fd, ob->fluidsimSettings); /* NT */

  ob->rigidbody_object = newdataadr(fd, ob->rigidbody_object);
  if (ob->rigidbody_object) {
    RigidBodyOb *rbo = ob->rigidbody_object;
    /* Allocate runtime-only struct */
    rbo->shared = MEM_callocN(sizeof(*rbo->shared), "RigidBodyObShared");
  }
  ob->rigidbody_constraint = newdataadr(fd, ob->rigidbody_constraint);
  if (ob->rigidbody_constraint) {
    ob->rigidbody_constraint->physics_constraint = NULL;
  }

  link_list(fd, &ob->particlesystem);
  direct_link_particlesystems(fd, &ob->particlesystem);

  direct_link_constraints(fd, &ob->constraints);

  link_list(fd, &ob->hooks);
  while (ob->hooks.first) {
    ObHook *hook = ob->hooks.first;
    HookModifierData *hmd = (HookModifierData *)modifier_new(eModifierType_Hook);

    hook->indexar = newdataadr(fd, hook->indexar);
    if (fd->flags & FD_FLAGS_SWITCH_ENDIAN) {
      BLI_endian_switch_int32_array(hook->indexar, hook->totindex);
    }

    /* Do conversion here because if we have loaded
     * a hook we need to make sure it gets converted
     * and freed, regardless of version.
     */
    copy_v3_v3(hmd->cent, hook->cent);
    hmd->falloff = hook->falloff;
    hmd->force = hook->force;
    hmd->indexar = hook->indexar;
    hmd->object = hook->parent;
    memcpy(hmd->parentinv, hook->parentinv, sizeof(hmd->parentinv));
    hmd->totindex = hook->totindex;

    BLI_addhead(&ob->modifiers, hmd);
    BLI_remlink(&ob->hooks, hook);

    modifier_unique_name(&ob->modifiers, (ModifierData *)hmd);

    MEM_freeN(hook);
  }

  ob->iuser = newdataadr(fd, ob->iuser);
  if (ob->type == OB_EMPTY && ob->empty_drawtype == OB_EMPTY_IMAGE && !ob->iuser) {
    BKE_object_empty_draw_type_set(ob, ob->empty_drawtype);
  }

  BKE_object_runtime_reset(ob);
  link_list(fd, &ob->pc_ids);

  /* in case this value changes in future, clamp else we get undefined behavior */
  CLAMP(ob->rotmode, ROT_MODE_MIN, ROT_MODE_MAX);

  if (ob->sculpt) {
    ob->sculpt = NULL;
    /* Only create data on undo, otherwise rely on editor mode switching. */
    if (fd->memfile && (ob->mode & OB_MODE_ALL_SCULPT)) {
      BKE_object_sculpt_data_create(ob);
    }
  }

  link_list(fd, &ob->lodlevels);
  ob->currentlod = ob->lodlevels.first;

  ob->preview = direct_link_preview_image(fd, ob->preview);
}

static void direct_link_view_settings(FileData *fd, ColorManagedViewSettings *view_settings)
{
  view_settings->curve_mapping = newdataadr(fd, view_settings->curve_mapping);

  if (view_settings->curve_mapping) {
    direct_link_curvemapping(fd, view_settings->curve_mapping);
  }
}

/** \} */

/* -------------------------------------------------------------------- */
/** \name Read View Layer (Collection Data)
 * \{ */

static void direct_link_layer_collections(FileData *fd, ListBase *lb, bool master)
{
  link_list(fd, lb);
  for (LayerCollection *lc = lb->first; lc; lc = lc->next) {
#ifdef USE_COLLECTION_COMPAT_28
    lc->scene_collection = newdataadr(fd, lc->scene_collection);
#endif

    /* Master collection is not a real data-lock. */
    if (master) {
      lc->collection = newdataadr(fd, lc->collection);
    }

    direct_link_layer_collections(fd, &lc->layer_collections, false);
  }
}

static void direct_link_view_layer(FileData *fd, ViewLayer *view_layer)
{
  view_layer->stats = NULL;
  link_list(fd, &view_layer->object_bases);
  view_layer->basact = newdataadr(fd, view_layer->basact);

  direct_link_layer_collections(fd, &view_layer->layer_collections, true);
  view_layer->active_collection = newdataadr(fd, view_layer->active_collection);

  view_layer->id_properties = newdataadr(fd, view_layer->id_properties);
  IDP_DirectLinkGroup_OrFree(&view_layer->id_properties, (fd->flags & FD_FLAGS_SWITCH_ENDIAN), fd);

  link_list(fd, &(view_layer->freestyle_config.modules));
  link_list(fd, &(view_layer->freestyle_config.linesets));

  BLI_listbase_clear(&view_layer->drawdata);
  view_layer->object_bases_array = NULL;
  view_layer->object_bases_hash = NULL;
}

static void lib_link_layer_collection(FileData *fd,
                                      Library *lib,
                                      LayerCollection *layer_collection,
                                      bool master)
{
  /* Master collection is not a real data-lock. */
  if (!master) {
    layer_collection->collection = newlibadr(fd, lib, layer_collection->collection);
  }

  for (LayerCollection *layer_collection_nested = layer_collection->layer_collections.first;
       layer_collection_nested != NULL;
       layer_collection_nested = layer_collection_nested->next) {
    lib_link_layer_collection(fd, lib, layer_collection_nested, false);
  }
}

static void lib_link_view_layer(FileData *fd, Library *lib, ViewLayer *view_layer)
{
  for (FreestyleModuleConfig *fmc = view_layer->freestyle_config.modules.first; fmc;
       fmc = fmc->next) {
    fmc->script = newlibadr(fd, lib, fmc->script);
  }

  for (FreestyleLineSet *fls = view_layer->freestyle_config.linesets.first; fls; fls = fls->next) {
    fls->linestyle = newlibadr_us(fd, lib, fls->linestyle);
    fls->group = newlibadr_us(fd, lib, fls->group);
  }

  for (Base *base = view_layer->object_bases.first, *base_next = NULL; base; base = base_next) {
    base_next = base->next;

    /* we only bump the use count for the collection objects */
    base->object = newlibadr(fd, lib, base->object);

    if (base->object == NULL) {
      /* Free in case linked object got lost. */
      BLI_freelinkN(&view_layer->object_bases, base);
      if (view_layer->basact == base) {
        view_layer->basact = NULL;
      }
    }
  }

  for (LayerCollection *layer_collection = view_layer->layer_collections.first;
       layer_collection != NULL;
       layer_collection = layer_collection->next) {
    lib_link_layer_collection(fd, lib, layer_collection, true);
  }

  view_layer->mat_override = newlibadr_us(fd, lib, view_layer->mat_override);

  IDP_LibLinkProperty(view_layer->id_properties, fd);
}

/** \} */

/* -------------------------------------------------------------------- */
/** \name Read ID: Collection
 * \{ */

#ifdef USE_COLLECTION_COMPAT_28
static void direct_link_scene_collection(FileData *fd, SceneCollection *sc)
{
  link_list(fd, &sc->objects);
  link_list(fd, &sc->scene_collections);

  for (SceneCollection *nsc = sc->scene_collections.first; nsc; nsc = nsc->next) {
    direct_link_scene_collection(fd, nsc);
  }
}

static void lib_link_scene_collection(FileData *fd, Library *lib, SceneCollection *sc)
{
  for (LinkData *link = sc->objects.first; link; link = link->next) {
    link->data = newlibadr_us(fd, lib, link->data);
    BLI_assert(link->data);
  }

  for (SceneCollection *nsc = sc->scene_collections.first; nsc; nsc = nsc->next) {
    lib_link_scene_collection(fd, lib, nsc);
  }
}
#endif

static void direct_link_collection(FileData *fd, Collection *collection)
{
  link_list(fd, &collection->gobject);
  link_list(fd, &collection->children);

  collection->preview = direct_link_preview_image(fd, collection->preview);

  collection->flag &= ~COLLECTION_HAS_OBJECT_CACHE;
  collection->tag = 0;
  BLI_listbase_clear(&collection->object_cache);
  BLI_listbase_clear(&collection->parents);

#ifdef USE_COLLECTION_COMPAT_28
  /* This runs before the very first doversion. */
  collection->collection = newdataadr(fd, collection->collection);
  if (collection->collection != NULL) {
    direct_link_scene_collection(fd, collection->collection);
  }

  collection->view_layer = newdataadr(fd, collection->view_layer);
  if (collection->view_layer != NULL) {
    direct_link_view_layer(fd, collection->view_layer);
  }
#endif
}

static void lib_link_collection_data(FileData *fd, Library *lib, Collection *collection)
{
  for (CollectionObject *cob = collection->gobject.first, *cob_next = NULL; cob; cob = cob_next) {
    cob_next = cob->next;
    cob->ob = newlibadr_us(fd, lib, cob->ob);

    if (cob->ob == NULL) {
      BLI_freelinkN(&collection->gobject, cob);
    }
  }

  for (CollectionChild *child = collection->children.first; child != NULL; child = child->next) {
    child->collection = newlibadr_us(fd, lib, child->collection);
  }

  BKE_collection_parent_relations_rebuild(collection);
}

static void lib_link_collection(FileData *fd, Main *main)
{
  for (Collection *collection = main->collections.first; collection;
       collection = collection->id.next) {
    if (collection->id.tag & LIB_TAG_NEED_LINK) {
      collection->id.tag &= ~LIB_TAG_NEED_LINK;
      IDP_LibLinkProperty(collection->id.properties, fd);

#ifdef USE_COLLECTION_COMPAT_28
      if (collection->collection) {
        lib_link_scene_collection(fd, collection->id.lib, collection->collection);
      }

      if (collection->view_layer) {
        lib_link_view_layer(fd, collection->id.lib, collection->view_layer);
      }
#endif

      lib_link_collection_data(fd, collection->id.lib, collection);
    }
  }
}

/** \} */

/* -------------------------------------------------------------------- */
/** \name Read ID: Scene
 * \{ */

/* patch for missing scene IDs, can't be in do-versions */
static void composite_patch(bNodeTree *ntree, Scene *scene)
{
  bNode *node;

  for (node = ntree->nodes.first; node; node = node->next) {
    if (node->id == NULL && node->type == CMP_NODE_R_LAYERS) {
      node->id = &scene->id;
    }
  }
}

static void link_paint(FileData *fd, Scene *sce, Paint *p)
{
  if (p) {
    p->brush = newlibadr_us(fd, sce->id.lib, p->brush);
    for (int i = 0; i < p->tool_slots_len; i++) {
      if (p->tool_slots[i].brush != NULL) {
        p->tool_slots[i].brush = newlibadr_us(fd, sce->id.lib, p->tool_slots[i].brush);
      }
    }
    p->palette = newlibadr_us(fd, sce->id.lib, p->palette);
    p->paint_cursor = NULL;

    BKE_paint_runtime_init(sce->toolsettings, p);
  }
}

static void lib_link_sequence_modifiers(FileData *fd, Scene *scene, ListBase *lb)
{
  SequenceModifierData *smd;

  for (smd = lb->first; smd; smd = smd->next) {
    if (smd->mask_id) {
      smd->mask_id = newlibadr_us(fd, scene->id.lib, smd->mask_id);
    }
  }
}

static void direct_link_lightcache_texture(FileData *fd, LightCacheTexture *lctex)
{
  lctex->tex = NULL;

  if (lctex->data) {
    lctex->data = newdataadr(fd, lctex->data);
    if (fd->flags & FD_FLAGS_SWITCH_ENDIAN) {
      int data_size = lctex->components * lctex->tex_size[0] * lctex->tex_size[1] *
                      lctex->tex_size[2];

      if (lctex->data_type == LIGHTCACHETEX_FLOAT) {
        BLI_endian_switch_float_array((float *)lctex->data, data_size * sizeof(float));
      }
      else if (lctex->data_type == LIGHTCACHETEX_UINT) {
        BLI_endian_switch_uint32_array((uint *)lctex->data, data_size * sizeof(uint));
      }
    }
  }
}

static void direct_link_lightcache(FileData *fd, LightCache *cache)
{
  direct_link_lightcache_texture(fd, &cache->cube_tx);
  direct_link_lightcache_texture(fd, &cache->grid_tx);

  if (cache->cube_mips) {
    cache->cube_mips = newdataadr(fd, cache->cube_mips);
    for (int i = 0; i < cache->mips_len; i++) {
      direct_link_lightcache_texture(fd, &cache->cube_mips[i]);
    }
  }

  cache->cube_data = newdataadr(fd, cache->cube_data);
  cache->grid_data = newdataadr(fd, cache->grid_data);
}

static void direct_link_view3dshading(FileData *fd, View3DShading *shading)
{
  if (shading->prop) {
    shading->prop = newdataadr(fd, shading->prop);
    IDP_DirectLinkGroup_OrFree(&shading->prop, (fd->flags & FD_FLAGS_SWITCH_ENDIAN), fd);
  }
}

/* check for cyclic set-scene,
 * libs can cause this case which is normally prevented, see (T#####) */
#define USE_SETSCENE_CHECK

#ifdef USE_SETSCENE_CHECK
/**
 * A version of #BKE_scene_validate_setscene with special checks for linked libs.
 */
static bool scene_validate_setscene__liblink(Scene *sce, const int totscene)
{
  Scene *sce_iter;
  int a;

  if (sce->set == NULL) {
    return 1;
  }

  for (a = 0, sce_iter = sce; sce_iter->set; sce_iter = sce_iter->set, a++) {
    if (sce_iter->id.tag & LIB_TAG_NEED_LINK) {
      return 1;
    }

    if (a > totscene) {
      sce->set = NULL;
      return 0;
    }
  }

  return 1;
}
#endif

static void lib_link_scene(FileData *fd, Main *main)
{
#ifdef USE_SETSCENE_CHECK
  bool need_check_set = false;
  int totscene = 0;
#endif

  for (Scene *sce = main->scenes.first; sce; sce = sce->id.next) {
    if (sce->id.tag & LIB_TAG_NEED_LINK) {
      /* Link ID Properties -- and copy this comment EXACTLY for easy finding
       * of library blocks that implement this.*/
      IDP_LibLinkProperty(sce->id.properties, fd);
      lib_link_animdata(fd, &sce->id, sce->adt);

      lib_link_keyingsets(fd, &sce->id, &sce->keyingsets);

      sce->camera = newlibadr(fd, sce->id.lib, sce->camera);
      sce->world = newlibadr_us(fd, sce->id.lib, sce->world);
      sce->set = newlibadr(fd, sce->id.lib, sce->set);
      sce->gpd = newlibadr_us(fd, sce->id.lib, sce->gpd);

      link_paint(fd, sce, &sce->toolsettings->imapaint.paint);
      if (sce->toolsettings->sculpt) {
        link_paint(fd, sce, &sce->toolsettings->sculpt->paint);
      }
      if (sce->toolsettings->vpaint) {
        link_paint(fd, sce, &sce->toolsettings->vpaint->paint);
      }
      if (sce->toolsettings->wpaint) {
        link_paint(fd, sce, &sce->toolsettings->wpaint->paint);
      }
      if (sce->toolsettings->uvsculpt) {
        link_paint(fd, sce, &sce->toolsettings->uvsculpt->paint);
      }
      if (sce->toolsettings->gp_paint) {
        link_paint(fd, sce, &sce->toolsettings->gp_paint->paint);
      }

      if (sce->toolsettings->sculpt) {
        sce->toolsettings->sculpt->gravity_object = newlibadr(
            fd, sce->id.lib, sce->toolsettings->sculpt->gravity_object);
      }

      if (sce->toolsettings->imapaint.stencil) {
        sce->toolsettings->imapaint.stencil = newlibadr_us(
            fd, sce->id.lib, sce->toolsettings->imapaint.stencil);
      }

      if (sce->toolsettings->imapaint.clone) {
        sce->toolsettings->imapaint.clone = newlibadr_us(
            fd, sce->id.lib, sce->toolsettings->imapaint.clone);
      }

      if (sce->toolsettings->imapaint.canvas) {
        sce->toolsettings->imapaint.canvas = newlibadr_us(
            fd, sce->id.lib, sce->toolsettings->imapaint.canvas);
      }

      sce->toolsettings->particle.shape_object = newlibadr(
          fd, sce->id.lib, sce->toolsettings->particle.shape_object);

      sce->toolsettings->gp_sculpt.guide.reference_object = newlibadr(
          fd, sce->id.lib, sce->toolsettings->gp_sculpt.guide.reference_object);

      for (Base *base_legacy_next, *base_legacy = sce->base.first; base_legacy;
           base_legacy = base_legacy_next) {
        base_legacy_next = base_legacy->next;

        base_legacy->object = newlibadr_us(fd, sce->id.lib, base_legacy->object);

        if (base_legacy->object == NULL) {
          blo_reportf_wrap(fd->reports,
                           RPT_WARNING,
                           TIP_("LIB: object lost from scene: '%s'"),
                           sce->id.name + 2);
          BLI_remlink(&sce->base, base_legacy);
          if (base_legacy == sce->basact) {
            sce->basact = NULL;
          }
          MEM_freeN(base_legacy);
        }
      }

      Sequence *seq;
      SEQ_BEGIN (sce->ed, seq) {
        IDP_LibLinkProperty(seq->prop, fd);

        if (seq->ipo) {
          seq->ipo = newlibadr_us(
              fd, sce->id.lib, seq->ipo);  // XXX deprecated - old animation system
        }
        seq->scene_sound = NULL;
        if (seq->scene) {
          seq->scene = newlibadr(fd, sce->id.lib, seq->scene);
          seq->scene_sound = NULL;
        }
        if (seq->clip) {
          seq->clip = newlibadr_us(fd, sce->id.lib, seq->clip);
        }
        if (seq->mask) {
          seq->mask = newlibadr_us(fd, sce->id.lib, seq->mask);
        }
        if (seq->scene_camera) {
          seq->scene_camera = newlibadr(fd, sce->id.lib, seq->scene_camera);
        }
        if (seq->sound) {
          seq->scene_sound = NULL;
          if (seq->type == SEQ_TYPE_SOUND_HD) {
            seq->type = SEQ_TYPE_SOUND_RAM;
          }
          else {
            seq->sound = newlibadr(fd, sce->id.lib, seq->sound);
          }
          if (seq->sound) {
            id_us_plus_no_lib((ID *)seq->sound);
            seq->scene_sound = NULL;
          }
        }
        if (seq->type == SEQ_TYPE_TEXT) {
          TextVars *t = seq->effectdata;
          t->text_font = newlibadr_us(fd, sce->id.lib, t->text_font);
        }
        BLI_listbase_clear(&seq->anims);

        lib_link_sequence_modifiers(fd, sce, &seq->modifiers);
      }
      SEQ_END;

      for (TimeMarker *marker = sce->markers.first; marker; marker = marker->next) {
        if (marker->camera) {
          marker->camera = newlibadr(fd, sce->id.lib, marker->camera);
        }
      }

      /* rigidbody world relies on it's linked collections */
      if (sce->rigidbody_world) {
        RigidBodyWorld *rbw = sce->rigidbody_world;
        if (rbw->group) {
          rbw->group = newlibadr(fd, sce->id.lib, rbw->group);
        }
        if (rbw->constraints) {
          rbw->constraints = newlibadr(fd, sce->id.lib, rbw->constraints);
        }
        if (rbw->effector_weights) {
          rbw->effector_weights->group = newlibadr(fd, sce->id.lib, rbw->effector_weights->group);
        }
      }

      if (sce->nodetree) {
        lib_link_ntree(fd, &sce->id, sce->nodetree);
        sce->nodetree->id.lib = sce->id.lib;
        composite_patch(sce->nodetree, sce);
      }

      for (SceneRenderLayer *srl = sce->r.layers.first; srl; srl = srl->next) {
        srl->mat_override = newlibadr_us(fd, sce->id.lib, srl->mat_override);
        for (FreestyleModuleConfig *fmc = srl->freestyleConfig.modules.first; fmc;
             fmc = fmc->next) {
          fmc->script = newlibadr(fd, sce->id.lib, fmc->script);
        }
        for (FreestyleLineSet *fls = srl->freestyleConfig.linesets.first; fls; fls = fls->next) {
          fls->linestyle = newlibadr_us(fd, sce->id.lib, fls->linestyle);
          fls->group = newlibadr_us(fd, sce->id.lib, fls->group);
        }
      }
      /* Motion Tracking */
      sce->clip = newlibadr_us(fd, sce->id.lib, sce->clip);

#ifdef USE_COLLECTION_COMPAT_28
      if (sce->collection) {
        lib_link_scene_collection(fd, sce->id.lib, sce->collection);
      }
#endif

      if (sce->master_collection) {
        lib_link_collection_data(fd, sce->id.lib, sce->master_collection);
      }

      for (ViewLayer *view_layer = sce->view_layers.first; view_layer;
           view_layer = view_layer->next) {
        lib_link_view_layer(fd, sce->id.lib, view_layer);
      }

      if (sce->r.bake.cage_object) {
        sce->r.bake.cage_object = newlibadr(fd, sce->id.lib, sce->r.bake.cage_object);
      }

#ifdef USE_SETSCENE_CHECK
      if (sce->set != NULL) {
        /* link flag for scenes with set would be reset later,
         * so this way we only check cyclic for newly linked scenes.
         */
        need_check_set = true;
      }
      else {
        /* postpone un-setting the flag until we've checked the set-scene */
        sce->id.tag &= ~LIB_TAG_NEED_LINK;
      }
#else
      sce->id.tag &= ~LIB_TAG_NEED_LINK;
#endif
    }

#ifdef USE_SETSCENE_CHECK
    totscene++;
#endif
  }

#ifdef USE_SETSCENE_CHECK
  if (need_check_set) {
    for (Scene *sce = main->scenes.first; sce; sce = sce->id.next) {
      if (sce->id.tag & LIB_TAG_NEED_LINK) {
        sce->id.tag &= ~LIB_TAG_NEED_LINK;
        if (!scene_validate_setscene__liblink(sce, totscene)) {
          printf("Found cyclic background scene when linking %s\n", sce->id.name + 2);
        }
      }
    }
  }
#endif
}

#undef USE_SETSCENE_CHECK

static void link_recurs_seq(FileData *fd, ListBase *lb)
{
  Sequence *seq;

  link_list(fd, lb);

  for (seq = lb->first; seq; seq = seq->next) {
    if (seq->seqbase.first) {
      link_recurs_seq(fd, &seq->seqbase);
    }
  }
}

static void direct_link_paint(FileData *fd, const Scene *scene, Paint *p)
{
  if (p->num_input_samples < 1) {
    p->num_input_samples = 1;
  }

  p->cavity_curve = newdataadr(fd, p->cavity_curve);
  if (p->cavity_curve) {
    direct_link_curvemapping(fd, p->cavity_curve);
  }
  else {
    BKE_paint_cavity_curve_preset(p, CURVE_PRESET_LINE);
  }

  p->tool_slots = newdataadr(fd, p->tool_slots);

  /* Workaround for invalid data written in older versions. */
  const size_t expected_size = sizeof(PaintToolSlot) * p->tool_slots_len;
  if (p->tool_slots && MEM_allocN_len(p->tool_slots) < expected_size) {
    MEM_freeN(p->tool_slots);
    p->tool_slots = MEM_callocN(expected_size, "PaintToolSlot");
  }

  BKE_paint_runtime_init(scene->toolsettings, p);
}

static void direct_link_paint_helper(FileData *fd, const Scene *scene, Paint **paint)
{
  /* TODO. is this needed */
  (*paint) = newdataadr(fd, (*paint));

  if (*paint) {
    direct_link_paint(fd, scene, *paint);
  }
}

static void direct_link_sequence_modifiers(FileData *fd, ListBase *lb)
{
  SequenceModifierData *smd;

  link_list(fd, lb);

  for (smd = lb->first; smd; smd = smd->next) {
    if (smd->mask_sequence) {
      smd->mask_sequence = newdataadr(fd, smd->mask_sequence);
    }

    if (smd->type == seqModifierType_Curves) {
      CurvesModifierData *cmd = (CurvesModifierData *)smd;

      direct_link_curvemapping(fd, &cmd->curve_mapping);
    }
    else if (smd->type == seqModifierType_HueCorrect) {
      HueCorrectModifierData *hcmd = (HueCorrectModifierData *)smd;

      direct_link_curvemapping(fd, &hcmd->curve_mapping);
    }
  }
}

static void direct_link_scene(FileData *fd, Scene *sce)
{
  Editing *ed;
  Sequence *seq;
  MetaStack *ms;
  RigidBodyWorld *rbw;
  ViewLayer *view_layer;
  SceneRenderLayer *srl;

  sce->depsgraph_hash = NULL;
  sce->fps_info = NULL;

  memset(&sce->customdata_mask, 0, sizeof(sce->customdata_mask));
  memset(&sce->customdata_mask_modal, 0, sizeof(sce->customdata_mask_modal));

  BKE_sound_reset_scene_runtime(sce);

  /* set users to one by default, not in lib-link, this will increase it for compo nodes */
  id_us_ensure_real(&sce->id);

  link_list(fd, &(sce->base));

  sce->adt = newdataadr(fd, sce->adt);
  direct_link_animdata(fd, sce->adt);

  link_list(fd, &sce->keyingsets);
  direct_link_keyingsets(fd, &sce->keyingsets);

  sce->basact = newdataadr(fd, sce->basact);

  sce->toolsettings = newdataadr(fd, sce->toolsettings);
  if (sce->toolsettings) {
    direct_link_paint_helper(fd, sce, (Paint **)&sce->toolsettings->sculpt);
    direct_link_paint_helper(fd, sce, (Paint **)&sce->toolsettings->vpaint);
    direct_link_paint_helper(fd, sce, (Paint **)&sce->toolsettings->wpaint);
    direct_link_paint_helper(fd, sce, (Paint **)&sce->toolsettings->uvsculpt);
    direct_link_paint_helper(fd, sce, (Paint **)&sce->toolsettings->gp_paint);

    direct_link_paint(fd, sce, &sce->toolsettings->imapaint.paint);

    sce->toolsettings->imapaint.paintcursor = NULL;
    sce->toolsettings->particle.paintcursor = NULL;
    sce->toolsettings->particle.scene = NULL;
    sce->toolsettings->particle.object = NULL;
    sce->toolsettings->gp_sculpt.paintcursor = NULL;

    /* relink grease pencil interpolation curves */
    sce->toolsettings->gp_interpolate.custom_ipo = newdataadr(
        fd, sce->toolsettings->gp_interpolate.custom_ipo);
    if (sce->toolsettings->gp_interpolate.custom_ipo) {
      direct_link_curvemapping(fd, sce->toolsettings->gp_interpolate.custom_ipo);
    }
    /* relink grease pencil multiframe falloff curve */
    sce->toolsettings->gp_sculpt.cur_falloff = newdataadr(
        fd, sce->toolsettings->gp_sculpt.cur_falloff);
    if (sce->toolsettings->gp_sculpt.cur_falloff) {
      direct_link_curvemapping(fd, sce->toolsettings->gp_sculpt.cur_falloff);
    }
    /* relink grease pencil primitive curve */
    sce->toolsettings->gp_sculpt.cur_primitive = newdataadr(
        fd, sce->toolsettings->gp_sculpt.cur_primitive);
    if (sce->toolsettings->gp_sculpt.cur_primitive) {
      direct_link_curvemapping(fd, sce->toolsettings->gp_sculpt.cur_primitive);
    }

    /* Relink toolsettings curve profile */
    sce->toolsettings->custom_bevel_profile_preset = newdataadr(
        fd, sce->toolsettings->custom_bevel_profile_preset);
    if (sce->toolsettings->custom_bevel_profile_preset) {
      direct_link_curveprofile(fd, sce->toolsettings->custom_bevel_profile_preset);
    }
  }

  if (sce->ed) {
    ListBase *old_seqbasep = &sce->ed->seqbase;

    ed = sce->ed = newdataadr(fd, sce->ed);

    ed->act_seq = newdataadr(fd, ed->act_seq);
    ed->cache = NULL;
    ed->prefetch_job = NULL;

    /* recursive link sequences, lb will be correctly initialized */
    link_recurs_seq(fd, &ed->seqbase);

    SEQ_BEGIN (ed, seq) {
      seq->seq1 = newdataadr(fd, seq->seq1);
      seq->seq2 = newdataadr(fd, seq->seq2);
      seq->seq3 = newdataadr(fd, seq->seq3);

      /* a patch: after introduction of effects with 3 input strips */
      if (seq->seq3 == NULL) {
        seq->seq3 = seq->seq2;
      }

      seq->effectdata = newdataadr(fd, seq->effectdata);
      seq->stereo3d_format = newdataadr(fd, seq->stereo3d_format);

      if (seq->type & SEQ_TYPE_EFFECT) {
        seq->flag |= SEQ_EFFECT_NOT_LOADED;
      }

      if (seq->type == SEQ_TYPE_SPEED) {
        SpeedControlVars *s = seq->effectdata;
        s->frameMap = NULL;
      }

      if (seq->type == SEQ_TYPE_TEXT) {
        TextVars *t = seq->effectdata;
        t->text_blf_id = SEQ_FONT_NOT_LOADED;
      }

      seq->prop = newdataadr(fd, seq->prop);
      IDP_DirectLinkGroup_OrFree(&seq->prop, (fd->flags & FD_FLAGS_SWITCH_ENDIAN), fd);

      seq->strip = newdataadr(fd, seq->strip);
      if (seq->strip && seq->strip->done == 0) {
        seq->strip->done = true;

        if (ELEM(seq->type,
                 SEQ_TYPE_IMAGE,
                 SEQ_TYPE_MOVIE,
                 SEQ_TYPE_SOUND_RAM,
                 SEQ_TYPE_SOUND_HD)) {
          seq->strip->stripdata = newdataadr(fd, seq->strip->stripdata);
        }
        else {
          seq->strip->stripdata = NULL;
        }
        seq->strip->crop = newdataadr(fd, seq->strip->crop);
        seq->strip->transform = newdataadr(fd, seq->strip->transform);
        seq->strip->proxy = newdataadr(fd, seq->strip->proxy);
        if (seq->strip->proxy) {
          seq->strip->proxy->anim = NULL;
        }
        else if (seq->flag & SEQ_USE_PROXY) {
          BKE_sequencer_proxy_set(seq, true);
        }

        /* need to load color balance to it could be converted to modifier */
        seq->strip->color_balance = newdataadr(fd, seq->strip->color_balance);
      }

      direct_link_sequence_modifiers(fd, &seq->modifiers);
    }
    SEQ_END;

    /* link metastack, slight abuse of structs here,
     * have to restore pointer to internal part in struct */
    {
      Sequence temp;
      void *poin;
      intptr_t offset;

      offset = ((intptr_t) & (temp.seqbase)) - ((intptr_t)&temp);

      /* root pointer */
      if (ed->seqbasep == old_seqbasep) {
        ed->seqbasep = &ed->seqbase;
      }
      else {
        poin = POINTER_OFFSET(ed->seqbasep, -offset);

        poin = newdataadr(fd, poin);
        if (poin) {
          ed->seqbasep = (ListBase *)POINTER_OFFSET(poin, offset);
        }
        else {
          ed->seqbasep = &ed->seqbase;
        }
      }
      /* stack */
      link_list(fd, &(ed->metastack));

      for (ms = ed->metastack.first; ms; ms = ms->next) {
        ms->parseq = newdataadr(fd, ms->parseq);

        if (ms->oldbasep == old_seqbasep) {
          ms->oldbasep = &ed->seqbase;
        }
        else {
          poin = POINTER_OFFSET(ms->oldbasep, -offset);
          poin = newdataadr(fd, poin);
          if (poin) {
            ms->oldbasep = (ListBase *)POINTER_OFFSET(poin, offset);
          }
          else {
            ms->oldbasep = &ed->seqbase;
          }
        }
      }
    }
  }

#ifdef DURIAN_CAMERA_SWITCH
  /* Runtime */
  sce->r.mode &= ~R_NO_CAMERA_SWITCH;
#endif

  sce->r.avicodecdata = newdataadr(fd, sce->r.avicodecdata);
  if (sce->r.avicodecdata) {
    sce->r.avicodecdata->lpFormat = newdataadr(fd, sce->r.avicodecdata->lpFormat);
    sce->r.avicodecdata->lpParms = newdataadr(fd, sce->r.avicodecdata->lpParms);
  }
  if (sce->r.ffcodecdata.properties) {
    sce->r.ffcodecdata.properties = newdataadr(fd, sce->r.ffcodecdata.properties);
    IDP_DirectLinkGroup_OrFree(
        &sce->r.ffcodecdata.properties, (fd->flags & FD_FLAGS_SWITCH_ENDIAN), fd);
  }

  link_list(fd, &(sce->markers));
  link_list(fd, &(sce->transform_spaces));
  link_list(fd, &(sce->r.layers));
  link_list(fd, &(sce->r.views));

  for (srl = sce->r.layers.first; srl; srl = srl->next) {
    srl->prop = newdataadr(fd, srl->prop);
    IDP_DirectLinkGroup_OrFree(&srl->prop, (fd->flags & FD_FLAGS_SWITCH_ENDIAN), fd);
    link_list(fd, &(srl->freestyleConfig.modules));
    link_list(fd, &(srl->freestyleConfig.linesets));
  }

  sce->nodetree = newdataadr(fd, sce->nodetree);
  if (sce->nodetree) {
    direct_link_id(fd, &sce->nodetree->id);
    direct_link_nodetree(fd, sce->nodetree);
  }

  direct_link_view_settings(fd, &sce->view_settings);

  sce->rigidbody_world = newdataadr(fd, sce->rigidbody_world);
  rbw = sce->rigidbody_world;
  if (rbw) {
    rbw->shared = newdataadr(fd, rbw->shared);

    if (rbw->shared == NULL) {
      /* Link deprecated caches if they exist, so we can use them for versioning.
       * We should only do this when rbw->shared == NULL, because those pointers
       * are always set (for compatibility with older Blenders). We mustn't link
       * the same pointcache twice. */
      direct_link_pointcache_list(fd, &rbw->ptcaches, &rbw->pointcache, false);

      /* make sure simulation starts from the beginning after loading file */
      if (rbw->pointcache) {
        rbw->ltime = (float)rbw->pointcache->startframe;
      }
    }
    else {
      /* must nullify the reference to physics sim object, since it no-longer exist
       * (and will need to be recalculated)
       */
      rbw->shared->physics_world = NULL;

      /* link caches */
      direct_link_pointcache_list(fd, &rbw->shared->ptcaches, &rbw->shared->pointcache, false);

      /* make sure simulation starts from the beginning after loading file */
      if (rbw->shared->pointcache) {
        rbw->ltime = (float)rbw->shared->pointcache->startframe;
      }
    }
    rbw->objects = NULL;
    rbw->numbodies = 0;

    /* set effector weights */
    rbw->effector_weights = newdataadr(fd, rbw->effector_weights);
    if (!rbw->effector_weights) {
      rbw->effector_weights = BKE_effector_add_weights(NULL);
    }
  }

  sce->preview = direct_link_preview_image(fd, sce->preview);

  direct_link_curvemapping(fd, &sce->r.mblur_shutter_curve);

#ifdef USE_COLLECTION_COMPAT_28
  /* this runs before the very first doversion */
  if (sce->collection) {
    sce->collection = newdataadr(fd, sce->collection);
    direct_link_scene_collection(fd, sce->collection);
  }
#endif

  if (sce->master_collection) {
    sce->master_collection = newdataadr(fd, sce->master_collection);
    /* Needed because this is an ID outside of Main. */
    direct_link_id(fd, &sce->master_collection->id);
    direct_link_collection(fd, sce->master_collection);
  }

  /* insert into global old-new map for reading without UI (link_global accesses it again) */
  link_glob_list(fd, &sce->view_layers);
  for (view_layer = sce->view_layers.first; view_layer; view_layer = view_layer->next) {
    direct_link_view_layer(fd, view_layer);
  }

  if (fd->memfile) {
    /* If it's undo try to recover the cache. */
    if (fd->scenemap) {
      sce->eevee.light_cache = newsceadr(fd, sce->eevee.light_cache);
    }
    else {
      sce->eevee.light_cache = NULL;
    }
  }
  else {
    /* else try to read the cache from file. */
    sce->eevee.light_cache = newdataadr(fd, sce->eevee.light_cache);
    if (sce->eevee.light_cache) {
      direct_link_lightcache(fd, sce->eevee.light_cache);
    }
  }

  direct_link_view3dshading(fd, &sce->display.shading);

  sce->layer_properties = newdataadr(fd, sce->layer_properties);
  IDP_DirectLinkGroup_OrFree(&sce->layer_properties, (fd->flags & FD_FLAGS_SWITCH_ENDIAN), fd);
}

/** \} */

/* -------------------------------------------------------------------- */
/** \name Read ID: Grease Pencil
 * \{ */

/* relink's grease pencil data's refs */
static void lib_link_gpencil(FileData *fd, Main *main)
{
  /* Relink all data-lock linked by GP data-lock */
  for (bGPdata *gpd = main->gpencils.first; gpd; gpd = gpd->id.next) {
    if (gpd->id.tag & LIB_TAG_NEED_LINK) {
      /* Layers */
      for (bGPDlayer *gpl = gpd->layers.first; gpl; gpl = gpl->next) {
        /* Layer -> Parent References */
        gpl->parent = newlibadr(fd, gpd->id.lib, gpl->parent);
      }

      /* Data-block Stuff */
      IDP_LibLinkProperty(gpd->id.properties, fd);
      lib_link_animdata(fd, &gpd->id, gpd->adt);

      /* materials */
      for (int a = 0; a < gpd->totcol; a++) {
        gpd->mat[a] = newlibadr_us(fd, gpd->id.lib, gpd->mat[a]);
      }

      gpd->id.tag &= ~LIB_TAG_NEED_LINK;
    }
  }
}

/* relinks grease-pencil data - used for direct_link and old file linkage */
static void direct_link_gpencil(FileData *fd, bGPdata *gpd)
{
  bGPDlayer *gpl;
  bGPDframe *gpf;
  bGPDstroke *gps;
  bGPDpalette *palette;

  /* we must firstly have some grease-pencil data to link! */
  if (gpd == NULL) {
    return;
  }

  /* relink animdata */
  gpd->adt = newdataadr(fd, gpd->adt);
  direct_link_animdata(fd, gpd->adt);

  /* init stroke buffer */
  gpd->runtime.sbuffer = NULL;
  gpd->runtime.sbuffer_used = 0;
  gpd->runtime.sbuffer_size = 0;
  gpd->runtime.tot_cp_points = 0;

  /* relink palettes (old palettes deprecated, only to convert old files) */
  link_list(fd, &gpd->palettes);
  if (gpd->palettes.first != NULL) {
    for (palette = gpd->palettes.first; palette; palette = palette->next) {
      link_list(fd, &palette->colors);
    }
  }

  /* materials */
  gpd->mat = newdataadr(fd, gpd->mat);
  test_pointer_array(fd, (void **)&gpd->mat);

  /* relink layers */
  link_list(fd, &gpd->layers);

  for (gpl = gpd->layers.first; gpl; gpl = gpl->next) {
    /* relink frames */
    link_list(fd, &gpl->frames);

    gpl->actframe = newdataadr(fd, gpl->actframe);

    gpl->runtime.icon_id = 0;

    for (gpf = gpl->frames.first; gpf; gpf = gpf->next) {
      /* relink strokes (and their points) */
      link_list(fd, &gpf->strokes);

      for (gps = gpf->strokes.first; gps; gps = gps->next) {
        /* relink stroke points array */
        gps->points = newdataadr(fd, gps->points);

        /* relink weight data */
        if (gps->dvert) {
          gps->dvert = newdataadr(fd, gps->dvert);
          direct_link_dverts(fd, gps->totpoints, gps->dvert);
        }

        /* the triangulation is not saved, so need to be recalculated */
        gps->triangles = NULL;
        gps->tot_triangles = 0;
        gps->flag |= GP_STROKE_RECALC_GEOMETRY;
      }
    }
  }
}

/** \} */

/* -------------------------------------------------------------------- */
/** \name Read Screen Area/Region (Screen Data)
 * \{ */

static void direct_link_panel_list(FileData *fd, ListBase *lb)
{
  link_list(fd, lb);

  for (Panel *pa = lb->first; pa; pa = pa->next) {
    pa->runtime_flag = 0;
    pa->activedata = NULL;
    pa->type = NULL;
    direct_link_panel_list(fd, &pa->children);
  }
}

static void direct_link_region(FileData *fd, ARegion *ar, int spacetype)
{
  uiList *ui_list;

  direct_link_panel_list(fd, &ar->panels);

  link_list(fd, &ar->panels_category_active);

  link_list(fd, &ar->ui_lists);

  for (ui_list = ar->ui_lists.first; ui_list; ui_list = ui_list->next) {
    ui_list->type = NULL;
    ui_list->dyn_data = NULL;
    ui_list->properties = newdataadr(fd, ui_list->properties);
    IDP_DirectLinkGroup_OrFree(&ui_list->properties, (fd->flags & FD_FLAGS_SWITCH_ENDIAN), fd);
  }

  link_list(fd, &ar->ui_previews);

  if (spacetype == SPACE_EMPTY) {
    /* unknown space type, don't leak regiondata */
    ar->regiondata = NULL;
  }
  else if (ar->flag & RGN_FLAG_TEMP_REGIONDATA) {
    /* Runtime data, don't use. */
    ar->regiondata = NULL;
  }
  else {
    ar->regiondata = newdataadr(fd, ar->regiondata);
    if (ar->regiondata) {
      if (spacetype == SPACE_VIEW3D) {
        RegionView3D *rv3d = ar->regiondata;

        rv3d->localvd = newdataadr(fd, rv3d->localvd);
        rv3d->clipbb = newdataadr(fd, rv3d->clipbb);

        rv3d->depths = NULL;
        rv3d->render_engine = NULL;
        rv3d->sms = NULL;
        rv3d->smooth_timer = NULL;

        rv3d->rflag &= ~(RV3D_NAVIGATING | RV3D_PAINTING);
      }
    }
  }

  ar->v2d.tab_offset = NULL;
  ar->v2d.tab_num = 0;
  ar->v2d.tab_cur = 0;
  ar->v2d.sms = NULL;
  ar->v2d.alpha_hor = ar->v2d.alpha_vert = 255; /* visible by default */
  BLI_listbase_clear(&ar->panels_category);
  BLI_listbase_clear(&ar->handlers);
  BLI_listbase_clear(&ar->uiblocks);
  ar->headerstr = NULL;
  ar->visible = 0;
  ar->type = NULL;
  ar->do_draw = 0;
  ar->gizmo_map = NULL;
  ar->regiontimer = NULL;
  ar->draw_buffer = NULL;
  memset(&ar->drawrct, 0, sizeof(ar->drawrct));
}

static void direct_link_area(FileData *fd, ScrArea *area)
{
  SpaceLink *sl;
  ARegion *ar;

  link_list(fd, &(area->spacedata));
  link_list(fd, &(area->regionbase));

  BLI_listbase_clear(&area->handlers);
  area->type = NULL; /* spacetype callbacks */

  /* Should always be unset so that rna_Area_type_get works correctly. */
  area->butspacetype = SPACE_EMPTY;

  area->region_active_win = -1;

  area->flag &= ~AREA_FLAG_ACTIVE_TOOL_UPDATE;

  area->global = newdataadr(fd, area->global);

  /* if we do not have the spacetype registered we cannot
   * free it, so don't allocate any new memory for such spacetypes. */
  if (!BKE_spacetype_exists(area->spacetype)) {
    /* Hint for versioning code to replace deprecated space types. */
    area->butspacetype = area->spacetype;

    area->spacetype = SPACE_EMPTY;
  }

  for (ar = area->regionbase.first; ar; ar = ar->next) {
    direct_link_region(fd, ar, area->spacetype);
  }

  /* accident can happen when read/save new file with older version */
  /* 2.50: we now always add spacedata for info */
  if (area->spacedata.first == NULL) {
    SpaceInfo *sinfo = MEM_callocN(sizeof(SpaceInfo), "spaceinfo");
    area->spacetype = sinfo->spacetype = SPACE_INFO;
    BLI_addtail(&area->spacedata, sinfo);
  }
  /* add local view3d too */
  else if (area->spacetype == SPACE_VIEW3D) {
    blo_do_versions_view3d_split_250(area->spacedata.first, &area->regionbase);
  }

  for (sl = area->spacedata.first; sl; sl = sl->next) {
    link_list(fd, &(sl->regionbase));

    /* if we do not have the spacetype registered we cannot
     * free it, so don't allocate any new memory for such spacetypes. */
    if (!BKE_spacetype_exists(sl->spacetype)) {
      sl->spacetype = SPACE_EMPTY;
    }

    for (ar = sl->regionbase.first; ar; ar = ar->next) {
      direct_link_region(fd, ar, sl->spacetype);
    }

    if (sl->spacetype == SPACE_VIEW3D) {
      View3D *v3d = (View3D *)sl;

      v3d->flag |= V3D_INVALID_BACKBUF;

      if (v3d->gpd) {
        v3d->gpd = newdataadr(fd, v3d->gpd);
        direct_link_gpencil(fd, v3d->gpd);
      }
      v3d->localvd = newdataadr(fd, v3d->localvd);
      v3d->runtime.properties_storage = NULL;

      /* render can be quite heavy, set to solid on load */
      if (v3d->shading.type == OB_RENDER) {
        v3d->shading.type = OB_SOLID;
      }
      v3d->shading.prev_type = OB_SOLID;

      direct_link_view3dshading(fd, &v3d->shading);

      blo_do_versions_view3d_split_250(v3d, &sl->regionbase);
    }
    else if (sl->spacetype == SPACE_GRAPH) {
      SpaceGraph *sipo = (SpaceGraph *)sl;

      sipo->ads = newdataadr(fd, sipo->ads);
      BLI_listbase_clear(&sipo->runtime.ghost_curves);
    }
    else if (sl->spacetype == SPACE_NLA) {
      SpaceNla *snla = (SpaceNla *)sl;

      snla->ads = newdataadr(fd, snla->ads);
    }
    else if (sl->spacetype == SPACE_OUTLINER) {
      SpaceOutliner *soops = (SpaceOutliner *)sl;

      /* use newdataadr_no_us and do not free old memory avoiding double
       * frees and use of freed memory. this could happen because of a
       * bug fixed in revision 58959 where the treestore memory address
       * was not unique */
      TreeStore *ts = newdataadr_no_us(fd, soops->treestore);
      soops->treestore = NULL;
      if (ts) {
        TreeStoreElem *elems = newdataadr_no_us(fd, ts->data);

        soops->treestore = BLI_mempool_create(
            sizeof(TreeStoreElem), ts->usedelem, 512, BLI_MEMPOOL_ALLOW_ITER);
        if (ts->usedelem && elems) {
          int i;
          for (i = 0; i < ts->usedelem; i++) {
            TreeStoreElem *new_elem = BLI_mempool_alloc(soops->treestore);
            *new_elem = elems[i];
          }
        }
        /* we only saved what was used */
        soops->storeflag |= SO_TREESTORE_CLEANUP;  // at first draw
      }
      soops->treehash = NULL;
      soops->tree.first = soops->tree.last = NULL;
    }
    else if (sl->spacetype == SPACE_IMAGE) {
      SpaceImage *sima = (SpaceImage *)sl;

      sima->iuser.scene = NULL;
      sima->iuser.ok = 1;
      sima->scopes.waveform_1 = NULL;
      sima->scopes.waveform_2 = NULL;
      sima->scopes.waveform_3 = NULL;
      sima->scopes.vecscope = NULL;
      sima->scopes.ok = 0;

      /* WARNING: gpencil data is no longer stored directly in sima after 2.5
       * so sacrifice a few old files for now to avoid crashes with new files!
       * committed: r28002 */
#if 0
      sima->gpd = newdataadr(fd, sima->gpd);
      if (sima->gpd) {
        direct_link_gpencil(fd, sima->gpd);
      }
#endif
    }
    else if (sl->spacetype == SPACE_NODE) {
      SpaceNode *snode = (SpaceNode *)sl;

      if (snode->gpd) {
        snode->gpd = newdataadr(fd, snode->gpd);
        direct_link_gpencil(fd, snode->gpd);
      }

      link_list(fd, &snode->treepath);
      snode->edittree = NULL;
      snode->iofsd = NULL;
      BLI_listbase_clear(&snode->linkdrag);
    }
    else if (sl->spacetype == SPACE_TEXT) {
      SpaceText *st = (SpaceText *)sl;
      memset(&st->runtime, 0, sizeof(st->runtime));
    }
    else if (sl->spacetype == SPACE_SEQ) {
      SpaceSeq *sseq = (SpaceSeq *)sl;

      /* grease pencil data is not a direct data and can't be linked from direct_link*
       * functions, it should be linked from lib_link* functions instead
       *
       * otherwise it'll lead to lost grease data on open because it'll likely be
       * read from file after all other users of grease pencil and newdataadr would
       * simple return NULL here (sergey)
       */
#if 0
      if (sseq->gpd) {
        sseq->gpd = newdataadr(fd, sseq->gpd);
        direct_link_gpencil(fd, sseq->gpd);
      }
#endif
      sseq->scopes.reference_ibuf = NULL;
      sseq->scopes.zebra_ibuf = NULL;
      sseq->scopes.waveform_ibuf = NULL;
      sseq->scopes.sep_waveform_ibuf = NULL;
      sseq->scopes.vector_ibuf = NULL;
      sseq->scopes.histogram_ibuf = NULL;
      sseq->compositor = NULL;
    }
    else if (sl->spacetype == SPACE_PROPERTIES) {
      SpaceProperties *sbuts = (SpaceProperties *)sl;

      sbuts->path = NULL;
      sbuts->texuser = NULL;
      sbuts->mainbo = sbuts->mainb;
      sbuts->mainbuser = sbuts->mainb;
    }
    else if (sl->spacetype == SPACE_CONSOLE) {
      SpaceConsole *sconsole = (SpaceConsole *)sl;
      ConsoleLine *cl, *cl_next;

      link_list(fd, &sconsole->scrollback);
      link_list(fd, &sconsole->history);

      // for (cl= sconsole->scrollback.first; cl; cl= cl->next)
      //  cl->line= newdataadr(fd, cl->line);

      /* comma expressions, (e.g. expr1, expr2, expr3) evaluate each expression,
       * from left to right.  the right-most expression sets the result of the comma
       * expression as a whole*/
      for (cl = sconsole->history.first; cl; cl = cl_next) {
        cl_next = cl->next;
        cl->line = newdataadr(fd, cl->line);
        if (cl->line) {
          /* the allocted length is not written, so reset here */
          cl->len_alloc = cl->len + 1;
        }
        else {
          BLI_remlink(&sconsole->history, cl);
          MEM_freeN(cl);
        }
      }
    }
    else if (sl->spacetype == SPACE_FILE) {
      SpaceFile *sfile = (SpaceFile *)sl;

      /* this sort of info is probably irrelevant for reloading...
       * plus, it isn't saved to files yet!
       */
      sfile->folders_prev = sfile->folders_next = NULL;
      sfile->files = NULL;
      sfile->layout = NULL;
      sfile->op = NULL;
      sfile->previews_timer = NULL;
      sfile->params = newdataadr(fd, sfile->params);
    }
    else if (sl->spacetype == SPACE_CLIP) {
      SpaceClip *sclip = (SpaceClip *)sl;

      sclip->scopes.track_search = NULL;
      sclip->scopes.track_preview = NULL;
      sclip->scopes.ok = 0;
    }
  }

  BLI_listbase_clear(&area->actionzones);

  area->v1 = newdataadr(fd, area->v1);
  area->v2 = newdataadr(fd, area->v2);
  area->v3 = newdataadr(fd, area->v3);
  area->v4 = newdataadr(fd, area->v4);
}

static void lib_link_area(FileData *fd, ID *parent_id, ScrArea *area)
{
  area->full = newlibadr(fd, parent_id->lib, area->full);

  memset(&area->runtime, 0x0, sizeof(area->runtime));

  for (SpaceLink *sl = area->spacedata.first; sl; sl = sl->next) {
    switch (sl->spacetype) {
      case SPACE_VIEW3D: {
        View3D *v3d = (View3D *)sl;

        v3d->camera = newlibadr(fd, parent_id->lib, v3d->camera);
        v3d->ob_centre = newlibadr(fd, parent_id->lib, v3d->ob_centre);

        if (v3d->localvd) {
          v3d->localvd->camera = newlibadr(fd, parent_id->lib, v3d->localvd->camera);
        }
        break;
      }
      case SPACE_GRAPH: {
        SpaceGraph *sipo = (SpaceGraph *)sl;
        bDopeSheet *ads = sipo->ads;

        if (ads) {
          ads->source = newlibadr(fd, parent_id->lib, ads->source);
          ads->filter_grp = newlibadr(fd, parent_id->lib, ads->filter_grp);
        }
        break;
      }
      case SPACE_PROPERTIES: {
        SpaceProperties *sbuts = (SpaceProperties *)sl;
        sbuts->pinid = newlibadr(fd, parent_id->lib, sbuts->pinid);
        if (sbuts->pinid == NULL) {
          sbuts->flag &= ~SB_PIN_CONTEXT;
        }
        break;
      }
      case SPACE_FILE:
        break;
      case SPACE_ACTION: {
        SpaceAction *saction = (SpaceAction *)sl;
        bDopeSheet *ads = &saction->ads;

        if (ads) {
          ads->source = newlibadr(fd, parent_id->lib, ads->source);
          ads->filter_grp = newlibadr(fd, parent_id->lib, ads->filter_grp);
        }

        saction->action = newlibadr(fd, parent_id->lib, saction->action);
        break;
      }
      case SPACE_IMAGE: {
        SpaceImage *sima = (SpaceImage *)sl;

        sima->image = newlibadr_real_us(fd, parent_id->lib, sima->image);
        sima->mask_info.mask = newlibadr_real_us(fd, parent_id->lib, sima->mask_info.mask);

        /* NOTE: pre-2.5, this was local data not lib data, but now we need this as lib data
         * so fingers crossed this works fine!
         */
        sima->gpd = newlibadr_us(fd, parent_id->lib, sima->gpd);
        break;
      }
      case SPACE_SEQ: {
        SpaceSeq *sseq = (SpaceSeq *)sl;

        /* NOTE: pre-2.5, this was local data not lib data, but now we need this as lib data
         * so fingers crossed this works fine!
         */
        sseq->gpd = newlibadr_us(fd, parent_id->lib, sseq->gpd);
        break;
      }
      case SPACE_NLA: {
        SpaceNla *snla = (SpaceNla *)sl;
        bDopeSheet *ads = snla->ads;

        if (ads) {
          ads->source = newlibadr(fd, parent_id->lib, ads->source);
          ads->filter_grp = newlibadr(fd, parent_id->lib, ads->filter_grp);
        }
        break;
      }
      case SPACE_TEXT: {
        SpaceText *st = (SpaceText *)sl;

        st->text = newlibadr(fd, parent_id->lib, st->text);
        break;
      }
      case SPACE_SCRIPT: {
        SpaceScript *scpt = (SpaceScript *)sl;
        /*scpt->script = NULL; - 2.45 set to null, better re-run the script */
        if (scpt->script) {
          scpt->script = newlibadr(fd, parent_id->lib, scpt->script);
          if (scpt->script) {
            SCRIPT_SET_NULL(scpt->script);
          }
        }
        break;
      }
      case SPACE_OUTLINER: {
        SpaceOutliner *so = (SpaceOutliner *)sl;
        so->search_tse.id = newlibadr(fd, NULL, so->search_tse.id);

        if (so->treestore) {
          TreeStoreElem *tselem;
          BLI_mempool_iter iter;

          BLI_mempool_iternew(so->treestore, &iter);
          while ((tselem = BLI_mempool_iterstep(&iter))) {
            tselem->id = newlibadr(fd, NULL, tselem->id);
          }
          if (so->treehash) {
            /* rebuild hash table, because it depends on ids too */
            so->storeflag |= SO_TREESTORE_REBUILD;
          }
        }
        break;
      }
      case SPACE_NODE: {
        SpaceNode *snode = (SpaceNode *)sl;
        bNodeTreePath *path, *path_next;
        bNodeTree *ntree;

        /* node tree can be stored locally in id too, link this first */
        snode->id = newlibadr(fd, parent_id->lib, snode->id);
        snode->from = newlibadr(fd, parent_id->lib, snode->from);

        ntree = snode->id ? ntreeFromID(snode->id) : NULL;
        snode->nodetree = ntree ? ntree : newlibadr_us(fd, parent_id->lib, snode->nodetree);

        for (path = snode->treepath.first; path; path = path->next) {
          if (path == snode->treepath.first) {
            /* first nodetree in path is same as snode->nodetree */
            path->nodetree = snode->nodetree;
          }
          else {
            path->nodetree = newlibadr_us(fd, parent_id->lib, path->nodetree);
          }

          if (!path->nodetree) {
            break;
          }
        }

        /* remaining path entries are invalid, remove */
        for (; path; path = path_next) {
          path_next = path->next;

          BLI_remlink(&snode->treepath, path);
          MEM_freeN(path);
        }

        /* edittree is just the last in the path,
         * set this directly since the path may have been shortened above */
        if (snode->treepath.last) {
          path = snode->treepath.last;
          snode->edittree = path->nodetree;
        }
        else {
          snode->edittree = NULL;
        }
        break;
      }
      case SPACE_CLIP: {
        SpaceClip *sclip = (SpaceClip *)sl;
        sclip->clip = newlibadr_real_us(fd, parent_id->lib, sclip->clip);
        sclip->mask_info.mask = newlibadr_real_us(fd, parent_id->lib, sclip->mask_info.mask);
        break;
      }
      default:
        break;
    }
  }
}

/**
 * \return false on error.
 */
static bool direct_link_area_map(FileData *fd, ScrAreaMap *area_map)
{
  link_list(fd, &area_map->vertbase);
  link_list(fd, &area_map->edgebase);
  link_list(fd, &area_map->areabase);
  for (ScrArea *area = area_map->areabase.first; area; area = area->next) {
    direct_link_area(fd, area);
  }

  /* edges */
  for (ScrEdge *se = area_map->edgebase.first; se; se = se->next) {
    se->v1 = newdataadr(fd, se->v1);
    se->v2 = newdataadr(fd, se->v2);
    BKE_screen_sort_scrvert(&se->v1, &se->v2);

    if (se->v1 == NULL) {
      BLI_remlink(&area_map->edgebase, se);

      return false;
    }
  }

  return true;
}

/** \} */

/* -------------------------------------------------------------------- */
/** \name Read ID: Window Manager
 * \{ */

static void direct_link_windowmanager(FileData *fd, wmWindowManager *wm)
{
  wmWindow *win;

  id_us_ensure_real(&wm->id);
  link_list(fd, &wm->windows);

  for (win = wm->windows.first; win; win = win->next) {
    win->parent = newdataadr(fd, win->parent);

    WorkSpaceInstanceHook *hook = win->workspace_hook;
    win->workspace_hook = newdataadr(fd, hook);

    /* we need to restore a pointer to this later when reading workspaces,
     * so store in global oldnew-map. */
    oldnewmap_insert(fd->globmap, hook, win->workspace_hook, 0);

    direct_link_area_map(fd, &win->global_areas);

    win->ghostwin = NULL;
    win->gpuctx = NULL;
    win->eventstate = NULL;
    win->cursor_keymap_status = NULL;
    win->tweak = NULL;
#ifdef WIN32
    win->ime_data = NULL;
#endif

    BLI_listbase_clear(&win->queue);
    BLI_listbase_clear(&win->handlers);
    BLI_listbase_clear(&win->modalhandlers);
    BLI_listbase_clear(&win->gesture);

    win->active = 0;

    win->cursor = 0;
    win->lastcursor = 0;
    win->modalcursor = 0;
    win->grabcursor = 0;
    win->addmousemove = true;
    win->stereo3d_format = newdataadr(fd, win->stereo3d_format);

    /* Multi-view always fallback to anaglyph at file opening
     * otherwise quad-buffer saved files can break Blender. */
    if (win->stereo3d_format) {
      win->stereo3d_format->display_mode = S3D_DISPLAY_ANAGLYPH;
    }
  }

  BLI_listbase_clear(&wm->timers);
  BLI_listbase_clear(&wm->operators);
  BLI_listbase_clear(&wm->paintcursors);
  BLI_listbase_clear(&wm->queue);
  BKE_reports_init(&wm->reports, RPT_STORE);

  BLI_listbase_clear(&wm->keyconfigs);
  wm->defaultconf = NULL;
  wm->addonconf = NULL;
  wm->userconf = NULL;
  wm->undo_stack = NULL;

  wm->message_bus = NULL;

  BLI_listbase_clear(&wm->jobs);
  BLI_listbase_clear(&wm->drags);

  wm->windrawable = NULL;
  wm->winactive = NULL;
  wm->initialized = 0;
  wm->op_undo_depth = 0;
  wm->is_interface_locked = 0;
}

static void lib_link_windowmanager(FileData *fd, Main *main)
{
  wmWindowManager *wm;
  wmWindow *win;

  for (wm = main->wm.first; wm; wm = wm->id.next) {
    if (wm->id.tag & LIB_TAG_NEED_LINK) {
      /* Note: WM IDProperties are never written to file, hence no need to read/link them here. */
      for (win = wm->windows.first; win; win = win->next) {
        if (win->workspace_hook) { /* NULL for old files */
          lib_link_workspace_instance_hook(fd, win->workspace_hook, &wm->id);
        }
        win->scene = newlibadr(fd, wm->id.lib, win->scene);
        /* deprecated, but needed for versioning (will be NULL'ed then) */
        win->screen = newlibadr(fd, NULL, win->screen);

        for (ScrArea *area = win->global_areas.areabase.first; area; area = area->next) {
          lib_link_area(fd, &wm->id, area);
        }
      }

      wm->id.tag &= ~LIB_TAG_NEED_LINK;
    }
  }
}

/** \} */

/* -------------------------------------------------------------------- */
/** \name Read ID: Screen
 * \{ */

/* note: file read without screens option G_FILE_NO_UI;
 * check lib pointers in call below */
static void lib_link_screen(FileData *fd, Main *main)
{
  for (bScreen *sc = main->screens.first; sc; sc = sc->id.next) {
    if (sc->id.tag & LIB_TAG_NEED_LINK) {
      IDP_LibLinkProperty(sc->id.properties, fd);

      /* deprecated, but needed for versioning (will be NULL'ed then) */
      sc->scene = newlibadr(fd, sc->id.lib, sc->scene);

      sc->animtimer = NULL; /* saved in rare cases */
      sc->tool_tip = NULL;
      sc->scrubbing = false;

      for (ScrArea *area = sc->areabase.first; area; area = area->next) {
        lib_link_area(fd, &sc->id, area);
      }
      sc->id.tag &= ~LIB_TAG_NEED_LINK;
    }
  }
}

/* how to handle user count on pointer restore */
typedef enum ePointerUserMode {
  USER_IGNORE = 0, /* ignore user count */
  USER_REAL = 1,   /* ensure at least one real user (fake user ignored) */
} ePointerUserMode;

static void restore_pointer_user(ID *id, ID *newid, ePointerUserMode user)
{
  BLI_assert(STREQ(newid->name + 2, id->name + 2));
  BLI_assert(newid->lib == id->lib);
  UNUSED_VARS_NDEBUG(id);

  if (user == USER_REAL) {
    id_us_ensure_real(newid);
  }
}

#ifndef USE_GHASH_RESTORE_POINTER
/**
 * A version of #restore_pointer_by_name that performs a full search (slow!).
 * Use only for limited lookups, when the overhead of
 * creating a #IDNameLib_Map for a single lookup isn't worthwhile.
 */
static void *restore_pointer_by_name_main(Main *mainp, ID *id, ePointerUserMode user)
{
  if (id) {
    ListBase *lb = which_libbase(mainp, GS(id->name));
    if (lb) { /* there's still risk of checking corrupt mem (freed Ids in oops) */
      ID *idn = lb->first;
      for (; idn; idn = idn->next) {
        if (STREQ(idn->name + 2, id->name + 2)) {
          if (idn->lib == id->lib) {
            restore_pointer_user(id, idn, user);
            break;
          }
        }
      }
      return idn;
    }
  }
  return NULL;
}
#endif

/**
 * Only for undo files, or to restore a screen after reading without UI...
 *
 * \param user:
 * - USER_IGNORE: no usercount change
 * - USER_REAL: ensure a real user (even if a fake one is set)
 * \param id_map: lookup table, use when performing many lookups.
 * this could be made an optional argument (falling back to a full lookup),
 * however at the moment it's always available.
 */
static void *restore_pointer_by_name(struct IDNameLib_Map *id_map, ID *id, ePointerUserMode user)
{
#ifdef USE_GHASH_RESTORE_POINTER
  if (id) {
    /* use fast lookup when available */
    ID *idn = BKE_main_idmap_lookup_id(id_map, id);
    if (idn) {
      restore_pointer_user(id, idn, user);
    }
    return idn;
  }
  return NULL;
#else
  Main *mainp = BKE_main_idmap_main_get(id_map);
  return restore_pointer_by_name_main(mainp, id, user);
#endif
}

static void lib_link_seq_clipboard_pt_restore(ID *id, struct IDNameLib_Map *id_map)
{
  if (id) {
    /* clipboard must ensure this */
    BLI_assert(id->newid != NULL);
    id->newid = restore_pointer_by_name(id_map, id->newid, USER_REAL);
  }
}
static int lib_link_seq_clipboard_cb(Sequence *seq, void *arg_pt)
{
  struct IDNameLib_Map *id_map = arg_pt;

  lib_link_seq_clipboard_pt_restore((ID *)seq->scene, id_map);
  lib_link_seq_clipboard_pt_restore((ID *)seq->scene_camera, id_map);
  lib_link_seq_clipboard_pt_restore((ID *)seq->clip, id_map);
  lib_link_seq_clipboard_pt_restore((ID *)seq->mask, id_map);
  lib_link_seq_clipboard_pt_restore((ID *)seq->sound, id_map);
  return 1;
}

static void lib_link_clipboard_restore(struct IDNameLib_Map *id_map)
{
  /* update IDs stored in sequencer clipboard */
  BKE_sequencer_base_recursive_apply(&seqbase_clipboard, lib_link_seq_clipboard_cb, id_map);
}

static int lib_link_main_data_restore_cb(void *user_data,
                                         ID *UNUSED(id_self),
                                         ID **id_pointer,
                                         int cb_flag)
{
  if (cb_flag & IDWALK_CB_PRIVATE || *id_pointer == NULL) {
    return IDWALK_RET_NOP;
  }

  /* Special ugly case here, thanks again for those non-IDs IDs... */
  /* We probably need to add more cases here (hint: nodetrees),
   * but will wait for changes from D5559 to get in first. */
  if (GS((*id_pointer)->name) == ID_GR) {
    Collection *collection = (Collection *)*id_pointer;
    if (collection->flag & COLLECTION_IS_MASTER) {
      return IDWALK_RET_NOP;
    }
  }

  struct IDNameLib_Map *id_map = user_data;

  /* Note: Handling of usercount here is really bad, defining its own system...
   * Will have to be refactored at some point, but that is not top priority task for now.
   * And all usercounts are properly recomputed at the end of the undo management code anyway. */
  *id_pointer = restore_pointer_by_name(
      id_map, *id_pointer, (cb_flag & IDWALK_CB_USER_ONE) ? USER_REAL : USER_IGNORE);

  return IDWALK_RET_NOP;
}

static void lib_link_main_data_restore(struct IDNameLib_Map *id_map, Main *newmain)
{
  ID *id;
  FOREACH_MAIN_ID_BEGIN (newmain, id) {
    BKE_library_foreach_ID_link(newmain, id, lib_link_main_data_restore_cb, id_map, IDWALK_NOP);
  }
  FOREACH_MAIN_ID_END;
}

static void lib_link_window_scene_data_restore(wmWindow *win, Scene *scene, ViewLayer *view_layer)
{
  bScreen *screen = BKE_workspace_active_screen_get(win->workspace_hook);

  for (ScrArea *area = screen->areabase.first; area; area = area->next) {
    for (SpaceLink *sl = area->spacedata.first; sl; sl = sl->next) {
      if (sl->spacetype == SPACE_VIEW3D) {
        View3D *v3d = (View3D *)sl;

        if (v3d->camera == NULL || v3d->scenelock) {
          v3d->camera = scene->camera;
        }

        if (v3d->localvd) {
          Base *base = NULL;

          v3d->localvd->camera = scene->camera;

          /* Localview can become invalid during undo/redo steps,
           * so we exit it when no could be found. */
          for (base = view_layer->object_bases.first; base; base = base->next) {
            if (base->local_view_bits & v3d->local_view_uuid) {
              break;
            }
          }
          if (base == NULL) {
            MEM_freeN(v3d->localvd);
            v3d->localvd = NULL;
            v3d->local_view_uuid = 0;

            /* Regionbase storage is different depending if the space is active. */
            ListBase *regionbase = (sl == area->spacedata.first) ? &area->regionbase :
                                                                   &sl->regionbase;
            for (ARegion *ar = regionbase->first; ar; ar = ar->next) {
              if (ar->regiontype == RGN_TYPE_WINDOW) {
                RegionView3D *rv3d = ar->regiondata;
                if (rv3d->localvd) {
                  MEM_freeN(rv3d->localvd);
                  rv3d->localvd = NULL;
                }
              }
            }
          }
        }
      }
    }
  }
}

static void lib_link_workspace_layout_restore(struct IDNameLib_Map *id_map,
                                              Main *newmain,
                                              WorkSpaceLayout *layout)
{
  bScreen *screen = BKE_workspace_layout_screen_get(layout);

  /* avoid conflicts with 2.8x branch */
  {
    for (ScrArea *sa = screen->areabase.first; sa; sa = sa->next) {
      for (SpaceLink *sl = sa->spacedata.first; sl; sl = sl->next) {
        if (sl->spacetype == SPACE_VIEW3D) {
          View3D *v3d = (View3D *)sl;
          ARegion *ar;

          v3d->camera = restore_pointer_by_name(id_map, (ID *)v3d->camera, USER_REAL);
          v3d->ob_centre = restore_pointer_by_name(id_map, (ID *)v3d->ob_centre, USER_REAL);

          /* Free render engines for now. */
          ListBase *regionbase = (sl == sa->spacedata.first) ? &sa->regionbase : &sl->regionbase;
          for (ar = regionbase->first; ar; ar = ar->next) {
            if (ar->regiontype == RGN_TYPE_WINDOW) {
              RegionView3D *rv3d = ar->regiondata;
              if (rv3d && rv3d->render_engine) {
                RE_engine_free(rv3d->render_engine);
                rv3d->render_engine = NULL;
              }
            }
          }
        }
        else if (sl->spacetype == SPACE_GRAPH) {
          SpaceGraph *sipo = (SpaceGraph *)sl;
          bDopeSheet *ads = sipo->ads;

          if (ads) {
            ads->source = restore_pointer_by_name(id_map, (ID *)ads->source, USER_REAL);

            if (ads->filter_grp) {
              ads->filter_grp = restore_pointer_by_name(
                  id_map, (ID *)ads->filter_grp, USER_IGNORE);
            }
          }

          /* force recalc of list of channels (i.e. includes calculating F-Curve colors)
           * thus preventing the "black curves" problem post-undo
           */
          sipo->runtime.flag |= SIPO_RUNTIME_FLAG_NEED_CHAN_SYNC_COLOR;
        }
        else if (sl->spacetype == SPACE_PROPERTIES) {
          SpaceProperties *sbuts = (SpaceProperties *)sl;
          sbuts->pinid = restore_pointer_by_name(id_map, sbuts->pinid, USER_IGNORE);
          if (sbuts->pinid == NULL) {
            sbuts->flag &= ~SB_PIN_CONTEXT;
          }

          /* TODO: restore path pointers: T40046
           * (complicated because this contains data pointers too, not just ID)*/
          MEM_SAFE_FREE(sbuts->path);
        }
        else if (sl->spacetype == SPACE_FILE) {
          SpaceFile *sfile = (SpaceFile *)sl;
          sfile->op = NULL;
          sfile->previews_timer = NULL;
        }
        else if (sl->spacetype == SPACE_ACTION) {
          SpaceAction *saction = (SpaceAction *)sl;

          saction->action = restore_pointer_by_name(id_map, (ID *)saction->action, USER_REAL);
          saction->ads.source = restore_pointer_by_name(
              id_map, (ID *)saction->ads.source, USER_REAL);

          if (saction->ads.filter_grp) {
            saction->ads.filter_grp = restore_pointer_by_name(
                id_map, (ID *)saction->ads.filter_grp, USER_IGNORE);
          }

          /* force recalc of list of channels, potentially updating the active action
           * while we're at it (as it can only be updated that way) [#28962]
           */
          saction->runtime.flag |= SACTION_RUNTIME_FLAG_NEED_CHAN_SYNC;
        }
        else if (sl->spacetype == SPACE_IMAGE) {
          SpaceImage *sima = (SpaceImage *)sl;

          sima->image = restore_pointer_by_name(id_map, (ID *)sima->image, USER_REAL);

          /* this will be freed, not worth attempting to find same scene,
           * since it gets initialized later */
          sima->iuser.scene = NULL;

#if 0
          /* Those are allocated and freed by space code, no need to handle them here. */
          MEM_SAFE_FREE(sima->scopes.waveform_1);
          MEM_SAFE_FREE(sima->scopes.waveform_2);
          MEM_SAFE_FREE(sima->scopes.waveform_3);
          MEM_SAFE_FREE(sima->scopes.vecscope);
#endif
          sima->scopes.ok = 0;

          /* NOTE: pre-2.5, this was local data not lib data, but now we need this as lib data
           * so assume that here we're doing for undo only...
           */
          sima->gpd = restore_pointer_by_name(id_map, (ID *)sima->gpd, USER_REAL);
          sima->mask_info.mask = restore_pointer_by_name(
              id_map, (ID *)sima->mask_info.mask, USER_REAL);
        }
        else if (sl->spacetype == SPACE_SEQ) {
          SpaceSeq *sseq = (SpaceSeq *)sl;

          /* NOTE: pre-2.5, this was local data not lib data, but now we need this as lib data
           * so assume that here we're doing for undo only...
           */
          sseq->gpd = restore_pointer_by_name(id_map, (ID *)sseq->gpd, USER_REAL);
        }
        else if (sl->spacetype == SPACE_NLA) {
          SpaceNla *snla = (SpaceNla *)sl;
          bDopeSheet *ads = snla->ads;

          if (ads) {
            ads->source = restore_pointer_by_name(id_map, (ID *)ads->source, USER_REAL);

            if (ads->filter_grp) {
              ads->filter_grp = restore_pointer_by_name(
                  id_map, (ID *)ads->filter_grp, USER_IGNORE);
            }
          }
        }
        else if (sl->spacetype == SPACE_TEXT) {
          SpaceText *st = (SpaceText *)sl;

          st->text = restore_pointer_by_name(id_map, (ID *)st->text, USER_REAL);
          if (st->text == NULL) {
            st->text = newmain->texts.first;
          }
        }
        else if (sl->spacetype == SPACE_SCRIPT) {
          SpaceScript *scpt = (SpaceScript *)sl;

          scpt->script = restore_pointer_by_name(id_map, (ID *)scpt->script, USER_REAL);

          /*sc->script = NULL; - 2.45 set to null, better re-run the script */
          if (scpt->script) {
            SCRIPT_SET_NULL(scpt->script);
          }
        }
        else if (sl->spacetype == SPACE_OUTLINER) {
          SpaceOutliner *so = (SpaceOutliner *)sl;

          so->search_tse.id = restore_pointer_by_name(id_map, so->search_tse.id, USER_IGNORE);

          if (so->treestore) {
            TreeStoreElem *tselem;
            BLI_mempool_iter iter;

            BLI_mempool_iternew(so->treestore, &iter);
            while ((tselem = BLI_mempool_iterstep(&iter))) {
              /* Do not try to restore pointers to drivers/sequence/etc.,
               * can crash in undo case! */
              if (TSE_IS_REAL_ID(tselem)) {
                tselem->id = restore_pointer_by_name(id_map, tselem->id, USER_IGNORE);
              }
              else {
                tselem->id = NULL;
              }
            }
            if (so->treehash) {
              /* rebuild hash table, because it depends on ids too */
              so->storeflag |= SO_TREESTORE_REBUILD;
            }
          }
        }
        else if (sl->spacetype == SPACE_NODE) {
          SpaceNode *snode = (SpaceNode *)sl;
          bNodeTreePath *path, *path_next;
          bNodeTree *ntree;

          /* node tree can be stored locally in id too, link this first */
          snode->id = restore_pointer_by_name(id_map, snode->id, USER_REAL);
          snode->from = restore_pointer_by_name(id_map, snode->from, USER_IGNORE);

          ntree = snode->id ? ntreeFromID(snode->id) : NULL;
          snode->nodetree = ntree ?
                                ntree :
                                restore_pointer_by_name(id_map, (ID *)snode->nodetree, USER_REAL);

          for (path = snode->treepath.first; path; path = path->next) {
            if (path == snode->treepath.first) {
              /* first nodetree in path is same as snode->nodetree */
              path->nodetree = snode->nodetree;
            }
            else {
              path->nodetree = restore_pointer_by_name(id_map, (ID *)path->nodetree, USER_REAL);
            }

            if (!path->nodetree) {
              break;
            }
          }

          /* remaining path entries are invalid, remove */
          for (; path; path = path_next) {
            path_next = path->next;

            BLI_remlink(&snode->treepath, path);
            MEM_freeN(path);
          }

          /* edittree is just the last in the path,
           * set this directly since the path may have been shortened above */
          if (snode->treepath.last) {
            path = snode->treepath.last;
            snode->edittree = path->nodetree;
          }
          else {
            snode->edittree = NULL;
          }
        }
        else if (sl->spacetype == SPACE_CLIP) {
          SpaceClip *sclip = (SpaceClip *)sl;

          sclip->clip = restore_pointer_by_name(id_map, (ID *)sclip->clip, USER_REAL);
          sclip->mask_info.mask = restore_pointer_by_name(
              id_map, (ID *)sclip->mask_info.mask, USER_REAL);

          sclip->scopes.ok = 0;
        }
      }
    }
  }
}

/**
 * Used to link a file (without UI) to the current UI.
 * Note that it assumes the old pointers in UI are still valid, so old Main is not freed.
 */
void blo_lib_link_restore(Main *oldmain,
                          Main *newmain,
                          wmWindowManager *curwm,
                          Scene *curscene,
                          ViewLayer *cur_view_layer)
{
  struct IDNameLib_Map *id_map = BKE_main_idmap_create(newmain, true, oldmain);

  for (WorkSpace *workspace = newmain->workspaces.first; workspace;
       workspace = workspace->id.next) {
    ListBase *layouts = BKE_workspace_layouts_get(workspace);

    for (WorkSpaceLayout *layout = layouts->first; layout; layout = layout->next) {
      lib_link_workspace_layout_restore(id_map, newmain, layout);
    }
  }

  for (wmWindow *win = curwm->windows.first; win; win = win->next) {
    WorkSpace *workspace = BKE_workspace_active_get(win->workspace_hook);
    ID *workspace_id = (ID *)workspace;
    Scene *oldscene = win->scene;

    workspace = restore_pointer_by_name(id_map, workspace_id, USER_REAL);
    BKE_workspace_active_set(win->workspace_hook, workspace);
    win->scene = restore_pointer_by_name(id_map, (ID *)win->scene, USER_REAL);
    if (win->scene == NULL) {
      win->scene = curscene;
    }
    if (BKE_view_layer_find(win->scene, win->view_layer_name) == NULL) {
      STRNCPY(win->view_layer_name, cur_view_layer->name);
    }
    BKE_workspace_active_set(win->workspace_hook, workspace);

    /* keep cursor location through undo */
    memcpy(&win->scene->cursor, &oldscene->cursor, sizeof(win->scene->cursor));

    /* Note: even though that function seems to redo part of what is done by
     * `lib_link_workspace_layout_restore()` above, it seems to have a slightly different scope:
     * while the former updates the whole UI pointers from Main db (going over all layouts of
     * all workspaces), that one only focuses one current active screen, takes care of
     * potential local view, and needs window's scene pointer to be final... */
    lib_link_window_scene_data_restore(win, win->scene, cur_view_layer);

    BLI_assert(win->screen == NULL);
  }

  /* Restore all ID pointers in Main database itself
   * (especially IDProperties might point to some word-space of other 'weirdly unchanged' ID
   * pointers, see T69146).
   * Note that this will re-apply again a few pointers in workspaces or so,
   * but since we are remapping final ones already set above,
   * that is just some minor harmless double-processing. */
  lib_link_main_data_restore(id_map, newmain);

  /* update IDs stored in all possible clipboards */
  lib_link_clipboard_restore(id_map);

  BKE_main_idmap_destroy(id_map);
}

/* for the saved 2.50 files without regiondata */
/* and as patch for 2.48 and older */
void blo_do_versions_view3d_split_250(View3D *v3d, ListBase *regions)
{
  ARegion *ar;

  for (ar = regions->first; ar; ar = ar->next) {
    if (ar->regiontype == RGN_TYPE_WINDOW && ar->regiondata == NULL) {
      RegionView3D *rv3d;

      rv3d = ar->regiondata = MEM_callocN(sizeof(RegionView3D), "region v3d patch");
      rv3d->persp = (char)v3d->persp;
      rv3d->view = (char)v3d->view;
      rv3d->dist = v3d->dist;
      copy_v3_v3(rv3d->ofs, v3d->ofs);
      copy_qt_qt(rv3d->viewquat, v3d->viewquat);
    }
  }

  /* this was not initialized correct always */
  if (v3d->gridsubdiv == 0) {
    v3d->gridsubdiv = 10;
  }
}

static bool direct_link_screen(FileData *fd, bScreen *sc)
{
  bool wrong_id = false;

  sc->regionbase.first = sc->regionbase.last = NULL;
  sc->context = NULL;
  sc->active_region = NULL;

  sc->preview = direct_link_preview_image(fd, sc->preview);

  if (!direct_link_area_map(fd, AREAMAP_FROM_SCREEN(sc))) {
    printf("Error reading Screen %s... removing it.\n", sc->id.name + 2);
    wrong_id = true;
  }

  return wrong_id;
}

/** \} */

/* -------------------------------------------------------------------- */
/** \name Read ID: Library
 * \{ */

static void direct_link_library(FileData *fd, Library *lib, Main *main)
{
  Main *newmain;

  /* check if the library was already read */
  for (newmain = fd->mainlist->first; newmain; newmain = newmain->next) {
    if (newmain->curlib) {
      if (BLI_path_cmp(newmain->curlib->filepath, lib->filepath) == 0) {
        blo_reportf_wrap(fd->reports,
                         RPT_WARNING,
                         TIP_("Library '%s', '%s' had multiple instances, save and reload!"),
                         lib->name,
                         lib->filepath);

        change_link_placeholder_to_real_ID_pointer(fd->mainlist, fd, lib, newmain->curlib);
        /*              change_link_placeholder_to_real_ID_pointer_fd(fd, lib, newmain->curlib); */

        BLI_remlink(&main->libraries, lib);
        MEM_freeN(lib);

        /* Now, since Blender always expect **latest** Main pointer from fd->mainlist
         * to be the active library Main pointer,
         * where to add all non-library data-blocks found in file next, we have to switch that
         * 'dupli' found Main to latest position in the list!
         * Otherwise, you get weird disappearing linked data on a rather inconsistent basis.
         * See also T53977 for reproducible case. */
        BLI_remlink(fd->mainlist, newmain);
        BLI_addtail(fd->mainlist, newmain);

        return;
      }
    }
  }

  /* make sure we have full path in lib->filepath */
  BLI_strncpy(lib->filepath, lib->name, sizeof(lib->name));
  BLI_cleanup_path(fd->relabase, lib->filepath);

  //  printf("direct_link_library: name %s\n", lib->name);
  //  printf("direct_link_library: filepath %s\n", lib->filepath);

  lib->packedfile = direct_link_packedfile(fd, lib->packedfile);

  /* new main */
  newmain = BKE_main_new();
  BLI_addtail(fd->mainlist, newmain);
  newmain->curlib = lib;

  lib->parent = NULL;
}

static void lib_link_library(FileData *UNUSED(fd), Main *main)
{
  Library *lib;
  for (lib = main->libraries.first; lib; lib = lib->id.next) {
    id_us_ensure_real(&lib->id);
  }
}

/* Always call this once you have loaded new library data to set the relative paths correctly
 * in relation to the blend file. */
static void fix_relpaths_library(const char *basepath, Main *main)
{
  Library *lib;
  /* BLO_read_from_memory uses a blank filename */
  if (basepath == NULL || basepath[0] == '\0') {
    for (lib = main->libraries.first; lib; lib = lib->id.next) {
      /* when loading a linked lib into a file which has not been saved,
       * there is nothing we can be relative to, so instead we need to make
       * it absolute. This can happen when appending an object with a relative
       * link into an unsaved blend file. See [#27405].
       * The remap relative option will make it relative again on save - campbell */
      if (BLI_path_is_rel(lib->name)) {
        BLI_strncpy(lib->name, lib->filepath, sizeof(lib->name));
      }
    }
  }
  else {
    for (lib = main->libraries.first; lib; lib = lib->id.next) {
      /* Libraries store both relative and abs paths, recreate relative paths,
       * relative to the blend file since indirectly linked libs will be
       * relative to their direct linked library. */
      if (BLI_path_is_rel(lib->name)) { /* if this is relative to begin with? */
        BLI_strncpy(lib->name, lib->filepath, sizeof(lib->name));
        BLI_path_rel(lib->name, basepath);
      }
    }
  }
}

/** \} */

/* -------------------------------------------------------------------- */
/** \name Read ID: Light Probe
 * \{ */

static void lib_link_lightprobe(FileData *fd, Main *main)
{
  for (LightProbe *prb = main->lightprobes.first; prb; prb = prb->id.next) {
    if (prb->id.tag & LIB_TAG_NEED_LINK) {
      IDP_LibLinkProperty(prb->id.properties, fd);
      lib_link_animdata(fd, &prb->id, prb->adt);

      prb->visibility_grp = newlibadr(fd, prb->id.lib, prb->visibility_grp);

      prb->id.tag &= ~LIB_TAG_NEED_LINK;
    }
  }
}

static void direct_link_lightprobe(FileData *fd, LightProbe *prb)
{
  prb->adt = newdataadr(fd, prb->adt);
  direct_link_animdata(fd, prb->adt);
}

/** \} */

/* -------------------------------------------------------------------- */
/** \name Read ID: Speaker
 * \{ */

static void lib_link_speaker(FileData *fd, Main *main)
{
  for (Speaker *spk = main->speakers.first; spk; spk = spk->id.next) {
    if (spk->id.tag & LIB_TAG_NEED_LINK) {
      IDP_LibLinkProperty(spk->id.properties, fd);
      lib_link_animdata(fd, &spk->id, spk->adt);

      spk->sound = newlibadr_us(fd, spk->id.lib, spk->sound);

      spk->id.tag &= ~LIB_TAG_NEED_LINK;
    }
  }
}

static void direct_link_speaker(FileData *fd, Speaker *spk)
{
  spk->adt = newdataadr(fd, spk->adt);
  direct_link_animdata(fd, spk->adt);

#if 0
  spk->sound = newdataadr(fd, spk->sound);
  direct_link_sound(fd, spk->sound);
#endif
}

/** \} */

/* -------------------------------------------------------------------- */
/** \name Read ID: Sound
 * \{ */

static void direct_link_sound(FileData *fd, bSound *sound)
{
  sound->tags = 0;
  sound->handle = NULL;
  sound->playback_handle = NULL;

  /* versioning stuff, if there was a cache, then we enable caching: */
  if (sound->cache) {
    sound->flags |= SOUND_FLAGS_CACHING;
    sound->cache = NULL;
  }

  if (fd->soundmap) {
    sound->waveform = newsoundadr(fd, sound->waveform);
    sound->tags |= SOUND_TAGS_WAVEFORM_NO_RELOAD;
  }
  else {
    sound->waveform = NULL;
  }

  sound->spinlock = MEM_mallocN(sizeof(SpinLock), "sound_spinlock");
  BLI_spin_init(sound->spinlock);

  /* clear waveform loading flag */
  sound->tags &= ~SOUND_TAGS_WAVEFORM_LOADING;

  sound->packedfile = direct_link_packedfile(fd, sound->packedfile);
  sound->newpackedfile = direct_link_packedfile(fd, sound->newpackedfile);
}

static void lib_link_sound(FileData *fd, Main *main)
{
  for (bSound *sound = main->sounds.first; sound; sound = sound->id.next) {
    if (sound->id.tag & LIB_TAG_NEED_LINK) {
      IDP_LibLinkProperty(sound->id.properties, fd);

      sound->ipo = newlibadr_us(
          fd, sound->id.lib, sound->ipo);  // XXX deprecated - old animation system

      BKE_sound_reset_runtime(sound);

      sound->id.tag &= ~LIB_TAG_NEED_LINK;
    }
  }
}

/** \} */

/* -------------------------------------------------------------------- */
/** \name Read ID: Movie Clip
 * \{ */

static void direct_link_movieReconstruction(FileData *fd,
                                            MovieTrackingReconstruction *reconstruction)
{
  reconstruction->cameras = newdataadr(fd, reconstruction->cameras);
}

static void direct_link_movieTracks(FileData *fd, ListBase *tracksbase)
{
  MovieTrackingTrack *track;

  link_list(fd, tracksbase);

  for (track = tracksbase->first; track; track = track->next) {
    track->markers = newdataadr(fd, track->markers);
  }
}

static void direct_link_moviePlaneTracks(FileData *fd, ListBase *plane_tracks_base)
{
  MovieTrackingPlaneTrack *plane_track;

  link_list(fd, plane_tracks_base);

  for (plane_track = plane_tracks_base->first; plane_track; plane_track = plane_track->next) {
    int i;

    plane_track->point_tracks = newdataadr(fd, plane_track->point_tracks);
    test_pointer_array(fd, (void **)&plane_track->point_tracks);
    for (i = 0; i < plane_track->point_tracksnr; i++) {
      plane_track->point_tracks[i] = newdataadr(fd, plane_track->point_tracks[i]);
    }

    plane_track->markers = newdataadr(fd, plane_track->markers);
  }
}

static void direct_link_movieclip(FileData *fd, MovieClip *clip)
{
  MovieTracking *tracking = &clip->tracking;
  MovieTrackingObject *object;

  clip->adt = newdataadr(fd, clip->adt);

  if (fd->movieclipmap) {
    clip->cache = newmclipadr(fd, clip->cache);
  }
  else {
    clip->cache = NULL;
  }

  if (fd->movieclipmap) {
    clip->tracking.camera.intrinsics = newmclipadr(fd, clip->tracking.camera.intrinsics);
  }
  else {
    clip->tracking.camera.intrinsics = NULL;
  }

  direct_link_movieTracks(fd, &tracking->tracks);
  direct_link_moviePlaneTracks(fd, &tracking->plane_tracks);
  direct_link_movieReconstruction(fd, &tracking->reconstruction);

  clip->tracking.act_track = newdataadr(fd, clip->tracking.act_track);
  clip->tracking.act_plane_track = newdataadr(fd, clip->tracking.act_plane_track);

  clip->anim = NULL;
  clip->tracking_context = NULL;
  clip->tracking.stats = NULL;

  /* Needed for proper versioning, will be NULL for all newer files anyway. */
  clip->tracking.stabilization.rot_track = newdataadr(fd, clip->tracking.stabilization.rot_track);

  clip->tracking.dopesheet.ok = 0;
  BLI_listbase_clear(&clip->tracking.dopesheet.channels);
  BLI_listbase_clear(&clip->tracking.dopesheet.coverage_segments);

  link_list(fd, &tracking->objects);

  for (object = tracking->objects.first; object; object = object->next) {
    direct_link_movieTracks(fd, &object->tracks);
    direct_link_moviePlaneTracks(fd, &object->plane_tracks);
    direct_link_movieReconstruction(fd, &object->reconstruction);
  }
}

static void lib_link_movieTracks(FileData *fd, MovieClip *clip, ListBase *tracksbase)
{
  MovieTrackingTrack *track;

  for (track = tracksbase->first; track; track = track->next) {
    track->gpd = newlibadr_us(fd, clip->id.lib, track->gpd);
  }
}

static void lib_link_moviePlaneTracks(FileData *fd, MovieClip *clip, ListBase *tracksbase)
{
  MovieTrackingPlaneTrack *plane_track;

  for (plane_track = tracksbase->first; plane_track; plane_track = plane_track->next) {
    plane_track->image = newlibadr_us(fd, clip->id.lib, plane_track->image);
  }
}

static void lib_link_movieclip(FileData *fd, Main *main)
{
  for (MovieClip *clip = main->movieclips.first; clip; clip = clip->id.next) {
    if (clip->id.tag & LIB_TAG_NEED_LINK) {
      MovieTracking *tracking = &clip->tracking;

      IDP_LibLinkProperty(clip->id.properties, fd);
      lib_link_animdata(fd, &clip->id, clip->adt);

      clip->gpd = newlibadr_us(fd, clip->id.lib, clip->gpd);

      lib_link_movieTracks(fd, clip, &tracking->tracks);
      lib_link_moviePlaneTracks(fd, clip, &tracking->plane_tracks);

      for (MovieTrackingObject *object = tracking->objects.first; object; object = object->next) {
        lib_link_movieTracks(fd, clip, &object->tracks);
        lib_link_moviePlaneTracks(fd, clip, &object->plane_tracks);
      }

      clip->id.tag &= ~LIB_TAG_NEED_LINK;
    }
  }
}

/** \} */

/* -------------------------------------------------------------------- */
/** \name Read ID: Masks
 * \{ */

static void direct_link_mask(FileData *fd, Mask *mask)
{
  MaskLayer *masklay;

  mask->adt = newdataadr(fd, mask->adt);

  link_list(fd, &mask->masklayers);

  for (masklay = mask->masklayers.first; masklay; masklay = masklay->next) {
    MaskSpline *spline;
    MaskLayerShape *masklay_shape;

    /* can't use newdataadr since it's a pointer within an array */
    MaskSplinePoint *act_point_search = NULL;

    link_list(fd, &masklay->splines);

    for (spline = masklay->splines.first; spline; spline = spline->next) {
      MaskSplinePoint *points_old = spline->points;
      int i;

      spline->points = newdataadr(fd, spline->points);

      for (i = 0; i < spline->tot_point; i++) {
        MaskSplinePoint *point = &spline->points[i];

        if (point->tot_uw) {
          point->uw = newdataadr(fd, point->uw);
        }
      }

      /* detect active point */
      if ((act_point_search == NULL) && (masklay->act_point >= points_old) &&
          (masklay->act_point < points_old + spline->tot_point)) {
        act_point_search = &spline->points[masklay->act_point - points_old];
      }
    }

    link_list(fd, &masklay->splines_shapes);

    for (masklay_shape = masklay->splines_shapes.first; masklay_shape;
         masklay_shape = masklay_shape->next) {
      masklay_shape->data = newdataadr(fd, masklay_shape->data);

      if (masklay_shape->tot_vert) {
        if (fd->flags & FD_FLAGS_SWITCH_ENDIAN) {
          BLI_endian_switch_float_array(masklay_shape->data,
                                        masklay_shape->tot_vert * sizeof(float) *
                                            MASK_OBJECT_SHAPE_ELEM_SIZE);
        }
      }
    }

    masklay->act_spline = newdataadr(fd, masklay->act_spline);
    masklay->act_point = act_point_search;
  }
}

static void lib_link_mask_parent(FileData *fd, Mask *mask, MaskParent *parent)
{
  parent->id = newlibadr_us(fd, mask->id.lib, parent->id);
}

static void lib_link_mask(FileData *fd, Main *main)
{
  for (Mask *mask = main->masks.first; mask; mask = mask->id.next) {
    if (mask->id.tag & LIB_TAG_NEED_LINK) {
      IDP_LibLinkProperty(mask->id.properties, fd);
      lib_link_animdata(fd, &mask->id, mask->adt);

      for (MaskLayer *masklay = mask->masklayers.first; masklay; masklay = masklay->next) {
        MaskSpline *spline;

        spline = masklay->splines.first;
        while (spline) {
          int i;

          for (i = 0; i < spline->tot_point; i++) {
            MaskSplinePoint *point = &spline->points[i];

            lib_link_mask_parent(fd, mask, &point->parent);
          }

          lib_link_mask_parent(fd, mask, &spline->parent);

          spline = spline->next;
        }
      }

      mask->id.tag &= ~LIB_TAG_NEED_LINK;
    }
  }
}

/** \} */

/* -------------------------------------------------------------------- */
/** \name Read ID: Line Style
 * \{ */

static void lib_link_linestyle(FileData *fd, Main *main)
{
  for (FreestyleLineStyle *linestyle = main->linestyles.first; linestyle;
       linestyle = linestyle->id.next) {
    if (linestyle->id.tag & LIB_TAG_NEED_LINK) {
      LineStyleModifier *m;

      IDP_LibLinkProperty(linestyle->id.properties, fd);
      lib_link_animdata(fd, &linestyle->id, linestyle->adt);

      for (m = linestyle->color_modifiers.first; m; m = m->next) {
        switch (m->type) {
          case LS_MODIFIER_DISTANCE_FROM_OBJECT: {
            LineStyleColorModifier_DistanceFromObject *cm =
                (LineStyleColorModifier_DistanceFromObject *)m;
            cm->target = newlibadr(fd, linestyle->id.lib, cm->target);
            break;
          }
        }
      }
      for (m = linestyle->alpha_modifiers.first; m; m = m->next) {
        switch (m->type) {
          case LS_MODIFIER_DISTANCE_FROM_OBJECT: {
            LineStyleAlphaModifier_DistanceFromObject *am =
                (LineStyleAlphaModifier_DistanceFromObject *)m;
            am->target = newlibadr(fd, linestyle->id.lib, am->target);
            break;
          }
        }
      }
      for (m = linestyle->thickness_modifiers.first; m; m = m->next) {
        switch (m->type) {
          case LS_MODIFIER_DISTANCE_FROM_OBJECT: {
            LineStyleThicknessModifier_DistanceFromObject *tm =
                (LineStyleThicknessModifier_DistanceFromObject *)m;
            tm->target = newlibadr(fd, linestyle->id.lib, tm->target);
            break;
          }
        }
      }
      for (int a = 0; a < MAX_MTEX; a++) {
        MTex *mtex = linestyle->mtex[a];
        if (mtex) {
          mtex->tex = newlibadr_us(fd, linestyle->id.lib, mtex->tex);
          mtex->object = newlibadr(fd, linestyle->id.lib, mtex->object);
        }
      }
      if (linestyle->nodetree) {
        lib_link_ntree(fd, &linestyle->id, linestyle->nodetree);
        linestyle->nodetree->id.lib = linestyle->id.lib;
      }

      linestyle->id.tag &= ~LIB_TAG_NEED_LINK;
    }
  }
}

static void direct_link_linestyle_color_modifier(FileData *fd, LineStyleModifier *modifier)
{
  switch (modifier->type) {
    case LS_MODIFIER_ALONG_STROKE: {
      LineStyleColorModifier_AlongStroke *m = (LineStyleColorModifier_AlongStroke *)modifier;
      m->color_ramp = newdataadr(fd, m->color_ramp);
      break;
    }
    case LS_MODIFIER_DISTANCE_FROM_CAMERA: {
      LineStyleColorModifier_DistanceFromCamera *m = (LineStyleColorModifier_DistanceFromCamera *)
          modifier;
      m->color_ramp = newdataadr(fd, m->color_ramp);
      break;
    }
    case LS_MODIFIER_DISTANCE_FROM_OBJECT: {
      LineStyleColorModifier_DistanceFromObject *m = (LineStyleColorModifier_DistanceFromObject *)
          modifier;
      m->color_ramp = newdataadr(fd, m->color_ramp);
      break;
    }
    case LS_MODIFIER_MATERIAL: {
      LineStyleColorModifier_Material *m = (LineStyleColorModifier_Material *)modifier;
      m->color_ramp = newdataadr(fd, m->color_ramp);
      break;
    }
    case LS_MODIFIER_TANGENT: {
      LineStyleColorModifier_Tangent *m = (LineStyleColorModifier_Tangent *)modifier;
      m->color_ramp = newdataadr(fd, m->color_ramp);
      break;
    }
    case LS_MODIFIER_NOISE: {
      LineStyleColorModifier_Noise *m = (LineStyleColorModifier_Noise *)modifier;
      m->color_ramp = newdataadr(fd, m->color_ramp);
      break;
    }
    case LS_MODIFIER_CREASE_ANGLE: {
      LineStyleColorModifier_CreaseAngle *m = (LineStyleColorModifier_CreaseAngle *)modifier;
      m->color_ramp = newdataadr(fd, m->color_ramp);
      break;
    }
    case LS_MODIFIER_CURVATURE_3D: {
      LineStyleColorModifier_Curvature_3D *m = (LineStyleColorModifier_Curvature_3D *)modifier;
      m->color_ramp = newdataadr(fd, m->color_ramp);
      break;
    }
  }
}

static void direct_link_linestyle_alpha_modifier(FileData *fd, LineStyleModifier *modifier)
{
  switch (modifier->type) {
    case LS_MODIFIER_ALONG_STROKE: {
      LineStyleAlphaModifier_AlongStroke *m = (LineStyleAlphaModifier_AlongStroke *)modifier;
      m->curve = newdataadr(fd, m->curve);
      direct_link_curvemapping(fd, m->curve);
      break;
    }
    case LS_MODIFIER_DISTANCE_FROM_CAMERA: {
      LineStyleAlphaModifier_DistanceFromCamera *m = (LineStyleAlphaModifier_DistanceFromCamera *)
          modifier;
      m->curve = newdataadr(fd, m->curve);
      direct_link_curvemapping(fd, m->curve);
      break;
    }
    case LS_MODIFIER_DISTANCE_FROM_OBJECT: {
      LineStyleAlphaModifier_DistanceFromObject *m = (LineStyleAlphaModifier_DistanceFromObject *)
          modifier;
      m->curve = newdataadr(fd, m->curve);
      direct_link_curvemapping(fd, m->curve);
      break;
    }
    case LS_MODIFIER_MATERIAL: {
      LineStyleAlphaModifier_Material *m = (LineStyleAlphaModifier_Material *)modifier;
      m->curve = newdataadr(fd, m->curve);
      direct_link_curvemapping(fd, m->curve);
      break;
    }
    case LS_MODIFIER_TANGENT: {
      LineStyleAlphaModifier_Tangent *m = (LineStyleAlphaModifier_Tangent *)modifier;
      m->curve = newdataadr(fd, m->curve);
      direct_link_curvemapping(fd, m->curve);
      break;
    }
    case LS_MODIFIER_NOISE: {
      LineStyleAlphaModifier_Noise *m = (LineStyleAlphaModifier_Noise *)modifier;
      m->curve = newdataadr(fd, m->curve);
      direct_link_curvemapping(fd, m->curve);
      break;
    }
    case LS_MODIFIER_CREASE_ANGLE: {
      LineStyleAlphaModifier_CreaseAngle *m = (LineStyleAlphaModifier_CreaseAngle *)modifier;
      m->curve = newdataadr(fd, m->curve);
      direct_link_curvemapping(fd, m->curve);
      break;
    }
    case LS_MODIFIER_CURVATURE_3D: {
      LineStyleAlphaModifier_Curvature_3D *m = (LineStyleAlphaModifier_Curvature_3D *)modifier;
      m->curve = newdataadr(fd, m->curve);
      direct_link_curvemapping(fd, m->curve);
      break;
    }
  }
}

static void direct_link_linestyle_thickness_modifier(FileData *fd, LineStyleModifier *modifier)
{
  switch (modifier->type) {
    case LS_MODIFIER_ALONG_STROKE: {
      LineStyleThicknessModifier_AlongStroke *m = (LineStyleThicknessModifier_AlongStroke *)
          modifier;
      m->curve = newdataadr(fd, m->curve);
      direct_link_curvemapping(fd, m->curve);
      break;
    }
    case LS_MODIFIER_DISTANCE_FROM_CAMERA: {
      LineStyleThicknessModifier_DistanceFromCamera *m =
          (LineStyleThicknessModifier_DistanceFromCamera *)modifier;
      m->curve = newdataadr(fd, m->curve);
      direct_link_curvemapping(fd, m->curve);
      break;
    }
    case LS_MODIFIER_DISTANCE_FROM_OBJECT: {
      LineStyleThicknessModifier_DistanceFromObject *m =
          (LineStyleThicknessModifier_DistanceFromObject *)modifier;
      m->curve = newdataadr(fd, m->curve);
      direct_link_curvemapping(fd, m->curve);
      break;
    }
    case LS_MODIFIER_MATERIAL: {
      LineStyleThicknessModifier_Material *m = (LineStyleThicknessModifier_Material *)modifier;
      m->curve = newdataadr(fd, m->curve);
      direct_link_curvemapping(fd, m->curve);
      break;
    }
    case LS_MODIFIER_TANGENT: {
      LineStyleThicknessModifier_Tangent *m = (LineStyleThicknessModifier_Tangent *)modifier;
      m->curve = newdataadr(fd, m->curve);
      direct_link_curvemapping(fd, m->curve);
      break;
    }
    case LS_MODIFIER_CREASE_ANGLE: {
      LineStyleThicknessModifier_CreaseAngle *m = (LineStyleThicknessModifier_CreaseAngle *)
          modifier;
      m->curve = newdataadr(fd, m->curve);
      direct_link_curvemapping(fd, m->curve);
      break;
    }
    case LS_MODIFIER_CURVATURE_3D: {
      LineStyleThicknessModifier_Curvature_3D *m = (LineStyleThicknessModifier_Curvature_3D *)
          modifier;
      m->curve = newdataadr(fd, m->curve);
      direct_link_curvemapping(fd, m->curve);
      break;
    }
  }
}

static void direct_link_linestyle_geometry_modifier(FileData *UNUSED(fd),
                                                    LineStyleModifier *UNUSED(modifier))
{
}

static void direct_link_linestyle(FileData *fd, FreestyleLineStyle *linestyle)
{
  int a;
  LineStyleModifier *modifier;

  linestyle->adt = newdataadr(fd, linestyle->adt);
  direct_link_animdata(fd, linestyle->adt);
  link_list(fd, &linestyle->color_modifiers);
  for (modifier = linestyle->color_modifiers.first; modifier; modifier = modifier->next) {
    direct_link_linestyle_color_modifier(fd, modifier);
  }
  link_list(fd, &linestyle->alpha_modifiers);
  for (modifier = linestyle->alpha_modifiers.first; modifier; modifier = modifier->next) {
    direct_link_linestyle_alpha_modifier(fd, modifier);
  }
  link_list(fd, &linestyle->thickness_modifiers);
  for (modifier = linestyle->thickness_modifiers.first; modifier; modifier = modifier->next) {
    direct_link_linestyle_thickness_modifier(fd, modifier);
  }
  link_list(fd, &linestyle->geometry_modifiers);
  for (modifier = linestyle->geometry_modifiers.first; modifier; modifier = modifier->next) {
    direct_link_linestyle_geometry_modifier(fd, modifier);
  }
  for (a = 0; a < MAX_MTEX; a++) {
    linestyle->mtex[a] = newdataadr(fd, linestyle->mtex[a]);
  }
  linestyle->nodetree = newdataadr(fd, linestyle->nodetree);
  if (linestyle->nodetree) {
    direct_link_id(fd, &linestyle->nodetree->id);
    direct_link_nodetree(fd, linestyle->nodetree);
  }
}

/** \} */

/* -------------------------------------------------------------------- */
/** \name Read Library Data Block
 * \{ */

static ID *create_placeholder(Main *mainvar, const short idcode, const char *idname, const int tag)
{
  ListBase *lb = which_libbase(mainvar, idcode);
  ID *ph_id = BKE_libblock_alloc_notest(idcode);

  *((short *)ph_id->name) = idcode;
  BLI_strncpy(ph_id->name + 2, idname, sizeof(ph_id->name) - 2);
  BKE_libblock_init_empty(ph_id);
  ph_id->lib = mainvar->curlib;
  ph_id->tag = tag | LIB_TAG_MISSING;
  ph_id->us = ID_FAKE_USERS(ph_id);
  ph_id->icon_id = 0;

  BLI_addtail(lb, ph_id);
  id_sort_by_name(lb, ph_id, NULL);

  return ph_id;
}

static void placeholders_ensure_valid(Main *bmain)
{
  /* Placeholder ObData IDs won't have any material, we have to update their objects for that,
   * otherwise the inconsistency between both will lead to crashes (especially in Eevee?). */
  for (Object *ob = bmain->objects.first; ob != NULL; ob = ob->id.next) {
    ID *obdata = ob->data;
    if (obdata != NULL && obdata->tag & LIB_TAG_MISSING) {
      test_object_materials(bmain, ob, obdata);
    }
  }
}

static const char *dataname(short id_code)
{
  switch (id_code) {
    case ID_OB:
      return "Data from OB";
    case ID_ME:
      return "Data from ME";
    case ID_IP:
      return "Data from IP";
    case ID_SCE:
      return "Data from SCE";
    case ID_MA:
      return "Data from MA";
    case ID_TE:
      return "Data from TE";
    case ID_CU:
      return "Data from CU";
    case ID_GR:
      return "Data from GR";
    case ID_AR:
      return "Data from AR";
    case ID_AC:
      return "Data from AC";
    case ID_LI:
      return "Data from LI";
    case ID_MB:
      return "Data from MB";
    case ID_IM:
      return "Data from IM";
    case ID_LT:
      return "Data from LT";
    case ID_LA:
      return "Data from LA";
    case ID_CA:
      return "Data from CA";
    case ID_KE:
      return "Data from KE";
    case ID_WO:
      return "Data from WO";
    case ID_SCR:
      return "Data from SCR";
    case ID_VF:
      return "Data from VF";
    case ID_TXT:
      return "Data from TXT";
    case ID_SPK:
      return "Data from SPK";
    case ID_LP:
      return "Data from LP";
    case ID_SO:
      return "Data from SO";
    case ID_NT:
      return "Data from NT";
    case ID_BR:
      return "Data from BR";
    case ID_PA:
      return "Data from PA";
    case ID_PAL:
      return "Data from PAL";
    case ID_PC:
      return "Data from PCRV";
    case ID_GD:
      return "Data from GD";
    case ID_WM:
      return "Data from WM";
    case ID_MC:
      return "Data from MC";
    case ID_MSK:
      return "Data from MSK";
    case ID_LS:
      return "Data from LS";
    case ID_CF:
      return "Data from CF";
    case ID_WS:
      return "Data from WS";
  }
  return "Data from Lib Block";
}

static BHead *read_data_into_oldnewmap(FileData *fd, BHead *bhead, const char *allocname)
{
  bhead = blo_bhead_next(fd, bhead);

  while (bhead && bhead->code == DATA) {
    void *data;
#if 0
    /* XXX DUMB DEBUGGING OPTION TO GIVE NAMES for guarded malloc errors */
    short *sp = fd->filesdna->structs[bhead->SDNAnr];
    char *tmp = malloc(100);
    allocname = fd->filesdna->types[sp[0]];
    strcpy(tmp, allocname);
    data = read_struct(fd, bhead, tmp);
#else
    data = read_struct(fd, bhead, allocname);
#endif

    if (data) {
      oldnewmap_insert(fd->datamap, bhead->old, data, 0);
    }

    bhead = blo_bhead_next(fd, bhead);
  }

  return bhead;
}

static BHead *read_libblock(FileData *fd,
                            Main *main,
                            BHead *bhead,
                            const int tag,
                            const bool placeholder_set_indirect_extern,
                            ID **r_id)
{
  /* this routine reads a libblock and its direct data. Use link functions to connect it all
   */
  ID *id;
  ListBase *lb;
  const char *allocname;

  /* XXX Very weakly handled currently, see comment at the end of this function before trying to
   * use it for anything new. */
  bool wrong_id = false;

  /* In undo case, most libs and linked data should be kept as is from previous state
   * (see BLO_read_from_memfile).
   * However, some needed by the snapshot being read may have been removed in previous one,
   * and would go missing.
   * This leads e.g. to disappearing objects in some undo/redo case, see T34446.
   * That means we have to carefully check whether current lib or
   * libdata already exits in old main, if it does we merely copy it over into new main area,
   * otherwise we have to do a full read of that bhead... */
  if (fd->memfile && ELEM(bhead->code, ID_LI, ID_LINK_PLACEHOLDER)) {
    const char *idname = blo_bhead_id_name(fd, bhead);

    DEBUG_PRINTF("Checking %s...\n", idname);

    if (bhead->code == ID_LI) {
      Main *libmain = fd->old_mainlist->first;
      /* Skip oldmain itself... */
      for (libmain = libmain->next; libmain; libmain = libmain->next) {
        DEBUG_PRINTF("... against %s: ", libmain->curlib ? libmain->curlib->id.name : "<NULL>");
        if (libmain->curlib && STREQ(idname, libmain->curlib->id.name)) {
          Main *oldmain = fd->old_mainlist->first;
          DEBUG_PRINTF("FOUND!\n");
          /* In case of a library, we need to re-add its main to fd->mainlist,
           * because if we have later a missing ID_LINK_PLACEHOLDER,
           * we need to get the correct lib it is linked to!
           * Order is crucial, we cannot bulk-add it in BLO_read_from_memfile()
           * like it used to be. */
          BLI_remlink(fd->old_mainlist, libmain);
          BLI_remlink_safe(&oldmain->libraries, libmain->curlib);
          BLI_addtail(fd->mainlist, libmain);
          BLI_addtail(&main->libraries, libmain->curlib);

          if (r_id) {
            *r_id = NULL; /* Just in case... */
          }
          return blo_bhead_next(fd, bhead);
        }
        DEBUG_PRINTF("nothing...\n");
      }
    }
    else {
      DEBUG_PRINTF("... in %s (%s): ",
                   main->curlib ? main->curlib->id.name : "<NULL>",
                   main->curlib ? main->curlib->name : "<NULL>");
      if ((id = BKE_libblock_find_name(main, GS(idname), idname + 2))) {
        DEBUG_PRINTF("FOUND!\n");
        /* Even though we found our linked ID,
         * there is no guarantee its address is still the same. */
        if (id != bhead->old) {
          oldnewmap_insert(fd->libmap, bhead->old, id, GS(id->name));
        }

        /* No need to do anything else for ID_LINK_PLACEHOLDER,
         * it's assumed already present in its lib's main. */
        if (r_id) {
          *r_id = NULL; /* Just in case... */
        }
        return blo_bhead_next(fd, bhead);
      }
      DEBUG_PRINTF("nothing...\n");
    }
  }

  /* read libblock */
  fd->are_memchunks_identical = true;
  id = read_struct(fd, bhead, "lib block");
  const short idcode = id != NULL ? GS(id->name) : 0;

  BHead *id_bhead = bhead;
  /* Used when undoing from memfile, we swap changed IDs into their old addresses when found. */
  ID *id_old = NULL;
  bool do_id_swap = false;

<<<<<<< HEAD
  if (id) {
=======
  if (id != NULL) {
    const short idcode = GS(id->name);

>>>>>>> a1499522
    if (id_bhead->code != ID_LINK_PLACEHOLDER) {
      /* need a name for the mallocN, just for debugging and sane prints on leaks */
      allocname = dataname(idcode);

      /* read all data into fd->datamap */
      /* TODO: instead of building oldnewmap here we could just quickly check the bheads... could
       * save some more ticks. Probably not worth it though, bottleneck is full depsgraph rebuild
       * and eval, not actual file reading. */
      bhead = read_data_into_oldnewmap(fd, id_bhead, allocname);

      DEBUG_PRINTF(
          "%s: ID %s is unchanged: %d\n", __func__, id->name, fd->are_memchunks_identical);

      if (fd->memfile != NULL) {
        BLI_assert(fd->old_idmap != NULL);
        /* This code should only ever be reached for local data-blocks. */
        BLI_assert(main->curlib == NULL);

        /* Find the 'current' existing ID we want to reuse instead of the one we would read from
         * the undo memfile. */
<<<<<<< HEAD
        id_old = BKE_main_idmap_lookup(fd->old_idmap, idcode, id->name + 2, NULL);
        if (id_old != NULL) {
=======
        ID *id_old = BKE_main_idmap_lookup(fd->old_idmap, idcode, id->name + 2, NULL);
        bool can_finalize_and_return = false;

        if (ELEM(idcode, ID_WM, ID_SCR, ID_WS)) {
          /* Read WindowManager, Screen and WorkSpace IDs are never during undo (see
           * `setup_app_data()` in `blendfile.c`).
           * So we can just abort here, just ensuring libmapping is set accordingly. */
          can_finalize_and_return = true;
        }
        else if ((fd->skip_flags & BLO_READ_SKIP_UNDO_OLD_MAIN) == 0 &&
                 fd->are_memchunks_identical && id_old != NULL) {
>>>>>>> a1499522
          MEM_freeN(id);

          /* Do not add LIB_TAG_NEW here, this should not be needed/used in undo case anyway (as
           * this is only for do_version-like code), but for sake of consistency, and also because
           * it will tell us which ID is re-used from old Main, and which one is actually new. */
          id_old->tag = tag | LIB_TAG_NEED_LINK | LIB_TAG_UNDO_OLD_ID_REUSED;
          id_old->lib = main->curlib;
          id_old->us = ID_FAKE_USERS(id_old);
          /* Do not reset id->icon_id here, memory allocated for it remains valid. */
          /* Needed because .blend may have been saved with crap value here... */
          id_old->newid = NULL;
          id_old->orig_id = NULL;

          Main *old_bmain = fd->old_mainlist->first;
          BLI_assert(old_bmain == BKE_main_idmap_main_get(fd->old_idmap));
          ListBase *old_lb = which_libbase(old_bmain, idcode);
          ListBase *new_lb = which_libbase(main, idcode);
          BLI_remlink(old_lb, id_old);
          BLI_addtail(new_lb, id_old);

          can_finalize_and_return = true;
        }

        if (can_finalize_and_return) {
          oldnewmap_insert(fd->libmap, id_bhead->old, id_old, id_bhead->code);
          if (id_old != NULL) {
            oldnewmap_insert(fd->libmap_undo_reused, id_old, id_old, id_bhead->code);
          }

          if (r_id) {
            *r_id = id_old;
          }

          oldnewmap_free_unused(fd->datamap);
          oldnewmap_clear(fd->datamap);

          return bhead;
        }
      }
    }

    /* do after read_struct, for dna reconstruct */
    lb = which_libbase(main, idcode);
    if (lb) {
      /* Some re-used old IDs might also use newly read ones, so we have to check for old memory
       * addresses for those as well. */
      if (fd->memfile != NULL && (fd->skip_flags & BLO_READ_SKIP_UNDO_OLD_MAIN) == 0 &&
          id->lib == NULL) {
        BLI_assert(fd->old_idmap != NULL);
        if (id_old == NULL) {
          id_old = BKE_main_idmap_lookup(fd->old_idmap, idcode, id->name + 2, NULL);
        }
        if (id_old != NULL) {
          BLI_assert(MEM_allocN_len(id) == MEM_allocN_len(id_old));
          /* UI IDs are always re-used from old bmain at higher-level calling code, so never swap
           * those. Besides maybe custom properties, no other ID should have pointers to those
           * anyway...
           * And linked IDs are handled separately as well. */
          do_id_swap = !ELEM(idcode, ID_WM, ID_SCR, ID_WS) &&
                       !(id_bhead->code == ID_LINK_PLACEHOLDER);
          oldnewmap_insert(
              fd->libmap_undo_reused, id_old, do_id_swap ? id_old : id, id_bhead->code);
        }
      }

      /* for ID_LINK_PLACEHOLDER check */
      oldnewmap_insert(fd->libmap, id_bhead->old, do_id_swap ? id_old : id, id_bhead->code);

      BLI_addtail(lb, id);
    }
    else {
      /* unknown ID type */
      printf("%s: unknown id code '%c%c'\n", __func__, (idcode & 0xff), (idcode >> 8));
      MEM_freeN(id);
      id = NULL;
    }
  }

  if (r_id) {
    *r_id = do_id_swap ? id_old : id;
  }
  if (!id) {
    return blo_bhead_next(fd, id_bhead);
  }

  id->lib = main->curlib;
  id->us = ID_FAKE_USERS(id);
  id->icon_id = 0;
  id->newid = NULL; /* Needed because .blend may have been saved with crap value here... */
  id->orig_id = NULL;

  /* NOTE: It is important to not clear the recalc flags for undo/redo.
   * Preserving recalc flags on redo/undo is the only way to make dependency graph detect
   * that animation is to be evaluated on undo/redo. If this is not enforced by the recalc
   * flags dependency graph does not do animation update to avoid loss of unkeyed changes.,
   * which conflicts with undo/redo of changes to animation data itself.
   *
   * But for regular file load we clear the flag, since the flags might have been changed since
   * the version the file has been saved with. */
  if (!fd->memfile) {
    id->recalc = 0;
  }

  /* this case cannot be direct_linked: it's just the ID part */
  if (id_bhead->code == ID_LINK_PLACEHOLDER) {
    /* That way, we know which data-lock needs do_versions (required currently for linking). */
    id->tag = tag | LIB_TAG_ID_LINK_PLACEHOLDER | LIB_TAG_NEED_LINK | LIB_TAG_NEW;

    if (placeholder_set_indirect_extern) {
      if (id->flag & LIB_INDIRECT_WEAK_LINK) {
        id->tag |= LIB_TAG_INDIRECT;
      }
      else {
        id->tag |= LIB_TAG_EXTERN;
      }
    }

    return blo_bhead_next(fd, id_bhead);
  }

  /* init pointers direct data */
  direct_link_id(fd, id);

  /* That way, we know which data-lock needs do_versions (required currently for linking). */
  /* Note: doing this after direct_link_id(), which resets that field. */
  id->tag = tag | LIB_TAG_NEED_LINK | LIB_TAG_NEW;

  switch (idcode) {
    case ID_WM:
      direct_link_windowmanager(fd, (wmWindowManager *)id);
      break;
    case ID_SCR:
      wrong_id = direct_link_screen(fd, (bScreen *)id);
      break;
    case ID_SCE:
      direct_link_scene(fd, (Scene *)id);
      break;
    case ID_OB:
      direct_link_object(fd, (Object *)id);
      break;
    case ID_ME:
      direct_link_mesh(fd, (Mesh *)id);
      break;
    case ID_CU:
      direct_link_curve(fd, (Curve *)id);
      break;
    case ID_MB:
      direct_link_mball(fd, (MetaBall *)id);
      break;
    case ID_MA:
      direct_link_material(fd, (Material *)id);
      break;
    case ID_TE:
      direct_link_texture(fd, (Tex *)id);
      break;
    case ID_IM:
      direct_link_image(fd, (Image *)id);
      break;
    case ID_LA:
      direct_link_light(fd, (Light *)id);
      break;
    case ID_VF:
      direct_link_vfont(fd, (VFont *)id);
      break;
    case ID_TXT:
      direct_link_text(fd, (Text *)id);
      break;
    case ID_IP:
      direct_link_ipo(fd, (Ipo *)id);
      break;
    case ID_KE:
      direct_link_key(fd, (Key *)id);
      break;
    case ID_LT:
      direct_link_latt(fd, (Lattice *)id);
      break;
    case ID_WO:
      direct_link_world(fd, (World *)id);
      break;
    case ID_LI:
      direct_link_library(fd, (Library *)id, main);
      break;
    case ID_CA:
      direct_link_camera(fd, (Camera *)id);
      break;
    case ID_SPK:
      direct_link_speaker(fd, (Speaker *)id);
      break;
    case ID_SO:
      direct_link_sound(fd, (bSound *)id);
      break;
    case ID_LP:
      direct_link_lightprobe(fd, (LightProbe *)id);
      break;
    case ID_GR:
      direct_link_collection(fd, (Collection *)id);
      break;
    case ID_AR:
      direct_link_armature(fd, (bArmature *)id);
      break;
    case ID_AC:
      direct_link_action(fd, (bAction *)id);
      break;
    case ID_NT:
      direct_link_nodetree(fd, (bNodeTree *)id);
      break;
    case ID_BR:
      direct_link_brush(fd, (Brush *)id);
      break;
    case ID_PA:
      direct_link_particlesettings(fd, (ParticleSettings *)id);
      break;
    case ID_GD:
      direct_link_gpencil(fd, (bGPdata *)id);
      break;
    case ID_MC:
      direct_link_movieclip(fd, (MovieClip *)id);
      break;
    case ID_MSK:
      direct_link_mask(fd, (Mask *)id);
      break;
    case ID_LS:
      direct_link_linestyle(fd, (FreestyleLineStyle *)id);
      break;
    case ID_PAL:
      direct_link_palette(fd, (Palette *)id);
      break;
    case ID_PC:
      direct_link_paint_curve(fd, (PaintCurve *)id);
      break;
    case ID_CF:
      direct_link_cachefile(fd, (CacheFile *)id);
      break;
    case ID_WS:
      direct_link_workspace(fd, (WorkSpace *)id, main);
      break;
  }

  oldnewmap_free_unused(fd->datamap);
  oldnewmap_clear(fd->datamap);

  if (wrong_id) {
    /* XXX This is probably working OK currently given the very limited scope of that flag.
     * However, it is absolutely **not** handled correctly: it is freeing an ID pointer that has
     * been added to the fd->libmap mapping, which in theory could lead to nice crashes...
     * This should be properly solved at some point. */
    BKE_id_free(main, id);
    if (r_id != NULL) {
      *r_id = NULL;
    }
  }
  else if (do_id_swap) {
    /* During memfile undo, if an ID changed and we cannot directly re-use existing one from old
     * bmain, we do a full read of the new id from the memfile, and then fully swap its content
     * with the old id. This allows us to keep the same pointer even for modified data, which helps
     * reducing further detected changes by the depsgraph (since unchanged IDs remain fully
     * unchanged, even if they are using/pointing to a changed one). */

    BLI_assert((fd->skip_flags & BLO_READ_SKIP_UNDO_OLD_MAIN) == 0);

    Main *old_bmain = fd->old_mainlist->first;
    BLI_assert(old_bmain == BKE_main_idmap_main_get(fd->old_idmap));
    BLI_assert(id_old != NULL);

    ListBase *old_lb = which_libbase(old_bmain, idcode);
    ListBase *new_lb = which_libbase(main, idcode);
    BLI_remlink(old_lb, id_old);
    BLI_remlink(new_lb, id);

    BKE_id_full_swap(NULL, id, id_old);

    BLI_addtail(new_lb, id_old);
    BLI_addtail(old_lb, id);
  }

  return (bhead);
}

/** \} */

/* -------------------------------------------------------------------- */
/** \name Read Global Data
 * \{ */

/* note, this has to be kept for reading older files... */
/* also version info is written here */
static BHead *read_global(BlendFileData *bfd, FileData *fd, BHead *bhead)
{
  FileGlobal *fg = read_struct(fd, bhead, "Global");

  /* copy to bfd handle */
  bfd->main->subversionfile = fg->subversion;
  bfd->main->minversionfile = fg->minversion;
  bfd->main->minsubversionfile = fg->minsubversion;
  bfd->main->build_commit_timestamp = fg->build_commit_timestamp;
  BLI_strncpy(bfd->main->build_hash, fg->build_hash, sizeof(bfd->main->build_hash));

  bfd->fileflags = fg->fileflags;
  bfd->globalf = fg->globalf;
  BLI_strncpy(bfd->filename, fg->filename, sizeof(bfd->filename));

  /* Error in 2.65 and older: main->name was not set if you save from startup
   * (not after loading file). */
  if (bfd->filename[0] == 0) {
    if (fd->fileversion < 265 || (fd->fileversion == 265 && fg->subversion < 1)) {
      if ((G.fileflags & G_FILE_RECOVER) == 0) {
        BLI_strncpy(bfd->filename, BKE_main_blendfile_path(bfd->main), sizeof(bfd->filename));
      }
    }

    /* early 2.50 version patch - filename not in FileGlobal struct at all */
    if (fd->fileversion <= 250) {
      BLI_strncpy(bfd->filename, BKE_main_blendfile_path(bfd->main), sizeof(bfd->filename));
    }
  }

  if (G.fileflags & G_FILE_RECOVER) {
    BLI_strncpy(fd->relabase, fg->filename, sizeof(fd->relabase));
  }

  bfd->curscreen = fg->curscreen;
  bfd->curscene = fg->curscene;
  bfd->cur_view_layer = fg->cur_view_layer;

  MEM_freeN(fg);

  fd->globalf = bfd->globalf;
  fd->fileflags = bfd->fileflags;

  return blo_bhead_next(fd, bhead);
}

/* note, this has to be kept for reading older files... */
static void link_global(FileData *fd, BlendFileData *bfd)
{
  bfd->cur_view_layer = newglobadr(fd, bfd->cur_view_layer);
  bfd->curscreen = newlibadr(fd, NULL, bfd->curscreen);
  bfd->curscene = newlibadr(fd, NULL, bfd->curscene);
  // this happens in files older than 2.35
  if (bfd->curscene == NULL) {
    if (bfd->curscreen) {
      bfd->curscene = bfd->curscreen->scene;
    }
  }
}

/** \} */

/* -------------------------------------------------------------------- */
/** \name Versioning
 * \{ */

/* initialize userdef with non-UI dependency stuff */
/* other initializers (such as theme color defaults) go to resources.c */
static void do_versions_userdef(FileData *fd, BlendFileData *bfd)
{
  Main *bmain = bfd->main;
  UserDef *user = bfd->user;

  if (user == NULL) {
    return;
  }

  if (MAIN_VERSION_OLDER(bmain, 266, 4)) {
    bTheme *btheme;

    /* Themes for Node and Sequence editor were not using grid color,
     * but back. we copy this over then. */
    for (btheme = user->themes.first; btheme; btheme = btheme->next) {
      copy_v4_v4_uchar(btheme->space_node.grid, btheme->space_node.back);
      copy_v4_v4_uchar(btheme->space_sequencer.grid, btheme->space_sequencer.back);
    }
  }

  if (!DNA_struct_elem_find(fd->filesdna, "UserDef", "WalkNavigation", "walk_navigation")) {
    user->walk_navigation.mouse_speed = 1.0f;
    user->walk_navigation.walk_speed = 2.5f; /* m/s */
    user->walk_navigation.walk_speed_factor = 5.0f;
    user->walk_navigation.view_height = 1.6f;   /* m */
    user->walk_navigation.jump_height = 0.4f;   /* m */
    user->walk_navigation.teleport_time = 0.2f; /* s */
  }

  /* grease pencil multisamples */
  if (!DNA_struct_elem_find(fd->filesdna, "UserDef", "short", "gpencil_multisamples")) {
    user->gpencil_multisamples = 4;
  }

  /* tablet pressure threshold */
  if (!DNA_struct_elem_find(fd->filesdna, "UserDef", "float", "pressure_threshold_max")) {
    user->pressure_threshold_max = 1.0f;
  }
}

static void do_versions(FileData *fd, Library *lib, Main *main)
{
  /* WATCH IT!!!: pointers from libdata have not been converted */

  if (G.debug & G_DEBUG) {
    char build_commit_datetime[32];
    time_t temp_time = main->build_commit_timestamp;
    struct tm *tm = (temp_time) ? gmtime(&temp_time) : NULL;
    if (LIKELY(tm)) {
      strftime(build_commit_datetime, sizeof(build_commit_datetime), "%Y-%m-%d %H:%M", tm);
    }
    else {
      BLI_strncpy(build_commit_datetime, "unknown", sizeof(build_commit_datetime));
    }

    printf("read file %s\n  Version %d sub %d date %s hash %s\n",
           fd->relabase,
           main->versionfile,
           main->subversionfile,
           build_commit_datetime,
           main->build_hash);
  }

  blo_do_versions_pre250(fd, lib, main);
  blo_do_versions_250(fd, lib, main);
  blo_do_versions_260(fd, lib, main);
  blo_do_versions_270(fd, lib, main);
  blo_do_versions_280(fd, lib, main);
  blo_do_versions_cycles(fd, lib, main);

  /* WATCH IT!!!: pointers from libdata have not been converted yet here! */
  /* WATCH IT 2!: Userdef struct init see do_versions_userdef() above! */

  /* don't forget to set version number in BKE_blender_version.h! */
}

static void do_versions_after_linking(Main *main, ReportList *reports)
{
  //  printf("%s for %s (%s), %d.%d\n", __func__, main->curlib ? main->curlib->name : main->name,
  //         main->curlib ? "LIB" : "MAIN", main->versionfile, main->subversionfile);

  do_versions_after_linking_250(main);
  do_versions_after_linking_260(main);
  do_versions_after_linking_270(main);
  do_versions_after_linking_280(main, reports);
  do_versions_after_linking_cycles(main);
}

/** \} */

/* -------------------------------------------------------------------- */
/** \name Read Library Data Block (all)
 * \{ */

static void lib_link_all(FileData *fd, Main *main)
{
  lib_link_id(fd, main);

  /* No load UI for undo memfiles */
  if (fd->memfile == NULL) {
    lib_link_windowmanager(fd, main);
  }
  /* DO NOT skip screens here,
   * 3D viewport may contains pointers to other ID data (like bgpic)! See T41411. */
  lib_link_screen(fd, main);
  lib_link_scene(fd, main);
  lib_link_object(fd, main);
  lib_link_mesh(fd, main);
  lib_link_curve(fd, main);
  lib_link_mball(fd, main);
  lib_link_material(fd, main);
  lib_link_texture(fd, main);
  lib_link_image(fd, main);

  /* XXX deprecated... still needs to be maintained for version patches still. */
  lib_link_ipo(fd, main);

  lib_link_key(fd, main);
  lib_link_world(fd, main);
  lib_link_light(fd, main);
  lib_link_latt(fd, main);
  lib_link_text(fd, main);
  lib_link_camera(fd, main);
  lib_link_speaker(fd, main);
  lib_link_lightprobe(fd, main);
  lib_link_sound(fd, main);
  lib_link_collection(fd, main);
  lib_link_armature(fd, main);
  lib_link_action(fd, main);
  lib_link_vfont(fd, main);

  /* Has to be done after scene/materials, this will verify group nodes. */
  lib_link_nodetree(fd, main);

  lib_link_palette(fd, main);
  lib_link_brush(fd, main);
  lib_link_paint_curve(fd, main);
  lib_link_particlesettings(fd, main);
  lib_link_movieclip(fd, main);
  lib_link_mask(fd, main);
  lib_link_linestyle(fd, main);
  lib_link_gpencil(fd, main);
  lib_link_cachefiles(fd, main);
  lib_link_workspaces(fd, main);

  lib_link_library(fd, main); /* only init users */

  /* We could integrate that to mesh/curve/lattice lib_link, but this is really cheap process,
   * so simpler to just use it directly in this single call. */
  BLO_main_validate_shapekeys(main, NULL);

  if (fd->memfile != NULL) {
    /* When doing redo, we perform a tremendous amount of esoteric magic tricks to avoid having to
     * re-read all library data-blocks.
     * Unfortunately, that means that we do not clear Collections' parents lists, which then get
     * improperly extended in some cases by lib_link_scene() and lib_link_collection() calls above
     * (when one local collection is parent of linked ones).
     * I do not really see a way to address that issue, besides brute force call below which
     * invalidates and re-creates all parenting relationships between collections. Yet another
     * example of why it is such a bad idea to keep that kind of double-linked relationships info
     * 'permanently' in our data structures... */
    BKE_main_collections_parent_relations_rebuild(main);
  }
}

/** \} */

/* -------------------------------------------------------------------- */
/** \name Read User Preferences
 * \{ */

static void direct_link_keymapitem(FileData *fd, wmKeyMapItem *kmi)
{
  kmi->properties = newdataadr(fd, kmi->properties);
  IDP_DirectLinkGroup_OrFree(&kmi->properties, (fd->flags & FD_FLAGS_SWITCH_ENDIAN), fd);
  kmi->ptr = NULL;
  kmi->flag &= ~KMI_UPDATE;
}

static BHead *read_userdef(BlendFileData *bfd, FileData *fd, BHead *bhead)
{
  UserDef *user;
  wmKeyMap *keymap;
  wmKeyMapItem *kmi;
  wmKeyMapDiffItem *kmdi;
  bAddon *addon;

  bfd->user = user = read_struct(fd, bhead, "user def");

  /* User struct has separate do-version handling */
  user->versionfile = bfd->main->versionfile;
  user->subversionfile = bfd->main->subversionfile;

  /* read all data into fd->datamap */
  bhead = read_data_into_oldnewmap(fd, bhead, "user def");

  link_list(fd, &user->themes);
  link_list(fd, &user->user_keymaps);
  link_list(fd, &user->user_keyconfig_prefs);
  link_list(fd, &user->user_menus);
  link_list(fd, &user->addons);
  link_list(fd, &user->autoexec_paths);

  for (keymap = user->user_keymaps.first; keymap; keymap = keymap->next) {
    keymap->modal_items = NULL;
    keymap->poll = NULL;
    keymap->flag &= ~KEYMAP_UPDATE;

    link_list(fd, &keymap->diff_items);
    link_list(fd, &keymap->items);

    for (kmdi = keymap->diff_items.first; kmdi; kmdi = kmdi->next) {
      kmdi->remove_item = newdataadr(fd, kmdi->remove_item);
      kmdi->add_item = newdataadr(fd, kmdi->add_item);

      if (kmdi->remove_item) {
        direct_link_keymapitem(fd, kmdi->remove_item);
      }
      if (kmdi->add_item) {
        direct_link_keymapitem(fd, kmdi->add_item);
      }
    }

    for (kmi = keymap->items.first; kmi; kmi = kmi->next) {
      direct_link_keymapitem(fd, kmi);
    }
  }

  for (wmKeyConfigPref *kpt = user->user_keyconfig_prefs.first; kpt; kpt = kpt->next) {
    kpt->prop = newdataadr(fd, kpt->prop);
    IDP_DirectLinkGroup_OrFree(&kpt->prop, (fd->flags & FD_FLAGS_SWITCH_ENDIAN), fd);
  }

  for (bUserMenu *um = user->user_menus.first; um; um = um->next) {
    link_list(fd, &um->items);
    for (bUserMenuItem *umi = um->items.first; umi; umi = umi->next) {
      if (umi->type == USER_MENU_TYPE_OPERATOR) {
        bUserMenuItem_Op *umi_op = (bUserMenuItem_Op *)umi;
        umi_op->prop = newdataadr(fd, umi_op->prop);
        IDP_DirectLinkGroup_OrFree(&umi_op->prop, (fd->flags & FD_FLAGS_SWITCH_ENDIAN), fd);
      }
    }
  }

  for (addon = user->addons.first; addon; addon = addon->next) {
    addon->prop = newdataadr(fd, addon->prop);
    IDP_DirectLinkGroup_OrFree(&addon->prop, (fd->flags & FD_FLAGS_SWITCH_ENDIAN), fd);
  }

  // XXX
  user->uifonts.first = user->uifonts.last = NULL;

  link_list(fd, &user->uistyles);

  /* Don't read the active app template, use the default one. */
  user->app_template[0] = '\0';

  /* Clear runtime data. */
  user->runtime.is_dirty = false;
  user->edit_studio_light = 0;

  /* free fd->datamap again */
  oldnewmap_free_unused(fd->datamap);
  oldnewmap_clear(fd->datamap);

  return bhead;
}

/** \} */

/* -------------------------------------------------------------------- */
/** \name Read File (Internal)
 * \{ */

static int blo_undo_merge_remap_colliding_pointers_cb(void *user_data,
                                                      ID *UNUSED(id_self),
                                                      ID **id_pointer,
                                                      int UNUSED(cb_flag))
{
  void **old_new_oldpointers = user_data;
  if (*id_pointer == old_new_oldpointers[0]) {
    *id_pointer = old_new_oldpointers[1];
  }

  return IDWALK_RET_NOP;
}

static void blo_undo_merge_and_fix_collisions_in_libmaps(FileData *fd)
{
  for (int i = fd->libmap->nentries; i-- > 0;) {
    OldNew *entry = &fd->libmap->entries[i];
    const void *oldp = entry->oldp;

    OldNew *reused_entry = oldnewmap_lookup_entry(fd->libmap_undo_reused, oldp);
    /* If both entries are pointing to same new ID of same type (stored in `nr`), there is no
     * collision. */
    if (reused_entry != NULL && reused_entry->newp != entry->newp &&
        reused_entry->nr != entry->nr) {
      const void *orig_oldp = oldp;
      /* We have a pointer collision, find a new free oldp value.
       * Note that we can only check libmap_undo_reused here as well, in the (rather unlikely) case
       * we'd reach another used oldp value in a libmap item not yet processed, it will simply be
       * detected as used/colliding too when its turn comes. */
      for (oldp = (const char *)oldp + 1;
           oldnewmap_lookup_entry(fd->libmap_undo_reused, oldp) != NULL;
           oldp = (const char *)oldp + 1)
        ;

      printf(
          "%s: found same old pointer value used by both re-used IDs and newly read-from-memfile "
          "IDs, remapped the laters from %p to %p\n",
          __func__,
          orig_oldp,
          oldp);
      printf("%s: Nothing to worry about, unless this leads to a crash!\n", __func__);

      /* Now we need to remap all orig_oldp pointers in local main to the new oldp value. */
      /* Note that we are not using regular ID remapping API, since we only care about pointer
       * values here, current bmain is still totally unlinked so all the extra processing would be
       * useless - and lead to crash. */
      Main *bmain = fd->mainlist->first;
      ID *id;
      const void *old_new_oldpointers[2] = {orig_oldp, oldp};
      FOREACH_MAIN_ID_BEGIN (bmain, id) {
        if (id->tag & LIB_TAG_UNDO_OLD_ID_REUSED) {
          /* We only want to update values of odl pointers in data read from memfile, not the one
           * re-used from the old bmain. */
          continue;
        }
        BKE_library_foreach_ID_link(bmain,
                                    id,
                                    blo_undo_merge_remap_colliding_pointers_cb,
                                    old_new_oldpointers,
                                    IDWALK_NOP);
      }
      FOREACH_MAIN_ID_END;
    }

    /* Inserting into libmap_undo_reused, which will be our final, merged libmap.
     * We are doing this in that direction (and not from libmap_undo_reused to libmap) because this
     * helps us reducing the changes to reused IDs (the fewer of their pointers we have to remap to
     * a new address, the less likely they are to be detected as 'changed' in later undo/redo
     * steps). */
    oldnewmap_insert(fd->libmap_undo_reused, oldp, entry->newp, entry->nr);
  }

  /* Finally, we put our final, merged and collision-free libmap at its rightful place. */
  oldnewmap_free(fd->libmap);
  fd->libmap = fd->libmap_undo_reused;
  fd->libmap_undo_reused = NULL;
}

BlendFileData *blo_read_file_internal(FileData *fd, const char *filepath)
{
  BHead *bhead = blo_bhead_first(fd);
  BlendFileData *bfd;
  ListBase mainlist = {NULL, NULL};

  bfd = MEM_callocN(sizeof(BlendFileData), "blendfiledata");

  bfd->main = BKE_main_new();
  bfd->main->versionfile = fd->fileversion;

  bfd->type = BLENFILETYPE_BLEND;

  if ((fd->skip_flags & BLO_READ_SKIP_DATA) == 0) {
    BLI_addtail(&mainlist, bfd->main);
    fd->mainlist = &mainlist;
    BLI_strncpy(bfd->main->name, filepath, sizeof(bfd->main->name));
  }

  if (G.background) {
    /* We only read & store .blend thumbnail in background mode
     * (because we cannot re-generate it, no OpenGL available).
     */
    const int *data = read_file_thumbnail(fd);

    if (data) {
      const int width = data[0];
      const int height = data[1];
      if (BLEN_THUMB_MEMSIZE_IS_VALID(width, height)) {
        const size_t sz = BLEN_THUMB_MEMSIZE(width, height);
        bfd->main->blen_thumb = MEM_mallocN(sz, __func__);

        BLI_assert((sz - sizeof(*bfd->main->blen_thumb)) ==
                   (BLEN_THUMB_MEMSIZE_FILE(width, height) - (sizeof(*data) * 2)));
        bfd->main->blen_thumb->width = width;
        bfd->main->blen_thumb->height = height;
        memcpy(bfd->main->blen_thumb->rect, &data[2], sz - sizeof(*bfd->main->blen_thumb));
      }
    }
  }

  while (bhead) {
    switch (bhead->code) {
      case DATA:
      case DNA1:
      case TEST: /* used as preview since 2.5x */
      case REND:
        bhead = blo_bhead_next(fd, bhead);
        break;
      case GLOB:
        bhead = read_global(bfd, fd, bhead);
        break;
      case USER:
        if (fd->skip_flags & BLO_READ_SKIP_USERDEF) {
          bhead = blo_bhead_next(fd, bhead);
        }
        else {
          bhead = read_userdef(bfd, fd, bhead);
        }
        break;
      case ENDB:
        bhead = NULL;
        break;

      case ID_LINK_PLACEHOLDER:
        if (fd->skip_flags & BLO_READ_SKIP_DATA) {
          bhead = blo_bhead_next(fd, bhead);
        }
        else {
          /* Add link placeholder to the main of the library it belongs to.
           * The library is the most recently loaded ID_LI block, according
           * to the file format definition. So we can use the entry at the
           * end of mainlist, added in direct_link_library. */
          Main *libmain = mainlist.last;
          bhead = read_libblock(fd, libmain, bhead, 0, true, NULL);
        }
        break;
      /* in 2.50+ files, the file identifier for screens is patched, forward compatibility */
      case ID_SCRN:
        bhead->code = ID_SCR;
        /* pass on to default */
        ATTR_FALLTHROUGH;
      default:
        if (fd->skip_flags & BLO_READ_SKIP_DATA) {
          bhead = blo_bhead_next(fd, bhead);
        }
        else {
          bhead = read_libblock(fd, bfd->main, bhead, LIB_TAG_LOCAL, false, NULL);
        }
    }
  }

  /* do before read_libraries, but skip undo case */
  if (fd->memfile == NULL) {
    if ((fd->skip_flags & BLO_READ_SKIP_DATA) == 0) {
      do_versions(fd, NULL, bfd->main);
    }

    if ((fd->skip_flags & BLO_READ_SKIP_USERDEF) == 0) {
      do_versions_userdef(fd, bfd);
    }
  }

  if ((fd->skip_flags & BLO_READ_SKIP_DATA) == 0) {
    read_libraries(fd, &mainlist);

    blo_join_main(&mainlist);

    if (fd->memfile != NULL && (fd->skip_flags & BLO_READ_SKIP_UNDO_OLD_MAIN) == 0) {
      /* In case of undo, we have to handle possible 'pointer collisions' between newly read
       * data-blocks and those re-used from the old bmain. */
      BLI_assert(fd->libmap_undo_reused != NULL);

      blo_undo_merge_and_fix_collisions_in_libmaps(fd);
    }
    else {
      BLI_assert(fd->libmap_undo_reused == NULL);
      BLI_assert(fd->old_idmap == NULL);
    }

    lib_link_all(fd, bfd->main);

    /* Skip in undo case. */
    if (fd->memfile == NULL) {
      /* Yep, second splitting... but this is a very cheap operation, so no big deal. */
      blo_split_main(&mainlist, bfd->main);
      for (Main *mainvar = mainlist.first; mainvar; mainvar = mainvar->next) {
        BLI_assert(mainvar->versionfile != 0);
        do_versions_after_linking(mainvar, fd->reports);
      }
      blo_join_main(&mainlist);

      /* After all data has been read and versioned, uses LIB_TAG_NEW. */
      ntreeUpdateAllNew(bfd->main);
    }

    placeholders_ensure_valid(bfd->main);

    BKE_main_id_tag_all(bfd->main, LIB_TAG_NEW, false);

    /* Now that all our data-blocks are loaded,
     * we can re-generate overrides from their references. */
    if (fd->memfile == NULL) {
      /* Do not apply in undo case! */
      BKE_main_override_library_update(bfd->main);
    }

    BKE_collections_after_lib_link(bfd->main);

    /* Make all relative paths, relative to the open blend file. */
    fix_relpaths_library(fd->relabase, bfd->main);

    link_global(fd, bfd); /* as last */
  }

  fd->mainlist = NULL; /* Safety, this is local variable, shall not be used afterward. */

  return bfd;
}

/** \} */

/* -------------------------------------------------------------------- */
/** \name Library Linking
 *
 * Also used for append.
 * \{ */

struct BHeadSort {
  BHead *bhead;
  const void *old;
};

static int verg_bheadsort(const void *v1, const void *v2)
{
  const struct BHeadSort *x1 = v1, *x2 = v2;

  if (x1->old > x2->old) {
    return 1;
  }
  else if (x1->old < x2->old) {
    return -1;
  }
  return 0;
}

static void sort_bhead_old_map(FileData *fd)
{
  BHead *bhead;
  struct BHeadSort *bhs;
  int tot = 0;

  for (bhead = blo_bhead_first(fd); bhead; bhead = blo_bhead_next(fd, bhead)) {
    tot++;
  }

  fd->tot_bheadmap = tot;
  if (tot == 0) {
    return;
  }

  bhs = fd->bheadmap = MEM_malloc_arrayN(tot, sizeof(struct BHeadSort), "BHeadSort");

  for (bhead = blo_bhead_first(fd); bhead; bhead = blo_bhead_next(fd, bhead), bhs++) {
    bhs->bhead = bhead;
    bhs->old = bhead->old;
  }

  qsort(fd->bheadmap, tot, sizeof(struct BHeadSort), verg_bheadsort);
}

static BHead *find_previous_lib(FileData *fd, BHead *bhead)
{
  /* Skip library data-blocks in undo, see comment in read_libblock. */
  if (fd->memfile) {
    return NULL;
  }

  for (; bhead; bhead = blo_bhead_prev(fd, bhead)) {
    if (bhead->code == ID_LI) {
      break;
    }
  }

  return bhead;
}

static BHead *find_bhead(FileData *fd, void *old)
{
#if 0
  BHead *bhead;
#endif
  struct BHeadSort *bhs, bhs_s;

  if (!old) {
    return NULL;
  }

  if (fd->bheadmap == NULL) {
    sort_bhead_old_map(fd);
  }

  bhs_s.old = old;
  bhs = bsearch(&bhs_s, fd->bheadmap, fd->tot_bheadmap, sizeof(struct BHeadSort), verg_bheadsort);

  if (bhs) {
    return bhs->bhead;
  }

#if 0
  for (bhead = blo_bhead_first(fd); bhead; bhead = blo_bhead_next(fd, bhead)) {
    if (bhead->old == old) {
      return bhead;
    }
  }
#endif

  return NULL;
}

static BHead *find_bhead_from_code_name(FileData *fd, const short idcode, const char *name)
{
#ifdef USE_GHASH_BHEAD

  char idname_full[MAX_ID_NAME];

  *((short *)idname_full) = idcode;
  BLI_strncpy(idname_full + 2, name, sizeof(idname_full) - 2);

  return BLI_ghash_lookup(fd->bhead_idname_hash, idname_full);

#else
  BHead *bhead;

  for (bhead = blo_bhead_first(fd); bhead; bhead = blo_bhead_next(fd, bhead)) {
    if (bhead->code == idcode) {
      const char *idname_test = blo_bhead_id_name(fd, bhead);
      if (STREQ(idname_test + 2, name)) {
        return bhead;
      }
    }
    else if (bhead->code == ENDB) {
      break;
    }
  }

  return NULL;
#endif
}

static BHead *find_bhead_from_idname(FileData *fd, const char *idname)
{
#ifdef USE_GHASH_BHEAD
  return BLI_ghash_lookup(fd->bhead_idname_hash, idname);
#else
  return find_bhead_from_code_name(fd, GS(idname), idname + 2);
#endif
}

static ID *is_yet_read(FileData *fd, Main *mainvar, BHead *bhead)
{
  const char *idname = blo_bhead_id_name(fd, bhead);
  /* which_libbase can be NULL, intentionally not using idname+2 */
  return BLI_findstring(which_libbase(mainvar, GS(idname)), idname, offsetof(ID, name));
}

/** \} */

/* -------------------------------------------------------------------- */
/** \name Library Linking (expand pointers)
 * \{ */

static void expand_doit_library(void *fdhandle, Main *mainvar, void *old)
{
  FileData *fd = fdhandle;

  BHead *bhead = find_bhead(fd, old);
  if (bhead == NULL) {
    return;
  }

  if (bhead->code == ID_LINK_PLACEHOLDER) {
    /* Placeholder link to data-lock in another library. */
    BHead *bheadlib = find_previous_lib(fd, bhead);
    if (bheadlib == NULL) {
      return;
    }

    Library *lib = read_struct(fd, bheadlib, "Library");
    Main *libmain = blo_find_main(fd, lib->name, fd->relabase);

    if (libmain->curlib == NULL) {
      const char *idname = blo_bhead_id_name(fd, bhead);

      blo_reportf_wrap(fd->reports,
                       RPT_WARNING,
                       TIP_("LIB: Data refers to main .blend file: '%s' from %s"),
                       idname,
                       mainvar->curlib->filepath);
      return;
    }

    ID *id = is_yet_read(fd, libmain, bhead);

    if (id == NULL) {
      /* ID has not been read yet, add placeholder to the main of the
       * library it belongs to, so that it will be read later. */
      read_libblock(fd, libmain, bhead, LIB_TAG_INDIRECT, false, NULL);
      // commented because this can print way too much
      // if (G.debug & G_DEBUG) printf("expand_doit: other lib %s\n", lib->name);

      /* for outliner dependency only */
      libmain->curlib->parent = mainvar->curlib;
    }
    else {
      /* Convert any previously read weak link to regular link
       * to signal that we want to read this data-block. */
      if (id->tag & LIB_TAG_ID_LINK_PLACEHOLDER) {
        id->flag &= ~LIB_INDIRECT_WEAK_LINK;
      }

      /* "id" is either a placeholder or real ID that is already in the
       * main of the library (A) it belongs to. However it might have been
       * put there by another library (C) which only updated its own
       * fd->libmap. In that case we also need to update the fd->libmap
       * of the current library (B) so we can find it for lookups.
       *
       * An example of such a setup is:
       * (A) tree.blend: contains Tree object.
       * (B) forest.blend: contains Forest collection linking in Tree from tree.blend.
       * (C) shot.blend: links in both Tree from tree.blend and Forest from forest.blend.
       */
      oldnewmap_insert(fd->libmap, bhead->old, id, bhead->code);

      /* If "id" is a real data-lock and not a placeholder, we need to
       * update fd->libmap to replace ID_LINK_PLACEHOLDER with the real
       * ID_* code.
       *
       * When the real ID is read this replacement happens for all
       * libraries read so far, but not for libraries that have not been
       * read yet at that point. */
      change_link_placeholder_to_real_ID_pointer_fd(fd, bhead->old, id);

      /* Commented because this can print way too much. */
#if 0
      if (G.debug & G_DEBUG) {
        printf("expand_doit: already linked: %s lib: %s\n", id->name, lib->name);
      }
#endif
    }

    MEM_freeN(lib);
  }
  else {
    /* Data-block in same library. */
    /* In 2.50+ file identifier for screens is patched, forward compatibility. */
    if (bhead->code == ID_SCRN) {
      bhead->code = ID_SCR;
    }

    ID *id = is_yet_read(fd, mainvar, bhead);
    if (id == NULL) {
      read_libblock(fd, mainvar, bhead, LIB_TAG_NEED_EXPAND | LIB_TAG_INDIRECT, false, NULL);
    }
    else {
      /* Convert any previously read weak link to regular link
       * to signal that we want to read this data-block. */
      if (id->tag & LIB_TAG_ID_LINK_PLACEHOLDER) {
        id->flag &= ~LIB_INDIRECT_WEAK_LINK;
      }

      /* this is actually only needed on UI call? when ID was already read before,
       * and another append happens which invokes same ID...
       * in that case the lookup table needs this entry */
      oldnewmap_insert(fd->libmap, bhead->old, id, bhead->code);
      // commented because this can print way too much
      // if (G.debug & G_DEBUG) printf("expand: already read %s\n", id->name);
    }
  }
}

static BLOExpandDoitCallback expand_doit;

// XXX deprecated - old animation system
static void expand_ipo(FileData *fd, Main *mainvar, Ipo *ipo)
{
  IpoCurve *icu;
  for (icu = ipo->curve.first; icu; icu = icu->next) {
    if (icu->driver) {
      expand_doit(fd, mainvar, icu->driver->ob);
    }
  }
}

// XXX deprecated - old animation system
static void expand_constraint_channels(FileData *fd, Main *mainvar, ListBase *chanbase)
{
  bConstraintChannel *chan;
  for (chan = chanbase->first; chan; chan = chan->next) {
    expand_doit(fd, mainvar, chan->ipo);
  }
}

static void expand_id(FileData *fd, Main *mainvar, ID *id)
{
  if (id->override_library) {
    expand_doit(fd, mainvar, id->override_library->reference);
    expand_doit(fd, mainvar, id->override_library->storage);
  }
}

static void expand_idprops(FileData *fd, Main *mainvar, IDProperty *prop)
{
  if (!prop) {
    return;
  }

  switch (prop->type) {
    case IDP_ID:
      expand_doit(fd, mainvar, IDP_Id(prop));
      break;
    case IDP_IDPARRAY: {
      IDProperty *idp_array = IDP_IDPArray(prop);
      for (int i = 0; i < prop->len; i++) {
        expand_idprops(fd, mainvar, &idp_array[i]);
      }
      break;
    }
    case IDP_GROUP:
      for (IDProperty *loop = prop->data.group.first; loop; loop = loop->next) {
        expand_idprops(fd, mainvar, loop);
      }
      break;
  }
}

static void expand_fmodifiers(FileData *fd, Main *mainvar, ListBase *list)
{
  FModifier *fcm;

  for (fcm = list->first; fcm; fcm = fcm->next) {
    /* library data for specific F-Modifier types */
    switch (fcm->type) {
      case FMODIFIER_TYPE_PYTHON: {
        FMod_Python *data = (FMod_Python *)fcm->data;

        expand_doit(fd, mainvar, data->script);

        break;
      }
    }
  }
}

static void expand_fcurves(FileData *fd, Main *mainvar, ListBase *list)
{
  FCurve *fcu;

  for (fcu = list->first; fcu; fcu = fcu->next) {
    /* Driver targets if there is a driver */
    if (fcu->driver) {
      ChannelDriver *driver = fcu->driver;
      DriverVar *dvar;

      for (dvar = driver->variables.first; dvar; dvar = dvar->next) {
        DRIVER_TARGETS_LOOPER_BEGIN (dvar) {
          // TODO: only expand those that are going to get used?
          expand_doit(fd, mainvar, dtar->id);
        }
        DRIVER_TARGETS_LOOPER_END;
      }
    }

    /* F-Curve Modifiers */
    expand_fmodifiers(fd, mainvar, &fcu->modifiers);
  }
}

static void expand_action(FileData *fd, Main *mainvar, bAction *act)
{
  bActionChannel *chan;

  // XXX deprecated - old animation system --------------
  for (chan = act->chanbase.first; chan; chan = chan->next) {
    expand_doit(fd, mainvar, chan->ipo);
    expand_constraint_channels(fd, mainvar, &chan->constraintChannels);
  }
  // ---------------------------------------------------

  /* F-Curves in Action */
  expand_fcurves(fd, mainvar, &act->curves);

  for (TimeMarker *marker = act->markers.first; marker; marker = marker->next) {
    if (marker->camera) {
      expand_doit(fd, mainvar, marker->camera);
    }
  }
}

static void expand_keyingsets(FileData *fd, Main *mainvar, ListBase *list)
{
  KeyingSet *ks;
  KS_Path *ksp;

  /* expand the ID-pointers in KeyingSets's paths */
  for (ks = list->first; ks; ks = ks->next) {
    for (ksp = ks->paths.first; ksp; ksp = ksp->next) {
      expand_doit(fd, mainvar, ksp->id);
    }
  }
}

static void expand_animdata_nlastrips(FileData *fd, Main *mainvar, ListBase *list)
{
  NlaStrip *strip;

  for (strip = list->first; strip; strip = strip->next) {
    /* check child strips */
    expand_animdata_nlastrips(fd, mainvar, &strip->strips);

    /* check F-Curves */
    expand_fcurves(fd, mainvar, &strip->fcurves);

    /* check F-Modifiers */
    expand_fmodifiers(fd, mainvar, &strip->modifiers);

    /* relink referenced action */
    expand_doit(fd, mainvar, strip->act);
  }
}

static void expand_animdata(FileData *fd, Main *mainvar, AnimData *adt)
{
  NlaTrack *nlt;

  /* own action */
  expand_doit(fd, mainvar, adt->action);
  expand_doit(fd, mainvar, adt->tmpact);

  /* drivers - assume that these F-Curves have driver data to be in this list... */
  expand_fcurves(fd, mainvar, &adt->drivers);

  /* nla-data - referenced actions */
  for (nlt = adt->nla_tracks.first; nlt; nlt = nlt->next) {
    expand_animdata_nlastrips(fd, mainvar, &nlt->strips);
  }
}

static void expand_particlesettings(FileData *fd, Main *mainvar, ParticleSettings *part)
{
  int a;

  expand_doit(fd, mainvar, part->instance_object);
  expand_doit(fd, mainvar, part->instance_collection);
  expand_doit(fd, mainvar, part->force_group);
  expand_doit(fd, mainvar, part->bb_ob);
  expand_doit(fd, mainvar, part->collision_group);

  if (part->adt) {
    expand_animdata(fd, mainvar, part->adt);
  }

  for (a = 0; a < MAX_MTEX; a++) {
    if (part->mtex[a]) {
      expand_doit(fd, mainvar, part->mtex[a]->tex);
      expand_doit(fd, mainvar, part->mtex[a]->object);
    }
  }

  if (part->effector_weights) {
    expand_doit(fd, mainvar, part->effector_weights->group);
  }

  if (part->pd) {
    expand_doit(fd, mainvar, part->pd->tex);
    expand_doit(fd, mainvar, part->pd->f_source);
  }
  if (part->pd2) {
    expand_doit(fd, mainvar, part->pd2->tex);
    expand_doit(fd, mainvar, part->pd2->f_source);
  }

  if (part->boids) {
    BoidState *state;
    BoidRule *rule;

    for (state = part->boids->states.first; state; state = state->next) {
      for (rule = state->rules.first; rule; rule = rule->next) {
        if (rule->type == eBoidRuleType_Avoid) {
          BoidRuleGoalAvoid *gabr = (BoidRuleGoalAvoid *)rule;
          expand_doit(fd, mainvar, gabr->ob);
        }
        else if (rule->type == eBoidRuleType_FollowLeader) {
          BoidRuleFollowLeader *flbr = (BoidRuleFollowLeader *)rule;
          expand_doit(fd, mainvar, flbr->ob);
        }
      }
    }
  }

  for (ParticleDupliWeight *dw = part->instance_weights.first; dw; dw = dw->next) {
    expand_doit(fd, mainvar, dw->ob);
  }
}

static void expand_collection(FileData *fd, Main *mainvar, Collection *collection)
{
  for (CollectionObject *cob = collection->gobject.first; cob; cob = cob->next) {
    expand_doit(fd, mainvar, cob->ob);
  }

  for (CollectionChild *child = collection->children.first; child; child = child->next) {
    expand_doit(fd, mainvar, child->collection);
  }

#ifdef USE_COLLECTION_COMPAT_28
  if (collection->collection != NULL) {
    expand_scene_collection(fd, mainvar, collection->collection);
  }
#endif
}

static void expand_key(FileData *fd, Main *mainvar, Key *key)
{
  expand_doit(fd, mainvar, key->ipo);  // XXX deprecated - old animation system

  if (key->adt) {
    expand_animdata(fd, mainvar, key->adt);
  }
}

static void expand_nodetree(FileData *fd, Main *mainvar, bNodeTree *ntree)
{
  bNode *node;
  bNodeSocket *sock;

  if (ntree->adt) {
    expand_animdata(fd, mainvar, ntree->adt);
  }

  if (ntree->gpd) {
    expand_doit(fd, mainvar, ntree->gpd);
  }

  for (node = ntree->nodes.first; node; node = node->next) {
    if (node->id && node->type != CMP_NODE_R_LAYERS) {
      expand_doit(fd, mainvar, node->id);
    }

    expand_idprops(fd, mainvar, node->prop);

    for (sock = node->inputs.first; sock; sock = sock->next) {
      expand_idprops(fd, mainvar, sock->prop);
    }
    for (sock = node->outputs.first; sock; sock = sock->next) {
      expand_idprops(fd, mainvar, sock->prop);
    }
  }

  for (sock = ntree->inputs.first; sock; sock = sock->next) {
    expand_idprops(fd, mainvar, sock->prop);
  }
  for (sock = ntree->outputs.first; sock; sock = sock->next) {
    expand_idprops(fd, mainvar, sock->prop);
  }
}

static void expand_texture(FileData *fd, Main *mainvar, Tex *tex)
{
  expand_doit(fd, mainvar, tex->ima);
  expand_doit(fd, mainvar, tex->ipo);  // XXX deprecated - old animation system

  if (tex->adt) {
    expand_animdata(fd, mainvar, tex->adt);
  }

  if (tex->nodetree) {
    expand_nodetree(fd, mainvar, tex->nodetree);
  }
}

static void expand_brush(FileData *fd, Main *mainvar, Brush *brush)
{
  expand_doit(fd, mainvar, brush->mtex.tex);
  expand_doit(fd, mainvar, brush->mask_mtex.tex);
  expand_doit(fd, mainvar, brush->clone.image);
  expand_doit(fd, mainvar, brush->paint_curve);
  if (brush->gpencil_settings != NULL) {
    expand_doit(fd, mainvar, brush->gpencil_settings->material);
  }
}

static void expand_material(FileData *fd, Main *mainvar, Material *ma)
{
  expand_doit(fd, mainvar, ma->ipo);  // XXX deprecated - old animation system

  if (ma->adt) {
    expand_animdata(fd, mainvar, ma->adt);
  }

  if (ma->nodetree) {
    expand_nodetree(fd, mainvar, ma->nodetree);
  }

  if (ma->gp_style) {
    MaterialGPencilStyle *gp_style = ma->gp_style;
    expand_doit(fd, mainvar, gp_style->sima);
    expand_doit(fd, mainvar, gp_style->ima);
  }
}

static void expand_light(FileData *fd, Main *mainvar, Light *la)
{
  expand_doit(fd, mainvar, la->ipo);  // XXX deprecated - old animation system

  if (la->adt) {
    expand_animdata(fd, mainvar, la->adt);
  }

  if (la->nodetree) {
    expand_nodetree(fd, mainvar, la->nodetree);
  }
}

static void expand_lattice(FileData *fd, Main *mainvar, Lattice *lt)
{
  expand_doit(fd, mainvar, lt->ipo);  // XXX deprecated - old animation system
  expand_doit(fd, mainvar, lt->key);

  if (lt->adt) {
    expand_animdata(fd, mainvar, lt->adt);
  }
}

static void expand_world(FileData *fd, Main *mainvar, World *wrld)
{
  expand_doit(fd, mainvar, wrld->ipo);  // XXX deprecated - old animation system

  if (wrld->adt) {
    expand_animdata(fd, mainvar, wrld->adt);
  }

  if (wrld->nodetree) {
    expand_nodetree(fd, mainvar, wrld->nodetree);
  }
}

static void expand_mball(FileData *fd, Main *mainvar, MetaBall *mb)
{
  int a;

  for (a = 0; a < mb->totcol; a++) {
    expand_doit(fd, mainvar, mb->mat[a]);
  }

  if (mb->adt) {
    expand_animdata(fd, mainvar, mb->adt);
  }
}

static void expand_curve(FileData *fd, Main *mainvar, Curve *cu)
{
  int a;

  for (a = 0; a < cu->totcol; a++) {
    expand_doit(fd, mainvar, cu->mat[a]);
  }

  expand_doit(fd, mainvar, cu->vfont);
  expand_doit(fd, mainvar, cu->vfontb);
  expand_doit(fd, mainvar, cu->vfonti);
  expand_doit(fd, mainvar, cu->vfontbi);
  expand_doit(fd, mainvar, cu->key);
  expand_doit(fd, mainvar, cu->ipo);  // XXX deprecated - old animation system
  expand_doit(fd, mainvar, cu->bevobj);
  expand_doit(fd, mainvar, cu->taperobj);
  expand_doit(fd, mainvar, cu->textoncurve);

  if (cu->adt) {
    expand_animdata(fd, mainvar, cu->adt);
  }
}

static void expand_mesh(FileData *fd, Main *mainvar, Mesh *me)
{
  int a;

  if (me->adt) {
    expand_animdata(fd, mainvar, me->adt);
  }

  for (a = 0; a < me->totcol; a++) {
    expand_doit(fd, mainvar, me->mat[a]);
  }

  expand_doit(fd, mainvar, me->key);
  expand_doit(fd, mainvar, me->texcomesh);
}

/* temp struct used to transport needed info to expand_constraint_cb() */
typedef struct tConstraintExpandData {
  FileData *fd;
  Main *mainvar;
} tConstraintExpandData;
/* callback function used to expand constraint ID-links */
static void expand_constraint_cb(bConstraint *UNUSED(con),
                                 ID **idpoin,
                                 bool UNUSED(is_reference),
                                 void *userdata)
{
  tConstraintExpandData *ced = (tConstraintExpandData *)userdata;
  expand_doit(ced->fd, ced->mainvar, *idpoin);
}

static void expand_constraints(FileData *fd, Main *mainvar, ListBase *lb)
{
  tConstraintExpandData ced;
  bConstraint *curcon;

  /* relink all ID-blocks used by the constraints */
  ced.fd = fd;
  ced.mainvar = mainvar;

  BKE_constraints_id_loop(lb, expand_constraint_cb, &ced);

  /* deprecated manual expansion stuff */
  for (curcon = lb->first; curcon; curcon = curcon->next) {
    if (curcon->ipo) {
      expand_doit(fd, mainvar, curcon->ipo);  // XXX deprecated - old animation system
    }
  }
}

static void expand_pose(FileData *fd, Main *mainvar, bPose *pose)
{
  bPoseChannel *chan;

  if (!pose) {
    return;
  }

  for (chan = pose->chanbase.first; chan; chan = chan->next) {
    expand_constraints(fd, mainvar, &chan->constraints);
    expand_idprops(fd, mainvar, chan->prop);
    expand_doit(fd, mainvar, chan->custom);
  }
}

static void expand_bones(FileData *fd, Main *mainvar, Bone *bone)
{
  expand_idprops(fd, mainvar, bone->prop);

  for (Bone *curBone = bone->childbase.first; curBone; curBone = curBone->next) {
    expand_bones(fd, mainvar, curBone);
  }
}

static void expand_armature(FileData *fd, Main *mainvar, bArmature *arm)
{
  if (arm->adt) {
    expand_animdata(fd, mainvar, arm->adt);
  }

  for (Bone *curBone = arm->bonebase.first; curBone; curBone = curBone->next) {
    expand_bones(fd, mainvar, curBone);
  }
}

static void expand_object_expandModifiers(void *userData,
                                          Object *UNUSED(ob),
                                          ID **idpoin,
                                          int UNUSED(cb_flag))
{
  struct {
    FileData *fd;
    Main *mainvar;
  } *data = userData;

  FileData *fd = data->fd;
  Main *mainvar = data->mainvar;

  expand_doit(fd, mainvar, *idpoin);
}

static void expand_object(FileData *fd, Main *mainvar, Object *ob)
{
  ParticleSystem *psys;
  bActionStrip *strip;
  PartEff *paf;
  int a;

  expand_doit(fd, mainvar, ob->data);

  /* expand_object_expandModifier() */
  if (ob->modifiers.first) {
    struct {
      FileData *fd;
      Main *mainvar;
    } data;
    data.fd = fd;
    data.mainvar = mainvar;

    modifiers_foreachIDLink(ob, expand_object_expandModifiers, (void *)&data);
  }

  /* expand_object_expandModifier() */
  if (ob->greasepencil_modifiers.first) {
    struct {
      FileData *fd;
      Main *mainvar;
    } data;
    data.fd = fd;
    data.mainvar = mainvar;

    BKE_gpencil_modifiers_foreachIDLink(ob, expand_object_expandModifiers, (void *)&data);
  }

  /* expand_object_expandShaderFx() */
  if (ob->shader_fx.first) {
    struct {
      FileData *fd;
      Main *mainvar;
    } data;
    data.fd = fd;
    data.mainvar = mainvar;

    BKE_shaderfx_foreachIDLink(ob, expand_object_expandModifiers, (void *)&data);
  }

  expand_pose(fd, mainvar, ob->pose);
  expand_doit(fd, mainvar, ob->poselib);
  expand_constraints(fd, mainvar, &ob->constraints);

  expand_doit(fd, mainvar, ob->gpd);

  // XXX deprecated - old animation system (for version patching only)
  expand_doit(fd, mainvar, ob->ipo);
  expand_doit(fd, mainvar, ob->action);

  expand_constraint_channels(fd, mainvar, &ob->constraintChannels);

  for (strip = ob->nlastrips.first; strip; strip = strip->next) {
    expand_doit(fd, mainvar, strip->object);
    expand_doit(fd, mainvar, strip->act);
    expand_doit(fd, mainvar, strip->ipo);
  }
  // XXX deprecated - old animation system (for version patching only)

  if (ob->adt) {
    expand_animdata(fd, mainvar, ob->adt);
  }

  for (a = 0; a < ob->totcol; a++) {
    expand_doit(fd, mainvar, ob->mat[a]);
  }

  paf = blo_do_version_give_parteff_245(ob);
  if (paf && paf->group) {
    expand_doit(fd, mainvar, paf->group);
  }

  if (ob->instance_collection) {
    expand_doit(fd, mainvar, ob->instance_collection);
  }

  if (ob->proxy) {
    expand_doit(fd, mainvar, ob->proxy);
  }
  if (ob->proxy_group) {
    expand_doit(fd, mainvar, ob->proxy_group);
  }

  for (psys = ob->particlesystem.first; psys; psys = psys->next) {
    expand_doit(fd, mainvar, psys->part);
  }

  if (ob->pd) {
    expand_doit(fd, mainvar, ob->pd->tex);
    expand_doit(fd, mainvar, ob->pd->f_source);
  }

  if (ob->soft) {
    expand_doit(fd, mainvar, ob->soft->collision_group);

    if (ob->soft->effector_weights) {
      expand_doit(fd, mainvar, ob->soft->effector_weights->group);
    }
  }

  if (ob->rigidbody_constraint) {
    expand_doit(fd, mainvar, ob->rigidbody_constraint->ob1);
    expand_doit(fd, mainvar, ob->rigidbody_constraint->ob2);
  }

  if (ob->currentlod) {
    LodLevel *level;
    for (level = ob->lodlevels.first; level; level = level->next) {
      expand_doit(fd, mainvar, level->source);
    }
  }
}

#ifdef USE_COLLECTION_COMPAT_28
static void expand_scene_collection(FileData *fd, Main *mainvar, SceneCollection *sc)
{
  for (LinkData *link = sc->objects.first; link; link = link->next) {
    expand_doit(fd, mainvar, link->data);
  }

  for (SceneCollection *nsc = sc->scene_collections.first; nsc; nsc = nsc->next) {
    expand_scene_collection(fd, mainvar, nsc);
  }
}
#endif

static void expand_scene(FileData *fd, Main *mainvar, Scene *sce)
{
  SceneRenderLayer *srl;
  FreestyleModuleConfig *module;
  FreestyleLineSet *lineset;

  for (Base *base_legacy = sce->base.first; base_legacy; base_legacy = base_legacy->next) {
    expand_doit(fd, mainvar, base_legacy->object);
  }
  expand_doit(fd, mainvar, sce->camera);
  expand_doit(fd, mainvar, sce->world);

  if (sce->adt) {
    expand_animdata(fd, mainvar, sce->adt);
  }
  expand_keyingsets(fd, mainvar, &sce->keyingsets);

  if (sce->set) {
    expand_doit(fd, mainvar, sce->set);
  }

  if (sce->nodetree) {
    expand_nodetree(fd, mainvar, sce->nodetree);
  }

  for (srl = sce->r.layers.first; srl; srl = srl->next) {
    expand_doit(fd, mainvar, srl->mat_override);
    for (module = srl->freestyleConfig.modules.first; module; module = module->next) {
      if (module->script) {
        expand_doit(fd, mainvar, module->script);
      }
    }
    for (lineset = srl->freestyleConfig.linesets.first; lineset; lineset = lineset->next) {
      if (lineset->group) {
        expand_doit(fd, mainvar, lineset->group);
      }
      expand_doit(fd, mainvar, lineset->linestyle);
    }
  }

  for (ViewLayer *view_layer = sce->view_layers.first; view_layer; view_layer = view_layer->next) {
    expand_idprops(fd, mainvar, view_layer->id_properties);

    for (module = view_layer->freestyle_config.modules.first; module; module = module->next) {
      if (module->script) {
        expand_doit(fd, mainvar, module->script);
      }
    }

    for (lineset = view_layer->freestyle_config.linesets.first; lineset; lineset = lineset->next) {
      if (lineset->group) {
        expand_doit(fd, mainvar, lineset->group);
      }
      expand_doit(fd, mainvar, lineset->linestyle);
    }
  }

  if (sce->gpd) {
    expand_doit(fd, mainvar, sce->gpd);
  }

  if (sce->ed) {
    Sequence *seq;

    SEQ_BEGIN (sce->ed, seq) {
      expand_idprops(fd, mainvar, seq->prop);

      if (seq->scene) {
        expand_doit(fd, mainvar, seq->scene);
      }
      if (seq->scene_camera) {
        expand_doit(fd, mainvar, seq->scene_camera);
      }
      if (seq->clip) {
        expand_doit(fd, mainvar, seq->clip);
      }
      if (seq->mask) {
        expand_doit(fd, mainvar, seq->mask);
      }
      if (seq->sound) {
        expand_doit(fd, mainvar, seq->sound);
      }

      if (seq->type == SEQ_TYPE_TEXT && seq->effectdata) {
        TextVars *data = seq->effectdata;
        expand_doit(fd, mainvar, data->text_font);
      }
    }
    SEQ_END;
  }

  if (sce->rigidbody_world) {
    expand_doit(fd, mainvar, sce->rigidbody_world->group);
    expand_doit(fd, mainvar, sce->rigidbody_world->constraints);
  }

  for (TimeMarker *marker = sce->markers.first; marker; marker = marker->next) {
    if (marker->camera) {
      expand_doit(fd, mainvar, marker->camera);
    }
  }

  expand_doit(fd, mainvar, sce->clip);

#ifdef USE_COLLECTION_COMPAT_28
  if (sce->collection) {
    expand_scene_collection(fd, mainvar, sce->collection);
  }
#endif

  if (sce->master_collection) {
    expand_collection(fd, mainvar, sce->master_collection);
  }

  if (sce->r.bake.cage_object) {
    expand_doit(fd, mainvar, sce->r.bake.cage_object);
  }
}

static void expand_camera(FileData *fd, Main *mainvar, Camera *ca)
{
  expand_doit(fd, mainvar, ca->ipo);  // XXX deprecated - old animation system

  for (CameraBGImage *bgpic = ca->bg_images.first; bgpic; bgpic = bgpic->next) {
    if (bgpic->source == CAM_BGIMG_SOURCE_IMAGE) {
      expand_doit(fd, mainvar, bgpic->ima);
    }
    else if (bgpic->source == CAM_BGIMG_SOURCE_MOVIE) {
      expand_doit(fd, mainvar, bgpic->ima);
    }
  }

  if (ca->adt) {
    expand_animdata(fd, mainvar, ca->adt);
  }
}

static void expand_cachefile(FileData *fd, Main *mainvar, CacheFile *cache_file)
{
  if (cache_file->adt) {
    expand_animdata(fd, mainvar, cache_file->adt);
  }
}

static void expand_speaker(FileData *fd, Main *mainvar, Speaker *spk)
{
  expand_doit(fd, mainvar, spk->sound);

  if (spk->adt) {
    expand_animdata(fd, mainvar, spk->adt);
  }
}

static void expand_sound(FileData *fd, Main *mainvar, bSound *snd)
{
  expand_doit(fd, mainvar, snd->ipo);  // XXX deprecated - old animation system
}

static void expand_lightprobe(FileData *fd, Main *mainvar, LightProbe *prb)
{
  if (prb->adt) {
    expand_animdata(fd, mainvar, prb->adt);
  }
}

static void expand_movieclip(FileData *fd, Main *mainvar, MovieClip *clip)
{
  if (clip->adt) {
    expand_animdata(fd, mainvar, clip->adt);
  }
}

static void expand_mask_parent(FileData *fd, Main *mainvar, MaskParent *parent)
{
  if (parent->id) {
    expand_doit(fd, mainvar, parent->id);
  }
}

static void expand_mask(FileData *fd, Main *mainvar, Mask *mask)
{
  MaskLayer *mask_layer;

  if (mask->adt) {
    expand_animdata(fd, mainvar, mask->adt);
  }

  for (mask_layer = mask->masklayers.first; mask_layer; mask_layer = mask_layer->next) {
    MaskSpline *spline;

    for (spline = mask_layer->splines.first; spline; spline = spline->next) {
      int i;

      for (i = 0; i < spline->tot_point; i++) {
        MaskSplinePoint *point = &spline->points[i];

        expand_mask_parent(fd, mainvar, &point->parent);
      }

      expand_mask_parent(fd, mainvar, &spline->parent);
    }
  }
}

static void expand_linestyle(FileData *fd, Main *mainvar, FreestyleLineStyle *linestyle)
{
  int a;
  LineStyleModifier *m;

  for (a = 0; a < MAX_MTEX; a++) {
    if (linestyle->mtex[a]) {
      expand_doit(fd, mainvar, linestyle->mtex[a]->tex);
      expand_doit(fd, mainvar, linestyle->mtex[a]->object);
    }
  }
  if (linestyle->nodetree) {
    expand_nodetree(fd, mainvar, linestyle->nodetree);
  }

  if (linestyle->adt) {
    expand_animdata(fd, mainvar, linestyle->adt);
  }
  for (m = linestyle->color_modifiers.first; m; m = m->next) {
    if (m->type == LS_MODIFIER_DISTANCE_FROM_OBJECT) {
      expand_doit(fd, mainvar, ((LineStyleColorModifier_DistanceFromObject *)m)->target);
    }
  }
  for (m = linestyle->alpha_modifiers.first; m; m = m->next) {
    if (m->type == LS_MODIFIER_DISTANCE_FROM_OBJECT) {
      expand_doit(fd, mainvar, ((LineStyleAlphaModifier_DistanceFromObject *)m)->target);
    }
  }
  for (m = linestyle->thickness_modifiers.first; m; m = m->next) {
    if (m->type == LS_MODIFIER_DISTANCE_FROM_OBJECT) {
      expand_doit(fd, mainvar, ((LineStyleThicknessModifier_DistanceFromObject *)m)->target);
    }
  }
}

static void expand_gpencil(FileData *fd, Main *mainvar, bGPdata *gpd)
{
  if (gpd->adt) {
    expand_animdata(fd, mainvar, gpd->adt);
  }

  for (bGPDlayer *gpl = gpd->layers.first; gpl; gpl = gpl->next) {
    expand_doit(fd, mainvar, gpl->parent);
  }

  for (int a = 0; a < gpd->totcol; a++) {
    expand_doit(fd, mainvar, gpd->mat[a]);
  }
}

static void expand_workspace(FileData *fd, Main *mainvar, WorkSpace *workspace)
{
  ListBase *layouts = BKE_workspace_layouts_get(workspace);

  for (WorkSpaceLayout *layout = layouts->first; layout; layout = layout->next) {
    expand_doit(fd, mainvar, BKE_workspace_layout_screen_get(layout));
  }
}

/**
 * Set the callback func used over all ID data found by \a BLO_expand_main func.
 *
 * \param expand_doit_func: Called for each ID block it finds.
 */
void BLO_main_expander(BLOExpandDoitCallback expand_doit_func)
{
  expand_doit = expand_doit_func;
}

/**
 * Loop over all ID data in Main to mark relations.
 * Set (id->tag & LIB_TAG_NEED_EXPAND) to mark expanding. Flags get cleared after expanding.
 *
 * \param fdhandle: usually filedata, or own handle.
 * \param mainvar: the Main database to expand.
 */
void BLO_expand_main(void *fdhandle, Main *mainvar)
{
  ListBase *lbarray[MAX_LIBARRAY];
  FileData *fd = fdhandle;
  ID *id;
  int a;
  bool do_it = true;

  while (do_it) {
    do_it = false;

    a = set_listbasepointers(mainvar, lbarray);
    while (a--) {
      id = lbarray[a]->first;
      while (id) {
        if (id->tag & LIB_TAG_NEED_EXPAND) {
          expand_id(fd, mainvar, id);
          expand_idprops(fd, mainvar, id->properties);

          switch (GS(id->name)) {
            case ID_OB:
              expand_object(fd, mainvar, (Object *)id);
              break;
            case ID_ME:
              expand_mesh(fd, mainvar, (Mesh *)id);
              break;
            case ID_CU:
              expand_curve(fd, mainvar, (Curve *)id);
              break;
            case ID_MB:
              expand_mball(fd, mainvar, (MetaBall *)id);
              break;
            case ID_SCE:
              expand_scene(fd, mainvar, (Scene *)id);
              break;
            case ID_MA:
              expand_material(fd, mainvar, (Material *)id);
              break;
            case ID_TE:
              expand_texture(fd, mainvar, (Tex *)id);
              break;
            case ID_WO:
              expand_world(fd, mainvar, (World *)id);
              break;
            case ID_LT:
              expand_lattice(fd, mainvar, (Lattice *)id);
              break;
            case ID_LA:
              expand_light(fd, mainvar, (Light *)id);
              break;
            case ID_KE:
              expand_key(fd, mainvar, (Key *)id);
              break;
            case ID_CA:
              expand_camera(fd, mainvar, (Camera *)id);
              break;
            case ID_SPK:
              expand_speaker(fd, mainvar, (Speaker *)id);
              break;
            case ID_SO:
              expand_sound(fd, mainvar, (bSound *)id);
              break;
            case ID_LP:
              expand_lightprobe(fd, mainvar, (LightProbe *)id);
              break;
            case ID_AR:
              expand_armature(fd, mainvar, (bArmature *)id);
              break;
            case ID_AC:
              expand_action(fd, mainvar, (bAction *)id);  // XXX deprecated - old animation system
              break;
            case ID_GR:
              expand_collection(fd, mainvar, (Collection *)id);
              break;
            case ID_NT:
              expand_nodetree(fd, mainvar, (bNodeTree *)id);
              break;
            case ID_BR:
              expand_brush(fd, mainvar, (Brush *)id);
              break;
            case ID_IP:
              expand_ipo(fd, mainvar, (Ipo *)id);  // XXX deprecated - old animation system
              break;
            case ID_PA:
              expand_particlesettings(fd, mainvar, (ParticleSettings *)id);
              break;
            case ID_MC:
              expand_movieclip(fd, mainvar, (MovieClip *)id);
              break;
            case ID_MSK:
              expand_mask(fd, mainvar, (Mask *)id);
              break;
            case ID_LS:
              expand_linestyle(fd, mainvar, (FreestyleLineStyle *)id);
              break;
            case ID_GD:
              expand_gpencil(fd, mainvar, (bGPdata *)id);
              break;
            case ID_CF:
              expand_cachefile(fd, mainvar, (CacheFile *)id);
              break;
            case ID_WS:
              expand_workspace(fd, mainvar, (WorkSpace *)id);
              break;
            default:
              break;
          }

          do_it = true;
          id->tag &= ~LIB_TAG_NEED_EXPAND;
        }
        id = id->next;
      }
    }
  }
}

/** \} */

/* -------------------------------------------------------------------- */
/** \name Library Linking (helper functions)
 * \{ */

static bool object_in_any_scene(Main *bmain, Object *ob)
{
  Scene *sce;

  for (sce = bmain->scenes.first; sce; sce = sce->id.next) {
    if (BKE_scene_object_find(sce, ob)) {
      return true;
    }
  }

  return false;
}

static bool object_in_any_collection(Main *bmain, Object *ob)
{
  Collection *collection;

  for (collection = bmain->collections.first; collection; collection = collection->id.next) {
    if (BKE_collection_has_object(collection, ob)) {
      return true;
    }
  }

  return false;
}

static void add_loose_objects_to_scene(Main *mainvar,
                                       Main *bmain,
                                       Scene *scene,
                                       ViewLayer *view_layer,
                                       const View3D *v3d,
                                       Library *lib,
                                       const short flag)
{
  Collection *active_collection = NULL;
  const bool do_append = (flag & FILE_LINK) == 0;

  BLI_assert(scene);

  /* Give all objects which are LIB_TAG_INDIRECT a base,
   * or for a collection when *lib has been set. */
  for (Object *ob = mainvar->objects.first; ob; ob = ob->id.next) {
    bool do_it = (ob->id.tag & LIB_TAG_DOIT) != 0;
    if (do_it || ((ob->id.tag & LIB_TAG_INDIRECT) && (ob->id.tag & LIB_TAG_PRE_EXISTING) == 0)) {
      if (do_append) {
        if (ob->id.us == 0) {
          do_it = true;
        }
        else if ((ob->id.lib == lib) && (object_in_any_collection(bmain, ob) == 0)) {
          /* When appending, make sure any indirectly loaded object gets a base,
           * when they are not part of any collection yet. */
          do_it = true;
        }
      }

      if (do_it) {
        /* Find or add collection as needed. */
        if (active_collection == NULL) {
          if (flag & FILE_ACTIVE_COLLECTION) {
            LayerCollection *lc = BKE_layer_collection_get_active(view_layer);
            active_collection = lc->collection;
          }
          else {
            active_collection = BKE_collection_add(bmain, scene->master_collection, NULL);
          }
        }

        CLAMP_MIN(ob->id.us, 0);
        ob->mode = OB_MODE_OBJECT;

        BKE_collection_object_add(bmain, active_collection, ob);
        Base *base = BKE_view_layer_base_find(view_layer, ob);

        if (v3d != NULL) {
          base->local_view_bits |= v3d->local_view_uuid;
        }

        if (flag & FILE_AUTOSELECT) {
          base->flag |= BASE_SELECTED;
          /* Do NOT make base active here! screws up GUI stuff,
           * if you want it do it on src/ level. */
        }

        BKE_scene_object_base_flag_sync_from_base(base);

        ob->id.tag &= ~LIB_TAG_INDIRECT;
        ob->id.flag &= ~LIB_INDIRECT_WEAK_LINK;
        ob->id.tag |= LIB_TAG_EXTERN;
      }
    }
  }
}

static void add_collections_to_scene(Main *mainvar,
                                     Main *bmain,
                                     Scene *scene,
                                     ViewLayer *view_layer,
                                     const View3D *v3d,
                                     Library *lib,
                                     const short flag)
{
  Collection *active_collection = scene->master_collection;
  if (flag & FILE_ACTIVE_COLLECTION) {
    LayerCollection *lc = BKE_layer_collection_get_active(view_layer);
    active_collection = lc->collection;
  }

  /* Give all objects which are tagged a base. */
  for (Collection *collection = mainvar->collections.first; collection;
       collection = collection->id.next) {
    if ((flag & FILE_GROUP_INSTANCE) && (collection->id.tag & LIB_TAG_DOIT)) {
      /* Any indirect collection should not have been tagged. */
      BLI_assert((collection->id.tag & LIB_TAG_INDIRECT) == 0);

      /* BKE_object_add(...) messes with the selection. */
      Object *ob = BKE_object_add_only_object(bmain, OB_EMPTY, collection->id.name + 2);
      ob->type = OB_EMPTY;

      BKE_collection_object_add(bmain, active_collection, ob);
      Base *base = BKE_view_layer_base_find(view_layer, ob);

      if (v3d != NULL) {
        base->local_view_bits |= v3d->local_view_uuid;
      }

      if (base->flag & BASE_SELECTABLE) {
        base->flag |= BASE_SELECTED;
      }

      BKE_scene_object_base_flag_sync_from_base(base);
      DEG_id_tag_update(&ob->id, ID_RECALC_TRANSFORM | ID_RECALC_GEOMETRY | ID_RECALC_ANIMATION);
      view_layer->basact = base;

      /* Assign the collection. */
      ob->instance_collection = collection;
      id_us_plus(&collection->id);
      ob->transflag |= OB_DUPLICOLLECTION;
      copy_v3_v3(ob->loc, scene->cursor.location);
    }
    /* We do not want to force instantiation of indirectly linked collections,
     * not even when appending. Users can now easily instantiate collections (and their objects)
     * as needed by themselves. See T67032. */
    else if ((collection->id.tag & LIB_TAG_INDIRECT) == 0) {
      bool do_add_collection = (collection->id.tag & LIB_TAG_DOIT) != 0;
      if (!do_add_collection) {
        /* We need to check that objects in that collections are already instantiated in a scene.
         * Otherwise, it's better to add the collection to the scene's active collection, than to
         * instantiate its objects in active scene's collection directly. See T61141.
         * Note that we only check object directly into that collection,
         * not recursively into its children.
         */
        for (CollectionObject *coll_ob = collection->gobject.first; coll_ob != NULL;
             coll_ob = coll_ob->next) {
          Object *ob = coll_ob->ob;
          if ((ob->id.tag & (LIB_TAG_PRE_EXISTING | LIB_TAG_DOIT | LIB_TAG_INDIRECT)) == 0 &&
              (ob->id.lib == lib) && (object_in_any_scene(bmain, ob) == 0)) {
            do_add_collection = true;
            break;
          }
        }
      }
      if (do_add_collection) {
        /* Add collection as child of active collection. */
        BKE_collection_child_add(bmain, active_collection, collection);

        if (flag & FILE_AUTOSELECT) {
          for (CollectionObject *coll_ob = collection->gobject.first; coll_ob != NULL;
               coll_ob = coll_ob->next) {
            Object *ob = coll_ob->ob;
            Base *base = BKE_view_layer_base_find(view_layer, ob);
            if (base) {
              base->flag |= BASE_SELECTED;
              BKE_scene_object_base_flag_sync_from_base(base);
            }
          }
        }

        /* Those are kept for safety and consistency, but should not be needed anymore? */
        collection->id.tag &= ~LIB_TAG_INDIRECT;
        collection->id.flag &= ~LIB_INDIRECT_WEAK_LINK;
        collection->id.tag |= LIB_TAG_EXTERN;
      }
    }
  }
}

/* returns true if the item was found
 * but it may already have already been appended/linked */
static ID *link_named_part(
    Main *mainl, FileData *fd, const short idcode, const char *name, const int flag)
{
  BHead *bhead = find_bhead_from_code_name(fd, idcode, name);
  ID *id;

  const bool use_placeholders = (flag & BLO_LIBLINK_USE_PLACEHOLDERS) != 0;
  const bool force_indirect = (flag & BLO_LIBLINK_FORCE_INDIRECT) != 0;

  BLI_assert(BKE_idcode_is_linkable(idcode) && BKE_idcode_is_valid(idcode));

  if (bhead) {
    id = is_yet_read(fd, mainl, bhead);
    if (id == NULL) {
      /* not read yet */
      const int tag = force_indirect ? LIB_TAG_INDIRECT : LIB_TAG_EXTERN;
      read_libblock(fd, mainl, bhead, tag | LIB_TAG_NEED_EXPAND, false, &id);

      if (id) {
        /* sort by name in list */
        ListBase *lb = which_libbase(mainl, idcode);
        id_sort_by_name(lb, id, NULL);
      }
    }
    else {
      /* already linked */
      if (G.debug) {
        printf("append: already linked\n");
      }
      oldnewmap_insert(fd->libmap, bhead->old, id, bhead->code);
      if (!force_indirect && (id->tag & LIB_TAG_INDIRECT)) {
        id->tag &= ~LIB_TAG_INDIRECT;
        id->flag &= ~LIB_INDIRECT_WEAK_LINK;
        id->tag |= LIB_TAG_EXTERN;
      }
    }
  }
  else if (use_placeholders) {
    /* XXX flag part is weak! */
    id = create_placeholder(
        mainl, idcode, name, force_indirect ? LIB_TAG_INDIRECT : LIB_TAG_EXTERN);
  }
  else {
    id = NULL;
  }

  /* if we found the id but the id is NULL, this is really bad */
  BLI_assert(!((bhead != NULL) && (id == NULL)));

  return id;
}

/**
 * Simple reader for copy/paste buffers.
 */
int BLO_library_link_copypaste(Main *mainl, BlendHandle *bh, const unsigned int id_types_mask)
{
  FileData *fd = (FileData *)(bh);
  BHead *bhead;
  int num_directly_linked = 0;

  for (bhead = blo_bhead_first(fd); bhead; bhead = blo_bhead_next(fd, bhead)) {
    ID *id = NULL;

    if (bhead->code == ENDB) {
      break;
    }

    if (BKE_idcode_is_valid(bhead->code) && BKE_idcode_is_linkable(bhead->code) &&
        (id_types_mask == 0 ||
         (BKE_idcode_to_idfilter((short)bhead->code) & id_types_mask) != 0)) {
      read_libblock(fd, mainl, bhead, LIB_TAG_NEED_EXPAND | LIB_TAG_INDIRECT, false, &id);
      num_directly_linked++;
    }

    if (id) {
      /* sort by name in list */
      ListBase *lb = which_libbase(mainl, GS(id->name));
      id_sort_by_name(lb, id, NULL);

      if (bhead->code == ID_OB) {
        /* Instead of instancing Base's directly, postpone until after collections are loaded
         * otherwise the base's flag is set incorrectly when collections are used */
        Object *ob = (Object *)id;
        ob->mode = OB_MODE_OBJECT;
        /* ensure add_loose_objects_to_scene runs on this object */
        BLI_assert(id->us == 0);
      }
    }
  }

  return num_directly_linked;
}

static ID *link_named_part_ex(
    Main *mainl, FileData *fd, const short idcode, const char *name, const int flag)
{
  ID *id = link_named_part(mainl, fd, idcode, name, flag);

  if (id && (GS(id->name) == ID_OB)) {
    /* Tag as loose object needing to be instantiated somewhere... */
    id->tag |= LIB_TAG_DOIT;
  }
  else if (id && (GS(id->name) == ID_GR)) {
    /* tag as needing to be instantiated or linked */
    id->tag |= LIB_TAG_DOIT;
  }

  return id;
}

/**
 * Link a named data-block from an external blend file.
 *
 * \param mainl: The main database to link from (not the active one).
 * \param bh: The blender file handle.
 * \param idcode: The kind of data-block to link.
 * \param name: The name of the data-block (without the 2 char ID prefix).
 * \return the linked ID when found.
 */
ID *BLO_library_link_named_part(Main *mainl,
                                BlendHandle **bh,
                                const short idcode,
                                const char *name)
{
  FileData *fd = (FileData *)(*bh);
  return link_named_part(mainl, fd, idcode, name, 0);
}

/**
 * Link a named data-block from an external blend file.
 * Optionally instantiate the object/collection in the scene when the flags are set.
 *
 * \param mainl: The main database to link from (not the active one).
 * \param bh: The blender file handle.
 * \param idcode: The kind of data-block to link.
 * \param name: The name of the data-block (without the 2 char ID prefix).
 * \param flag: Options for linking, used for instantiating.
 * \param scene: The scene in which to instantiate objects/collections
 * (if NULL, no instantiation is done).
 * \param v3d: The active 3D viewport.
 * (only to define active layers for instantiated objects & collections, can be NULL).
 * \return the linked ID when found.
 */
ID *BLO_library_link_named_part_ex(
    Main *mainl, BlendHandle **bh, const short idcode, const char *name, const int flag)
{
  FileData *fd = (FileData *)(*bh);
  return link_named_part_ex(mainl, fd, idcode, name, flag);
}

/* common routine to append/link something from a library */

static Main *library_link_begin(Main *mainvar, FileData **fd, const char *filepath)
{
  Main *mainl;

  (*fd)->mainlist = MEM_callocN(sizeof(ListBase), "FileData.mainlist");

  /* clear for objects and collections instantiating tag */
  BKE_main_id_tag_listbase(&(mainvar->objects), LIB_TAG_DOIT, false);
  BKE_main_id_tag_listbase(&(mainvar->collections), LIB_TAG_DOIT, false);

  /* make mains */
  blo_split_main((*fd)->mainlist, mainvar);

  /* which one do we need? */
  mainl = blo_find_main(*fd, filepath, BKE_main_blendfile_path(mainvar));

  /* needed for do_version */
  mainl->versionfile = (*fd)->fileversion;
  read_file_version(*fd, mainl);
#ifdef USE_GHASH_BHEAD
  read_file_bhead_idname_map_create(*fd);
#endif

  return mainl;
}

/**
 * Initialize the BlendHandle for linking library data.
 *
 * \param mainvar: The current main database, e.g. #G_MAIN or #CTX_data_main(C).
 * \param bh: A blender file handle as returned by
 * #BLO_blendhandle_from_file or #BLO_blendhandle_from_memory.
 * \param filepath: Used for relative linking, copied to the \a lib->name.
 * \return the library Main, to be passed to #BLO_library_append_named_part as \a mainl.
 */
Main *BLO_library_link_begin(Main *mainvar, BlendHandle **bh, const char *filepath)
{
  FileData *fd = (FileData *)(*bh);
  return library_link_begin(mainvar, &fd, filepath);
}

static void split_main_newid(Main *mainptr, Main *main_newid)
{
  /* We only copy the necessary subset of data in this temp main. */
  main_newid->versionfile = mainptr->versionfile;
  main_newid->subversionfile = mainptr->subversionfile;
  BLI_strncpy(main_newid->name, mainptr->name, sizeof(main_newid->name));
  main_newid->curlib = mainptr->curlib;

  ListBase *lbarray[MAX_LIBARRAY];
  ListBase *lbarray_newid[MAX_LIBARRAY];
  int i = set_listbasepointers(mainptr, lbarray);
  set_listbasepointers(main_newid, lbarray_newid);
  while (i--) {
    BLI_listbase_clear(lbarray_newid[i]);

    for (ID *id = lbarray[i]->first, *idnext; id; id = idnext) {
      idnext = id->next;

      if (id->tag & LIB_TAG_NEW) {
        BLI_remlink(lbarray[i], id);
        BLI_addtail(lbarray_newid[i], id);
      }
    }
  }
}

/* scene and v3d may be NULL. */
static void library_link_end(Main *mainl,
                             FileData **fd,
                             const short flag,
                             Main *bmain,
                             Scene *scene,
                             ViewLayer *view_layer,
                             const View3D *v3d)
{
  Main *mainvar;
  Library *curlib;

  /* expander now is callback function */
  BLO_main_expander(expand_doit_library);

  /* make main consistent */
  BLO_expand_main(*fd, mainl);

  /* do this when expand found other libs */
  read_libraries(*fd, (*fd)->mainlist);

  curlib = mainl->curlib;

  /* make the lib path relative if required */
  if (flag & FILE_RELPATH) {
    /* use the full path, this could have been read by other library even */
    BLI_strncpy(curlib->name, curlib->filepath, sizeof(curlib->name));

    /* uses current .blend file as reference */
    BLI_path_rel(curlib->name, BKE_main_blendfile_path_from_global());
  }

  blo_join_main((*fd)->mainlist);
  mainvar = (*fd)->mainlist->first;
  mainl = NULL; /* blo_join_main free's mainl, cant use anymore */

  lib_link_all(*fd, mainvar);
  BKE_collections_after_lib_link(mainvar);

  /* Yep, second splitting... but this is a very cheap operation, so no big deal. */
  blo_split_main((*fd)->mainlist, mainvar);
  Main *main_newid = BKE_main_new();
  for (mainvar = ((Main *)(*fd)->mainlist->first)->next; mainvar; mainvar = mainvar->next) {
    BLI_assert(mainvar->versionfile != 0);
    /* We need to split out IDs already existing,
     * or they will go again through do_versions - bad, very bad! */
    split_main_newid(mainvar, main_newid);

    do_versions_after_linking(main_newid, (*fd)->reports);

    add_main_to_main(mainvar, main_newid);
  }
  BKE_main_free(main_newid);
  blo_join_main((*fd)->mainlist);
  mainvar = (*fd)->mainlist->first;
  MEM_freeN((*fd)->mainlist);

  /* After all data has been read and versioned, uses LIB_TAG_NEW. */
  ntreeUpdateAllNew(mainvar);

  placeholders_ensure_valid(mainvar);

  BKE_main_id_tag_all(mainvar, LIB_TAG_NEW, false);

  /* Make all relative paths, relative to the open blend file. */
  fix_relpaths_library(BKE_main_blendfile_path(mainvar), mainvar);

  /* Give a base to loose objects and collections.
   * Only directly linked objects & collections are instantiated by
   * `BLO_library_link_named_part_ex()` & co,
   * here we handle indirect ones and other possible edge-cases. */
  if (scene) {
    add_collections_to_scene(mainvar, bmain, scene, view_layer, v3d, curlib, flag);
    add_loose_objects_to_scene(mainvar, bmain, scene, view_layer, v3d, curlib, flag);
  }
  else {
    /* printf("library_append_end, scene is NULL (objects wont get bases)\n"); */
  }

  /* Clear objects and collections instantiating tag. */
  BKE_main_id_tag_listbase(&(mainvar->objects), LIB_TAG_DOIT, false);
  BKE_main_id_tag_listbase(&(mainvar->collections), LIB_TAG_DOIT, false);

  /* patch to prevent switch_endian happens twice */
  if ((*fd)->flags & FD_FLAGS_SWITCH_ENDIAN) {
    blo_filedata_free(*fd);
    *fd = NULL;
  }
}

/**
 * Finalize linking from a given .blend file (library).
 * Optionally instance the indirect object/collection in the scene when the flags are set.
 * \note Do not use \a bh after calling this function, it may frees it.
 *
 * \param mainl: The main database to link from (not the active one).
 * \param bh: The blender file handle (WARNING! may be freed by this function!).
 * \param flag: Options for linking, used for instantiating.
 * \param bmain: The main database in which to instantiate objects/collections
 * \param scene: The scene in which to instantiate objects/collections
 * (if NULL, no instantiation is done).
 * \param view_layer: The scene layer in which to instantiate objects/collections
 * (if NULL, no instantiation is done).
 * \param v3d: The active 3D viewport
 * (only to define local-view for instantiated objects & groups, can be NULL).
 */
void BLO_library_link_end(Main *mainl,
                          BlendHandle **bh,
                          int flag,
                          Main *bmain,
                          Scene *scene,
                          ViewLayer *view_layer,
                          const View3D *v3d)
{
  FileData *fd = (FileData *)(*bh);
  library_link_end(mainl, &fd, flag, bmain, scene, view_layer, v3d);
  *bh = (BlendHandle *)fd;
}

void *BLO_library_read_struct(FileData *fd, BHead *bh, const char *blockname)
{
  return read_struct(fd, bh, blockname);
}

/** \} */

/* -------------------------------------------------------------------- */
/** \name Library Reading
 * \{ */

static int has_linked_ids_to_read(Main *mainvar)
{
  ListBase *lbarray[MAX_LIBARRAY];
  int a = set_listbasepointers(mainvar, lbarray);

  while (a--) {
    for (ID *id = lbarray[a]->first; id; id = id->next) {
      if ((id->tag & LIB_TAG_ID_LINK_PLACEHOLDER) && !(id->flag & LIB_INDIRECT_WEAK_LINK)) {
        return true;
      }
    }
  }

  return false;
}

static void read_library_linked_id(
    ReportList *reports, FileData *fd, Main *mainvar, ID *id, ID **r_id)
{
  BHead *bhead = NULL;
  const bool is_valid = BKE_idcode_is_linkable(GS(id->name)) || ((id->tag & LIB_TAG_EXTERN) == 0);

  if (fd) {
    bhead = find_bhead_from_idname(fd, id->name);
  }

  if (!is_valid) {
    blo_reportf_wrap(reports,
                     RPT_ERROR,
                     TIP_("LIB: %s: '%s' is directly linked from '%s' (parent '%s'), but is a "
                          "non-linkable data type"),
                     BKE_idcode_to_name(GS(id->name)),
                     id->name + 2,
                     mainvar->curlib->filepath,
                     library_parent_filepath(mainvar->curlib));
  }

  id->tag &= ~LIB_TAG_ID_LINK_PLACEHOLDER;
  id->flag &= ~LIB_INDIRECT_WEAK_LINK;

  if (bhead) {
    id->tag |= LIB_TAG_NEED_EXPAND;
    // printf("read lib block %s\n", id->name);
    read_libblock(fd, mainvar, bhead, id->tag, false, r_id);
  }
  else {
    blo_reportf_wrap(reports,
                     RPT_WARNING,
                     TIP_("LIB: %s: '%s' missing from '%s', parent '%s'"),
                     BKE_idcode_to_name(GS(id->name)),
                     id->name + 2,
                     mainvar->curlib->filepath,
                     library_parent_filepath(mainvar->curlib));

    /* Generate a placeholder for this ID (simplified version of read_libblock actually...). */
    if (r_id) {
      *r_id = is_valid ? create_placeholder(mainvar, GS(id->name), id->name + 2, id->tag) : NULL;
    }
  }
}

static void read_library_linked_ids(FileData *basefd,
                                    FileData *fd,
                                    ListBase *mainlist,
                                    Main *mainvar)
{
  GHash *loaded_ids = BLI_ghash_str_new(__func__);

  ListBase *lbarray[MAX_LIBARRAY];
  int a = set_listbasepointers(mainvar, lbarray);

  while (a--) {
    ID *id = lbarray[a]->first;
    ListBase pending_free_ids = {NULL};

    while (id) {
      ID *id_next = id->next;
      if ((id->tag & LIB_TAG_ID_LINK_PLACEHOLDER) && !(id->flag & LIB_INDIRECT_WEAK_LINK)) {
        BLI_remlink(lbarray[a], id);

        /* When playing with lib renaming and such, you may end with cases where
         * you have more than one linked ID of the same data-block from same
         * library. This is absolutely horrible, hence we use a ghash to ensure
         * we go back to a single linked data when loading the file. */
        ID **realid = NULL;
        if (!BLI_ghash_ensure_p(loaded_ids, id->name, (void ***)&realid)) {
          read_library_linked_id(basefd->reports, fd, mainvar, id, realid);
        }

        /* realid shall never be NULL - unless some source file/lib is broken
         * (known case: some directly linked shapekey from a missing lib...). */
        /* BLI_assert(*realid != NULL); */

        /* Now that we have a real ID, replace all pointers to placeholders in
         * fd->libmap with pointers to the real data-blocks. We do this for all
         * libraries since multiple might be referencing this ID. */
        change_link_placeholder_to_real_ID_pointer(mainlist, basefd, id, *realid);

        /* We cannot free old lib-ref placeholder ID here anymore, since we use
         * its name as key in loaded_ids hash. */
        BLI_addtail(&pending_free_ids, id);
      }
      id = id_next;
    }

    /* Clear GHash and free link placeholder IDs of the current type. */
    BLI_ghash_clear(loaded_ids, NULL, NULL);
    BLI_freelistN(&pending_free_ids);
  }

  BLI_ghash_free(loaded_ids, NULL, NULL);
}

static void read_library_clear_weak_links(FileData *basefd, ListBase *mainlist, Main *mainvar)
{
  /* Any remaining weak links at this point have been lost, silently drop
   * those by setting them to NULL pointers. */
  ListBase *lbarray[MAX_LIBARRAY];
  int a = set_listbasepointers(mainvar, lbarray);

  while (a--) {
    ID *id = lbarray[a]->first;

    while (id) {
      ID *id_next = id->next;
      if ((id->tag & LIB_TAG_ID_LINK_PLACEHOLDER) && (id->flag & LIB_INDIRECT_WEAK_LINK)) {
        /* printf("Dropping weak link to %s\n", id->name); */
        change_link_placeholder_to_real_ID_pointer(mainlist, basefd, id, NULL);
        BLI_freelinkN(lbarray[a], id);
      }
      id = id_next;
    }
  }
}

static FileData *read_library_file_data(FileData *basefd,
                                        ListBase *mainlist,
                                        Main *mainl,
                                        Main *mainptr)
{
  FileData *fd = mainptr->curlib->filedata;

  if (fd != NULL) {
    /* File already open. */
    return fd;
  }

  if (mainptr->curlib->packedfile) {
    /* Read packed file. */
    PackedFile *pf = mainptr->curlib->packedfile;

    blo_reportf_wrap(basefd->reports,
                     RPT_INFO,
                     TIP_("Read packed library:  '%s', parent '%s'"),
                     mainptr->curlib->name,
                     library_parent_filepath(mainptr->curlib));
    fd = blo_filedata_from_memory(pf->data, pf->size, basefd->reports);

    /* Needed for library_append and read_libraries. */
    BLI_strncpy(fd->relabase, mainptr->curlib->filepath, sizeof(fd->relabase));
  }
  else {
    /* Read file on disk. */
    blo_reportf_wrap(basefd->reports,
                     RPT_INFO,
                     TIP_("Read library:  '%s', '%s', parent '%s'"),
                     mainptr->curlib->filepath,
                     mainptr->curlib->name,
                     library_parent_filepath(mainptr->curlib));
    fd = blo_filedata_from_file(mainptr->curlib->filepath, basefd->reports);
  }

  if (fd) {
    /* Share the mainlist, so all libraries are added immediately in a
     * single list. It used to be that all FileData's had their own list,
     * but with indirectly linking this meant we didn't catch duplicate
     * libraries properly. */
    fd->mainlist = mainlist;

    fd->reports = basefd->reports;

    if (fd->libmap) {
      oldnewmap_free(fd->libmap);
    }

    fd->libmap = oldnewmap_new();

    mainptr->curlib->filedata = fd;
    mainptr->versionfile = fd->fileversion;

    /* subversion */
    read_file_version(fd, mainptr);
#ifdef USE_GHASH_BHEAD
    read_file_bhead_idname_map_create(fd);
#endif
  }
  else {
    mainptr->curlib->filedata = NULL;
    mainptr->curlib->id.tag |= LIB_TAG_MISSING;
    /* Set lib version to current main one... Makes assert later happy. */
    mainptr->versionfile = mainptr->curlib->versionfile = mainl->versionfile;
    mainptr->subversionfile = mainptr->curlib->subversionfile = mainl->subversionfile;
  }

  if (fd == NULL) {
    blo_reportf_wrap(
        basefd->reports, RPT_WARNING, TIP_("Cannot find lib '%s'"), mainptr->curlib->filepath);
  }

  return fd;
}

static void read_libraries(FileData *basefd, ListBase *mainlist)
{
  Main *mainl = mainlist->first;
  bool do_it = true;

  /* Expander is now callback function. */
  BLO_main_expander(expand_doit_library);

  /* At this point the base blend file has been read, and each library blend
   * encountered so far has a main with placeholders for linked data-blocks.
   *
   * Now we will read the library blend files and replace the placeholders
   * with actual data-blocks. We loop over library mains multiple times in
   * case a library needs to link additional data-blocks from another library
   * that had been read previously. */
  while (do_it) {
    do_it = false;

    /* Loop over mains of all library blend files encountered so far. Note
     * this list gets longer as more indirectly library blends are found. */
    for (Main *mainptr = mainl->next; mainptr; mainptr = mainptr->next) {
      /* Does this library have any more linked data-blocks we need to read? */
      if (has_linked_ids_to_read(mainptr)) {
#if 0
        printf("Reading linked data-blocks from %s (%s)\n",
               mainptr->curlib->id.name,
               mainptr->curlib->name);
#endif

        /* Open file if it has not been done yet. */
        FileData *fd = read_library_file_data(basefd, mainlist, mainl, mainptr);

        if (fd) {
          do_it = true;
        }

        /* Read linked data-locks for each link placeholder, and replace
         * the placeholder with the real data-lock. */
        read_library_linked_ids(basefd, fd, mainlist, mainptr);

        /* Test if linked data-locks need to read further linked data-locks
         * and create link placeholders for them. */
        BLO_expand_main(fd, mainptr);
      }
    }
  }

  Main *main_newid = BKE_main_new();
  for (Main *mainptr = mainl->next; mainptr; mainptr = mainptr->next) {
    /* Drop weak links for which no data-block was found. */
    read_library_clear_weak_links(basefd, mainlist, mainptr);

    /* Do versioning for newly added linked data-locks. If no data-locks
     * were read from a library versionfile will still be zero and we can
     * skip it. */
    if (mainptr->versionfile) {
      /* Split out already existing IDs to avoid them going through
       * do_versions multiple times, which would have bad consequences. */
      split_main_newid(mainptr, main_newid);

      /* File data can be zero with link/append. */
      if (mainptr->curlib->filedata) {
        do_versions(mainptr->curlib->filedata, mainptr->curlib, main_newid);
      }
      else {
        do_versions(basefd, NULL, main_newid);
      }

      add_main_to_main(mainptr, main_newid);
    }

    /* Lib linking. */
    if (mainptr->curlib->filedata) {
      lib_link_all(mainptr->curlib->filedata, mainptr);
    }

    /* Free file data we no longer need. */
    if (mainptr->curlib->filedata) {
      blo_filedata_free(mainptr->curlib->filedata);
    }
    mainptr->curlib->filedata = NULL;
  }
  BKE_main_free(main_newid);
}

/** \} */<|MERGE_RESOLUTION|>--- conflicted
+++ resolved
@@ -9454,13 +9454,7 @@
   ID *id_old = NULL;
   bool do_id_swap = false;
 
-<<<<<<< HEAD
-  if (id) {
-=======
   if (id != NULL) {
-    const short idcode = GS(id->name);
-
->>>>>>> a1499522
     if (id_bhead->code != ID_LINK_PLACEHOLDER) {
       /* need a name for the mallocN, just for debugging and sane prints on leaks */
       allocname = dataname(idcode);
@@ -9481,11 +9475,7 @@
 
         /* Find the 'current' existing ID we want to reuse instead of the one we would read from
          * the undo memfile. */
-<<<<<<< HEAD
         id_old = BKE_main_idmap_lookup(fd->old_idmap, idcode, id->name + 2, NULL);
-        if (id_old != NULL) {
-=======
-        ID *id_old = BKE_main_idmap_lookup(fd->old_idmap, idcode, id->name + 2, NULL);
         bool can_finalize_and_return = false;
 
         if (ELEM(idcode, ID_WM, ID_SCR, ID_WS)) {
@@ -9496,7 +9486,6 @@
         }
         else if ((fd->skip_flags & BLO_READ_SKIP_UNDO_OLD_MAIN) == 0 &&
                  fd->are_memchunks_identical && id_old != NULL) {
->>>>>>> a1499522
           MEM_freeN(id);
 
           /* Do not add LIB_TAG_NEW here, this should not be needed/used in undo case anyway (as
