--- conflicted
+++ resolved
@@ -130,11 +130,7 @@
 #include "BKE_effect.h"
 #include "BKE_fcurve.h"
 #include "BKE_global.h" // for G
-<<<<<<< HEAD
 #include "BKE_gpencil.h"
-#include "BKE_group.h"
-=======
->>>>>>> d3c89f50
 #include "BKE_layer.h"
 #include "BKE_library.h" // for which_libbase
 #include "BKE_library_idmap.h"
@@ -266,14 +262,9 @@
 
 #ifdef USE_COLLECTION_COMPAT_28
 static void expand_scene_collection(FileData *fd, Main *mainvar, SceneCollection *sc);
-<<<<<<< HEAD
-static SceneCollection *get_scene_collection_active_or_create(
-        struct Scene *scene, struct ViewLayer *view_layer, const int flag);
+#endif
 static void direct_link_animdata(FileData *fd, AnimData *adt);
 static void lib_link_animdata(FileData *fd, ID *id, AnimData *adt);
-=======
-#endif
->>>>>>> d3c89f50
 
 /* this function ensures that reports are printed,
  * in the case of libraray linking errors this is important!
