/*
 * ***** BEGIN GPL LICENSE BLOCK *****
 *
 * This program is free software; you can redistribute it and/or
 * modify it under the terms of the GNU General Public License
 * as published by the Free Software Foundation; either version 2
 * of the License, or (at your option) any later version.
 *
 * This program is distributed in the hope that it will be useful,
 * but WITHOUT ANY WARRANTY; without even the implied warranty of
 * MERCHANTABILITY or FITNESS FOR A PARTICULAR PURPOSE.  See the
 * GNU General Public License for more details.
 *
 * You should have received a copy of the GNU General Public License
 * along with this program; if not, write to the Free Software Foundation,
 * Inc., 51 Franklin Street, Fifth Floor, Boston, MA 02110-1301, USA.
 *
 * The Original Code is Copyright (C) 2001-2002 by NaN Holding BV.
 * All rights reserved.
 *
 *
 * Contributor(s): Blender Foundation
 *
 * ***** END GPL LICENSE BLOCK *****
 */

/** \file blender/blenloader/intern/writefile.c
 *  \ingroup blenloader
 */


/**
 *
 * FILE FORMAT
 * ===========
 *
 * IFF-style structure  (but not IFF compatible!)
 *
 * start file:
 * <pre>
 *     BLENDER_V100    12 bytes  (versie 1.00)
 *                     V = big endian, v = little endian
 *                     _ = 4 byte pointer, - = 8 byte pointer
 * </pre>
 *
 * datablocks: (also see struct #BHead).
 * <pre>
 *     <bh.code>           4 chars
 *     <bh.len>            int,  len data after BHead
 *     <bh.old>            void,  old pointer
 *     <bh.SDNAnr>         int
 *     <bh.nr>             int, in case of array: number of structs
 *     data
 *     ...
 *     ...
 * </pre>
 *
 * Almost all data in Blender are structures. Each struct saved
 * gets a BHead header.  With BHead the struct can be linked again
 * and compared with StructDNA .
 *
 *
 * WRITE
 * =====
 *
 * Preferred writing order: (not really a must, but why would you do it random?)
 * Any case: direct data is ALWAYS after the lib block
 *
 * (Local file data)
 * - for each LibBlock
 *   - write LibBlock
 *   - write associated direct data
 * (External file data)
 * - per library
 *   - write library block
 *   - per LibBlock
 *     - write the ID of LibBlock
 * - write #TEST (#RenderInfo struct. 128x128 blend file preview is optional).
 * - write #GLOB (#FileGlobal struct) (some global vars).
 * - write #DNA1 (#SDNA struct)
 * - write #USER (#UserDef struct) if filename is ``~/.config/blender/X.XX/config/startup.blend``.
 */


#include <math.h>
#include <fcntl.h>
#include <limits.h>
#include <stdio.h>
#include <string.h>
#include <stdlib.h>

#ifdef WIN32
#  include <zlib.h>  /* odd include order-issue */
#  include "winsock2.h"
#  include <io.h>
#  include "BLI_winstuff.h"
#else
#  include <unistd.h>  /* FreeBSD, for write() and close(). */
#endif

#include "BLI_utildefines.h"

/* allow writefile to use deprecated functionality (for forward compatibility code) */
#define DNA_DEPRECATED_ALLOW
/* Allow using DNA struct members that are marked as private for read/write.
 * Note: Each header that uses this needs to define its own way of handling
 * it. There's no generic implementation, direct use does nothing. */
#define DNA_PRIVATE_READ_WRITE_ALLOW

#include "DNA_anim_types.h"
#include "DNA_armature_types.h"
#include "DNA_actuator_types.h"
#include "DNA_brush_types.h"
#include "DNA_cachefile_types.h"
#include "DNA_camera_types.h"
#include "DNA_cloth_types.h"
#include "DNA_constraint_types.h"
#include "DNA_controller_types.h"
#include "DNA_dynamicpaint_types.h"
#include "DNA_genfile.h"
#include "DNA_group_types.h"
#include "DNA_gpencil_types.h"
#include "DNA_fileglobal_types.h"
#include "DNA_key_types.h"
#include "DNA_lattice_types.h"
#include "DNA_lamp_types.h"
#include "DNA_layer_types.h"
#include "DNA_linestyle_types.h"
#include "DNA_meta_types.h"
#include "DNA_mesh_types.h"
#include "DNA_meshdata_types.h"
#include "DNA_material_types.h"
#include "DNA_node_types.h"
#include "DNA_object_types.h"
#include "DNA_object_force.h"
#include "DNA_packedFile_types.h"
#include "DNA_particle_types.h"
#include "DNA_lightprobe_types.h"
#include "DNA_property_types.h"
#include "DNA_rigidbody_types.h"
#include "DNA_scene_types.h"
#include "DNA_sdna_types.h"
#include "DNA_sequence_types.h"
#include "DNA_sensor_types.h"
#include "DNA_smoke_types.h"
#include "DNA_space_types.h"
#include "DNA_screen_types.h"
#include "DNA_speaker_types.h"
#include "DNA_sound_types.h"
#include "DNA_text_types.h"
#include "DNA_view3d_types.h"
#include "DNA_vfont_types.h"
#include "DNA_world_types.h"
#include "DNA_windowmanager_types.h"
#include "DNA_workspace_types.h"
#include "DNA_movieclip_types.h"
#include "DNA_mask_types.h"

#include "MEM_guardedalloc.h" // MEM_freeN
#include "BLI_bitmap.h"
#include "BLI_blenlib.h"
#include "BLI_linklist.h"
#include "BLI_mempool.h"

#include "BKE_action.h"
#include "BKE_blender_version.h"
#include "BKE_bpath.h"
#include "BKE_curve.h"
#include "BKE_constraint.h"
#include "BKE_global.h" // for G
#include "BKE_idcode.h"
#include "BKE_library.h" // for  set_listbasepointers
#include "BKE_main.h"
#include "BKE_node.h"
#include "BKE_report.h"
#include "BKE_sequencer.h"
#include "BKE_subsurf.h"
#include "BKE_modifier.h"
#include "BKE_fcurve.h"
#include "BKE_pointcache.h"
#include "BKE_mesh.h"
#include "BKE_workspace.h"

#ifdef USE_NODE_COMPAT_CUSTOMNODES
#include "NOD_socket.h"  /* for sock->default_value data */
#endif


#include "BLO_writefile.h"
#include "BLO_readfile.h"
#include "BLO_undofile.h"
#include "BLO_blend_defs.h"

#include "readfile.h"

/* for SDNA_TYPE_FROM_STRUCT() macro */
#include "dna_type_offsets.h"

#include <errno.h>

/* ********* my write, buffered writing with minimum size chunks ************ */

/* Use optimal allocation since blocks of this size are kept in memory for undo. */
#define MYWRITE_BUFFER_SIZE (MEM_SIZE_OPTIMAL(1 << 17))  /* 128kb */
#define MYWRITE_MAX_CHUNK   (MEM_SIZE_OPTIMAL(1 << 15))  /* ~32kb */


/** \name Small API to handle compression.
 * \{ */

typedef enum {
	WW_WRAP_NONE = 1,
	WW_WRAP_ZLIB,
} eWriteWrapType;

typedef struct WriteWrap WriteWrap;
struct WriteWrap {
	/* callbacks */
	bool   (*open)(WriteWrap *ww, const char *filepath);
	bool   (*close)(WriteWrap *ww);
	size_t (*write)(WriteWrap *ww, const char *data, size_t data_len);

	/* internal */
	union {
		int file_handle;
		gzFile gz_handle;
	} _user_data;
};

/* none */
#define FILE_HANDLE(ww) \
	(ww)->_user_data.file_handle

static bool ww_open_none(WriteWrap *ww, const char *filepath)
{
	int file;

	file = BLI_open(filepath, O_BINARY + O_WRONLY + O_CREAT + O_TRUNC, 0666);

	if (file != -1) {
		FILE_HANDLE(ww) = file;
		return true;
	}
	else {
		return false;
	}
}
static bool ww_close_none(WriteWrap *ww)
{
	return (close(FILE_HANDLE(ww)) != -1);
}
static size_t ww_write_none(WriteWrap *ww, const char *buf, size_t buf_len)
{
	return write(FILE_HANDLE(ww), buf, buf_len);
}
#undef FILE_HANDLE

/* zlib */
#define FILE_HANDLE(ww) \
	(ww)->_user_data.gz_handle

static bool ww_open_zlib(WriteWrap *ww, const char *filepath)
{
	gzFile file;

	file = BLI_gzopen(filepath, "wb1");

	if (file != Z_NULL) {
		FILE_HANDLE(ww) = file;
		return true;
	}
	else {
		return false;
	}
}
static bool ww_close_zlib(WriteWrap *ww)
{
	return (gzclose(FILE_HANDLE(ww)) == Z_OK);
}
static size_t ww_write_zlib(WriteWrap *ww, const char *buf, size_t buf_len)
{
	return gzwrite(FILE_HANDLE(ww), buf, buf_len);
}
#undef FILE_HANDLE

/* --- end compression types --- */

static void ww_handle_init(eWriteWrapType ww_type, WriteWrap *r_ww)
{
	memset(r_ww, 0, sizeof(*r_ww));

	switch (ww_type) {
		case WW_WRAP_ZLIB:
		{
			r_ww->open  = ww_open_zlib;
			r_ww->close = ww_close_zlib;
			r_ww->write = ww_write_zlib;
			break;
		}
		default:
		{
			r_ww->open  = ww_open_none;
			r_ww->close = ww_close_none;
			r_ww->write = ww_write_none;
			break;
		}
	}
}

/** \} */



typedef struct {
	const struct SDNA *sdna;

	unsigned char *buf;
	MemFile *compare, *current;

	int tot, count;
	bool error;

	/* Wrap writing, so we can use zlib or
	 * other compression types later, see: G_FILE_COMPRESS
	 * Will be NULL for UNDO. */
	WriteWrap *ww;

#ifdef USE_BMESH_SAVE_AS_COMPAT
	bool use_mesh_compat; /* option to save with older mesh format */
#endif
} WriteData;

static WriteData *writedata_new(WriteWrap *ww)
{
	WriteData *wd = MEM_callocN(sizeof(*wd), "writedata");

	wd->sdna = DNA_sdna_current_get();

	wd->ww = ww;

	wd->buf = MEM_mallocN(MYWRITE_BUFFER_SIZE, "wd->buf");

	return wd;
}

static void writedata_do_write(WriteData *wd, const void *mem, int memlen)
{
	if ((wd == NULL) || wd->error || (mem == NULL) || memlen < 1) {
		return;
	}

	if (UNLIKELY(wd->error)) {
		return;
	}

	/* memory based save */
	if (wd->current) {
		memfile_chunk_add(NULL, wd->current, mem, memlen);
	}
	else {
		if (wd->ww->write(wd->ww, mem, memlen) != memlen) {
			wd->error = true;
		}
	}
}

static void writedata_free(WriteData *wd)
{
	MEM_freeN(wd->buf);
	MEM_freeN(wd);
}

/***/

/**
 * Flush helps the de-duplicating memory for undo-save by logically segmenting data,
 * so differences in one part of memory won't cause unrelated data to be duplicated.
 */
static void mywrite_flush(WriteData *wd)
{
	if (wd->count) {
		writedata_do_write(wd, wd->buf, wd->count);
		wd->count = 0;
	}
}

/**
 * Low level WRITE(2) wrapper that buffers data
 * \param adr Pointer to new chunk of data
 * \param len Length of new chunk of data
 * \warning Talks to other functions with global parameters
 */
static void mywrite(WriteData *wd, const void *adr, int len)
{
	if (UNLIKELY(wd->error)) {
		return;
	}

	if (adr == NULL) {
		BLI_assert(0);
		return;
	}

	wd->tot += len;

	/* if we have a single big chunk, write existing data in
	 * buffer and write out big chunk in smaller pieces */
	if (len > MYWRITE_MAX_CHUNK) {
		if (wd->count) {
			writedata_do_write(wd, wd->buf, wd->count);
			wd->count = 0;
		}

		do {
			int writelen = MIN2(len, MYWRITE_MAX_CHUNK);
			writedata_do_write(wd, adr, writelen);
			adr = (const char *)adr + writelen;
			len -= writelen;
		} while (len > 0);

		return;
	}

	/* if data would overflow buffer, write out the buffer */
	if (len + wd->count > MYWRITE_BUFFER_SIZE - 1) {
		writedata_do_write(wd, wd->buf, wd->count);
		wd->count = 0;
	}

	/* append data at end of buffer */
	memcpy(&wd->buf[wd->count], adr, len);
	wd->count += len;
}

/**
 * BeGiN initializer for mywrite
 * \param ww: File write wrapper.
 * \param compare Previous memory file (can be NULL).
 * \param current The current memory file (can be NULL).
 * \warning Talks to other functions with global parameters
 */
static WriteData *bgnwrite(WriteWrap *ww, MemFile *compare, MemFile *current)
{
	WriteData *wd = writedata_new(ww);

	if (wd == NULL) {
		return NULL;
	}

	wd->compare = compare;
	wd->current = current;
	/* this inits comparing */
	memfile_chunk_add(compare, NULL, NULL, 0);

	return wd;
}

/**
 * END the mywrite wrapper
 * \return 1 if write failed
 * \return unknown global variable otherwise
 * \warning Talks to other functions with global parameters
 */
static bool endwrite(WriteData *wd)
{
	if (wd->count) {
		writedata_do_write(wd, wd->buf, wd->count);
		wd->count = 0;
	}

	const bool err = wd->error;
	writedata_free(wd);

	return err;
}

/* ********** WRITE FILE ****************** */

static void writestruct_at_address_nr(
        WriteData *wd, int filecode, const int struct_nr, int nr,
        const void *adr, const void *data)
{
	BHead bh;
	const short *sp;

	BLI_assert(struct_nr > 0 && struct_nr < SDNA_TYPE_MAX);

	if (adr == NULL || data == NULL || nr == 0) {
		return;
	}

	/* init BHead */
	bh.code = filecode;
	bh.old = adr;
	bh.nr = nr;

	bh.SDNAnr = struct_nr;
	sp = wd->sdna->structs[bh.SDNAnr];

	bh.len = nr * wd->sdna->typelens[sp[0]];

	if (bh.len == 0) {
		return;
	}

	mywrite(wd, &bh, sizeof(BHead));
	mywrite(wd, data, bh.len);
}

static void writestruct_at_address_id(
        WriteData *wd, int filecode, const char *structname, int nr,
        const void *adr, const void *data)
{
	if (adr == NULL || data == NULL || nr == 0) {
		return;
	}

	const int SDNAnr = DNA_struct_find_nr(wd->sdna, structname);
	if (UNLIKELY(SDNAnr == -1)) {
		printf("error: can't find SDNA code <%s>\n", structname);
		return;
	}

	writestruct_at_address_nr(wd, filecode, SDNAnr, nr, adr, data);
}

static void writestruct_nr(
        WriteData *wd, int filecode, const int struct_nr, int nr,
        const void *adr)
{
	writestruct_at_address_nr(wd, filecode, struct_nr, nr, adr, adr);
}

static void writestruct_id(
        WriteData *wd, int filecode, const char *structname, int nr,
        const void *adr)
{
	writestruct_at_address_id(wd, filecode, structname, nr, adr, adr);
}

static void writedata(WriteData *wd, int filecode, int len, const void *adr)  /* do not use for structs */
{
	BHead bh;

	if (adr == NULL || len == 0) {
		return;
	}

	/* align to 4 (writes uninitialized bytes in some cases) */
	len = (len + 3) & ~3;

	/* init BHead */
	bh.code   = filecode;
	bh.old    = adr;
	bh.nr     = 1;
	bh.SDNAnr = 0;
	bh.len    = len;

	mywrite(wd, &bh, sizeof(BHead));
	mywrite(wd, adr, len);
}

/* use this to force writing of lists in same order as reading (using link_list) */
static void writelist_nr(WriteData *wd, int filecode, const int struct_nr, const ListBase *lb)
{
	const Link *link = lb->first;

	while (link) {
		writestruct_nr(wd, filecode, struct_nr, 1, link);
		link = link->next;
	}
}

#if 0
static void writelist_id(WriteData *wd, int filecode, const char *structname, const ListBase *lb)
{
	const Link *link = lb->first;
	if (link) {

		const int struct_nr = DNA_struct_find_nr(wd->sdna, structname);
		if (struct_nr == -1) {
			printf("error: can't find SDNA code <%s>\n", structname);
			return;
		}

		while (link) {
			writestruct_nr(wd, filecode, struct_nr, 1, link);
			link = link->next;
		}
	}
}
#endif

#define writestruct_at_address(wd, filecode, struct_id, nr, adr, data) \
	writestruct_at_address_nr(wd, filecode, SDNA_TYPE_FROM_STRUCT(struct_id), nr, adr, data)

#define writestruct(wd, filecode, struct_id, nr, adr) \
	writestruct_nr(wd, filecode, SDNA_TYPE_FROM_STRUCT(struct_id), nr, adr)

#define writelist(wd, filecode, struct_id, lb) \
	writelist_nr(wd, filecode, SDNA_TYPE_FROM_STRUCT(struct_id), lb)

/* *************** writing some direct data structs used in more code parts **************** */
/*These functions are used by blender's .blend system for file saving/loading.*/
void IDP_WriteProperty_OnlyData(const IDProperty *prop, void *wd);
void IDP_WriteProperty(const IDProperty *prop, void *wd);

static void IDP_WriteArray(const IDProperty *prop, void *wd)
{
	/*REMEMBER to set totalen to len in the linking code!!*/
	if (prop->data.pointer) {
		writedata(wd, DATA, MEM_allocN_len(prop->data.pointer), prop->data.pointer);

		if (prop->subtype == IDP_GROUP) {
			IDProperty **array = prop->data.pointer;
			int a;

			for (a = 0; a < prop->len; a++) {
				IDP_WriteProperty(array[a], wd);
			}
		}
	}
}

static void IDP_WriteIDPArray(const IDProperty *prop, void *wd)
{
	/*REMEMBER to set totalen to len in the linking code!!*/
	if (prop->data.pointer) {
		const IDProperty *array = prop->data.pointer;
		int a;

		writestruct(wd, DATA, IDProperty, prop->len, array);

		for (a = 0; a < prop->len; a++) {
			IDP_WriteProperty_OnlyData(&array[a], wd);
		}
	}
}

static void IDP_WriteString(const IDProperty *prop, void *wd)
{
	/*REMEMBER to set totalen to len in the linking code!!*/
	writedata(wd, DATA, prop->len, prop->data.pointer);
}

static void IDP_WriteGroup(const IDProperty *prop, void *wd)
{
	IDProperty *loop;

	for (loop = prop->data.group.first; loop; loop = loop->next) {
		IDP_WriteProperty(loop, wd);
	}
}

/* Functions to read/write ID Properties */
void IDP_WriteProperty_OnlyData(const IDProperty *prop, void *wd)
{
	switch (prop->type) {
		case IDP_GROUP:
			IDP_WriteGroup(prop, wd);
			break;
		case IDP_STRING:
			IDP_WriteString(prop, wd);
			break;
		case IDP_ARRAY:
			IDP_WriteArray(prop, wd);
			break;
		case IDP_IDPARRAY:
			IDP_WriteIDPArray(prop, wd);
			break;
	}
}

void IDP_WriteProperty(const IDProperty *prop, void *wd)
{
	writestruct(wd, DATA, IDProperty, 1, prop);
	IDP_WriteProperty_OnlyData(prop, wd);
}

static void write_iddata(void *wd, const ID *id)
{
	/* ID_WM's id->properties are considered runtime only, and never written in .blend file. */
	if (id->properties && !ELEM(GS(id->name), ID_WM)) {
		IDP_WriteProperty(id->properties, wd);
	}
}

static void write_previews(WriteData *wd, const PreviewImage *prv_orig)
{
	/* Never write previews when doing memsave (i.e. undo/redo)! */
	if (prv_orig && !wd->current) {
		PreviewImage prv = *prv_orig;

		/* don't write out large previews if not requested */
		if (!(U.flag & USER_SAVE_PREVIEWS)) {
			prv.w[1] = 0;
			prv.h[1] = 0;
			prv.rect[1] = NULL;
		}
		writestruct_at_address(wd, DATA, PreviewImage, 1, prv_orig, &prv);
		if (prv.rect[0]) {
			writedata(wd, DATA, prv.w[0] * prv.h[0] * sizeof(unsigned int), prv.rect[0]);
		}
		if (prv.rect[1]) {
			writedata(wd, DATA, prv.w[1] * prv.h[1] * sizeof(unsigned int), prv.rect[1]);
		}
	}
}

static void write_fmodifiers(WriteData *wd, ListBase *fmodifiers)
{
	FModifier *fcm;

	/* Write all modifiers first (for faster reloading) */
	writelist(wd, DATA, FModifier, fmodifiers);

	/* Modifiers */
	for (fcm = fmodifiers->first; fcm; fcm = fcm->next) {
		const FModifierTypeInfo *fmi = fmodifier_get_typeinfo(fcm);

		/* Write the specific data */
		if (fmi && fcm->data) {
			/* firstly, just write the plain fmi->data struct */
			writestruct_id(wd, DATA, fmi->structName, 1, fcm->data);

			/* do any modifier specific stuff */
			switch (fcm->type) {
				case FMODIFIER_TYPE_GENERATOR:
				{
					FMod_Generator *data = fcm->data;

					/* write coefficients array */
					if (data->coefficients) {
						writedata(wd, DATA, sizeof(float) * (data->arraysize), data->coefficients);
					}

					break;
				}
				case FMODIFIER_TYPE_ENVELOPE:
				{
					FMod_Envelope *data = fcm->data;

					/* write envelope data */
					if (data->data) {
						writestruct(wd, DATA, FCM_EnvelopeData, data->totvert, data->data);
					}

					break;
				}
				case FMODIFIER_TYPE_PYTHON:
				{
					FMod_Python *data = fcm->data;

					/* Write ID Properties -- and copy this comment EXACTLY for easy finding
					 * of library blocks that implement this.*/
					IDP_WriteProperty(data->prop, wd);

					break;
				}
			}
		}
	}
}

static void write_fcurves(WriteData *wd, ListBase *fcurves)
{
	FCurve *fcu;

	writelist(wd, DATA, FCurve, fcurves);
	for (fcu = fcurves->first; fcu; fcu = fcu->next) {
		/* curve data */
		if (fcu->bezt) {
			writestruct(wd, DATA, BezTriple, fcu->totvert, fcu->bezt);
		}
		if (fcu->fpt) {
			writestruct(wd, DATA, FPoint, fcu->totvert, fcu->fpt);
		}

		if (fcu->rna_path) {
			writedata(wd, DATA, strlen(fcu->rna_path) + 1, fcu->rna_path);
		}

		/* driver data */
		if (fcu->driver) {
			ChannelDriver *driver = fcu->driver;
			DriverVar *dvar;

			writestruct(wd, DATA, ChannelDriver, 1, driver);

			/* variables */
			writelist(wd, DATA, DriverVar, &driver->variables);
			for (dvar = driver->variables.first; dvar; dvar = dvar->next) {
				DRIVER_TARGETS_USED_LOOPER(dvar)
				{
					if (dtar->rna_path) {
						writedata(wd, DATA, strlen(dtar->rna_path) + 1, dtar->rna_path);
					}
				}
				DRIVER_TARGETS_LOOPER_END
			}
		}

		/* write F-Modifiers */
		write_fmodifiers(wd, &fcu->modifiers);
	}
}

static void write_action(WriteData *wd, bAction *act)
{
	if (act->id.us > 0 || wd->current) {
		writestruct(wd, ID_AC, bAction, 1, act);
		write_iddata(wd, &act->id);

		write_fcurves(wd, &act->curves);

		for (bActionGroup *grp = act->groups.first; grp; grp = grp->next) {
			writestruct(wd, DATA, bActionGroup, 1, grp);
		}

		for (TimeMarker *marker = act->markers.first; marker; marker = marker->next) {
			writestruct(wd, DATA, TimeMarker, 1, marker);
		}
	}
}

static void write_keyingsets(WriteData *wd, ListBase *list)
{
	KeyingSet *ks;
	KS_Path *ksp;

	for (ks = list->first; ks; ks = ks->next) {
		/* KeyingSet */
		writestruct(wd, DATA, KeyingSet, 1, ks);

		/* Paths */
		for (ksp = ks->paths.first; ksp; ksp = ksp->next) {
			/* Path */
			writestruct(wd, DATA, KS_Path, 1, ksp);

			if (ksp->rna_path) {
				writedata(wd, DATA, strlen(ksp->rna_path) + 1, ksp->rna_path);
			}
		}
	}
}

static void write_nlastrips(WriteData *wd, ListBase *strips)
{
	NlaStrip *strip;

	writelist(wd, DATA, NlaStrip, strips);
	for (strip = strips->first; strip; strip = strip->next) {
		/* write the strip's F-Curves and modifiers */
		write_fcurves(wd, &strip->fcurves);
		write_fmodifiers(wd, &strip->modifiers);

		/* write the strip's children */
		write_nlastrips(wd, &strip->strips);
	}
}

static void write_nladata(WriteData *wd, ListBase *nlabase)
{
	NlaTrack *nlt;

	/* write all the tracks */
	for (nlt = nlabase->first; nlt; nlt = nlt->next) {
		/* write the track first */
		writestruct(wd, DATA, NlaTrack, 1, nlt);

		/* write the track's strips */
		write_nlastrips(wd, &nlt->strips);
	}
}

static void write_animdata(WriteData *wd, AnimData *adt)
{
	AnimOverride *aor;

	/* firstly, just write the AnimData block */
	writestruct(wd, DATA, AnimData, 1, adt);

	/* write drivers */
	write_fcurves(wd, &adt->drivers);

	/* write overrides */
	// FIXME: are these needed?
	for (aor = adt->overrides.first; aor; aor = aor->next) {
		/* overrides consist of base data + rna_path */
		writestruct(wd, DATA, AnimOverride, 1, aor);
		writedata(wd, DATA, strlen(aor->rna_path) + 1, aor->rna_path);
	}

	// TODO write the remaps (if they are needed)

	/* write NLA data */
	write_nladata(wd, &adt->nla_tracks);
}

static void write_curvemapping_curves(WriteData *wd, CurveMapping *cumap)
{
	for (int a = 0; a < CM_TOT; a++) {
		writestruct(wd, DATA, CurveMapPoint, cumap->cm[a].totpoint, cumap->cm[a].curve);
	}
}

static void write_curvemapping(WriteData *wd, CurveMapping *cumap)
{
	writestruct(wd, DATA, CurveMapping, 1, cumap);

	write_curvemapping_curves(wd, cumap);
}

static void write_node_socket(WriteData *wd, bNodeTree *UNUSED(ntree), bNode *node, bNodeSocket *sock)
{
#ifdef USE_NODE_COMPAT_CUSTOMNODES
	/* forward compatibility code, so older blenders still open (not for undo) */
	if (wd->current == NULL) {
		sock->stack_type = 1;

		if (node->type == NODE_GROUP) {
			bNodeTree *ngroup = (bNodeTree *)node->id;
			if (ngroup) {
				/* for node groups: look up the deprecated groupsock pointer */
				sock->groupsock = ntreeFindSocketInterface(ngroup, sock->in_out, sock->identifier);
				BLI_assert(sock->groupsock != NULL);

				/* node group sockets now use the generic identifier string to verify group nodes,
				 * old blender uses the own_index.
				 */
				sock->own_index = sock->groupsock->own_index;
			}
		}
	}
#endif

	/* actual socket writing */
	writestruct(wd, DATA, bNodeSocket, 1, sock);

	if (sock->prop) {
		IDP_WriteProperty(sock->prop, wd);
	}

	if (sock->default_value) {
		writedata(wd, DATA, MEM_allocN_len(sock->default_value), sock->default_value);
	}
}
static void write_node_socket_interface(WriteData *wd, bNodeTree *UNUSED(ntree), bNodeSocket *sock)
{
#ifdef USE_NODE_COMPAT_CUSTOMNODES
	/* forward compatibility code, so older blenders still open */
	sock->stack_type = 1;

	/* Reconstruct the deprecated default_value structs in socket interface DNA. */
	if (sock->default_value == NULL && sock->typeinfo) {
		node_socket_init_default_value(sock);
	}
#endif

	/* actual socket writing */
	writestruct(wd, DATA, bNodeSocket, 1, sock);

	if (sock->prop) {
		IDP_WriteProperty(sock->prop, wd);
	}

	if (sock->default_value) {
		writedata(wd, DATA, MEM_allocN_len(sock->default_value), sock->default_value);
	}
}
/* this is only direct data, tree itself should have been written */
static void write_nodetree_nolib(WriteData *wd, bNodeTree *ntree)
{
	bNode *node;
	bNodeSocket *sock;
	bNodeLink *link;

	/* for link_list() speed, we write per list */

	if (ntree->adt) {
		write_animdata(wd, ntree->adt);
	}

	for (node = ntree->nodes.first; node; node = node->next) {
		writestruct(wd, DATA, bNode, 1, node);

		if (node->prop) {
			IDP_WriteProperty(node->prop, wd);
		}

		for (sock = node->inputs.first; sock; sock = sock->next) {
			write_node_socket(wd, ntree, node, sock);
		}
		for (sock = node->outputs.first; sock; sock = sock->next) {
			write_node_socket(wd, ntree, node, sock);
		}

		for (link = node->internal_links.first; link; link = link->next) {
			writestruct(wd, DATA, bNodeLink, 1, link);
		}

		if (node->storage) {
			/* could be handlerized at some point, now only 1 exception still */
			if ((ntree->type == NTREE_SHADER) &&
			    ELEM(node->type, SH_NODE_CURVE_VEC, SH_NODE_CURVE_RGB))
			{
				write_curvemapping(wd, node->storage);
			}
			else if (ntree->type == NTREE_SHADER &&
			         (node->type == SH_NODE_SCRIPT))
			{
				NodeShaderScript *nss = (NodeShaderScript *)node->storage;
				if (nss->bytecode) {
					writedata(wd, DATA, strlen(nss->bytecode) + 1, nss->bytecode);
				}
				writestruct_id(wd, DATA, node->typeinfo->storagename, 1, node->storage);
			}
			else if ((ntree->type == NTREE_COMPOSIT) &&
			         ELEM(node->type, CMP_NODE_TIME, CMP_NODE_CURVE_VEC, CMP_NODE_CURVE_RGB, CMP_NODE_HUECORRECT))
			{
				write_curvemapping(wd, node->storage);
			}
			else if ((ntree->type == NTREE_TEXTURE) &&
			         (node->type == TEX_NODE_CURVE_RGB || node->type == TEX_NODE_CURVE_TIME))
			{
				write_curvemapping(wd, node->storage);
			}
			else if ((ntree->type == NTREE_COMPOSIT) &&
			         (node->type == CMP_NODE_MOVIEDISTORTION))
			{
				/* pass */
			}
			else if ((ntree->type == NTREE_COMPOSIT) && (node->type == CMP_NODE_GLARE)) {
				/* Simple forward compat for fix for T50736.
				 * Not ideal (there is no ideal solution here), but should do for now. */
				NodeGlare *ndg = node->storage;
				/* Not in undo case. */
				if (!wd->current) {
					switch (ndg->type) {
						case 2:  /* Grrrr! magic numbers :( */
							ndg->angle = ndg->streaks;
							break;
						case 0:
							ndg->angle = ndg->star_45;
							break;
						default:
							break;
					}
				}
				writestruct_id(wd, DATA, node->typeinfo->storagename, 1, node->storage);
			}
			else {
				writestruct_id(wd, DATA, node->typeinfo->storagename, 1, node->storage);
			}
		}

		if (node->type == CMP_NODE_OUTPUT_FILE) {
			/* inputs have own storage data */
			for (sock = node->inputs.first; sock; sock = sock->next) {
				writestruct(wd, DATA, NodeImageMultiFileSocket, 1, sock->storage);
			}
		}
		if (ELEM(node->type, CMP_NODE_IMAGE, CMP_NODE_R_LAYERS)) {
			/* write extra socket info */
			for (sock = node->outputs.first; sock; sock = sock->next) {
				writestruct(wd, DATA, NodeImageLayer, 1, sock->storage);
			}
		}
	}

	for (link = ntree->links.first; link; link = link->next) {
		writestruct(wd, DATA, bNodeLink, 1, link);
	}

	for (sock = ntree->inputs.first; sock; sock = sock->next) {
		write_node_socket_interface(wd, ntree, sock);
	}
	for (sock = ntree->outputs.first; sock; sock = sock->next) {
		write_node_socket_interface(wd, ntree, sock);
	}
}

/**
 * Take care using 'use_active_win', since we wont want the currently active window
 * to change which scene renders (currently only used for undo).
 */
static void current_screen_compat(
        Main *mainvar, bool use_active_win,
        bScreen **r_screen, Scene **r_scene, SceneLayer **r_render_layer)
{
	wmWindowManager *wm;
	wmWindow *window = NULL;
	WorkSpace *workspace;

	/* find a global current screen in the first open window, to have
	 * a reasonable default for reading in older versions */
	wm = mainvar->wm.first;

	if (wm) {
		if (use_active_win) {
			/* write the active window into the file, needed for multi-window undo T43424 */
			for (window = wm->windows.first; window; window = window->next) {
				if (window->active) {
					break;
				}
			}

			/* fallback */
			if (window == NULL) {
				window = wm->windows.first;
			}
		}
		else {
			window = wm->windows.first;
		}
	}
	workspace = (window) ? BKE_workspace_active_get(window->workspace_hook) : NULL;

	*r_screen = (window) ? BKE_workspace_active_screen_get(window->workspace_hook) : NULL;
	*r_scene = (window) ? window->scene : NULL;
	*r_render_layer = (window) ? BKE_workspace_render_layer_get(workspace) : NULL;
}

typedef struct RenderInfo {
	int sfra;
	int efra;
	char scene_name[MAX_ID_NAME - 2];
} RenderInfo;

/* was for historic render-deamon feature,
 * now write because it can be easily extracted without
 * reading the whole blend file */
static void write_renderinfo(WriteData *wd, Main *mainvar)
{
	bScreen *curscreen;
	Scene *sce, *curscene = NULL;
	SceneLayer *render_layer;
	RenderInfo data;

	/* XXX in future, handle multiple windows with multiple screens? */
	current_screen_compat(mainvar, false, &curscreen, &curscene, &render_layer);

	for (sce = mainvar->scene.first; sce; sce = sce->id.next) {
		if (sce->id.lib == NULL && (sce == curscene || (sce->r.scemode & R_BG_RENDER))) {
			data.sfra = sce->r.sfra;
			data.efra = sce->r.efra;
			memset(data.scene_name, 0, sizeof(data.scene_name));

			BLI_strncpy(data.scene_name, sce->id.name + 2, sizeof(data.scene_name));

			writedata(wd, REND, sizeof(data), &data);
		}
	}
}

static void write_keymapitem(WriteData *wd, wmKeyMapItem *kmi)
{
	writestruct(wd, DATA, wmKeyMapItem, 1, kmi);
	if (kmi->properties) {
		IDP_WriteProperty(kmi->properties, wd);
	}
}

static void write_userdef(WriteData *wd)
{
	bTheme *btheme;
	wmKeyMap *keymap;
	wmKeyMapItem *kmi;
	wmKeyMapDiffItem *kmdi;
	bAddon *bext;
	bPathCompare *path_cmp;
	uiStyle *style;

	writestruct(wd, USER, UserDef, 1, &U);

	for (btheme = U.themes.first; btheme; btheme = btheme->next) {
		writestruct(wd, DATA, bTheme, 1, btheme);
	}

	for (keymap = U.user_keymaps.first; keymap; keymap = keymap->next) {
		writestruct(wd, DATA, wmKeyMap, 1, keymap);

		for (kmdi = keymap->diff_items.first; kmdi; kmdi = kmdi->next) {
			writestruct(wd, DATA, wmKeyMapDiffItem, 1, kmdi);
			if (kmdi->remove_item) {
				write_keymapitem(wd, kmdi->remove_item);
			}
			if (kmdi->add_item) {
				write_keymapitem(wd, kmdi->add_item);
			}
		}

		for (kmi = keymap->items.first; kmi; kmi = kmi->next) {
			write_keymapitem(wd, kmi);
		}
	}

	for (bext = U.addons.first; bext; bext = bext->next) {
		writestruct(wd, DATA, bAddon, 1, bext);
		if (bext->prop) {
			IDP_WriteProperty(bext->prop, wd);
		}
	}

	for (path_cmp = U.autoexec_paths.first; path_cmp; path_cmp = path_cmp->next) {
		writestruct(wd, DATA, bPathCompare, 1, path_cmp);
	}

	for (style = U.uistyles.first; style; style = style->next) {
		writestruct(wd, DATA, uiStyle, 1, style);
	}
}

static void write_boid_state(WriteData *wd, BoidState *state)
{
	BoidRule *rule = state->rules.first;

	writestruct(wd, DATA, BoidState, 1, state);

	for (; rule; rule = rule->next) {
		switch (rule->type) {
			case eBoidRuleType_Goal:
			case eBoidRuleType_Avoid:
				writestruct(wd, DATA, BoidRuleGoalAvoid, 1, rule);
				break;
			case eBoidRuleType_AvoidCollision:
				writestruct(wd, DATA, BoidRuleAvoidCollision, 1, rule);
				break;
			case eBoidRuleType_FollowLeader:
				writestruct(wd, DATA, BoidRuleFollowLeader, 1, rule);
				break;
			case eBoidRuleType_AverageSpeed:
				writestruct(wd, DATA, BoidRuleAverageSpeed, 1, rule);
				break;
			case eBoidRuleType_Fight:
				writestruct(wd, DATA, BoidRuleFight, 1, rule);
				break;
			default:
				writestruct(wd, DATA, BoidRule, 1, rule);
				break;
		}
	}
#if 0
	BoidCondition *cond = state->conditions.first;
	for (; cond; cond = cond->next) {
		writestruct(wd, DATA, BoidCondition, 1, cond);
	}
#endif
}

/* update this also to readfile.c */
static const char *ptcache_data_struct[] = {
	"", // BPHYS_DATA_INDEX
	"", // BPHYS_DATA_LOCATION
	"", // BPHYS_DATA_VELOCITY
	"", // BPHYS_DATA_ROTATION
	"", // BPHYS_DATA_AVELOCITY / BPHYS_DATA_XCONST */
	"", // BPHYS_DATA_SIZE:
	"", // BPHYS_DATA_TIMES:
	"BoidData" // case BPHYS_DATA_BOIDS:
};
static const char *ptcache_extra_struct[] = {
	"",
	"ParticleSpring"
};
static void write_pointcaches(WriteData *wd, ListBase *ptcaches)
{
	PointCache *cache = ptcaches->first;
	int i;

	for (; cache; cache = cache->next) {
		writestruct(wd, DATA, PointCache, 1, cache);

		if ((cache->flag & PTCACHE_DISK_CACHE) == 0) {
			PTCacheMem *pm = cache->mem_cache.first;

			for (; pm; pm = pm->next) {
				PTCacheExtra *extra = pm->extradata.first;

				writestruct(wd, DATA, PTCacheMem, 1, pm);

				for (i = 0; i < BPHYS_TOT_DATA; i++) {
					if (pm->data[i] && pm->data_types & (1 << i)) {
						if (ptcache_data_struct[i][0] == '\0') {
							writedata(wd, DATA, MEM_allocN_len(pm->data[i]), pm->data[i]);
						}
						else {
							writestruct_id(wd, DATA, ptcache_data_struct[i], pm->totpoint, pm->data[i]);
						}
					}
				}

				for (; extra; extra = extra->next) {
					if (ptcache_extra_struct[extra->type][0] == '\0') {
						continue;
					}
					writestruct(wd, DATA, PTCacheExtra, 1, extra);
					writestruct_id(wd, DATA, ptcache_extra_struct[extra->type], extra->totdata, extra->data);
				}
			}
		}
	}
}

static void write_particlesettings(WriteData *wd, ParticleSettings *part)
{
	if (part->id.us > 0 || wd->current) {
		/* write LibData */
		writestruct(wd, ID_PA, ParticleSettings, 1, part);
		write_iddata(wd, &part->id);

		if (part->adt) {
			write_animdata(wd, part->adt);
		}
		writestruct(wd, DATA, PartDeflect, 1, part->pd);
		writestruct(wd, DATA, PartDeflect, 1, part->pd2);
		writestruct(wd, DATA, EffectorWeights, 1, part->effector_weights);

		if (part->clumpcurve) {
			write_curvemapping(wd, part->clumpcurve);
		}
		if (part->roughcurve) {
			write_curvemapping(wd, part->roughcurve);
		}

		for (ParticleDupliWeight *dw = part->dupliweights.first; dw; dw = dw->next) {
			/* update indices, but only if dw->ob is set (can be NULL after loading e.g.) */
			if (dw->ob != NULL) {
				dw->index = 0;
				if (part->dup_group) { /* can be NULL if lining fails or set to None */
					for (GroupObject *go = part->dup_group->gobject.first;
					     go && go->ob != dw->ob;
					     go = go->next, dw->index++);
				}
			}
			writestruct(wd, DATA, ParticleDupliWeight, 1, dw);
		}

		if (part->boids && part->phystype == PART_PHYS_BOIDS) {
			writestruct(wd, DATA, BoidSettings, 1, part->boids);

			for (BoidState *state = part->boids->states.first; state; state = state->next) {
				write_boid_state(wd, state);
			}
		}
		if (part->fluid && part->phystype == PART_PHYS_FLUID) {
			writestruct(wd, DATA, SPHFluidSettings, 1, part->fluid);
		}

		for (int a = 0; a < MAX_MTEX; a++) {
			if (part->mtex[a]) {
				writestruct(wd, DATA, MTex, 1, part->mtex[a]);
			}
		}
	}
}

static void write_particlesystems(WriteData *wd, ListBase *particles)
{
	ParticleSystem *psys = particles->first;
	ParticleTarget *pt;
	int a;

	for (; psys; psys = psys->next) {
		writestruct(wd, DATA, ParticleSystem, 1, psys);

		if (psys->particles) {
			writestruct(wd, DATA, ParticleData, psys->totpart, psys->particles);

			if (psys->particles->hair) {
				ParticleData *pa = psys->particles;

				for (a = 0; a < psys->totpart; a++, pa++) {
					writestruct(wd, DATA, HairKey, pa->totkey, pa->hair);
				}
			}

			if (psys->particles->boid &&
			    (psys->part->phystype == PART_PHYS_BOIDS))
			{
				writestruct(wd, DATA, BoidParticle, psys->totpart, psys->particles->boid);
			}

			if (psys->part->fluid &&
			    (psys->part->phystype == PART_PHYS_FLUID) &&
			    (psys->part->fluid->flag & SPH_VISCOELASTIC_SPRINGS))
			{
				writestruct(wd, DATA, ParticleSpring, psys->tot_fluidsprings, psys->fluid_springs);
			}
		}
		pt = psys->targets.first;
		for (; pt; pt = pt->next) {
			writestruct(wd, DATA, ParticleTarget, 1, pt);
		}

		if (psys->child) {
			writestruct(wd, DATA, ChildParticle, psys->totchild, psys->child);
		}

		if (psys->clmd) {
			writestruct(wd, DATA, ClothModifierData, 1, psys->clmd);
			writestruct(wd, DATA, ClothSimSettings, 1, psys->clmd->sim_parms);
			writestruct(wd, DATA, ClothCollSettings, 1, psys->clmd->coll_parms);
		}

		write_pointcaches(wd, &psys->ptcaches);
	}
}

static void write_properties(WriteData *wd, ListBase *lb)
{
	bProperty *prop;

	prop = lb->first;
	while (prop) {
		writestruct(wd, DATA, bProperty, 1, prop);

		if (prop->poin && prop->poin != &prop->data) {
			writedata(wd, DATA, MEM_allocN_len(prop->poin), prop->poin);
		}

		prop = prop->next;
	}
}

static void write_sensors(WriteData *wd, ListBase *lb)
{
	bSensor *sens;

	sens = lb->first;
	while (sens) {
		writestruct(wd, DATA, bSensor, 1, sens);

		writedata(wd, DATA, sizeof(void *) * sens->totlinks, sens->links);

		switch (sens->type) {
			case SENS_NEAR:
				writestruct(wd, DATA, bNearSensor, 1, sens->data);
				break;
			case SENS_MOUSE:
				writestruct(wd, DATA, bMouseSensor, 1, sens->data);
				break;
			case SENS_KEYBOARD:
				writestruct(wd, DATA, bKeyboardSensor, 1, sens->data);
				break;
			case SENS_PROPERTY:
				writestruct(wd, DATA, bPropertySensor, 1, sens->data);
				break;
			case SENS_ARMATURE:
				writestruct(wd, DATA, bArmatureSensor, 1, sens->data);
				break;
			case SENS_ACTUATOR:
				writestruct(wd, DATA, bActuatorSensor, 1, sens->data);
				break;
			case SENS_DELAY:
				writestruct(wd, DATA, bDelaySensor, 1, sens->data);
				break;
			case SENS_COLLISION:
				writestruct(wd, DATA, bCollisionSensor, 1, sens->data);
				break;
			case SENS_RADAR:
				writestruct(wd, DATA, bRadarSensor, 1, sens->data);
				break;
			case SENS_RANDOM:
				writestruct(wd, DATA, bRandomSensor, 1, sens->data);
				break;
			case SENS_RAY:
				writestruct(wd, DATA, bRaySensor, 1, sens->data);
				break;
			case SENS_MESSAGE:
				writestruct(wd, DATA, bMessageSensor, 1, sens->data);
				break;
			case SENS_JOYSTICK:
				writestruct(wd, DATA, bJoystickSensor, 1, sens->data);
				break;
			default:
				; /* error: don't know how to write this file */
		}

		sens = sens->next;
	}
}

static void write_controllers(WriteData *wd, ListBase *lb)
{
	bController *cont;

	cont = lb->first;
	while (cont) {
		writestruct(wd, DATA, bController, 1, cont);

		writedata(wd, DATA, sizeof(void *) * cont->totlinks, cont->links);

		switch (cont->type) {
			case CONT_EXPRESSION:
				writestruct(wd, DATA, bExpressionCont, 1, cont->data);
				break;
			case CONT_PYTHON:
				writestruct(wd, DATA, bPythonCont, 1, cont->data);
				break;
			default:
				; /* error: don't know how to write this file */
		}

		cont = cont->next;
	}
}

static void write_actuators(WriteData *wd, ListBase *lb)
{
	bActuator *act;

	act = lb->first;
	while (act) {
		writestruct(wd, DATA, bActuator, 1, act);

		switch (act->type) {
			case ACT_ACTION:
			case ACT_SHAPEACTION:
				writestruct(wd, DATA, bActionActuator, 1, act->data);
				break;
			case ACT_SOUND:
				writestruct(wd, DATA, bSoundActuator, 1, act->data);
				break;
			case ACT_OBJECT:
				writestruct(wd, DATA, bObjectActuator, 1, act->data);
				break;
			case ACT_PROPERTY:
				writestruct(wd, DATA, bPropertyActuator, 1, act->data);
				break;
			case ACT_CAMERA:
				writestruct(wd, DATA, bCameraActuator, 1, act->data);
				break;
			case ACT_CONSTRAINT:
				writestruct(wd, DATA, bConstraintActuator, 1, act->data);
				break;
			case ACT_EDIT_OBJECT:
				writestruct(wd, DATA, bEditObjectActuator, 1, act->data);
				break;
			case ACT_SCENE:
				writestruct(wd, DATA, bSceneActuator, 1, act->data);
				break;
			case ACT_GROUP:
				writestruct(wd, DATA, bGroupActuator, 1, act->data);
				break;
			case ACT_RANDOM:
				writestruct(wd, DATA, bRandomActuator, 1, act->data);
				break;
			case ACT_MESSAGE:
				writestruct(wd, DATA, bMessageActuator, 1, act->data);
				break;
			case ACT_GAME:
				writestruct(wd, DATA, bGameActuator, 1, act->data);
				break;
			case ACT_VISIBILITY:
				writestruct(wd, DATA, bVisibilityActuator, 1, act->data);
				break;
			case ACT_2DFILTER:
				writestruct(wd, DATA, bTwoDFilterActuator, 1, act->data);
				break;
			case ACT_PARENT:
				writestruct(wd, DATA, bParentActuator, 1, act->data);
				break;
			case ACT_STATE:
				writestruct(wd, DATA, bStateActuator, 1, act->data);
				break;
			case ACT_ARMATURE:
				writestruct(wd, DATA, bArmatureActuator, 1, act->data);
				break;
			case ACT_STEERING:
				writestruct(wd, DATA, bSteeringActuator, 1, act->data);
				break;
			case ACT_MOUSE:
				writestruct(wd, DATA, bMouseActuator, 1, act->data);
				break;
			default:
				; /* error: don't know how to write this file */
		}

		act = act->next;
	}
}

static void write_motionpath(WriteData *wd, bMotionPath *mpath)
{
	/* sanity checks */
	if (mpath == NULL) {
		return;
	}

	/* firstly, just write the motionpath struct */
	writestruct(wd, DATA, bMotionPath, 1, mpath);

	/* now write the array of data */
	writestruct(wd, DATA, bMotionPathVert, mpath->length, mpath->points);
}

static void write_constraints(WriteData *wd, ListBase *conlist)
{
	bConstraint *con;

	for (con = conlist->first; con; con = con->next) {
		const bConstraintTypeInfo *cti = BKE_constraint_typeinfo_get(con);

		/* Write the specific data */
		if (cti && con->data) {
			/* firstly, just write the plain con->data struct */
			writestruct_id(wd, DATA, cti->structName, 1, con->data);

			/* do any constraint specific stuff */
			switch (con->type) {
				case CONSTRAINT_TYPE_PYTHON:
				{
					bPythonConstraint *data = con->data;
					bConstraintTarget *ct;

					/* write targets */
					for (ct = data->targets.first; ct; ct = ct->next) {
						writestruct(wd, DATA, bConstraintTarget, 1, ct);
					}

					/* Write ID Properties -- and copy this comment EXACTLY for easy finding
					 * of library blocks that implement this.*/
					IDP_WriteProperty(data->prop, wd);

					break;
				}
				case CONSTRAINT_TYPE_SPLINEIK:
				{
					bSplineIKConstraint *data = con->data;

					/* write points array */
					writedata(wd, DATA, sizeof(float) * (data->numpoints), data->points);

					break;
				}
			}
		}

		/* Write the constraint */
		writestruct(wd, DATA, bConstraint, 1, con);
	}
}

static void write_pose(WriteData *wd, bPose *pose)
{
	bPoseChannel *chan;
	bActionGroup *grp;

	/* Write each channel */
	if (pose == NULL) {
		return;
	}

	/* Write channels */
	for (chan = pose->chanbase.first; chan; chan = chan->next) {
		/* Write ID Properties -- and copy this comment EXACTLY for easy finding
		 * of library blocks that implement this.*/
		if (chan->prop) {
			IDP_WriteProperty(chan->prop, wd);
		}

		write_constraints(wd, &chan->constraints);

		write_motionpath(wd, chan->mpath);

		/* prevent crashes with autosave,
		 * when a bone duplicated in editmode has not yet been assigned to its posechannel */
		if (chan->bone) {
			/* gets restored on read, for library armatures */
			chan->selectflag = chan->bone->flag & BONE_SELECTED;
		}

		writestruct(wd, DATA, bPoseChannel, 1, chan);
	}

	/* Write groups */
	for (grp = pose->agroups.first; grp; grp = grp->next) {
		writestruct(wd, DATA, bActionGroup, 1, grp);
	}

	/* write IK param */
	if (pose->ikparam) {
		const char *structname = BKE_pose_ikparam_get_name(pose);
		if (structname) {
			writestruct_id(wd, DATA, structname, 1, pose->ikparam);
		}
	}

	/* Write this pose */
	writestruct(wd, DATA, bPose, 1, pose);

}

static void write_defgroups(WriteData *wd, ListBase *defbase)
{
	for (bDeformGroup *defgroup = defbase->first; defgroup; defgroup = defgroup->next) {
		writestruct(wd, DATA, bDeformGroup, 1, defgroup);
	}
}

static void write_fmaps(WriteData *wd, ListBase *fbase)
{
	for (bFaceMap *fmap = fbase->first; fmap; fmap = fmap->next) {
		writestruct(wd, DATA, bFaceMap, 1, fmap);
	}
}

static void write_modifiers(WriteData *wd, ListBase *modbase)
{
	ModifierData *md;

	if (modbase == NULL) {
		return;
	}

	for (md = modbase->first; md; md = md->next) {
		const ModifierTypeInfo *mti = modifierType_getInfo(md->type);
		if (mti == NULL) {
			return;
		}

		writestruct_id(wd, DATA, mti->structName, 1, md);

		if (md->type == eModifierType_Hook) {
			HookModifierData *hmd = (HookModifierData *)md;

			if (hmd->curfalloff) {
				write_curvemapping(wd, hmd->curfalloff);
			}

			writedata(wd, DATA, sizeof(int) * hmd->totindex, hmd->indexar);
		}
		else if (md->type == eModifierType_Cloth) {
			ClothModifierData *clmd = (ClothModifierData *)md;

			writestruct(wd, DATA, ClothSimSettings, 1, clmd->sim_parms);
			writestruct(wd, DATA, ClothCollSettings, 1, clmd->coll_parms);
			writestruct(wd, DATA, EffectorWeights, 1, clmd->sim_parms->effector_weights);
			write_pointcaches(wd, &clmd->ptcaches);
		}
		else if (md->type == eModifierType_Smoke) {
			SmokeModifierData *smd = (SmokeModifierData *)md;

			if (smd->type & MOD_SMOKE_TYPE_DOMAIN) {
				writestruct(wd, DATA, SmokeDomainSettings, 1, smd->domain);

				if (smd->domain) {
					write_pointcaches(wd, &(smd->domain->ptcaches[0]));

					/* create fake pointcache so that old blender versions can read it */
					smd->domain->point_cache[1] = BKE_ptcache_add(&smd->domain->ptcaches[1]);
					smd->domain->point_cache[1]->flag |= PTCACHE_DISK_CACHE | PTCACHE_FAKE_SMOKE;
					smd->domain->point_cache[1]->step = 1;

					write_pointcaches(wd, &(smd->domain->ptcaches[1]));

					if (smd->domain->coba) {
						writestruct(wd, DATA, ColorBand, 1, smd->domain->coba);
					}


					/* cleanup the fake pointcache */
					BKE_ptcache_free_list(&smd->domain->ptcaches[1]);
					smd->domain->point_cache[1] = NULL;

					writestruct(wd, DATA, EffectorWeights, 1, smd->domain->effector_weights);
				}
			}
			else if (smd->type & MOD_SMOKE_TYPE_FLOW) {
				writestruct(wd, DATA, SmokeFlowSettings, 1, smd->flow);
			}
			else if (smd->type & MOD_SMOKE_TYPE_COLL) {
				writestruct(wd, DATA, SmokeCollSettings, 1, smd->coll);
			}
		}
		else if (md->type == eModifierType_Fluidsim) {
			FluidsimModifierData *fluidmd = (FluidsimModifierData *)md;

			writestruct(wd, DATA, FluidsimSettings, 1, fluidmd->fss);
		}
		else if (md->type == eModifierType_DynamicPaint) {
			DynamicPaintModifierData *pmd = (DynamicPaintModifierData *)md;

			if (pmd->canvas) {
				DynamicPaintSurface *surface;
				writestruct(wd, DATA, DynamicPaintCanvasSettings, 1, pmd->canvas);

				/* write surfaces */
				for (surface = pmd->canvas->surfaces.first; surface; surface = surface->next) {
					writestruct(wd, DATA, DynamicPaintSurface, 1, surface);
				}
				/* write caches and effector weights */
				for (surface = pmd->canvas->surfaces.first; surface; surface = surface->next) {
					write_pointcaches(wd, &(surface->ptcaches));

					writestruct(wd, DATA, EffectorWeights, 1, surface->effector_weights);
				}
			}
			if (pmd->brush) {
				writestruct(wd, DATA, DynamicPaintBrushSettings, 1, pmd->brush);
				writestruct(wd, DATA, ColorBand, 1, pmd->brush->paint_ramp);
				writestruct(wd, DATA, ColorBand, 1, pmd->brush->vel_ramp);
			}
		}
		else if (md->type == eModifierType_Collision) {

#if 0
			CollisionModifierData *collmd = (CollisionModifierData *)md;
			// TODO: CollisionModifier should use pointcache
			// + have proper reset events before enabling this
			writestruct(wd, DATA, MVert, collmd->numverts, collmd->x);
			writestruct(wd, DATA, MVert, collmd->numverts, collmd->xnew);
			writestruct(wd, DATA, MFace, collmd->numfaces, collmd->mfaces);
#endif
		}
		else if (md->type == eModifierType_MeshDeform) {
			MeshDeformModifierData *mmd = (MeshDeformModifierData *)md;
			int size = mmd->dyngridsize;

			writestruct(wd, DATA, MDefInfluence, mmd->totinfluence, mmd->bindinfluences);
			writedata(wd, DATA, sizeof(int) * (mmd->totvert + 1), mmd->bindoffsets);
			writedata(wd, DATA, sizeof(float) * 3 * mmd->totcagevert,
			          mmd->bindcagecos);
			writestruct(wd, DATA, MDefCell, size * size * size, mmd->dyngrid);
			writestruct(wd, DATA, MDefInfluence, mmd->totinfluence, mmd->dyninfluences);
			writedata(wd, DATA, sizeof(int) * mmd->totvert, mmd->dynverts);
		}
		else if (md->type == eModifierType_Warp) {
			WarpModifierData *tmd = (WarpModifierData *)md;
			if (tmd->curfalloff) {
				write_curvemapping(wd, tmd->curfalloff);
			}
		}
		else if (md->type == eModifierType_WeightVGEdit) {
			WeightVGEditModifierData *wmd = (WeightVGEditModifierData *)md;

			if (wmd->cmap_curve) {
				write_curvemapping(wd, wmd->cmap_curve);
			}
		}
		else if (md->type == eModifierType_LaplacianDeform) {
			LaplacianDeformModifierData *lmd = (LaplacianDeformModifierData *)md;

			writedata(wd, DATA, sizeof(float) * lmd->total_verts * 3, lmd->vertexco);
		}
		else if (md->type == eModifierType_CorrectiveSmooth) {
			CorrectiveSmoothModifierData *csmd = (CorrectiveSmoothModifierData *)md;

			if (csmd->bind_coords) {
				writedata(wd, DATA, sizeof(float[3]) * csmd->bind_coords_num, csmd->bind_coords);
			}
		}
		else if (md->type == eModifierType_SurfaceDeform) {
			SurfaceDeformModifierData *smd = (SurfaceDeformModifierData *)md;

			writestruct(wd, DATA, SDefVert, smd->numverts, smd->verts);

			if (smd->verts) {
				for (int i = 0; i < smd->numverts; i++) {
					writestruct(wd, DATA, SDefBind, smd->verts[i].numbinds, smd->verts[i].binds);

					if (smd->verts[i].binds) {
						for (int j = 0; j < smd->verts[i].numbinds; j++) {
							writedata(wd, DATA, sizeof(int) * smd->verts[i].binds[j].numverts, smd->verts[i].binds[j].vert_inds);

							if (smd->verts[i].binds[j].mode == MOD_SDEF_MODE_CENTROID ||
							    smd->verts[i].binds[j].mode == MOD_SDEF_MODE_LOOPTRI)
							{
								writedata(wd, DATA, sizeof(float) * 3, smd->verts[i].binds[j].vert_weights);
							}
							else {
								writedata(wd, DATA, sizeof(float) * smd->verts[i].binds[j].numverts, smd->verts[i].binds[j].vert_weights);
							}
						}
					}
				}
			}
		}
	}
}

static void write_object(WriteData *wd, Object *ob)
{
	if (ob->id.us > 0 || wd->current) {
		/* write LibData */
		writestruct(wd, ID_OB, Object, 1, ob);
		write_iddata(wd, &ob->id);

		if (ob->adt) {
			write_animdata(wd, ob->adt);
		}

		/* direct data */
		writedata(wd, DATA, sizeof(void *) * ob->totcol, ob->mat);
		writedata(wd, DATA, sizeof(char) * ob->totcol, ob->matbits);
		/* write_effects(wd, &ob->effect); */ /* not used anymore */
		write_properties(wd, &ob->prop);
		write_sensors(wd, &ob->sensors);
		write_controllers(wd, &ob->controllers);
		write_actuators(wd, &ob->actuators);

		if (ob->type == OB_ARMATURE) {
			bArmature *arm = ob->data;
			if (arm && ob->pose && arm->act_bone) {
				BLI_strncpy(ob->pose->proxy_act_bone, arm->act_bone->name, sizeof(ob->pose->proxy_act_bone));
			}
		}

		write_pose(wd, ob->pose);
		write_defgroups(wd, &ob->defbase);
		write_fmaps(wd, &ob->fmaps);
		write_constraints(wd, &ob->constraints);
		write_motionpath(wd, ob->mpath);

		writestruct(wd, DATA, PartDeflect, 1, ob->pd);
		writestruct(wd, DATA, SoftBody, 1, ob->soft);
		if (ob->soft) {
			write_pointcaches(wd, &ob->soft->ptcaches);
			writestruct(wd, DATA, EffectorWeights, 1, ob->soft->effector_weights);
		}
		writestruct(wd, DATA, BulletSoftBody, 1, ob->bsoft);

		if (ob->rigidbody_object) {
			/* TODO: if any extra data is added to handle duplis, will need separate function then */
			writestruct(wd, DATA, RigidBodyOb, 1, ob->rigidbody_object);
		}
		if (ob->rigidbody_constraint) {
			writestruct(wd, DATA, RigidBodyCon, 1, ob->rigidbody_constraint);
		}

		if (ob->type == OB_EMPTY && ob->empty_drawtype == OB_EMPTY_IMAGE) {
			writestruct(wd, DATA, ImageUser, 1, ob->iuser);
		}

		write_particlesystems(wd, &ob->particlesystem);
		write_modifiers(wd, &ob->modifiers);

		writelist(wd, DATA, LinkData, &ob->pc_ids);
		writelist(wd, DATA, LodLevel, &ob->lodlevels);

		write_previews(wd, ob->preview);
	}
}


static void write_vfont(WriteData *wd, VFont *vf)
{
	if (vf->id.us > 0 || wd->current) {
		/* write LibData */
		writestruct(wd, ID_VF, VFont, 1, vf);
		write_iddata(wd, &vf->id);

		/* direct data */
		if (vf->packedfile) {
			PackedFile *pf = vf->packedfile;
			writestruct(wd, DATA, PackedFile, 1, pf);
			writedata(wd, DATA, pf->size, pf->data);
		}
	}
}


static void write_key(WriteData *wd, Key *key)
{
	if (key->id.us > 0 || wd->current) {
		/* write LibData */
		writestruct(wd, ID_KE, Key, 1, key);
		write_iddata(wd, &key->id);

		if (key->adt) {
			write_animdata(wd, key->adt);
		}

		/* direct data */
		for (KeyBlock *kb = key->block.first; kb; kb = kb->next) {
			writestruct(wd, DATA, KeyBlock, 1, kb);
			if (kb->data) {
				writedata(wd, DATA, kb->totelem * key->elemsize, kb->data);
			}
		}
	}
}

static void write_camera(WriteData *wd, Camera *cam)
{
	if (cam->id.us > 0 || wd->current) {
		/* write LibData */
		writestruct(wd, ID_CA, Camera, 1, cam);
		write_iddata(wd, &cam->id);

		if (cam->adt) {
			write_animdata(wd, cam->adt);
		}

		for (CameraBGImage *bgpic = cam->bg_images.first; bgpic; bgpic = bgpic->next) {
			writestruct(wd, DATA, CameraBGImage, 1, bgpic);
		}
	}
}

static void write_mball(WriteData *wd, MetaBall *mb)
{
	if (mb->id.us > 0 || wd->current) {
		/* write LibData */
		writestruct(wd, ID_MB, MetaBall, 1, mb);
		write_iddata(wd, &mb->id);

		/* direct data */
		writedata(wd, DATA, sizeof(void *) * mb->totcol, mb->mat);
		if (mb->adt) {
			write_animdata(wd, mb->adt);
		}

		for (MetaElem *ml = mb->elems.first; ml; ml = ml->next) {
			writestruct(wd, DATA, MetaElem, 1, ml);
		}
	}
}

static void write_curve(WriteData *wd, Curve *cu)
{
	if (cu->id.us > 0 || wd->current) {
		/* write LibData */
		writestruct(wd, ID_CU, Curve, 1, cu);
		write_iddata(wd, &cu->id);

		/* direct data */
		writedata(wd, DATA, sizeof(void *) * cu->totcol, cu->mat);
		if (cu->adt) {
			write_animdata(wd, cu->adt);
		}

		if (cu->vfont) {
			writedata(wd, DATA, cu->len + 1, cu->str);
			writestruct(wd, DATA, CharInfo, cu->len_wchar + 1, cu->strinfo);
			writestruct(wd, DATA, TextBox, cu->totbox, cu->tb);
		}
		else {
			/* is also the order of reading */
			for (Nurb *nu = cu->nurb.first; nu; nu = nu->next) {
				writestruct(wd, DATA, Nurb, 1, nu);
			}
			for (Nurb *nu = cu->nurb.first; nu; nu = nu->next) {
				if (nu->type == CU_BEZIER) {
					writestruct(wd, DATA, BezTriple, nu->pntsu, nu->bezt);
				}
				else {
					writestruct(wd, DATA, BPoint, nu->pntsu * nu->pntsv, nu->bp);
					if (nu->knotsu) {
						writedata(wd, DATA, KNOTSU(nu) * sizeof(float), nu->knotsu);
					}
					if (nu->knotsv) {
						writedata(wd, DATA, KNOTSV(nu) * sizeof(float), nu->knotsv);
					}
				}
			}
		}
	}
}

static void write_dverts(WriteData *wd, int count, MDeformVert *dvlist)
{
	if (dvlist) {

		/* Write the dvert list */
		writestruct(wd, DATA, MDeformVert, count, dvlist);

		/* Write deformation data for each dvert */
		for (int i = 0; i < count; i++) {
			if (dvlist[i].dw) {
				writestruct(wd, DATA, MDeformWeight, dvlist[i].totweight, dvlist[i].dw);
			}
		}
	}
}

static void write_mdisps(WriteData *wd, int count, MDisps *mdlist, int external)
{
	if (mdlist) {
		int i;

		writestruct(wd, DATA, MDisps, count, mdlist);
		for (i = 0; i < count; ++i) {
			MDisps *md = &mdlist[i];
			if (md->disps) {
				if (!external) {
					writedata(wd, DATA, sizeof(float) * 3 * md->totdisp, md->disps);
				}
			}

			if (md->hidden) {
				writedata(wd, DATA, BLI_BITMAP_SIZE(md->totdisp), md->hidden);
			}
		}
	}
}

static void write_grid_paint_mask(WriteData *wd, int count, GridPaintMask *grid_paint_mask)
{
	if (grid_paint_mask) {
		int i;

		writestruct(wd, DATA, GridPaintMask, count, grid_paint_mask);
		for (i = 0; i < count; ++i) {
			GridPaintMask *gpm = &grid_paint_mask[i];
			if (gpm->data) {
				const int gridsize = BKE_ccg_gridsize(gpm->level);
				writedata(wd, DATA,
				          sizeof(*gpm->data) * gridsize * gridsize,
				          gpm->data);
			}
		}
	}
}

static void write_customdata(
        WriteData *wd, ID *id, int count, CustomData *data, CustomDataLayer *layers,
        int partial_type, int partial_count)
{
	int i;

	/* write external customdata (not for undo) */
	if (data->external && !wd->current) {
		CustomData_external_write(data, id, CD_MASK_MESH, count, 0);
	}

	writestruct_at_address(wd, DATA, CustomDataLayer, data->totlayer, data->layers, layers);

	for (i = 0; i < data->totlayer; i++) {
		CustomDataLayer *layer = &layers[i];
		const char *structname;
		int structnum, datasize;

		if (layer->type == CD_MDEFORMVERT) {
			/* layer types that allocate own memory need special handling */
			write_dverts(wd, count, layer->data);
		}
		else if (layer->type == CD_MDISPS) {
			write_mdisps(wd, count, layer->data, layer->flag & CD_FLAG_EXTERNAL);
		}
		else if (layer->type == CD_PAINT_MASK) {
			const float *layer_data = layer->data;
			writedata(wd, DATA, sizeof(*layer_data) * count, layer_data);
		}
		else if (layer->type == CD_GRID_PAINT_MASK) {
			write_grid_paint_mask(wd, count, layer->data);
		}
		else if (layer->type == CD_FACEMAP) {
			const int *layer_data = layer->data;
			writedata(wd, DATA, sizeof(*layer_data) * count, layer_data);
		}
		else {
			CustomData_file_write_info(layer->type, &structname, &structnum);
			if (structnum) {
				/* when using partial visibility, the MEdge and MFace layers
				 * are smaller than the original, so their type and count is
				 * passed to make this work */
				if (layer->type != partial_type) {
					datasize = structnum * count;
				}
				else {
					datasize = structnum * partial_count;
				}

				writestruct_id(wd, DATA, structname, datasize, layer->data);
			}
			else {
				printf("%s error: layer '%s':%d - can't be written to file\n",
				       __func__, structname, layer->type);
			}
		}
	}

	if (data->external) {
		writestruct(wd, DATA, CustomDataExternal, 1, data->external);
	}
}

static void write_mesh(WriteData *wd, Mesh *mesh)
{
#ifdef USE_BMESH_SAVE_AS_COMPAT
	const bool save_for_old_blender = wd->use_mesh_compat;  /* option to save with older mesh format */
#else
	const bool save_for_old_blender = false;
#endif

	CustomDataLayer *vlayers = NULL, vlayers_buff[CD_TEMP_CHUNK_SIZE];
	CustomDataLayer *elayers = NULL, elayers_buff[CD_TEMP_CHUNK_SIZE];
	CustomDataLayer *flayers = NULL, flayers_buff[CD_TEMP_CHUNK_SIZE];
	CustomDataLayer *llayers = NULL, llayers_buff[CD_TEMP_CHUNK_SIZE];
	CustomDataLayer *players = NULL, players_buff[CD_TEMP_CHUNK_SIZE];

	if (mesh->id.us > 0 || wd->current) {
		/* write LibData */
		if (!save_for_old_blender) {
			/* write a copy of the mesh, don't modify in place because it is
			 * not thread safe for threaded renders that are reading this */
			Mesh *old_mesh = mesh;
			Mesh copy_mesh = *mesh;
			mesh = &copy_mesh;

#ifdef USE_BMESH_SAVE_WITHOUT_MFACE
			/* cache only - don't write */
			mesh->mface = NULL;
			mesh->totface = 0;
			memset(&mesh->fdata, 0, sizeof(mesh->fdata));
#endif /* USE_BMESH_SAVE_WITHOUT_MFACE */

			/**
			 * Those calls:
			 *   - Reduce mesh->xdata.totlayer to number of layers to write.
			 *   - Fill xlayers with those layers to be written.
			 * Note that mesh->xdata is from now on invalid for Blender, but this is why the whole mesh is
			 * a temp local copy!
			 */
			CustomData_file_write_prepare(&mesh->vdata, &vlayers, vlayers_buff, ARRAY_SIZE(vlayers_buff));
			CustomData_file_write_prepare(&mesh->edata, &elayers, elayers_buff, ARRAY_SIZE(elayers_buff));
#ifndef USE_BMESH_SAVE_WITHOUT_MFACE  /* Do not copy org fdata in this case!!! */
			CustomData_file_write_prepare(&mesh->fdata, &flayers, flayers_buff, ARRAY_SIZE(flayers_buff));
#else
			flayers = flayers_buff;
#endif
			CustomData_file_write_prepare(&mesh->ldata, &llayers, llayers_buff, ARRAY_SIZE(llayers_buff));
			CustomData_file_write_prepare(&mesh->pdata, &players, players_buff, ARRAY_SIZE(players_buff));

			writestruct_at_address(wd, ID_ME, Mesh, 1, old_mesh, mesh);
			write_iddata(wd, &mesh->id);

			/* direct data */
			if (mesh->adt) {
				write_animdata(wd, mesh->adt);
			}

			writedata(wd, DATA, sizeof(void *) * mesh->totcol, mesh->mat);
			writedata(wd, DATA, sizeof(MSelect) * mesh->totselect, mesh->mselect);

			write_customdata(wd, &mesh->id, mesh->totvert, &mesh->vdata, vlayers, -1, 0);
			write_customdata(wd, &mesh->id, mesh->totedge, &mesh->edata, elayers, -1, 0);
			/* fdata is really a dummy - written so slots align */
			write_customdata(wd, &mesh->id, mesh->totface, &mesh->fdata, flayers, -1, 0);
			write_customdata(wd, &mesh->id, mesh->totloop, &mesh->ldata, llayers, -1, 0);
			write_customdata(wd, &mesh->id, mesh->totpoly, &mesh->pdata, players, -1, 0);

			/* restore pointer */
			mesh = old_mesh;
		}
		else {

#ifdef USE_BMESH_SAVE_AS_COMPAT
			/* write a copy of the mesh, don't modify in place because it is
			 * not thread safe for threaded renders that are reading this */
			Mesh *old_mesh = mesh;
			Mesh copy_mesh = *mesh;
			mesh = &copy_mesh;

			mesh->mpoly = NULL;
			mesh->mface = NULL;
			mesh->totface = 0;
			mesh->totpoly = 0;
			mesh->totloop = 0;
			CustomData_reset(&mesh->fdata);
			CustomData_reset(&mesh->pdata);
			CustomData_reset(&mesh->ldata);
			mesh->edit_btmesh = NULL;

			/* now fill in polys to mfaces */
			/* XXX This breaks writing design, by using temp allocated memory, which will likely generate
			 *     duplicates in stored 'old' addresses.
			 *     This is very bad, but do not see easy way to avoid this, aside from generating those data
			 *     outside of save process itself.
			 *     Maybe we can live with this, though?
			 */
			mesh->totface = BKE_mesh_mpoly_to_mface(
			        &mesh->fdata, &old_mesh->ldata, &old_mesh->pdata,
			        mesh->totface, old_mesh->totloop, old_mesh->totpoly);

			BKE_mesh_update_customdata_pointers(mesh, false);

			CustomData_file_write_prepare(&mesh->vdata, &vlayers, vlayers_buff, ARRAY_SIZE(vlayers_buff));
			CustomData_file_write_prepare(&mesh->edata, &elayers, elayers_buff, ARRAY_SIZE(elayers_buff));
			CustomData_file_write_prepare(&mesh->fdata, &flayers, flayers_buff, ARRAY_SIZE(flayers_buff));
#if 0
			CustomData_file_write_prepare(&mesh->ldata, &llayers, llayers_buff, ARRAY_SIZE(llayers_buff));
			CustomData_file_write_prepare(&mesh->pdata, &players, players_buff, ARRAY_SIZE(players_buff));
#endif

			writestruct_at_address(wd, ID_ME, Mesh, 1, old_mesh, mesh);
			write_iddata(wd, &mesh->id);

			/* direct data */
			if (mesh->adt) {
				write_animdata(wd, mesh->adt);
			}

			writedata(wd, DATA, sizeof(void *) * mesh->totcol, mesh->mat);
			/* writedata(wd, DATA, sizeof(MSelect) * mesh->totselect, mesh->mselect); */ /* pre-bmesh NULL's */

			write_customdata(wd, &mesh->id, mesh->totvert, &mesh->vdata, vlayers, -1, 0);
			write_customdata(wd, &mesh->id, mesh->totedge, &mesh->edata, elayers, -1, 0);
			write_customdata(wd, &mesh->id, mesh->totface, &mesh->fdata, flayers, -1, 0);
			/* harmless for older blender versioins but _not_ writing these keeps file size down */
#if 0
			write_customdata(wd, &mesh->id, mesh->totloop, &mesh->ldata, llayers, -1, 0);
			write_customdata(wd, &mesh->id, mesh->totpoly, &mesh->pdata, players, -1, 0);
#endif

			CustomData_free(&mesh->fdata, mesh->totface);
			flayers = NULL;

			/* restore pointer */
			mesh = old_mesh;
#endif /* USE_BMESH_SAVE_AS_COMPAT */
		}
	}

	if (vlayers && vlayers != vlayers_buff) {
		MEM_freeN(vlayers);
	}
	if (elayers && elayers != elayers_buff) {
		MEM_freeN(elayers);
	}
	if (flayers && flayers != flayers_buff) {
		MEM_freeN(flayers);
	}
	if (llayers && llayers != llayers_buff) {
		MEM_freeN(llayers);
	}
	if (players && players != players_buff) {
		MEM_freeN(players);
	}
}

static void write_lattice(WriteData *wd, Lattice *lt)
{
	if (lt->id.us > 0 || wd->current) {
		/* write LibData */
		writestruct(wd, ID_LT, Lattice, 1, lt);
		write_iddata(wd, &lt->id);

		/* write animdata */
		if (lt->adt) {
			write_animdata(wd, lt->adt);
		}

		/* direct data */
		writestruct(wd, DATA, BPoint, lt->pntsu * lt->pntsv * lt->pntsw, lt->def);

		write_dverts(wd, lt->pntsu * lt->pntsv * lt->pntsw, lt->dvert);
	}
}

static void write_image(WriteData *wd, Image *ima)
{
	if (ima->id.us > 0 || wd->current) {
		ImagePackedFile *imapf;

		/* Some trickery to keep forward compatibility of packed images. */
		BLI_assert(ima->packedfile == NULL);
		if (ima->packedfiles.first != NULL) {
			imapf = ima->packedfiles.first;
			ima->packedfile = imapf->packedfile;
		}

		/* write LibData */
		writestruct(wd, ID_IM, Image, 1, ima);
		write_iddata(wd, &ima->id);

		for (imapf = ima->packedfiles.first; imapf; imapf = imapf->next) {
			writestruct(wd, DATA, ImagePackedFile, 1, imapf);
			if (imapf->packedfile) {
				PackedFile *pf = imapf->packedfile;
				writestruct(wd, DATA, PackedFile, 1, pf);
				writedata(wd, DATA, pf->size, pf->data);
			}
		}

		write_previews(wd, ima->preview);

		for (ImageView *iv = ima->views.first; iv; iv = iv->next) {
			writestruct(wd, DATA, ImageView, 1, iv);
		}
		writestruct(wd, DATA, Stereo3dFormat, 1, ima->stereo3d_format);

		ima->packedfile = NULL;
	}
}

static void write_texture(WriteData *wd, Tex *tex)
{
	if (tex->id.us > 0 || wd->current) {
		/* write LibData */
		writestruct(wd, ID_TE, Tex, 1, tex);
		write_iddata(wd, &tex->id);

		if (tex->adt) {
			write_animdata(wd, tex->adt);
		}

		/* direct data */
		if (tex->coba) {
			writestruct(wd, DATA, ColorBand, 1, tex->coba);
		}
		if (tex->type == TEX_ENVMAP && tex->env) {
			writestruct(wd, DATA, EnvMap, 1, tex->env);
		}
		if (tex->type == TEX_POINTDENSITY && tex->pd) {
			writestruct(wd, DATA, PointDensity, 1, tex->pd);
			if (tex->pd->coba) {
				writestruct(wd, DATA, ColorBand, 1, tex->pd->coba);
			}
			if (tex->pd->falloff_curve) {
				write_curvemapping(wd, tex->pd->falloff_curve);
			}
		}
		if (tex->type == TEX_VOXELDATA) {
			writestruct(wd, DATA, VoxelData, 1, tex->vd);
		}
		if (tex->type == TEX_OCEAN && tex->ot) {
			writestruct(wd, DATA, OceanTex, 1, tex->ot);
		}

		/* nodetree is integral part of texture, no libdata */
		if (tex->nodetree) {
			writestruct(wd, DATA, bNodeTree, 1, tex->nodetree);
			write_nodetree_nolib(wd, tex->nodetree);
		}

		write_previews(wd, tex->preview);
	}
}

static void write_material(WriteData *wd, Material *ma)
{
	if (ma->id.us > 0 || wd->current) {
		/* write LibData */
		writestruct(wd, ID_MA, Material, 1, ma);
		write_iddata(wd, &ma->id);

		if (ma->adt) {
			write_animdata(wd, ma->adt);
		}

		for (int a = 0; a < MAX_MTEX; a++) {
			if (ma->mtex[a]) {
				writestruct(wd, DATA, MTex, 1, ma->mtex[a]);
			}
		}

		if (ma->ramp_col) {
			writestruct(wd, DATA, ColorBand, 1, ma->ramp_col);
		}
		if (ma->ramp_spec) {
			writestruct(wd, DATA, ColorBand, 1, ma->ramp_spec);
		}

		/* nodetree is integral part of material, no libdata */
		if (ma->nodetree) {
			writestruct(wd, DATA, bNodeTree, 1, ma->nodetree);
			write_nodetree_nolib(wd, ma->nodetree);
		}

		write_previews(wd, ma->preview);
	}
}

static void write_world(WriteData *wd, World *wrld)
{
	if (wrld->id.us > 0 || wd->current) {
		/* write LibData */
		writestruct(wd, ID_WO, World, 1, wrld);
		write_iddata(wd, &wrld->id);

		if (wrld->adt) {
			write_animdata(wd, wrld->adt);
		}

		for (int a = 0; a < MAX_MTEX; a++) {
			if (wrld->mtex[a]) {
				writestruct(wd, DATA, MTex, 1, wrld->mtex[a]);
			}
		}

		/* nodetree is integral part of world, no libdata */
		if (wrld->nodetree) {
			writestruct(wd, DATA, bNodeTree, 1, wrld->nodetree);
			write_nodetree_nolib(wd, wrld->nodetree);
		}

		write_previews(wd, wrld->preview);
	}
}

static void write_lamp(WriteData *wd, Lamp *la)
{
	if (la->id.us > 0 || wd->current) {
		/* write LibData */
		writestruct(wd, ID_LA, Lamp, 1, la);
		write_iddata(wd, &la->id);

		if (la->adt) {
			write_animdata(wd, la->adt);
		}

		/* direct data */
		for (int a = 0; a < MAX_MTEX; a++) {
			if (la->mtex[a]) {
				writestruct(wd, DATA, MTex, 1, la->mtex[a]);
			}
		}

		if (la->curfalloff) {
			write_curvemapping(wd, la->curfalloff);
		}

		/* nodetree is integral part of lamps, no libdata */
		if (la->nodetree) {
			writestruct(wd, DATA, bNodeTree, 1, la->nodetree);
			write_nodetree_nolib(wd, la->nodetree);
		}

		write_previews(wd, la->preview);
	}
}

static void write_sequence_modifiers(WriteData *wd, ListBase *modbase)
{
	SequenceModifierData *smd;

	for (smd = modbase->first; smd; smd = smd->next) {
		const SequenceModifierTypeInfo *smti = BKE_sequence_modifier_type_info_get(smd->type);

		if (smti) {
			writestruct_id(wd, DATA, smti->struct_name, 1, smd);

			if (smd->type == seqModifierType_Curves) {
				CurvesModifierData *cmd = (CurvesModifierData *)smd;

				write_curvemapping(wd, &cmd->curve_mapping);
			}
			else if (smd->type == seqModifierType_HueCorrect) {
				HueCorrectModifierData *hcmd = (HueCorrectModifierData *)smd;

				write_curvemapping(wd, &hcmd->curve_mapping);
			}
		}
		else {
			writestruct(wd, DATA, SequenceModifierData, 1, smd);
		}
	}
}

static void write_view_settings(WriteData *wd, ColorManagedViewSettings *view_settings)
{
	if (view_settings->curve_mapping) {
		write_curvemapping(wd, view_settings->curve_mapping);
	}
}

static void write_paint(WriteData *wd, Paint *p)
{
	if (p->cavity_curve) {
		write_curvemapping(wd, p->cavity_curve);
	}
}

static void write_scene_collection(WriteData *wd, SceneCollection *sc)
{
	writestruct(wd, DATA, SceneCollection, 1, sc);

	writelist(wd, DATA, LinkData, &sc->objects);
	writelist(wd, DATA, LinkData, &sc->filter_objects);

	for (SceneCollection *nsc = sc->scene_collections.first; nsc; nsc = nsc->next) {
		write_scene_collection(wd, nsc);
	}
}

static void write_layer_collections(WriteData *wd, ListBase *lb)
{
	for (LayerCollection *lc = lb->first; lc; lc = lc->next) {
		writestruct(wd, DATA, LayerCollection, 1, lc);

		writelist(wd, DATA, LinkData, &lc->object_bases);
		writelist(wd, DATA, CollectionOverride, &lc->overrides);

		if (lc->properties) {
			IDP_WriteProperty(lc->properties, wd);
		}

		write_layer_collections(wd, &lc->layer_collections);
	}
}

static void write_scene(WriteData *wd, Scene *sce)
{
	/* write LibData */
	writestruct(wd, ID_SCE, Scene, 1, sce);
	write_iddata(wd, &sce->id);

	if (sce->adt) {
		write_animdata(wd, sce->adt);
	}
	write_keyingsets(wd, &sce->keyingsets);

	/* direct data */
	for (BaseLegacy *base = sce->base.first; base; base = base->next) {
		writestruct(wd, DATA, BaseLegacy, 1, base);
	}

	ToolSettings *tos = sce->toolsettings;
	writestruct(wd, DATA, ToolSettings, 1, tos);
	if (tos->vpaint) {
		writestruct(wd, DATA, VPaint, 1, tos->vpaint);
		write_paint(wd, &tos->vpaint->paint);
	}
	if (tos->wpaint) {
		writestruct(wd, DATA, VPaint, 1, tos->wpaint);
		write_paint(wd, &tos->wpaint->paint);
	}
	if (tos->sculpt) {
		writestruct(wd, DATA, Sculpt, 1, tos->sculpt);
		write_paint(wd, &tos->sculpt->paint);
	}
	if (tos->uvsculpt) {
		writestruct(wd, DATA, UvSculpt, 1, tos->uvsculpt);
		write_paint(wd, &tos->uvsculpt->paint);
	}
	/* write grease-pencil drawing brushes to file */
	writelist(wd, DATA, bGPDbrush, &tos->gp_brushes);
	for (bGPDbrush *brush = tos->gp_brushes.first; brush; brush = brush->next) {
		if (brush->cur_sensitivity) {
			write_curvemapping(wd, brush->cur_sensitivity);
		}
		if (brush->cur_strength) {
			write_curvemapping(wd, brush->cur_strength);
		}
		if (brush->cur_jitter) {
			write_curvemapping(wd, brush->cur_jitter);
		}
	}
	/* write grease-pencil custom ipo curve to file */
	if (tos->gp_interpolate.custom_ipo) {
		write_curvemapping(wd, tos->gp_interpolate.custom_ipo);
	}


	write_paint(wd, &tos->imapaint.paint);

	Editing *ed = sce->ed;
	if (ed) {
		Sequence *seq;

		writestruct(wd, DATA, Editing, 1, ed);

		/* reset write flags too */

		SEQ_BEGIN(ed, seq)
		{
			if (seq->strip) {
				seq->strip->done = false;
			}
			writestruct(wd, DATA, Sequence, 1, seq);
		}
		SEQ_END

		SEQ_BEGIN(ed, seq)
		{
			if (seq->strip && seq->strip->done == 0) {
				/* write strip with 'done' at 0 because readfile */

				if (seq->effectdata) {
					switch (seq->type) {
						case SEQ_TYPE_COLOR:
							writestruct(wd, DATA, SolidColorVars, 1, seq->effectdata);
							break;
						case SEQ_TYPE_SPEED:
							writestruct(wd, DATA, SpeedControlVars, 1, seq->effectdata);
							break;
						case SEQ_TYPE_WIPE:
							writestruct(wd, DATA, WipeVars, 1, seq->effectdata);
							break;
						case SEQ_TYPE_GLOW:
							writestruct(wd, DATA, GlowVars, 1, seq->effectdata);
							break;
						case SEQ_TYPE_TRANSFORM:
							writestruct(wd, DATA, TransformVars, 1, seq->effectdata);
							break;
						case SEQ_TYPE_GAUSSIAN_BLUR:
							writestruct(wd, DATA, GaussianBlurVars, 1, seq->effectdata);
							break;
						case SEQ_TYPE_TEXT:
							writestruct(wd, DATA, TextVars, 1, seq->effectdata);
							break;
					}
				}

				writestruct(wd, DATA, Stereo3dFormat, 1, seq->stereo3d_format);

				Strip *strip = seq->strip;
				writestruct(wd, DATA, Strip, 1, strip);
				if (seq->flag & SEQ_USE_CROP && strip->crop) {
					writestruct(wd, DATA, StripCrop, 1, strip->crop);
				}
				if (seq->flag & SEQ_USE_TRANSFORM && strip->transform) {
					writestruct(wd, DATA, StripTransform, 1, strip->transform);
				}
				if (seq->flag & SEQ_USE_PROXY && strip->proxy) {
					writestruct(wd, DATA, StripProxy, 1, strip->proxy);
				}
				if (seq->type == SEQ_TYPE_IMAGE) {
					writestruct(wd, DATA, StripElem,
					            MEM_allocN_len(strip->stripdata) / sizeof(struct StripElem),
					            strip->stripdata);
				}
				else if (ELEM(seq->type, SEQ_TYPE_MOVIE, SEQ_TYPE_SOUND_RAM, SEQ_TYPE_SOUND_HD)) {
					writestruct(wd, DATA, StripElem, 1, strip->stripdata);
				}

				strip->done = true;
			}

			if (seq->prop) {
				IDP_WriteProperty(seq->prop, wd);
			}

			write_sequence_modifiers(wd, &seq->modifiers);
		}
		SEQ_END

		/* new; meta stack too, even when its nasty restore code */
		for (MetaStack *ms = ed->metastack.first; ms; ms = ms->next) {
			writestruct(wd, DATA, MetaStack, 1, ms);
		}
	}

	if (sce->r.avicodecdata) {
		writestruct(wd, DATA, AviCodecData, 1, sce->r.avicodecdata);
		if (sce->r.avicodecdata->lpFormat) {
			writedata(wd, DATA, sce->r.avicodecdata->cbFormat, sce->r.avicodecdata->lpFormat);
		}
		if (sce->r.avicodecdata->lpParms) {
			writedata(wd, DATA, sce->r.avicodecdata->cbParms, sce->r.avicodecdata->lpParms);
		}
	}
	if (sce->r.ffcodecdata.properties) {
		IDP_WriteProperty(sce->r.ffcodecdata.properties, wd);
	}

	/* writing dynamic list of TimeMarkers to the blend file */
	for (TimeMarker *marker = sce->markers.first; marker; marker = marker->next) {
		writestruct(wd, DATA, TimeMarker, 1, marker);
	}

	for (SceneRenderLayer *srl = sce->r.layers.first; srl; srl = srl->next) {
		writestruct(wd, DATA, SceneRenderLayer, 1, srl);
		if (srl->prop) {
			IDP_WriteProperty(srl->prop, wd);
		}
		for (FreestyleModuleConfig *fmc = srl->freestyleConfig.modules.first; fmc; fmc = fmc->next) {
			writestruct(wd, DATA, FreestyleModuleConfig, 1, fmc);
		}
		for (FreestyleLineSet *fls = srl->freestyleConfig.linesets.first; fls; fls = fls->next) {
			writestruct(wd, DATA, FreestyleLineSet, 1, fls);
		}
	}

	/* writing MultiView to the blend file */
	for (SceneRenderView *srv = sce->r.views.first; srv; srv = srv->next) {
		writestruct(wd, DATA, SceneRenderView, 1, srv);
	}

	if (sce->nodetree) {
		writestruct(wd, DATA, bNodeTree, 1, sce->nodetree);
		write_nodetree_nolib(wd, sce->nodetree);
	}

	write_view_settings(wd, &sce->view_settings);

	/* writing RigidBodyWorld data to the blend file */
	if (sce->rigidbody_world) {
		writestruct(wd, DATA, RigidBodyWorld, 1, sce->rigidbody_world);
		writestruct(wd, DATA, EffectorWeights, 1, sce->rigidbody_world->effector_weights);
		write_pointcaches(wd, &(sce->rigidbody_world->ptcaches));
	}

	write_previews(wd, sce->preview);
	write_curvemapping_curves(wd, &sce->r.mblur_shutter_curve);
	write_scene_collection(wd, sce->collection);

	for (SceneLayer *sl = sce->render_layers.first; sl; sl = sl->next) {
		writestruct(wd, DATA, SceneLayer, 1, sl);
		writelist(wd, DATA, Base, &sl->object_bases);
		if (sl->properties) {
			IDP_WriteProperty(sl->properties, wd);
		}
		write_layer_collections(wd, &sl->layer_collections);
	}

	if (sce->layer_properties) {
		IDP_WriteProperty(sce->layer_properties, wd);
	}

	if (sce->collection_properties) {
		IDP_WriteProperty(sce->collection_properties, wd);
	}
}

static void write_gpencil(WriteData *wd, bGPdata *gpd)
{
	if (gpd->id.us > 0 || wd->current) {
		/* write gpd data block to file */
		writestruct(wd, ID_GD, bGPdata, 1, gpd);
		write_iddata(wd, &gpd->id);

		if (gpd->adt) {
			write_animdata(wd, gpd->adt);
		}

		/* write grease-pencil layers to file */
		writelist(wd, DATA, bGPDlayer, &gpd->layers);
		for (bGPDlayer *gpl = gpd->layers.first; gpl; gpl = gpl->next) {
			/* write this layer's frames to file */
			writelist(wd, DATA, bGPDframe, &gpl->frames);
			for (bGPDframe *gpf = gpl->frames.first; gpf; gpf = gpf->next) {
				/* write strokes */
				writelist(wd, DATA, bGPDstroke, &gpf->strokes);
				for (bGPDstroke *gps = gpf->strokes.first; gps; gps = gps->next) {
					writestruct(wd, DATA, bGPDspoint, gps->totpoints, gps->points);
				}
			}
		}

		/* write grease-pencil palettes */
		writelist(wd, DATA, bGPDpalette, &gpd->palettes);
		for (bGPDpalette *palette = gpd->palettes.first; palette; palette = palette->next) {
			writelist(wd, DATA, bGPDpalettecolor, &palette->colors);
		}
	}
}

static void write_region(WriteData *wd, ARegion *ar, int spacetype)
{
	writestruct(wd, DATA, ARegion, 1, ar);

	if (ar->regiondata) {
		switch (spacetype) {
			case SPACE_VIEW3D:
				if (ar->regiontype == RGN_TYPE_WINDOW) {
					RegionView3D *rv3d = ar->regiondata;
					writestruct(wd, DATA, RegionView3D, 1, rv3d);

					if (rv3d->localvd) {
						writestruct(wd, DATA, RegionView3D, 1, rv3d->localvd);
					}
					if (rv3d->clipbb) {
						writestruct(wd, DATA, BoundBox, 1, rv3d->clipbb);
					}

				}
				else
					printf("regiondata write missing!\n");
				break;
			default:
				printf("regiondata write missing!\n");
		}
	}
}

static void write_uilist(WriteData *wd, uiList *ui_list)
{
	writestruct(wd, DATA, uiList, 1, ui_list);

	if (ui_list->properties) {
		IDP_WriteProperty(ui_list->properties, wd);
	}
}

static void write_soops(WriteData *wd, SpaceOops *so)
{
	BLI_mempool *ts = so->treestore;

	if (ts) {
		SpaceOops so_flat = *so;

		int elems = BLI_mempool_count(ts);
		/* linearize mempool to array */
		TreeStoreElem *data = elems ? BLI_mempool_as_arrayN(ts, "TreeStoreElem") : NULL;

		if (data) {
			/* In this block we use the memory location of the treestore
			 * but _not_ its data, the addresses in this case are UUID's,
			 * since we can't rely on malloc giving us different values each time.
			 */
			TreeStore ts_flat = {0};

			/* we know the treestore is at least as big as a pointer,
			 * so offsetting works to give us a UUID. */
			void *data_addr = (void *)POINTER_OFFSET(ts, sizeof(void *));

			ts_flat.usedelem = elems;
			ts_flat.totelem = elems;
			ts_flat.data = data_addr;

			writestruct(wd, DATA, SpaceOops, 1, so);

			writestruct_at_address(wd, DATA, TreeStore, 1, ts, &ts_flat);
			writestruct_at_address(wd, DATA, TreeStoreElem, elems, data_addr, data);

			MEM_freeN(data);
		}
		else {
			so_flat.treestore = NULL;
			writestruct_at_address(wd, DATA, SpaceOops, 1, so, &so_flat);
		}
	}
	else {
		writestruct(wd, DATA, SpaceOops, 1, so);
	}
}
static void write_area_regions(WriteData *wd, ScrArea *area)
{
	for (ARegion *region = area->regionbase.first; region; region = region->next) {
		write_region(wd, region, area->spacetype);

		for (Panel *pa = region->panels.first; pa; pa = pa->next) {
			writestruct(wd, DATA, Panel, 1, pa);
		}

		for (PanelCategoryStack *pc_act = region->panels_category_active.first; pc_act; pc_act = pc_act->next) {
			writestruct(wd, DATA, PanelCategoryStack, 1, pc_act);
		}

		for (uiList *ui_list = region->ui_lists.first; ui_list; ui_list = ui_list->next) {
			write_uilist(wd, ui_list);
		}

		for (uiPreview *ui_preview = region->ui_previews.first; ui_preview; ui_preview = ui_preview->next) {
			writestruct(wd, DATA, uiPreview, 1, ui_preview);
		}
	}

	for (SpaceLink *sl = area->spacedata.first; sl; sl = sl->next) {
		for (ARegion *region = sl->regionbase.first; region; region = region->next) {
			write_region(wd, region, sl->spacetype);
		}

		if (sl->spacetype == SPACE_VIEW3D) {
			View3D *v3d = (View3D *)sl;
			BGpic *bgpic;
			writestruct(wd, DATA, View3D, 1, v3d);

			for (bgpic = v3d->bgpicbase.first; bgpic; bgpic = bgpic->next) {
				writestruct(wd, DATA, BGpic, 1, bgpic);
			}
			if (v3d->localvd) {
				writestruct(wd, DATA, View3D, 1, v3d->localvd);
			}

			if (v3d->fx_settings.ssao) {
				writestruct(wd, DATA, GPUSSAOSettings, 1, v3d->fx_settings.ssao);
			}
			if (v3d->fx_settings.dof) {
				writestruct(wd, DATA, GPUDOFSettings, 1, v3d->fx_settings.dof);
			}
		}
		else if (sl->spacetype == SPACE_IPO) {
			SpaceIpo *sipo = (SpaceIpo *)sl;
			ListBase tmpGhosts = sipo->ghostCurves;

			/* temporarily disable ghost curves when saving */
			sipo->ghostCurves.first = sipo->ghostCurves.last = NULL;

			writestruct(wd, DATA, SpaceIpo, 1, sl);
			if (sipo->ads) {
				writestruct(wd, DATA, bDopeSheet, 1, sipo->ads);
			}

			/* reenable ghost curves */
			sipo->ghostCurves = tmpGhosts;
		}
		else if (sl->spacetype == SPACE_BUTS) {
			writestruct(wd, DATA, SpaceButs, 1, sl);
		}
		else if (sl->spacetype == SPACE_FILE) {
			SpaceFile *sfile = (SpaceFile *)sl;

			writestruct(wd, DATA, SpaceFile, 1, sl);
			if (sfile->params) {
				writestruct(wd, DATA, FileSelectParams, 1, sfile->params);
			}
		}
		else if (sl->spacetype == SPACE_SEQ) {
			writestruct(wd, DATA, SpaceSeq, 1, sl);
		}
		else if (sl->spacetype == SPACE_OUTLINER) {
			SpaceOops *so = (SpaceOops *)sl;
			write_soops(wd, so);
		}
		else if (sl->spacetype == SPACE_IMAGE) {
			writestruct(wd, DATA, SpaceImage, 1, sl);
		}
		else if (sl->spacetype == SPACE_TEXT) {
			writestruct(wd, DATA, SpaceText, 1, sl);
		}
		else if (sl->spacetype == SPACE_SCRIPT) {
			SpaceScript *scr = (SpaceScript *)sl;
			scr->but_refs = NULL;
			writestruct(wd, DATA, SpaceScript, 1, sl);
		}
		else if (sl->spacetype == SPACE_ACTION) {
			writestruct(wd, DATA, SpaceAction, 1, sl);
		}
		else if (sl->spacetype == SPACE_NLA) {
			SpaceNla *snla = (SpaceNla *)sl;

			writestruct(wd, DATA, SpaceNla, 1, snla);
			if (snla->ads) {
				writestruct(wd, DATA, bDopeSheet, 1, snla->ads);
			}
		}
		else if (sl->spacetype == SPACE_TIME) {
			writestruct(wd, DATA, SpaceTime, 1, sl);
		}
		else if (sl->spacetype == SPACE_NODE) {
			SpaceNode *snode = (SpaceNode *)sl;
			bNodeTreePath *path;
			writestruct(wd, DATA, SpaceNode, 1, snode);

			for (path = snode->treepath.first; path; path = path->next) {
				writestruct(wd, DATA, bNodeTreePath, 1, path);
			}
		}
		else if (sl->spacetype == SPACE_LOGIC) {
			writestruct(wd, DATA, SpaceLogic, 1, sl);
		}
		else if (sl->spacetype == SPACE_CONSOLE) {
			SpaceConsole *con = (SpaceConsole *)sl;
			ConsoleLine *cl;

<<<<<<< HEAD
			for (cl = con->history.first; cl; cl = cl->next) {
				/* 'len_alloc' is invalid on write, set from 'len' on read */
				writestruct(wd, DATA, ConsoleLine, 1, cl);
				writedata(wd, DATA, cl->len + 1, cl->line);
			}
			writestruct(wd, DATA, SpaceConsole, 1, sl);
		}
		else if (sl->spacetype == SPACE_TOPBAR) {
			writestruct(wd, DATA, SpaceTopBar, 1, sl);
		}
		else if (sl->spacetype == SPACE_USERPREF) {
			writestruct(wd, DATA, SpaceUserPref, 1, sl);
		}
		else if (sl->spacetype == SPACE_CLIP) {
			writestruct(wd, DATA, SpaceClip, 1, sl);
		}
		else if (sl->spacetype == SPACE_INFO) {
			writestruct(wd, DATA, SpaceInfo, 1, sl);
		}
	}
}

static void write_global_areas(WriteData *wd, ListBase *areas)
{
	for (ScrArea *area = areas->first; area; area = area->next) {
		writestruct(wd, DATA, ScrArea, 1, area);
=======
			if (sl->spacetype == SPACE_VIEW3D) {
				View3D *v3d = (View3D *)sl;
				writestruct(wd, DATA, View3D, 1, v3d);

				if (v3d->localvd) {
					writestruct(wd, DATA, View3D, 1, v3d->localvd);
				}
>>>>>>> a3313315

		writestruct(wd, DATA, ScrVert, 1, area->v1);
		writestruct(wd, DATA, ScrVert, 1, area->v2);
		writestruct(wd, DATA, ScrVert, 1, area->v3);
		writestruct(wd, DATA, ScrVert, 1, area->v4);

		write_area_regions(wd, area);
	}
}

static void write_windowmanager(WriteData *wd, wmWindowManager *wm)
{
	writestruct(wd, ID_WM, wmWindowManager, 1, wm);
	write_iddata(wd, &wm->id);

	for (wmWindow *win = wm->windows.first; win; win = win->next) {

		/* update deprecated screen member (for so loading in 2.7x uses the correct screen) */
		win->screen = BKE_workspace_active_screen_get(win->workspace_hook);
		if (win->screen) {
			BLI_strncpy(win->screenname, win->screen->id.name + 2, sizeof(win->screenname));
		}

		writestruct(wd, DATA, wmWindow, 1, win);
		writestruct(wd, DATA, WorkSpaceInstanceHook, 1, win->workspace_hook);
		writestruct(wd, DATA, Stereo3dFormat, 1, win->stereo3d_format);

		write_global_areas(wd, &win->global_areas);

		/* data is written, clear deprecated data again */
		win->screen = NULL;
	}
}

static void write_screen(WriteData *wd, bScreen *sc)
{
	/* write LibData */
	/* in 2.50+ files, the file identifier for screens is patched, forward compatibility */
	writestruct(wd, ID_SCRN, bScreen, 1, sc);
	write_iddata(wd, &sc->id);

	write_previews(wd, sc->preview);

	/* direct data */
	for (ScrVert *sv = sc->vertbase.first; sv; sv = sv->next) {
		writestruct(wd, DATA, ScrVert, 1, sv);
	}

	for (ScrEdge *se = sc->edgebase.first; se; se = se->next) {
		writestruct(wd, DATA, ScrEdge, 1, se);
	}

	for (ScrArea *sa = sc->areabase.first; sa; sa = sa->next) {
		writestruct(wd, DATA, ScrArea, 1, sa);

		write_area_regions(wd, sa);
	}
}

static void write_bone(WriteData *wd, Bone *bone)
{
	/* PATCH for upward compatibility after 2.37+ armature recode */
	bone->size[0] = bone->size[1] = bone->size[2] = 1.0f;

	/* Write this bone */
	writestruct(wd, DATA, Bone, 1, bone);

	/* Write ID Properties -- and copy this comment EXACTLY for easy finding
	 * of library blocks that implement this.*/
	if (bone->prop) {
		IDP_WriteProperty(bone->prop, wd);
	}

	/* Write Children */
	for (Bone *cbone = bone->childbase.first; cbone; cbone = cbone->next) {
		write_bone(wd, cbone);
	}
}

static void write_armature(WriteData *wd, bArmature *arm)
{
	if (arm->id.us > 0 || wd->current) {
		writestruct(wd, ID_AR, bArmature, 1, arm);
		write_iddata(wd, &arm->id);

		if (arm->adt) {
			write_animdata(wd, arm->adt);
		}

		/* Direct data */
		for (Bone *bone = arm->bonebase.first; bone; bone = bone->next) {
			write_bone(wd, bone);
		}
	}
}

static void write_text(WriteData *wd, Text *text)
{
	if ((text->flags & TXT_ISMEM) && (text->flags & TXT_ISEXT)) {
		text->flags &= ~TXT_ISEXT;
	}

	/* write LibData */
	writestruct(wd, ID_TXT, Text, 1, text);
	write_iddata(wd, &text->id);

	if (text->name) {
		writedata(wd, DATA, strlen(text->name) + 1, text->name);
	}

	if (!(text->flags & TXT_ISEXT)) {
		/* now write the text data, in two steps for optimization in the readfunction */
		for (TextLine *tmp = text->lines.first; tmp; tmp = tmp->next) {
			writestruct(wd, DATA, TextLine, 1, tmp);
		}

		for (TextLine *tmp = text->lines.first; tmp; tmp = tmp->next) {
			writedata(wd, DATA, tmp->len + 1, tmp->line);
		}
	}
}

static void write_speaker(WriteData *wd, Speaker *spk)
{
	if (spk->id.us > 0 || wd->current) {
		/* write LibData */
		writestruct(wd, ID_SPK, Speaker, 1, spk);
		write_iddata(wd, &spk->id);

		if (spk->adt) {
			write_animdata(wd, spk->adt);
		}
	}
}

static void write_sound(WriteData *wd, bSound *sound)
{
	if (sound->id.us > 0 || wd->current) {
		/* write LibData */
		writestruct(wd, ID_SO, bSound, 1, sound);
		write_iddata(wd, &sound->id);

		if (sound->packedfile) {
			PackedFile *pf = sound->packedfile;
			writestruct(wd, DATA, PackedFile, 1, pf);
			writedata(wd, DATA, pf->size, pf->data);
		}
	}
}

static void write_probe(WriteData *wd, LightProbe *prb)
{
	if (prb->id.us > 0 || wd->current) {
		/* write LibData */
		writestruct(wd, ID_LP, LightProbe, 1, prb);
		write_iddata(wd, &prb->id);

		if (prb->adt) {
			write_animdata(wd, prb->adt);
		}
	}
}

static void write_group(WriteData *wd, Group *group)
{
	if (group->id.us > 0 || wd->current) {
		/* write LibData */
		writestruct(wd, ID_GR, Group, 1, group);
		write_iddata(wd, &group->id);

		write_previews(wd, group->preview);

		for (GroupObject *go = group->gobject.first; go; go = go->next) {
			writestruct(wd, DATA, GroupObject, 1, go);
		}
	}
}

static void write_nodetree(WriteData *wd, bNodeTree *ntree)
{
	if (ntree->id.us > 0 || wd->current) {
		writestruct(wd, ID_NT, bNodeTree, 1, ntree);
		/* Note that trees directly used by other IDs (materials etc.) are not 'real' ID, they cannot
		 * be linked, etc., so we write actual id data here only, for 'real' ID trees. */
		write_iddata(wd, &ntree->id);

		write_nodetree_nolib(wd, ntree);
	}
}

#ifdef USE_NODE_COMPAT_CUSTOMNODES
static void customnodes_add_deprecated_data(Main *mainvar)
{
	FOREACH_NODETREE(mainvar, ntree, id) {
		bNodeLink *link, *last_link = ntree->links.last;

		/* only do this for node groups */
		if (id != &ntree->id) {
			continue;
		}

		/* Forward compatibility for group nodes: add links to node tree interface sockets.
		 * These links are invalid by new rules (missing node pointer)!
		 * They will be removed again in customnodes_free_deprecated_data,
		 * cannot do this directly lest bNodeLink pointer mapping becomes ambiguous.
		 * When loading files with such links in a new Blender version
		 * they will be removed as well.
		 */
		for (link = ntree->links.first; link; link = link->next) {
			bNode *fromnode = link->fromnode, *tonode = link->tonode;
			bNodeSocket *fromsock = link->fromsock, *tosock = link->tosock;

			/* check both sides of the link, to handle direct input-to-output links */
			if (fromnode->type == NODE_GROUP_INPUT) {
				fromnode = NULL;
				fromsock = ntreeFindSocketInterface(ntree, SOCK_IN, fromsock->identifier);
			}
			/* only the active output node defines links */
			if (tonode->type == NODE_GROUP_OUTPUT && (tonode->flag & NODE_DO_OUTPUT)) {
				tonode = NULL;
				tosock = ntreeFindSocketInterface(ntree, SOCK_OUT, tosock->identifier);
			}

			if (!fromnode || !tonode) {
				/* Note: not using nodeAddLink here, it asserts existing node pointers */
				bNodeLink *tlink = MEM_callocN(sizeof(bNodeLink), "group node link");
				tlink->fromnode = fromnode;
				tlink->fromsock = fromsock;
				tlink->tonode = tonode;
				tlink->tosock = tosock;
				tosock->link = tlink;
				tlink->flag |= NODE_LINK_VALID;
				BLI_addtail(&ntree->links, tlink);
			}

			/* don't check newly created compatibility links */
			if (link == last_link) {
				break;
			}
		}
	}
	FOREACH_NODETREE_END
}

static void customnodes_free_deprecated_data(Main *mainvar)
{
	FOREACH_NODETREE(mainvar, ntree, id) {
		bNodeLink *link, *next_link;

		for (link = ntree->links.first; link; link = next_link) {
			next_link = link->next;
			if (link->fromnode == NULL || link->tonode == NULL) {
				nodeRemLink(ntree, link);
			}
		}
	}
	FOREACH_NODETREE_END
}
#endif

static void write_brush(WriteData *wd, Brush *brush)
{
	if (brush->id.us > 0 || wd->current) {
		writestruct(wd, ID_BR, Brush, 1, brush);
		write_iddata(wd, &brush->id);

		if (brush->curve) {
			write_curvemapping(wd, brush->curve);
		}
		if (brush->gradient) {
			writestruct(wd, DATA, ColorBand, 1, brush->gradient);
		}
	}
}

static void write_palette(WriteData *wd, Palette *palette)
{
	if (palette->id.us > 0 || wd->current) {
		PaletteColor *color;
		writestruct(wd, ID_PAL, Palette, 1, palette);
		write_iddata(wd, &palette->id);

		for (color = palette->colors.first; color; color = color->next) {
			writestruct(wd, DATA, PaletteColor, 1, color);
		}
	}
}

static void write_paintcurve(WriteData *wd, PaintCurve *pc)
{
	if (pc->id.us > 0 || wd->current) {
		writestruct(wd, ID_PC, PaintCurve, 1, pc);
		write_iddata(wd, &pc->id);

		writestruct(wd, DATA, PaintCurvePoint, pc->tot_points, pc->points);
	}
}

static void write_movieTracks(WriteData *wd, ListBase *tracks)
{
	MovieTrackingTrack *track;

	track = tracks->first;
	while (track) {
		writestruct(wd, DATA, MovieTrackingTrack, 1, track);

		if (track->markers) {
			writestruct(wd, DATA, MovieTrackingMarker, track->markersnr, track->markers);
		}

		track = track->next;
	}
}

static void write_moviePlaneTracks(WriteData *wd, ListBase *plane_tracks_base)
{
	MovieTrackingPlaneTrack *plane_track;

	for (plane_track = plane_tracks_base->first;
	     plane_track;
	     plane_track = plane_track->next)
	{
		writestruct(wd, DATA, MovieTrackingPlaneTrack, 1, plane_track);

		writedata(wd, DATA, sizeof(MovieTrackingTrack *) * plane_track->point_tracksnr, plane_track->point_tracks);
		writestruct(wd, DATA, MovieTrackingPlaneMarker, plane_track->markersnr, plane_track->markers);
	}
}

static void write_movieReconstruction(WriteData *wd, MovieTrackingReconstruction *reconstruction)
{
	if (reconstruction->camnr) {
		writestruct(wd, DATA, MovieReconstructedCamera, reconstruction->camnr, reconstruction->cameras);
	}
}

static void write_movieclip(WriteData *wd, MovieClip *clip)
{
	if (clip->id.us > 0 || wd->current) {
		MovieTracking *tracking = &clip->tracking;
		MovieTrackingObject *object;

		writestruct(wd, ID_MC, MovieClip, 1, clip);
		write_iddata(wd, &clip->id);

		if (clip->adt) {
			write_animdata(wd, clip->adt);
		}

		write_movieTracks(wd, &tracking->tracks);
		write_moviePlaneTracks(wd, &tracking->plane_tracks);
		write_movieReconstruction(wd, &tracking->reconstruction);

		object = tracking->objects.first;
		while (object) {
			writestruct(wd, DATA, MovieTrackingObject, 1, object);

			write_movieTracks(wd, &object->tracks);
			write_moviePlaneTracks(wd, &object->plane_tracks);
			write_movieReconstruction(wd, &object->reconstruction);

			object = object->next;
		}
	}
}

static void write_mask(WriteData *wd, Mask *mask)
{
	if (mask->id.us > 0 || wd->current) {
		MaskLayer *masklay;

		writestruct(wd, ID_MSK, Mask, 1, mask);
		write_iddata(wd, &mask->id);

		if (mask->adt) {
			write_animdata(wd, mask->adt);
		}

		for (masklay = mask->masklayers.first; masklay; masklay = masklay->next) {
			MaskSpline *spline;
			MaskLayerShape *masklay_shape;

			writestruct(wd, DATA, MaskLayer, 1, masklay);

			for (spline = masklay->splines.first; spline; spline = spline->next) {
				int i;

				void *points_deform = spline->points_deform;
				spline->points_deform = NULL;

				writestruct(wd, DATA, MaskSpline, 1, spline);
				writestruct(wd, DATA, MaskSplinePoint, spline->tot_point, spline->points);

				spline->points_deform = points_deform;

				for (i = 0; i < spline->tot_point; i++) {
					MaskSplinePoint *point = &spline->points[i];

					if (point->tot_uw) {
						writestruct(wd, DATA, MaskSplinePointUW, point->tot_uw, point->uw);
					}
				}
			}

			for (masklay_shape = masklay->splines_shapes.first;
			     masklay_shape;
			     masklay_shape = masklay_shape->next)
			{
				writestruct(wd, DATA, MaskLayerShape, 1, masklay_shape);
				writedata(wd, DATA,
				          masklay_shape->tot_vert * sizeof(float) * MASK_OBJECT_SHAPE_ELEM_SIZE,
				          masklay_shape->data);
			}
		}
	}
}

static void write_linestyle_color_modifiers(WriteData *wd, ListBase *modifiers)
{
	LineStyleModifier *m;

	for (m = modifiers->first; m; m = m->next) {
		int struct_nr;
		switch (m->type) {
			case LS_MODIFIER_ALONG_STROKE:
				struct_nr = SDNA_TYPE_FROM_STRUCT(LineStyleColorModifier_AlongStroke);
				break;
			case LS_MODIFIER_DISTANCE_FROM_CAMERA:
				struct_nr = SDNA_TYPE_FROM_STRUCT(LineStyleColorModifier_DistanceFromCamera);
				break;
			case LS_MODIFIER_DISTANCE_FROM_OBJECT:
				struct_nr = SDNA_TYPE_FROM_STRUCT(LineStyleColorModifier_DistanceFromObject);
				break;
			case LS_MODIFIER_MATERIAL:
				struct_nr = SDNA_TYPE_FROM_STRUCT(LineStyleColorModifier_Material);
				break;
			case LS_MODIFIER_TANGENT:
				struct_nr = SDNA_TYPE_FROM_STRUCT(LineStyleColorModifier_Tangent);
				break;
			case LS_MODIFIER_NOISE:
				struct_nr = SDNA_TYPE_FROM_STRUCT(LineStyleColorModifier_Noise);
				break;
			case LS_MODIFIER_CREASE_ANGLE:
				struct_nr = SDNA_TYPE_FROM_STRUCT(LineStyleColorModifier_CreaseAngle);
				break;
			case LS_MODIFIER_CURVATURE_3D:
				struct_nr = SDNA_TYPE_FROM_STRUCT(LineStyleColorModifier_Curvature_3D);
				break;
			default:
				struct_nr = SDNA_TYPE_FROM_STRUCT(LineStyleModifier); /* this should not happen */
		}
		writestruct_nr(wd, DATA, struct_nr, 1, m);
	}
	for (m = modifiers->first; m; m = m->next) {
		switch (m->type) {
			case LS_MODIFIER_ALONG_STROKE:
				writestruct(wd, DATA, ColorBand, 1, ((LineStyleColorModifier_AlongStroke *)m)->color_ramp);
				break;
			case LS_MODIFIER_DISTANCE_FROM_CAMERA:
				writestruct(wd, DATA, ColorBand, 1, ((LineStyleColorModifier_DistanceFromCamera *)m)->color_ramp);
				break;
			case LS_MODIFIER_DISTANCE_FROM_OBJECT:
				writestruct(wd, DATA, ColorBand, 1, ((LineStyleColorModifier_DistanceFromObject *)m)->color_ramp);
				break;
			case LS_MODIFIER_MATERIAL:
				writestruct(wd, DATA, ColorBand, 1, ((LineStyleColorModifier_Material *)m)->color_ramp);
				break;
			case LS_MODIFIER_TANGENT:
				writestruct(wd, DATA, ColorBand, 1, ((LineStyleColorModifier_Tangent *)m)->color_ramp);
				break;
			case LS_MODIFIER_NOISE:
				writestruct(wd, DATA, ColorBand, 1, ((LineStyleColorModifier_Noise *)m)->color_ramp);
				break;
			case LS_MODIFIER_CREASE_ANGLE:
				writestruct(wd, DATA, ColorBand, 1, ((LineStyleColorModifier_CreaseAngle *)m)->color_ramp);
				break;
			case LS_MODIFIER_CURVATURE_3D:
				writestruct(wd, DATA, ColorBand, 1, ((LineStyleColorModifier_Curvature_3D *)m)->color_ramp);
				break;
		}
	}
}

static void write_linestyle_alpha_modifiers(WriteData *wd, ListBase *modifiers)
{
	LineStyleModifier *m;

	for (m = modifiers->first; m; m = m->next) {
		int struct_nr;
		switch (m->type) {
			case LS_MODIFIER_ALONG_STROKE:
				struct_nr = SDNA_TYPE_FROM_STRUCT(LineStyleAlphaModifier_AlongStroke);
				break;
			case LS_MODIFIER_DISTANCE_FROM_CAMERA:
				struct_nr = SDNA_TYPE_FROM_STRUCT(LineStyleAlphaModifier_DistanceFromCamera);
				break;
			case LS_MODIFIER_DISTANCE_FROM_OBJECT:
				struct_nr = SDNA_TYPE_FROM_STRUCT(LineStyleAlphaModifier_DistanceFromObject);
				break;
			case LS_MODIFIER_MATERIAL:
				struct_nr = SDNA_TYPE_FROM_STRUCT(LineStyleAlphaModifier_Material);
				break;
			case LS_MODIFIER_TANGENT:
				struct_nr = SDNA_TYPE_FROM_STRUCT(LineStyleAlphaModifier_Tangent);
				break;
			case LS_MODIFIER_NOISE:
				struct_nr = SDNA_TYPE_FROM_STRUCT(LineStyleAlphaModifier_Noise);
				break;
			case LS_MODIFIER_CREASE_ANGLE:
				struct_nr = SDNA_TYPE_FROM_STRUCT(LineStyleAlphaModifier_CreaseAngle);
				break;
			case LS_MODIFIER_CURVATURE_3D:
				struct_nr = SDNA_TYPE_FROM_STRUCT(LineStyleAlphaModifier_Curvature_3D);
				break;
			default:
				struct_nr = SDNA_TYPE_FROM_STRUCT(LineStyleModifier);  /* this should not happen */
		}
		writestruct_nr(wd, DATA, struct_nr, 1, m);
	}
	for (m = modifiers->first; m; m = m->next) {
		switch (m->type) {
			case LS_MODIFIER_ALONG_STROKE:
				write_curvemapping(wd, ((LineStyleAlphaModifier_AlongStroke *)m)->curve);
				break;
			case LS_MODIFIER_DISTANCE_FROM_CAMERA:
				write_curvemapping(wd, ((LineStyleAlphaModifier_DistanceFromCamera *)m)->curve);
				break;
			case LS_MODIFIER_DISTANCE_FROM_OBJECT:
				write_curvemapping(wd, ((LineStyleAlphaModifier_DistanceFromObject *)m)->curve);
				break;
			case LS_MODIFIER_MATERIAL:
				write_curvemapping(wd, ((LineStyleAlphaModifier_Material *)m)->curve);
				break;
			case LS_MODIFIER_TANGENT:
				write_curvemapping(wd, ((LineStyleAlphaModifier_Tangent *)m)->curve);
				break;
			case LS_MODIFIER_NOISE:
				write_curvemapping(wd, ((LineStyleAlphaModifier_Noise *)m)->curve);
				break;
			case LS_MODIFIER_CREASE_ANGLE:
				write_curvemapping(wd, ((LineStyleAlphaModifier_CreaseAngle *)m)->curve);
				break;
			case LS_MODIFIER_CURVATURE_3D:
				write_curvemapping(wd, ((LineStyleAlphaModifier_Curvature_3D *)m)->curve);
				break;
		}
	}
}

static void write_linestyle_thickness_modifiers(WriteData *wd, ListBase *modifiers)
{
	LineStyleModifier *m;

	for (m = modifiers->first; m; m = m->next) {
		int struct_nr;
		switch (m->type) {
			case LS_MODIFIER_ALONG_STROKE:
				struct_nr = SDNA_TYPE_FROM_STRUCT(LineStyleThicknessModifier_AlongStroke);
				break;
			case LS_MODIFIER_DISTANCE_FROM_CAMERA:
				struct_nr = SDNA_TYPE_FROM_STRUCT(LineStyleThicknessModifier_DistanceFromCamera);
				break;
			case LS_MODIFIER_DISTANCE_FROM_OBJECT:
				struct_nr = SDNA_TYPE_FROM_STRUCT(LineStyleThicknessModifier_DistanceFromObject);
				break;
			case LS_MODIFIER_MATERIAL:
				struct_nr = SDNA_TYPE_FROM_STRUCT(LineStyleThicknessModifier_Material);
				break;
			case LS_MODIFIER_CALLIGRAPHY:
				struct_nr = SDNA_TYPE_FROM_STRUCT(LineStyleThicknessModifier_Calligraphy);
				break;
			case LS_MODIFIER_TANGENT:
				struct_nr = SDNA_TYPE_FROM_STRUCT(LineStyleThicknessModifier_Tangent);
				break;
			case LS_MODIFIER_NOISE:
				struct_nr = SDNA_TYPE_FROM_STRUCT(LineStyleThicknessModifier_Noise);
				break;
			case LS_MODIFIER_CREASE_ANGLE:
				struct_nr = SDNA_TYPE_FROM_STRUCT(LineStyleThicknessModifier_CreaseAngle);
				break;
			case LS_MODIFIER_CURVATURE_3D:
				struct_nr = SDNA_TYPE_FROM_STRUCT(LineStyleThicknessModifier_Curvature_3D);
				break;
			default:
				struct_nr = SDNA_TYPE_FROM_STRUCT(LineStyleModifier);  /* this should not happen */
		}
		writestruct_nr(wd, DATA, struct_nr, 1, m);
	}
	for (m = modifiers->first; m; m = m->next) {
		switch (m->type) {
			case LS_MODIFIER_ALONG_STROKE:
				write_curvemapping(wd, ((LineStyleThicknessModifier_AlongStroke *)m)->curve);
				break;
			case LS_MODIFIER_DISTANCE_FROM_CAMERA:
				write_curvemapping(wd, ((LineStyleThicknessModifier_DistanceFromCamera *)m)->curve);
				break;
			case LS_MODIFIER_DISTANCE_FROM_OBJECT:
				write_curvemapping(wd, ((LineStyleThicknessModifier_DistanceFromObject *)m)->curve);
				break;
			case LS_MODIFIER_MATERIAL:
				write_curvemapping(wd, ((LineStyleThicknessModifier_Material *)m)->curve);
				break;
			case LS_MODIFIER_TANGENT:
				write_curvemapping(wd, ((LineStyleThicknessModifier_Tangent *)m)->curve);
				break;
			case LS_MODIFIER_CREASE_ANGLE:
				write_curvemapping(wd, ((LineStyleThicknessModifier_CreaseAngle *)m)->curve);
				break;
			case LS_MODIFIER_CURVATURE_3D:
				write_curvemapping(wd, ((LineStyleThicknessModifier_Curvature_3D *)m)->curve);
				break;
		}
	}
}

static void write_linestyle_geometry_modifiers(WriteData *wd, ListBase *modifiers)
{
	LineStyleModifier *m;

	for (m = modifiers->first; m; m = m->next) {
		int struct_nr;
		switch (m->type) {
			case LS_MODIFIER_SAMPLING:
				struct_nr = SDNA_TYPE_FROM_STRUCT(LineStyleGeometryModifier_Sampling);
				break;
			case LS_MODIFIER_BEZIER_CURVE:
				struct_nr = SDNA_TYPE_FROM_STRUCT(LineStyleGeometryModifier_BezierCurve);
				break;
			case LS_MODIFIER_SINUS_DISPLACEMENT:
				struct_nr = SDNA_TYPE_FROM_STRUCT(LineStyleGeometryModifier_SinusDisplacement);
				break;
			case LS_MODIFIER_SPATIAL_NOISE:
				struct_nr = SDNA_TYPE_FROM_STRUCT(LineStyleGeometryModifier_SpatialNoise);
				break;
			case LS_MODIFIER_PERLIN_NOISE_1D:
				struct_nr = SDNA_TYPE_FROM_STRUCT(LineStyleGeometryModifier_PerlinNoise1D);
				break;
			case LS_MODIFIER_PERLIN_NOISE_2D:
				struct_nr = SDNA_TYPE_FROM_STRUCT(LineStyleGeometryModifier_PerlinNoise2D);
				break;
			case LS_MODIFIER_BACKBONE_STRETCHER:
				struct_nr = SDNA_TYPE_FROM_STRUCT(LineStyleGeometryModifier_BackboneStretcher);
				break;
			case LS_MODIFIER_TIP_REMOVER:
				struct_nr = SDNA_TYPE_FROM_STRUCT(LineStyleGeometryModifier_TipRemover);
				break;
			case LS_MODIFIER_POLYGONIZATION:
				struct_nr = SDNA_TYPE_FROM_STRUCT(LineStyleGeometryModifier_Polygonalization);
				break;
			case LS_MODIFIER_GUIDING_LINES:
				struct_nr = SDNA_TYPE_FROM_STRUCT(LineStyleGeometryModifier_GuidingLines);
				break;
			case LS_MODIFIER_BLUEPRINT:
				struct_nr = SDNA_TYPE_FROM_STRUCT(LineStyleGeometryModifier_Blueprint);
				break;
			case LS_MODIFIER_2D_OFFSET:
				struct_nr = SDNA_TYPE_FROM_STRUCT(LineStyleGeometryModifier_2DOffset);
				break;
			case LS_MODIFIER_2D_TRANSFORM:
				struct_nr = SDNA_TYPE_FROM_STRUCT(LineStyleGeometryModifier_2DTransform);
				break;
			case LS_MODIFIER_SIMPLIFICATION:
				struct_nr = SDNA_TYPE_FROM_STRUCT(LineStyleGeometryModifier_Simplification);
				break;
			default:
				struct_nr = SDNA_TYPE_FROM_STRUCT(LineStyleModifier);  /* this should not happen */
		}
		writestruct_nr(wd, DATA, struct_nr, 1, m);
	}
}

static void write_linestyle(WriteData *wd, FreestyleLineStyle *linestyle)
{
	if (linestyle->id.us > 0 || wd->current) {
		writestruct(wd, ID_LS, FreestyleLineStyle, 1, linestyle);
		write_iddata(wd, &linestyle->id);

		if (linestyle->adt) {
			write_animdata(wd, linestyle->adt);
		}

		write_linestyle_color_modifiers(wd, &linestyle->color_modifiers);
		write_linestyle_alpha_modifiers(wd, &linestyle->alpha_modifiers);
		write_linestyle_thickness_modifiers(wd, &linestyle->thickness_modifiers);
		write_linestyle_geometry_modifiers(wd, &linestyle->geometry_modifiers);
		for (int a = 0; a < MAX_MTEX; a++) {
			if (linestyle->mtex[a]) {
				writestruct(wd, DATA, MTex, 1, linestyle->mtex[a]);
			}
		}
		if (linestyle->nodetree) {
			writestruct(wd, DATA, bNodeTree, 1, linestyle->nodetree);
			write_nodetree_nolib(wd, linestyle->nodetree);
		}
	}
}

static void write_cachefile(WriteData *wd, CacheFile *cache_file)
{
	if (cache_file->id.us > 0 || wd->current) {
		writestruct(wd, ID_CF, CacheFile, 1, cache_file);

		if (cache_file->adt) {
			write_animdata(wd, cache_file->adt);
		}
	}
}

static void write_workspace(WriteData *wd, WorkSpace *workspace)
{
	ListBase *layouts = BKE_workspace_layouts_get(workspace);
	ListBase *transform_orientations = BKE_workspace_transform_orientations_get(workspace);

	writestruct(wd, ID_WS, WorkSpace, 1, workspace);
	writelist(wd, DATA, WorkSpaceLayout, layouts);
	writelist(wd, DATA, WorkSpaceDataRelation, &workspace->hook_layout_relations);
	writelist(wd, DATA, TransformOrientation, transform_orientations);
}

/* Keep it last of write_foodata functions. */
static void write_libraries(WriteData *wd, Main *main)
{
	ListBase *lbarray[MAX_LIBARRAY];
	ID *id;
	int a, tot;
	bool found_one;

	for (; main; main = main->next) {
		a = tot = set_listbasepointers(main, lbarray);

		/* test: is lib being used */
		if (main->curlib && main->curlib->packedfile) {
			found_one = true;
		}
		else {
			found_one = false;
			while (!found_one && tot--) {
				for (id = lbarray[tot]->first; id; id = id->next) {
					if (id->us > 0 && (id->tag & LIB_TAG_EXTERN)) {
						found_one = true;
						break;
					}
				}
			}
		}

		/* to be able to restore quit.blend and temp saves, the packed blend has to be in undo buffers... */
		/* XXX needs rethink, just like save UI in undo files now - would be nice to append things only for the]
		 * quit.blend and temp saves */
		if (found_one) {
			writestruct(wd, ID_LI, Library, 1, main->curlib);
			write_iddata(wd, &main->curlib->id);

			if (main->curlib->packedfile) {
				PackedFile *pf = main->curlib->packedfile;
				writestruct(wd, DATA, PackedFile, 1, pf);
				writedata(wd, DATA, pf->size, pf->data);
				if (wd->current == NULL) {
					printf("write packed .blend: %s\n", main->curlib->name);
				}
			}

			while (a--) {
				for (id = lbarray[a]->first; id; id = id->next) {
					if (id->us > 0 && (id->tag & LIB_TAG_EXTERN)) {
						if (!BKE_idcode_is_linkable(GS(id->name))) {
							printf("ERROR: write file: data-block '%s' from lib '%s' is not linkable "
							       "but is flagged as directly linked", id->name, main->curlib->filepath);
							BLI_assert(0);
						}
						writestruct(wd, ID_ID, ID, 1, id);
					}
				}
			}
		}
	}

	mywrite_flush(wd);
}

/* context is usually defined by WM, two cases where no WM is available:
 * - for forward compatibility, curscreen has to be saved
 * - for undofile, curscene needs to be saved */
static void write_global(WriteData *wd, int fileflags, Main *mainvar)
{
	const bool is_undo = (wd->current != NULL);
	FileGlobal fg;
	bScreen *screen;
	Scene *scene;
	SceneLayer *render_layer;
	char subvstr[8];

	/* prevent mem checkers from complaining */
	memset(fg.pad, 0, sizeof(fg.pad));
	memset(fg.filename, 0, sizeof(fg.filename));
	memset(fg.build_hash, 0, sizeof(fg.build_hash));

	current_screen_compat(mainvar, is_undo, &screen, &scene, &render_layer);

	/* XXX still remap G */
	fg.curscreen = screen;
	fg.curscene = scene;
	fg.cur_render_layer = render_layer;

	/* prevent to save this, is not good convention, and feature with concerns... */
	fg.fileflags = (fileflags & ~G_FILE_FLAGS_RUNTIME);

	fg.globalf = G.f;
	BLI_strncpy(fg.filename, mainvar->name, sizeof(fg.filename));
	sprintf(subvstr, "%4d", BLENDER_SUBVERSION);
	memcpy(fg.subvstr, subvstr, 4);

	fg.subversion = BLENDER_SUBVERSION;
	fg.minversion = BLENDER_MINVERSION;
	fg.minsubversion = BLENDER_MINSUBVERSION;
#ifdef WITH_BUILDINFO
	{
		extern unsigned long build_commit_timestamp;
		extern char build_hash[];
		/* TODO(sergey): Add branch name to file as well? */
		fg.build_commit_timestamp = build_commit_timestamp;
		BLI_strncpy(fg.build_hash, build_hash, sizeof(fg.build_hash));
	}
#else
	fg.build_commit_timestamp = 0;
	BLI_strncpy(fg.build_hash, "unknown", sizeof(fg.build_hash));
#endif
	writestruct(wd, GLOB, FileGlobal, 1, &fg);
}

/* preview image, first 2 values are width and height
 * second are an RGBA image (unsigned char)
 * note, this uses 'TEST' since new types will segfault on file load for older blender versions.
 */
static void write_thumb(WriteData *wd, const BlendThumbnail *thumb)
{
	if (thumb) {
		writedata(wd, TEST, BLEN_THUMB_MEMSIZE_FILE(thumb->width, thumb->height), thumb);
	}
}

/* if MemFile * there's filesave to memory */
static bool write_file_handle(
        Main *mainvar,
        WriteWrap *ww,
        MemFile *compare, MemFile *current,
        int write_flags, const BlendThumbnail *thumb)
{
	BHead bhead;
	ListBase mainlist;
	char buf[16];
	WriteData *wd;

	blo_split_main(&mainlist, mainvar);

	wd = bgnwrite(ww, compare, current);

#ifdef USE_BMESH_SAVE_AS_COMPAT
	wd->use_mesh_compat = (write_flags & G_FILE_MESH_COMPAT) != 0;
#endif

#ifdef USE_NODE_COMPAT_CUSTOMNODES
	/* don't write compatibility data on undo */
	if (!current) {
		/* deprecated forward compat data is freed again below */
		customnodes_add_deprecated_data(mainvar);
	}
#endif

	sprintf(buf, "BLENDER%c%c%.3d",
	        (sizeof(void *) == 8)      ? '-' : '_',
	        (ENDIAN_ORDER == B_ENDIAN) ? 'V' : 'v',
	        BLENDER_VERSION);

	mywrite(wd, buf, 12);

	write_renderinfo(wd, mainvar);
	write_thumb(wd, thumb);
	write_global(wd, write_flags, mainvar);

	/* The windowmanager and screen often change,
	 * avoid thumbnail detecting changes because of this. */
	mywrite_flush(wd);

	ListBase *lbarray[MAX_LIBARRAY];
	int a = set_listbasepointers(mainvar, lbarray);
	while (a--) {
		ID *id = lbarray[a]->first;

		if (id && GS(id->name) == ID_LI) {
			continue;  /* Libraries are handled separately below. */
		}

		for (; id; id = id->next) {
			/* We should never attempt to write non-regular IDs (i.e. all kind of temp/runtime ones). */
			BLI_assert((id->tag & (LIB_TAG_NO_MAIN | LIB_TAG_NO_USER_REFCOUNT | LIB_TAG_NOT_ALLOCATED)) == 0);

			switch ((ID_Type)GS(id->name)) {
				case ID_WM:
					write_windowmanager(wd, (wmWindowManager *)id);
					break;
				case ID_WS:
					write_workspace(wd, (WorkSpace *)id);
					break;
				case ID_SCR:
					write_screen(wd, (bScreen *)id);
					break;
				case ID_MC:
					write_movieclip(wd, (MovieClip *)id);
					break;
				case ID_MSK:
					write_mask(wd, (Mask *)id);
					break;
				case ID_SCE:
					write_scene(wd, (Scene *)id);
					break;
				case ID_CU:
					write_curve(wd, (Curve *)id);
					break;
				case ID_MB:
					write_mball(wd, (MetaBall *)id);
					break;
				case ID_IM:
					write_image(wd, (Image *)id);
					break;
				case ID_CA:
					write_camera(wd, (Camera *)id);
					break;
				case ID_LA:
					write_lamp(wd, (Lamp *)id);
					break;
				case ID_LT:
					write_lattice(wd, (Lattice *)id);
					break;
				case ID_VF:
					write_vfont(wd, (VFont *)id);
					break;
				case ID_KE:
					write_key(wd, (Key *)id);
					break;
				case ID_WO:
					write_world(wd, (World *)id);
					break;
				case ID_TXT:
					write_text(wd, (Text *)id);
					break;
				case ID_SPK:
					write_speaker(wd, (Speaker *)id);
					break;
				case ID_LP:
					write_probe(wd, (LightProbe *)id);
					break;
				case ID_SO:
					write_sound(wd, (bSound *)id);
					break;
				case ID_GR:
					write_group(wd, (Group *)id);
					break;
				case ID_AR:
					write_armature(wd, (bArmature *)id);
					break;
				case ID_AC:
					write_action(wd, (bAction *)id);
					break;
				case ID_OB:
					write_object(wd, (Object *)id);
					break;
				case ID_MA:
					write_material(wd, (Material *)id);
					break;
				case ID_TE:
					write_texture(wd, (Tex *)id);
					break;
				case ID_ME:
					write_mesh(wd, (Mesh *)id);
					break;
				case ID_PA:
					write_particlesettings(wd, (ParticleSettings *)id);
					break;
				case ID_NT:
					write_nodetree(wd, (bNodeTree *)id);
					break;
				case ID_BR:
					write_brush(wd, (Brush *)id);
					break;
				case ID_PAL:
					write_palette(wd, (Palette *)id);
					break;
				case ID_PC:
					write_paintcurve(wd, (PaintCurve *)id);
					break;
				case ID_GD:
					write_gpencil(wd, (bGPdata *)id);
					break;
				case ID_LS:
					write_linestyle(wd, (FreestyleLineStyle *)id);
					break;
				case ID_CF:
					write_cachefile(wd, (CacheFile *)id);
					break;
				case ID_LI:
					/* Do nothing, handled below - and should never be reached. */
					BLI_assert(0);
					break;
				case ID_IP:
					/* Do nothing, deprecated. */
					break;
				default:
					/* Should never be reached. */
					BLI_assert(0);
					break;
			}
		}

		mywrite_flush(wd);
	}

	/* Special handling, operating over split Mains... */
	write_libraries(wd,  mainvar->next);

	/* So changes above don't cause a 'DNA1' to be detected as changed on undo. */
	mywrite_flush(wd);

	if (write_flags & G_FILE_USERPREFS) {
		write_userdef(wd);
	}

	/* Write DNA last, because (to be implemented) test for which structs are written.
	 *
	 * Note that we *borrow* the pointer to 'DNAstr',
	 * so writing each time uses the same address and doesn't cause unnecessary undo overhead. */
	writedata(wd, DNA1, wd->sdna->datalen, wd->sdna->data);

#ifdef USE_NODE_COMPAT_CUSTOMNODES
	/* compatibility data not created on undo */
	if (!current) {
		/* Ugly, forward compatibility code generates deprecated data during writing,
		 * this has to be freed again. Can not be done directly after writing, otherwise
		 * the data pointers could be reused and not be mapped correctly.
		 */
		customnodes_free_deprecated_data(mainvar);
	}
#endif

	/* end of file */
	memset(&bhead, 0, sizeof(BHead));
	bhead.code = ENDB;
	mywrite(wd, &bhead, sizeof(BHead));

	blo_join_main(&mainlist);

	return endwrite(wd);
}

/* do reverse file history: .blend1 -> .blend2, .blend -> .blend1 */
/* return: success(0), failure(1) */
static bool do_history(const char *name, ReportList *reports)
{
	char tempname1[FILE_MAX], tempname2[FILE_MAX];
	int hisnr = U.versions;

	if (U.versions == 0) {
		return 0;
	}

	if (strlen(name) < 2) {
		BKE_report(reports, RPT_ERROR, "Unable to make version backup: filename too short");
		return 1;
	}

	while (hisnr > 1) {
		BLI_snprintf(tempname1, sizeof(tempname1), "%s%d", name, hisnr - 1);
		if (BLI_exists(tempname1)) {
			BLI_snprintf(tempname2, sizeof(tempname2), "%s%d", name, hisnr);

			if (BLI_rename(tempname1, tempname2)) {
				BKE_report(reports, RPT_ERROR, "Unable to make version backup");
				return true;
			}
		}
		hisnr--;
	}

	/* is needed when hisnr==1 */
	if (BLI_exists(name)) {
		BLI_snprintf(tempname1, sizeof(tempname1), "%s%d", name, hisnr);

		if (BLI_rename(name, tempname1)) {
			BKE_report(reports, RPT_ERROR, "Unable to make version backup");
			return true;
		}
	}

	return 0;
}

/**
 * \return Success.
 */
bool BLO_write_file(
        Main *mainvar, const char *filepath, int write_flags,
        ReportList *reports, const BlendThumbnail *thumb)
{
	char tempname[FILE_MAX + 1];
	eWriteWrapType ww_type;
	WriteWrap ww;

	/* path backup/restore */
	void     *path_list_backup = NULL;
	const int path_list_flag = (BKE_BPATH_TRAVERSE_SKIP_LIBRARY | BKE_BPATH_TRAVERSE_SKIP_MULTIFILE);

	/* open temporary file, so we preserve the original in case we crash */
	BLI_snprintf(tempname, sizeof(tempname), "%s@", filepath);

	if (write_flags & G_FILE_COMPRESS) {
		ww_type = WW_WRAP_ZLIB;
	}
	else {
		ww_type = WW_WRAP_NONE;
	}

	ww_handle_init(ww_type, &ww);

	if (ww.open(&ww, tempname) == false) {
		BKE_reportf(reports, RPT_ERROR, "Cannot open file %s for writing: %s", tempname, strerror(errno));
		return 0;
	}

	/* check if we need to backup and restore paths */
	if (UNLIKELY((write_flags & G_FILE_RELATIVE_REMAP) && (G_FILE_SAVE_COPY & write_flags))) {
		path_list_backup = BKE_bpath_list_backup(mainvar, path_list_flag);
	}

	/* remapping of relative paths to new file location */
	if (write_flags & G_FILE_RELATIVE_REMAP) {
		char dir1[FILE_MAX];
		char dir2[FILE_MAX];
		BLI_split_dir_part(filepath, dir1, sizeof(dir1));
		BLI_split_dir_part(mainvar->name, dir2, sizeof(dir2));

		/* just in case there is some subtle difference */
		BLI_cleanup_dir(mainvar->name, dir1);
		BLI_cleanup_dir(mainvar->name, dir2);

		if (G.relbase_valid && (BLI_path_cmp(dir1, dir2) == 0)) {
			write_flags &= ~G_FILE_RELATIVE_REMAP;
		}
		else {
			if (G.relbase_valid) {
				/* blend may not have been saved before. Tn this case
				 * we should not have any relative paths, but if there
				 * is somehow, an invalid or empty G.main->name it will
				 * print an error, don't try make the absolute in this case. */
				BKE_bpath_absolute_convert(mainvar, G.main->name, NULL);
			}
		}
	}

	if (write_flags & G_FILE_RELATIVE_REMAP) {
		/* note, making relative to something OTHER then G.main->name */
		BKE_bpath_relative_convert(mainvar, filepath, NULL);
	}

	/* actual file writing */
	const bool err = write_file_handle(mainvar, &ww, NULL, NULL, write_flags, thumb);

	ww.close(&ww);

	if (UNLIKELY(path_list_backup)) {
		BKE_bpath_list_restore(mainvar, path_list_flag, path_list_backup);
		BKE_bpath_list_free(path_list_backup);
	}

	if (err) {
		BKE_report(reports, RPT_ERROR, strerror(errno));
		remove(tempname);

		return 0;
	}

	/* file save to temporary file was successful */
	/* now do reverse file history (move .blend1 -> .blend2, .blend -> .blend1) */
	if (write_flags & G_FILE_HISTORY) {
		const bool err_hist = do_history(filepath, reports);
		if (err_hist) {
			BKE_report(reports, RPT_ERROR, "Version backup failed (file saved with @)");
			return 0;
		}
	}

	if (BLI_rename(tempname, filepath) != 0) {
		BKE_report(reports, RPT_ERROR, "Cannot change old file (file saved with @)");
		return 0;
	}

	return 1;
}

/**
 * \return Success.
 */
bool BLO_write_file_mem(Main *mainvar, MemFile *compare, MemFile *current, int write_flags)
{
	write_flags &= ~G_FILE_USERPREFS;

	const bool err = write_file_handle(mainvar, NULL, compare, current, write_flags, NULL);

	return (err == 0);
}<|MERGE_RESOLUTION|>--- conflicted
+++ resolved
@@ -2947,12 +2947,8 @@
 
 		if (sl->spacetype == SPACE_VIEW3D) {
 			View3D *v3d = (View3D *)sl;
-			BGpic *bgpic;
 			writestruct(wd, DATA, View3D, 1, v3d);
 
-			for (bgpic = v3d->bgpicbase.first; bgpic; bgpic = bgpic->next) {
-				writestruct(wd, DATA, BGpic, 1, bgpic);
-			}
 			if (v3d->localvd) {
 				writestruct(wd, DATA, View3D, 1, v3d->localvd);
 			}
@@ -3038,7 +3034,6 @@
 			SpaceConsole *con = (SpaceConsole *)sl;
 			ConsoleLine *cl;
 
-<<<<<<< HEAD
 			for (cl = con->history.first; cl; cl = cl->next) {
 				/* 'len_alloc' is invalid on write, set from 'len' on read */
 				writestruct(wd, DATA, ConsoleLine, 1, cl);
@@ -3065,15 +3060,6 @@
 {
 	for (ScrArea *area = areas->first; area; area = area->next) {
 		writestruct(wd, DATA, ScrArea, 1, area);
-=======
-			if (sl->spacetype == SPACE_VIEW3D) {
-				View3D *v3d = (View3D *)sl;
-				writestruct(wd, DATA, View3D, 1, v3d);
-
-				if (v3d->localvd) {
-					writestruct(wd, DATA, View3D, 1, v3d->localvd);
-				}
->>>>>>> a3313315
 
 		writestruct(wd, DATA, ScrVert, 1, area->v1);
 		writestruct(wd, DATA, ScrVert, 1, area->v2);
