/*
 * ***** BEGIN GPL LICENSE BLOCK *****
 *
 * This program is free software; you can redistribute it and/or
 * modify it under the terms of the GNU General Public License
 * as published by the Free Software Foundation; either version 2
 * of the License, or (at your option) any later version.
 *
 * This program is distributed in the hope that it will be useful,
 * but WITHOUT ANY WARRANTY; without even the implied warranty of
 * MERCHANTABILITY or FITNESS FOR A PARTICULAR PURPOSE.  See the
 * GNU General Public License for more details.
 *
 * You should have received a copy of the GNU General Public License
 * along with this program; if not, write to the Free Software Foundation,
 * Inc., 51 Franklin Street, Fifth Floor, Boston, MA 02110-1301, USA.
 *
 * Contributor(s): Blender Foundation
 *
 * ***** END GPL LICENSE BLOCK *****
 *
 */

/** \file blender/blenloader/intern/versioning_270.c
 *  \ingroup blenloader
 */

#include "BLI_utildefines.h"
#include "BLI_compiler_attrs.h"

/* for MinGW32 definition of NULL, could use BLI_blenlib.h instead too */
#include <stddef.h>

/* allow readfile to use deprecated functionality */
#define DNA_DEPRECATED_ALLOW

#include "DNA_brush_types.h"
#include "DNA_cloth_types.h"
#include "DNA_constraint_types.h"
#include "DNA_sdna_types.h"
#include "DNA_space_types.h"
#include "DNA_screen_types.h"
#include "DNA_object_types.h"
#include "DNA_mesh_types.h"
#include "DNA_modifier_types.h"
#include "DNA_particle_types.h"
#include "DNA_linestyle_types.h"
#include "DNA_actuator_types.h"

#include "DNA_genfile.h"

#include "BKE_main.h"
#include "BKE_node.h"
#include "BKE_screen.h"

#include "BLI_math.h"
#include "BLI_listbase.h"
#include "BLI_string.h"

#include "MEM_guardedalloc.h"

#include "BLO_readfile.h"

#include "readfile.h"

#include "MEM_guardedalloc.h"

static void do_version_constraints_radians_degrees_270_1(ListBase *lb)
{
	bConstraint *con;

	for (con = lb->first; con; con = con->next) {
		if (con->type == CONSTRAINT_TYPE_TRANSFORM) {
			bTransformConstraint *data = (bTransformConstraint *)con->data;
			const float deg_to_rad_f = DEG2RADF(1.0f);

			if (data->from == TRANS_ROTATION) {
				mul_v3_fl(data->from_min, deg_to_rad_f);
				mul_v3_fl(data->from_max, deg_to_rad_f);
			}

			if (data->to == TRANS_ROTATION) {
				mul_v3_fl(data->to_min, deg_to_rad_f);
				mul_v3_fl(data->to_max, deg_to_rad_f);
			}
		}
	}
}

static void do_version_constraints_radians_degrees_270_5(ListBase *lb)
{
	bConstraint *con;

	for (con = lb->first; con; con = con->next) {
		if (con->type == CONSTRAINT_TYPE_TRANSFORM) {
			bTransformConstraint *data = (bTransformConstraint *)con->data;

			if (data->from == TRANS_ROTATION) {
				copy_v3_v3(data->from_min_rot, data->from_min);
				copy_v3_v3(data->from_max_rot, data->from_max);
			}
			else if (data->from == TRANS_SCALE) {
				copy_v3_v3(data->from_min_scale, data->from_min);
				copy_v3_v3(data->from_max_scale, data->from_max);
			}

			if (data->to == TRANS_ROTATION) {
				copy_v3_v3(data->to_min_rot, data->to_min);
				copy_v3_v3(data->to_max_rot, data->to_max);
			}
			else if (data->to == TRANS_SCALE) {
				copy_v3_v3(data->to_min_scale, data->to_min);
				copy_v3_v3(data->to_max_scale, data->to_max);
			}
		}
	}
}

static void do_version_constraints_stretch_to_limits(ListBase *lb)
{
	bConstraint *con;

	for (con = lb->first; con; con = con->next) {
		if (con->type == CONSTRAINT_TYPE_STRETCHTO) {
			bStretchToConstraint *data = (bStretchToConstraint *)con->data;
			data->bulge_min = 1.0f;
			data->bulge_max = 1.0f;
		}
	}
}

void blo_do_versions_270(FileData *fd, Library *UNUSED(lib), Main *main)
{
	if (!MAIN_VERSION_ATLEAST(main, 270, 0)) {

		if (!DNA_struct_elem_find(fd->filesdna, "BevelModifierData", "float", "profile")) {
			Object *ob;

			for (ob = main->object.first; ob; ob = ob->id.next) {
				ModifierData *md;
				for (md = ob->modifiers.first; md; md = md->next) {
					if (md->type == eModifierType_Bevel) {
						BevelModifierData *bmd = (BevelModifierData *)md;
						bmd->profile = 0.5f;
						bmd->val_flags = MOD_BEVEL_AMT_OFFSET;
					}
				}
			}
		}

		/* nodes don't use fixed node->id any more, clean up */
		FOREACH_NODETREE(main, ntree, id) {
			if (ntree->type == NTREE_COMPOSIT) {
				bNode *node;
				for (node = ntree->nodes.first; node; node = node->next) {
					if (ELEM(node->type, CMP_NODE_COMPOSITE, CMP_NODE_OUTPUT_FILE)) {
						node->id = NULL;
					}
				}
			}
		} FOREACH_NODETREE_END

		{
			bScreen *screen;

			for (screen = main->screen.first; screen; screen = screen->id.next) {
				ScrArea *area;
				for (area = screen->areabase.first; area; area = area->next) {
					SpaceLink *space_link;
					for (space_link = area->spacedata.first; space_link; space_link = space_link->next) {
						if (space_link->spacetype == SPACE_CLIP) {
							SpaceClip *space_clip = (SpaceClip *) space_link;
							if (space_clip->mode != SC_MODE_MASKEDIT) {
								space_clip->mode = SC_MODE_TRACKING;
							}
						}
					}
				}
			}
		}

		if (!DNA_struct_elem_find(fd->filesdna, "MovieTrackingSettings", "float", "default_weight")) {
			MovieClip *clip;
			for (clip = main->movieclip.first; clip; clip = clip->id.next) {
				clip->tracking.settings.default_weight = 1.0f;
			}
		}
	}

	if (!MAIN_VERSION_ATLEAST(main, 270, 1)) {
		Scene *sce;
		Object *ob;

		/* Update Transform constraint (another deg -> rad stuff). */
		for (ob = main->object.first; ob; ob = ob->id.next) {
			do_version_constraints_radians_degrees_270_1(&ob->constraints);

			if (ob->pose) {
				/* Bones constraints! */
				bPoseChannel *pchan;
				for (pchan = ob->pose->chanbase.first; pchan; pchan = pchan->next) {
					do_version_constraints_radians_degrees_270_1(&pchan->constraints);
				}
			}
		}

		for (sce = main->scene.first; sce; sce = sce->id.next) {
			if (sce->r.raytrace_structure == R_RAYSTRUCTURE_BLIBVH) {
				sce->r.raytrace_structure = R_RAYSTRUCTURE_AUTO;
			}
		}
	}

	if (!MAIN_VERSION_ATLEAST(main, 270, 2)) {
		Mesh *me;

		/* Mesh smoothresh deg->rad. */
		for (me = main->mesh.first; me; me = me->id.next) {
			me->smoothresh = DEG2RADF(me->smoothresh);
		}
	}

	if (!MAIN_VERSION_ATLEAST(main, 270, 3)) {
		FreestyleLineStyle *linestyle;

		for (linestyle = main->linestyle.first; linestyle; linestyle = linestyle->id.next) {
			linestyle->flag |= LS_NO_SORTING;
			linestyle->sort_key = LS_SORT_KEY_DISTANCE_FROM_CAMERA;
			linestyle->integration_type = LS_INTEGRATION_MEAN;
		}
	}

	if (!MAIN_VERSION_ATLEAST(main, 270, 4)) {
		/* ui_previews were not handled correctly when copying areas, leading to corrupted files (see T39847).
		 * This will always reset situation to a valid state.
		 */
		bScreen *sc;

		for (sc = main->screen.first; sc; sc = sc->id.next) {
			ScrArea *sa;
			for (sa = sc->areabase.first; sa; sa = sa->next) {
				SpaceLink *sl;

				for (sl = sa->spacedata.first; sl; sl = sl->next) {
					ARegion *ar;
					ListBase *lb = (sl == sa->spacedata.first) ? &sa->regionbase : &sl->regionbase;

					for (ar = lb->first; ar; ar = ar->next) {
						BLI_listbase_clear(&ar->ui_previews);
					}
				}
			}
		}
	}

	if (!MAIN_VERSION_ATLEAST(main, 270, 5)) {
		Object *ob;

		/* Update Transform constraint (again :|). */
		for (ob = main->object.first; ob; ob = ob->id.next) {
			do_version_constraints_radians_degrees_270_5(&ob->constraints);

			if (ob->pose) {
				/* Bones constraints! */
				bPoseChannel *pchan;
				for (pchan = ob->pose->chanbase.first; pchan; pchan = pchan->next) {
					do_version_constraints_radians_degrees_270_5(&pchan->constraints);
				}
			}
		}
	}

	if (!MAIN_VERSION_ATLEAST(main, 271, 0)) {
		if (!DNA_struct_elem_find(fd->filesdna, "Material", "int", "mode2")) {
			Material *ma;

			for (ma = main->mat.first; ma; ma = ma->id.next)
				ma->mode2 = MA_CASTSHADOW;
		}

		if (!DNA_struct_elem_find(fd->filesdna, "RenderData", "BakeData", "bake")) {
			Scene *sce;

			for (sce = main->scene.first; sce; sce = sce->id.next) {
				sce->r.bake.flag = R_BAKE_CLEAR;
				sce->r.bake.width = 512;
				sce->r.bake.height = 512;
				sce->r.bake.margin = 16;
				sce->r.bake.normal_space = R_BAKE_SPACE_TANGENT;
				sce->r.bake.normal_swizzle[0] = R_BAKE_POSX;
				sce->r.bake.normal_swizzle[1] = R_BAKE_POSY;
				sce->r.bake.normal_swizzle[2] = R_BAKE_POSZ;
				BLI_strncpy(sce->r.bake.filepath, U.renderdir, sizeof(sce->r.bake.filepath));

				sce->r.bake.im_format.planes = R_IMF_PLANES_RGBA;
				sce->r.bake.im_format.imtype = R_IMF_IMTYPE_PNG;
				sce->r.bake.im_format.depth = R_IMF_CHAN_DEPTH_8;
				sce->r.bake.im_format.quality = 90;
				sce->r.bake.im_format.compress = 15;
			}
		}

		if (!DNA_struct_elem_find(fd->filesdna, "FreestyleLineStyle", "float", "texstep")) {
			FreestyleLineStyle *linestyle;

			for (linestyle = main->linestyle.first; linestyle; linestyle = linestyle->id.next) {
				linestyle->flag |= LS_TEXTURE;
				linestyle->texstep = 1.0;
			}
		}

		{
			Scene *scene;
			for (scene = main->scene.first; scene; scene = scene->id.next) {
				int num_layers = BLI_listbase_count(&scene->r.layers);
				scene->r.actlay = min_ff(scene->r.actlay, num_layers - 1);
			}
		}
	}

	if (!MAIN_VERSION_ATLEAST(main, 271, 1)) {
		if (!DNA_struct_elem_find(fd->filesdna, "Material", "float", "line_col[4]")) {
			Material *mat;

			for (mat = main->mat.first; mat; mat = mat->id.next) {
				mat->line_col[0] = mat->line_col[1] = mat->line_col[2] = 0.0f;
				mat->line_col[3] = mat->alpha;
			}
		}

		if (!DNA_struct_elem_find(fd->filesdna, "RenderData", "int", "preview_start_resolution")) {
			Scene *scene;
			for (scene = main->scene.first; scene; scene = scene->id.next) {
				scene->r.preview_start_resolution = 64;
			}
		}
	}

	if (!MAIN_VERSION_ATLEAST(main, 271, 2)) {
		/* init up & track axis property of trackto actuators */
		Object *ob;

		for (ob = main->object.first; ob; ob = ob->id.next) {
			bActuator *act;
			for (act = ob->actuators.first; act; act = act->next) {
				if (act->type == ACT_EDIT_OBJECT) {
					bEditObjectActuator *eoact = act->data;
					eoact->trackflag = ob->trackflag;
					/* if trackflag is pointing +-Z axis then upflag should point Y axis.
					 * Rest of trackflag cases, upflag should be point z axis */
					if ((ob->trackflag == OB_POSZ) || (ob->trackflag == OB_NEGZ)) {
						eoact->upflag = 1;
					}
					else {
						eoact->upflag = 2;
					}
				}
			}
		}
	}

	if (!MAIN_VERSION_ATLEAST(main, 271, 3)) {
		Brush *br;

		for (br = main->brush.first; br; br = br->id.next) {
			br->fill_threshold = 0.2f;
		}

		if (!DNA_struct_elem_find(fd->filesdna, "BevelModifierData", "int", "mat")) {
			Object *ob;
			for (ob = main->object.first; ob; ob = ob->id.next) {
				ModifierData *md;

				for (md = ob->modifiers.first; md; md = md->next) {
					if (md->type == eModifierType_Bevel) {
						BevelModifierData *bmd = (BevelModifierData *)md;
						bmd->mat = -1;
					}
				}
			}
		}
	}

	if (!MAIN_VERSION_ATLEAST(main, 271, 6)) {
		Object *ob;
		for (ob = main->object.first; ob; ob = ob->id.next) {
			ModifierData *md;

			for (md = ob->modifiers.first; md; md = md->next) {
				if (md->type == eModifierType_ParticleSystem) {
					ParticleSystemModifierData *pmd = (ParticleSystemModifierData *)md;
					if (pmd->psys && pmd->psys->clmd) {
						pmd->psys->clmd->sim_parms->vel_damping = 1.0f;
					}
				}
			}
		}
	}

	if (!MAIN_VERSION_ATLEAST(main, 272, 0)) {
		if (!DNA_struct_elem_find(fd->filesdna, "RenderData", "int", "preview_start_resolution")) {
			Scene *scene;
			for (scene = main->scene.first; scene; scene = scene->id.next) {
				scene->r.preview_start_resolution = 64;
			}
		}
	}

	if (!MAIN_VERSION_ATLEAST(main, 272, 1)) {
		Brush *br;
		for (br = main->brush.first; br; br = br->id.next) {
			if ((br->ob_mode & OB_MODE_SCULPT) && ELEM(br->sculpt_tool, SCULPT_TOOL_GRAB, SCULPT_TOOL_SNAKE_HOOK))
				br->alpha = 1.0f;
		}
	}

	if (!MAIN_VERSION_ATLEAST(main, 272, 2)) {
		if (!DNA_struct_elem_find(fd->filesdna, "Image", "float", "gen_color")) {
			Image *image;
			for (image = main->image.first; image != NULL; image = image->id.next) {
				image->gen_color[3] = 1.0f;
			}
		}

		if (!DNA_struct_elem_find(fd->filesdna, "bStretchToConstraint", "float", "bulge_min")) {
			Object *ob;

			/* Update Transform constraint (again :|). */
			for (ob = main->object.first; ob; ob = ob->id.next) {
				do_version_constraints_stretch_to_limits(&ob->constraints);

				if (ob->pose) {
					/* Bones constraints! */
					bPoseChannel *pchan;
					for (pchan = ob->pose->chanbase.first; pchan; pchan = pchan->next) {
						do_version_constraints_stretch_to_limits(&pchan->constraints);
					}
				}
			}
		}
	}

	if (!MAIN_VERSION_ATLEAST(main, 273, 1)) {
#define	BRUSH_RAKE (1 << 7)
#define BRUSH_RANDOM_ROTATION (1 << 25)

		Brush *br;

		for (br = main->brush.first; br; br = br->id.next) {
			if (br->flag & BRUSH_RAKE) {
				br->mtex.brush_angle_mode |= MTEX_ANGLE_RAKE;
				br->mask_mtex.brush_angle_mode |= MTEX_ANGLE_RAKE;
			}
			else if (br->flag & BRUSH_RANDOM_ROTATION) {
				br->mtex.brush_angle_mode |= MTEX_ANGLE_RANDOM;
				br->mask_mtex.brush_angle_mode |= MTEX_ANGLE_RANDOM;
			}
			br->mtex.random_angle = 2.0 * M_PI;
			br->mask_mtex.random_angle = 2.0 * M_PI;
		}

#undef BRUSH_RAKE
#undef BRUSH_RANDOM_ROTATION
	}

	/* Customizable Safe Areas */
	if (!MAIN_VERSION_ATLEAST(main, 273, 2)) {
		if (!DNA_struct_elem_find(fd->filesdna, "Scene", "DisplaySafeAreas", "safe_areas")) {
			Scene *scene;

			for (scene = main->scene.first; scene; scene = scene->id.next) {
				copy_v2_fl2(scene->safe_areas.title, 3.5f / 100.0f, 3.5f / 100.0f);
				copy_v2_fl2(scene->safe_areas.action, 10.0f / 100.0f, 5.0f / 100.0f);
				copy_v2_fl2(scene->safe_areas.title_center, 17.5f / 100.0f, 5.0f / 100.0f);
				copy_v2_fl2(scene->safe_areas.action_center, 15.0f / 100.0f, 5.0f / 100.0f);
			}
		}
	}
	
	if (!MAIN_VERSION_ATLEAST(main, 273, 3)) {
		ParticleSettings *part;
		for (part = main->particle.first; part; part = part->id.next) {
			if (part->clumpcurve)
				part->child_flag |= PART_CHILD_USE_CLUMP_CURVE;
			if (part->roughcurve)
				part->child_flag |= PART_CHILD_USE_ROUGH_CURVE;
		}
	}

	if (!MAIN_VERSION_ATLEAST(main, 273, 6)) {
		if (!DNA_struct_elem_find(fd->filesdna, "ClothSimSettings", "float", "bending_damping")) {
			Object *ob;
			ModifierData *md;
			for (ob = main->object.first; ob; ob = ob->id.next) {
				for (md = ob->modifiers.first; md; md = md->next) {
					if (md->type == eModifierType_Cloth) {
						ClothModifierData *clmd = (ClothModifierData *)md;
						clmd->sim_parms->bending_damping = 0.5f;
					}
					else if (md->type == eModifierType_ParticleSystem) {
						ParticleSystemModifierData *pmd = (ParticleSystemModifierData *)md;
						if (pmd->psys->clmd) {
							pmd->psys->clmd->sim_parms->bending_damping = 0.5f;
						}
					}
				}
			}
		}

		if (!DNA_struct_elem_find(fd->filesdna, "ParticleSettings", "float", "clump_noise_size")) {
			ParticleSettings *part;
			for (part = main->particle.first; part; part = part->id.next) {
				part->clump_noise_size = 1.0f;
			}
		}

		if (!DNA_struct_elem_find(fd->filesdna, "ParticleSettings", "int", "kink_extra_steps")) {
			ParticleSettings *part;
			for (part = main->particle.first; part; part = part->id.next) {
				part->kink_extra_steps = 4;
			}
		}

		if (!DNA_struct_elem_find(fd->filesdna, "MTex", "float", "kinkampfac")) {
			ParticleSettings *part;
			for (part = main->particle.first; part; part = part->id.next) {
				int a;
				for (a = 0; a < MAX_MTEX; a++) {
					MTex *mtex = part->mtex[a];
					if (mtex) {
						mtex->kinkampfac = 1.0f;
					}
				}
			}
		}

		if (!DNA_struct_elem_find(fd->filesdna, "HookModifierData", "char", "flag")) {
			Object *ob;

			for (ob = main->object.first; ob; ob = ob->id.next) {
				ModifierData *md;
				for (md = ob->modifiers.first; md; md = md->next) {
					if (md->type == eModifierType_Hook) {
						HookModifierData *hmd = (HookModifierData *)md;
						hmd->falloff_type = eHook_Falloff_InvSquare;
					}
				}
			}
		}

		if (!DNA_struct_elem_find(fd->filesdna, "NodePlaneTrackDeformData", "char", "flag")) {
			FOREACH_NODETREE(main, ntree, id) {
				if (ntree->type == NTREE_COMPOSIT) {
					bNode *node;
					for (node = ntree->nodes.first; node; node = node->next) {
						if (ELEM(node->type, CMP_NODE_PLANETRACKDEFORM)) {
							NodePlaneTrackDeformData *data = node->storage;
							data->flag = 0;
							data->motion_blur_samples = 16;
							data->motion_blur_shutter = 0.5f;
						}
					}
				}
			}
			FOREACH_NODETREE_END
		}
	}

<<<<<<< HEAD
	{
=======
	if (!MAIN_VERSION_ATLEAST(main, 273, 7)) {
>>>>>>> d4934f8f
		bScreen *scr;
		ScrArea *sa;
		SpaceLink *sl;
		ARegion *ar;

		for (scr = main->screen.first; scr; scr = scr->id.next) {
			/* Remove old deprecated region from filebrowsers */
			for (sa = scr->areabase.first; sa; sa = sa->next) {
				for (sl = sa->spacedata.first; sl; sl = sl->next) {
					if (sl->spacetype == SPACE_FILE) {
						for (ar = sl->regionbase.first; ar; ar = ar->next) {
							if (ar->regiontype == RGN_TYPE_CHANNELS) {
								break;
							}
						}

						if (ar) {
<<<<<<< HEAD
=======
							/* Free old deprecated 'channel' region... */
>>>>>>> d4934f8f
							BKE_area_region_free(NULL, ar);
							BLI_freelinkN(&sl->regionbase, ar);
						}
					}
				}
			}
		}
	}
}<|MERGE_RESOLUTION|>--- conflicted
+++ resolved
@@ -566,11 +566,7 @@
 		}
 	}
 
-<<<<<<< HEAD
-	{
-=======
 	if (!MAIN_VERSION_ATLEAST(main, 273, 7)) {
->>>>>>> d4934f8f
 		bScreen *scr;
 		ScrArea *sa;
 		SpaceLink *sl;
@@ -588,10 +584,7 @@
 						}
 
 						if (ar) {
-<<<<<<< HEAD
-=======
 							/* Free old deprecated 'channel' region... */
->>>>>>> d4934f8f
 							BKE_area_region_free(NULL, ar);
 							BLI_freelinkN(&sl->regionbase, ar);
 						}
