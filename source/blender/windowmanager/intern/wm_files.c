/*
 * This program is free software; you can redistribute it and/or
 * modify it under the terms of the GNU General Public License
 * as published by the Free Software Foundation; either version 2
 * of the License, or (at your option) any later version.
 *
 * This program is distributed in the hope that it will be useful,
 * but WITHOUT ANY WARRANTY; without even the implied warranty of
 * MERCHANTABILITY or FITNESS FOR A PARTICULAR PURPOSE.  See the
 * GNU General Public License for more details.
 *
 * You should have received a copy of the GNU General Public License
 * along with this program; if not, write to the Free Software Foundation,
 * Inc., 51 Franklin Street, Fifth Floor, Boston, MA 02110-1301, USA.
 *
 * The Original Code is Copyright (C) 2001-2002 by NaN Holding BV.
 * All rights reserved.
 */

/** \file
 * \ingroup wm
 *
 * User level access for blend file read/write, file-history and user-preferences
 * (including relevant operators).
 */

/* placed up here because of crappy
 * winsock stuff.
 */
#include <stddef.h>
#include <string.h>
#include <errno.h>

#include "zlib.h" /* wm_read_exotic() */

#ifdef WIN32
/* Need to include windows.h so _WIN32_IE is defined. */
#  include <windows.h>
#  ifndef _WIN32_IE
/* Minimal requirements for SHGetSpecialFolderPath on MINGW MSVC has this defined already. */
#    define _WIN32_IE 0x0400
#  endif
/* For SHGetSpecialFolderPath, has to be done before BLI_winstuff
 * because 'near' is disabled through BLI_windstuff */
#  include <shlobj.h>
#  include "BLI_winstuff.h"
#endif

#include "MEM_guardedalloc.h"
#include "MEM_CacheLimiterC-Api.h"

#include "BLI_blenlib.h"
#include "BLI_linklist.h"
#include "BLI_utildefines.h"
#include "BLI_timer.h"
#include "BLI_threads.h"
#include "BLI_system.h"
#include BLI_SYSTEM_PID_H

#include "BLT_translation.h"

#include "BLF_api.h"

#include "DNA_object_types.h"
#include "DNA_space_types.h"
#include "DNA_userdef_types.h"
#include "DNA_scene_types.h"
#include "DNA_screen_types.h"
#include "DNA_windowmanager_types.h"
#include "DNA_workspace_types.h"

#include "BKE_appdir.h"
#include "BKE_autoexec.h"
#include "BKE_blender.h"
#include "BKE_blendfile.h"
#include "BKE_blender_undo.h"
#include "BKE_callbacks.h"
#include "BKE_context.h"
#include "BKE_global.h"
#include "BKE_idprop.h"
#include "BKE_library_override.h"
#include "BKE_main.h"
#include "BKE_packedFile.h"
#include "BKE_report.h"
#include "BKE_sound.h"
#include "BKE_scene.h"
#include "BKE_screen.h"
#include "BKE_undo_system.h"
#include "BKE_workspace.h"

#include "BLO_readfile.h"
#include "BLO_writefile.h"
#include "BLO_undofile.h" /* to save from an undo memfile */

#include "RNA_access.h"
#include "RNA_define.h"

#include "IMB_imbuf.h"
#include "IMB_imbuf_types.h"
#include "IMB_thumbs.h"

#include "ED_datafiles.h"
#include "ED_fileselect.h"
#include "ED_image.h"
#include "ED_outliner.h"
#include "ED_screen.h"
#include "ED_view3d.h"
#include "ED_util.h"
#include "ED_undo.h"

#include "GHOST_C-api.h"
#include "GHOST_Path-api.h"

#include "UI_interface.h"
#include "UI_resources.h"
#include "UI_view2d.h"

#include "GPU_draw.h"

/* only to report a missing engine */
#include "RE_engine.h"

#ifdef WITH_PYTHON
#  include "BPY_extern.h"
#endif

#include "DEG_depsgraph.h"

#include "WM_api.h"
#include "WM_types.h"
#include "WM_message.h"
#include "WM_toolsystem.h"

#include "wm.h"
#include "wm_files.h"
#include "wm_window.h"
#include "wm_event_system.h"

static RecentFile *wm_file_history_find(const char *filepath);
static void wm_history_file_free(RecentFile *recent);
static void wm_history_file_update(void);
static void wm_history_file_write(void);

/* To be able to read files without windows closing, opening, moving
 * we try to prepare for worst case:
 * - active window gets active screen from file
 * - restoring the screens from non-active windows
 * Best case is all screens match, in that case they get assigned to proper window
 */
static void wm_window_match_init(bContext *C, ListBase *wmlist)
{
  wmWindowManager *wm;
  wmWindow *win, *active_win;

  *wmlist = G_MAIN->wm;
  BLI_listbase_clear(&G_MAIN->wm);

  active_win = CTX_wm_window(C);

  /* first wrap up running stuff */
  /* code copied from wm_init_exit.c */
  for (wm = wmlist->first; wm; wm = wm->id.next) {

    WM_jobs_kill_all(wm);

    for (win = wm->windows.first; win; win = win->next) {

      CTX_wm_window_set(C, win); /* needed by operator close callbacks */
      WM_event_remove_handlers(C, &win->handlers);
      WM_event_remove_handlers(C, &win->modalhandlers);
      ED_screen_exit(C, win, WM_window_get_active_screen(win));
    }
  }

  /* reset active window */
  CTX_wm_window_set(C, active_win);

  /* XXX Hack! We have to clear context menu here, because removing all modalhandlers
   * above frees the active menu (at least, in the 'startup splash' case),
   * causing use-after-free error in later handling of the button callbacks in UI code
   * (see ui_apply_but_funcs_after()).
   * Tried solving this by always NULL-ing context's menu when setting wm/win/etc.,
   * but it broke popups refreshing (see T47632),
   * so for now just handling this specific case here. */
  CTX_wm_menu_set(C, NULL);

  ED_editors_exit(G_MAIN, true);
}

static void wm_window_substitute_old(wmWindowManager *oldwm,
                                     wmWindowManager *wm,
                                     wmWindow *oldwin,
                                     wmWindow *win)
{
  win->ghostwin = oldwin->ghostwin;
  win->gpuctx = oldwin->gpuctx;
  win->active = oldwin->active;
  if (win->active) {
    wm->winactive = win;
  }
  if (oldwm->windrawable == oldwin) {
    oldwm->windrawable = NULL;
    wm->windrawable = win;
  }

  /* File loading in background mode still calls this. */
  if (!G.background) {
    /* Pointer back. */
    GHOST_SetWindowUserData(win->ghostwin, win);
  }

  oldwin->ghostwin = NULL;
  oldwin->gpuctx = NULL;

  win->eventstate = oldwin->eventstate;
  oldwin->eventstate = NULL;

  /* ensure proper screen rescaling */
  win->sizex = oldwin->sizex;
  win->sizey = oldwin->sizey;
  win->posx = oldwin->posx;
  win->posy = oldwin->posy;
}

static void wm_window_match_keep_current_wm(const bContext *C,
                                            ListBase *current_wm_list,
                                            const bool load_ui,
                                            ListBase *r_new_wm_list)
{
  Main *bmain = CTX_data_main(C);
  wmWindowManager *wm = current_wm_list->first;
  bScreen *screen = NULL;

  /* match oldwm to new dbase, only old files */
  wm->initialized &= ~WM_WINDOW_IS_INITIALIZED;

  /* when loading without UI, no matching needed */
  if (load_ui && (screen = CTX_wm_screen(C))) {
    for (wmWindow *win = wm->windows.first; win; win = win->next) {
      WorkSpace *workspace;

      BKE_workspace_layout_find_global(bmain, screen, &workspace);
      BKE_workspace_active_set(win->workspace_hook, workspace);
      win->scene = CTX_data_scene(C);

      /* all windows get active screen from file */
      if (screen->winid == 0) {
        WM_window_set_active_screen(win, workspace, screen);
      }
      else {
        WorkSpaceLayout *layout_old = WM_window_get_active_layout(win);
        WorkSpaceLayout *layout_new = ED_workspace_layout_duplicate(
            bmain, workspace, layout_old, win);

        WM_window_set_active_layout(win, workspace, layout_new);
      }

      bScreen *win_screen = WM_window_get_active_screen(win);
      win_screen->winid = win->winid;
    }
  }

  *r_new_wm_list = *current_wm_list;
}

static void wm_window_match_replace_by_file_wm(bContext *C,
                                               ListBase *current_wm_list,
                                               ListBase *readfile_wm_list,
                                               ListBase *r_new_wm_list)
{
  wmWindowManager *oldwm = current_wm_list->first;
  wmWindowManager *wm = readfile_wm_list->first; /* will become our new WM */
  bool has_match = false;

  /* this code could move to setup_appdata */

  /* preserve key configurations in new wm, to preserve their keymaps */
  wm->keyconfigs = oldwm->keyconfigs;
  wm->addonconf = oldwm->addonconf;
  wm->defaultconf = oldwm->defaultconf;
  wm->userconf = oldwm->userconf;

  BLI_listbase_clear(&oldwm->keyconfigs);
  oldwm->addonconf = NULL;
  oldwm->defaultconf = NULL;
  oldwm->userconf = NULL;

  /* ensure making new keymaps and set space types */
  wm->initialized = 0;
  wm->winactive = NULL;

  /* Clearing drawable of before deleting any context
   * to avoid clearing the wrong wm. */
  wm_window_clear_drawable(oldwm);

  /* only first wm in list has ghostwins */
  for (wmWindow *win = wm->windows.first; win; win = win->next) {
    for (wmWindow *oldwin = oldwm->windows.first; oldwin; oldwin = oldwin->next) {
      if (oldwin->winid == win->winid) {
        has_match = true;

        wm_window_substitute_old(oldwm, wm, oldwin, win);
      }
    }
  }
  /* make sure at least one window is kept open so we don't lose the context, check T42303 */
  if (!has_match) {
    wm_window_substitute_old(oldwm, wm, oldwm->windows.first, wm->windows.first);
  }

  wm_close_and_free_all(C, current_wm_list);

  *r_new_wm_list = *readfile_wm_list;
}

/**
 * Match old WM with new, 4 cases:
 * 1) No current WM, no WM in file: Make new default.
 * 2) No current WM, but WM in file: Keep current WM, do nothing else.
 * 3) Current WM, but not in file: Keep current WM, update windows with screens from file.
 * 4) Current WM, and WM in file: Try to keep current GHOST windows, use WM from file.
 *
 * \param r_new_wm_list: Return argument for the wm list to be used from now on.
 */
static void wm_window_match_do(bContext *C,
                               ListBase *current_wm_list,
                               ListBase *readfile_wm_list,
                               ListBase *r_new_wm_list)
{
  if (BLI_listbase_is_empty(current_wm_list)) {
    /* case 1 */
    if (BLI_listbase_is_empty(readfile_wm_list)) {
      Main *bmain = CTX_data_main(C);
      /* Neither current, no newly read file have a WM -> add the default one. */
      wm_add_default(bmain, C);
      *r_new_wm_list = bmain->wm;
    }
    /* case 2 */
    else {
      *r_new_wm_list = *readfile_wm_list;
    }
  }
  else {
    /* case 3 */
    if (BLI_listbase_is_empty(readfile_wm_list)) {
      /* We've read file without wm, keep current one entirely alive.
       * Happens when reading pre 2.5 files (no WM back then) */
      wm_window_match_keep_current_wm(
          C, current_wm_list, (G.fileflags & G_FILE_NO_UI) == 0, r_new_wm_list);
    }
    /* case 4 */
    else {
      wm_window_match_replace_by_file_wm(C, current_wm_list, readfile_wm_list, r_new_wm_list);
    }
  }
}

/* in case UserDef was read, we re-initialize all, and do versioning */
static void wm_init_userdef(Main *bmain)
{
  /* versioning is here */
  UI_init_userdef(bmain);

  /* needed so loading a file from the command line respects user-pref [#26156] */
  SET_FLAG_FROM_TEST(G.fileflags, U.flag & USER_FILENOUI, G_FILE_NO_UI);

  /* set the python auto-execute setting from user prefs */
  /* enabled by default, unless explicitly enabled in the command line which overrides */
  if ((G.f & G_FLAG_SCRIPT_OVERRIDE_PREF) == 0) {
    SET_FLAG_FROM_TEST(G.f, (U.flag & USER_SCRIPT_AUTOEXEC_DISABLE) == 0, G_FLAG_SCRIPT_AUTOEXEC);
  }

  MEM_CacheLimiter_set_maximum(((size_t)U.memcachelimit) * 1024 * 1024);
  BKE_sound_init(bmain);

  /* update tempdir from user preferences */
  BKE_tempdir_init(U.tempdir);
}

/* return codes */
#define BKE_READ_EXOTIC_FAIL_PATH -3   /* file format is not supported */
#define BKE_READ_EXOTIC_FAIL_FORMAT -2 /* file format is not supported */
#define BKE_READ_EXOTIC_FAIL_OPEN -1   /* Can't open the file */
#define BKE_READ_EXOTIC_OK_BLEND 0     /* .blend file */
#if 0
#  define BKE_READ_EXOTIC_OK_OTHER 1 /* other supported formats */
#endif

/* intended to check for non-blender formats but for now it only reads blends */
static int wm_read_exotic(const char *name)
{
  int len;
  gzFile gzfile;
  char header[7];
  int retval;

  /* make sure we're not trying to read a directory.... */

  len = strlen(name);
  if (len > 0 && ELEM(name[len - 1], '/', '\\')) {
    retval = BKE_READ_EXOTIC_FAIL_PATH;
  }
  else {
    gzfile = BLI_gzopen(name, "rb");
    if (gzfile == NULL) {
      retval = BKE_READ_EXOTIC_FAIL_OPEN;
    }
    else {
      len = gzread(gzfile, header, sizeof(header));
      gzclose(gzfile);
      if (len == sizeof(header) && STREQLEN(header, "BLENDER", 7)) {
        retval = BKE_READ_EXOTIC_OK_BLEND;
      }
      else {
        /* We may want to support loading other file formats
         * from their header bytes or file extension.
         * This used to be supported in the code below and may be added
         * back at some point. */
#if 0
        WM_cursor_wait(true);

        if (is_foo_format(name)) {
          read_foo(name);
          retval = BKE_READ_EXOTIC_OK_OTHER;
        }
        else
#endif
        {
          retval = BKE_READ_EXOTIC_FAIL_FORMAT;
        }
#if 0
        WM_cursor_wait(false);
#endif
      }
    }
  }

  return retval;
}

void WM_file_autoexec_init(const char *filepath)
{
  if (G.f & G_FLAG_SCRIPT_OVERRIDE_PREF) {
    return;
  }

  if (G.f & G_FLAG_SCRIPT_AUTOEXEC) {
    char path[FILE_MAX];
    BLI_split_dir_part(filepath, path, sizeof(path));
    if (BKE_autoexec_match(path)) {
      G.f &= ~G_FLAG_SCRIPT_AUTOEXEC;
    }
  }
}

void wm_file_read_report(bContext *C, Main *bmain)
{
  ReportList *reports = NULL;
  Scene *sce;

  for (sce = bmain->scenes.first; sce; sce = sce->id.next) {
    if (sce->r.engine[0] &&
        BLI_findstring(&R_engines, sce->r.engine, offsetof(RenderEngineType, idname)) == NULL) {
      if (reports == NULL) {
        reports = CTX_wm_reports(C);
      }

      BKE_reportf(reports,
                  RPT_ERROR,
                  "Engine '%s' not available for scene '%s' (an add-on may need to be installed "
                  "or enabled)",
                  sce->r.engine,
                  sce->id.name + 2);
    }
  }

  if (reports) {
    if (!G.background) {
      WM_report_banner_show();
    }
  }
}

/**
 * Logic shared between #WM_file_read & #wm_homefile_read,
 * updates to make after reading a file.
 */
static void wm_file_read_post(bContext *C,
                              const bool is_startup_file,
                              const bool is_factory_startup,
                              const bool use_data,
                              const bool use_userdef,
                              const bool reset_app_template)
{
  bool addons_loaded = false;
  wmWindowManager *wm = CTX_wm_manager(C);

  if (use_data) {
    if (!G.background) {
      /* remove windows which failed to be added via WM_check */
      wm_window_ghostwindows_remove_invalid(C, wm);
    }
    CTX_wm_window_set(C, wm->windows.first);
  }

#ifdef WITH_PYTHON
  if (is_startup_file) {
    /* possible python hasn't been initialized */
    if (CTX_py_init_get(C)) {
      if (reset_app_template) {
        /* Only run when we have a template path found. */
        if (BKE_appdir_app_template_any()) {
          BPY_execute_string(
              C, (const char *[]){"bl_app_template_utils", NULL}, "bl_app_template_utils.reset()");
        }
        /* sync addons, these may have changed from the defaults */
        BPY_execute_string(C, (const char *[]){"addon_utils", NULL}, "addon_utils.reset_all()");
      }
      if (use_data) {
        BPY_python_reset(C);
      }
      addons_loaded = true;
    }
  }
  else {
    /* run any texts that were loaded in and flagged as modules */
    if (use_data) {
      BPY_python_reset(C);
    }
    addons_loaded = true;
  }
#else
  UNUSED_VARS(is_startup_file, reset_app_template);
#endif /* WITH_PYTHON */

  Main *bmain = CTX_data_main(C);

  if (use_userdef) {
    if (is_factory_startup) {
<<<<<<< HEAD
      BKE_callback_exec(bmain, NULL, BKE_CB_EVT_LOAD_FACTORY_USERDEF_POST);
=======
      BKE_callback_exec_null(bmain, BKE_CB_EVT_LOAD_FACTORY_USERDEF_POST);
>>>>>>> 70a93477
    }
  }

  if (use_data) {
    /* important to do before NULL'ing the context */
<<<<<<< HEAD
    BKE_callback_exec(bmain, NULL, BKE_CB_EVT_VERSION_UPDATE);
    BKE_callback_exec(bmain, NULL, BKE_CB_EVT_LOAD_POST);
    if (is_factory_startup) {
      BKE_callback_exec(bmain, NULL, BKE_CB_EVT_LOAD_FACTORY_STARTUP_POST);
=======
    BKE_callback_exec_null(bmain, BKE_CB_EVT_VERSION_UPDATE);
    BKE_callback_exec_null(bmain, BKE_CB_EVT_LOAD_POST);
    if (is_factory_startup) {
      BKE_callback_exec_null(bmain, BKE_CB_EVT_LOAD_FACTORY_STARTUP_POST);
>>>>>>> 70a93477
    }
  }

  if (use_data) {
    WM_operatortype_last_properties_clear_all();

    /* After load post, so for example the driver namespace can be filled
     * before evaluating the depsgraph. */
    wm_event_do_depsgraph(C, true);

    ED_editors_init(C);

#if 1
    WM_event_add_notifier(C, NC_WM | ND_FILEREAD, NULL);
#else
    WM_msg_publish_static(CTX_wm_message_bus(C), WM_MSG_STATICTYPE_FILE_READ);
#endif
  }

  /* report any errors.
   * currently disabled if addons aren't yet loaded */
  if (addons_loaded) {
    wm_file_read_report(C, bmain);
  }

  if (use_data) {
    if (!G.background) {
      if (wm->undo_stack == NULL) {
        wm->undo_stack = BKE_undosys_stack_create();
      }
      else {
        BKE_undosys_stack_clear(wm->undo_stack);
      }
      BKE_undosys_stack_init_from_main(wm->undo_stack, bmain);
      BKE_undosys_stack_init_from_context(wm->undo_stack, C);
    }
  }

  if (use_data) {
    if (!G.background) {
      /* in background mode this makes it hard to load
       * a blend file and do anything since the screen
       * won't be set to a valid value again */
      CTX_wm_window_set(C, NULL); /* exits queues */

      /* Ensure tools are registered. */
      WM_toolsystem_init(C);
    }
  }
}

bool WM_file_read(bContext *C, const char *filepath, ReportList *reports)
{
  /* assume automated tasks with background, don't write recent file list */
  const bool do_history = (G.background == false) && (CTX_wm_manager(C)->op_undo_depth == 0);
  bool success = false;

  /* so we can get the error message */
  errno = 0;

  WM_cursor_wait(1);

<<<<<<< HEAD
  BKE_callback_exec(CTX_data_main(C), NULL, BKE_CB_EVT_LOAD_PRE);
=======
  BKE_callback_exec_null(CTX_data_main(C), BKE_CB_EVT_LOAD_PRE);
>>>>>>> 70a93477
  BLI_timer_on_file_load();

  UI_view2d_zoom_cache_reset();

  /* first try to append data from exotic file formats... */
  /* it throws error box when file doesn't exist and returns -1 */
  /* note; it should set some error message somewhere... (ton) */
  const int retval = wm_read_exotic(filepath);

  /* we didn't succeed, now try to read Blender file */
  if (retval == BKE_READ_EXOTIC_OK_BLEND) {
    const int G_f_orig = G.f;
    ListBase wmbase;

    /* put aside screens to match with persistent windows later */
    /* also exit screens and editors */
    wm_window_match_init(C, &wmbase);

    /* confusing this global... */
    G.relbase_valid = 1;
    success = BKE_blendfile_read(
        C,
        filepath,
        /* Loading preferences when the user intended to load a regular file is a security risk,
         * because the excluded path list is also loaded.
         * Further it's just confusing if a user loads a file and various preferences change. */
        &(const struct BlendFileReadParams){
            .is_startup = false,
            .skip_flags = BLO_READ_SKIP_USERDEF,
        },
        reports);

    /* BKE_file_read sets new Main into context. */
    Main *bmain = CTX_data_main(C);

    /* when loading startup.blend's, we can be left with a blank path */
    if (BKE_main_blendfile_path(bmain)[0] != '\0') {
      G.save_over = 1;
    }
    else {
      G.save_over = 0;
      G.relbase_valid = 0;
    }

    /* this flag is initialized by the operator but overwritten on read.
     * need to re-enable it here else drivers + registered scripts wont work. */
    if (G.f != G_f_orig) {
      const int flags_keep = G_FLAG_ALL_RUNTIME;
      G.f &= G_FLAG_ALL_READFILE;
      G.f = (G.f & ~flags_keep) | (G_f_orig & flags_keep);
    }

    /* match the read WM with current WM */
    wm_window_match_do(C, &wmbase, &bmain->wm, &bmain->wm);
    WM_check(C); /* opens window(s), checks keymaps */

    if (success) {
      if (do_history) {
        wm_history_file_update();
      }
    }

    const bool use_data = true;
    const bool use_userdef = false;
    wm_file_read_post(C, false, false, use_data, use_userdef, false);
  }
#if 0
  else if (retval == BKE_READ_EXOTIC_OK_OTHER) {
    BKE_undo_write(C, "Import file");
  }
#endif
  else if (retval == BKE_READ_EXOTIC_FAIL_OPEN) {
    BKE_reportf(reports,
                RPT_ERROR,
                "Cannot read file '%s': %s",
                filepath,
                errno ? strerror(errno) : TIP_("unable to open the file"));
  }
  else if (retval == BKE_READ_EXOTIC_FAIL_FORMAT) {
    BKE_reportf(reports, RPT_ERROR, "File format is not supported in file '%s'", filepath);
  }
  else if (retval == BKE_READ_EXOTIC_FAIL_PATH) {
    BKE_reportf(reports, RPT_ERROR, "File path '%s' invalid", filepath);
  }
  else {
    BKE_reportf(reports, RPT_ERROR, "Unknown error loading '%s'", filepath);
    BLI_assert(!"invalid 'retval'");
  }

  if (success == false) {
    /* remove from recent files list */
    if (do_history) {
      RecentFile *recent = wm_file_history_find(filepath);
      if (recent) {
        wm_history_file_free(recent);
        wm_history_file_write();
      }
    }
  }

  WM_cursor_wait(0);

  return success;
}

static struct {
  char app_template[64];
  bool override;
} wm_init_state_app_template = {{0}};

/**
 * Used for setting app-template from the command line:
 * - non-empty string: overrides.
 * - empty string: override, using no app template.
 * - NULL: clears override.
 */
void WM_init_state_app_template_set(const char *app_template)
{
  if (app_template) {
    STRNCPY(wm_init_state_app_template.app_template, app_template);
    wm_init_state_app_template.override = true;
  }
  else {
    wm_init_state_app_template.app_template[0] = '\0';
    wm_init_state_app_template.override = false;
  }
}

const char *WM_init_state_app_template_get(void)
{
  return wm_init_state_app_template.override ? wm_init_state_app_template.app_template : NULL;
}

/**
 * Called on startup, (context entirely filled with NULLs)
 * or called for 'New File' both startup.blend and userpref.blend are checked.
 *
 * \param use_factory_settings:
 * Ignore on-disk startup file, use bundled ``datatoc_startup_blend`` instead.
 * Used for "Restore Factory Settings".
 *
 * \param use_userdef: Load factory settings as well as startup file.
 * Disabled for "File New" we don't want to reload preferences.
 *
 * \param filepath_startup_override:
 * Optional path pointing to an alternative blend file (may be NULL).
 *
 * \param app_template_override:
 * Template to use instead of the template defined in user-preferences.
 * When not-null, this is written into the user preferences.
 */
void wm_homefile_read(bContext *C,
                      ReportList *reports,
                      bool use_factory_settings,
                      bool use_empty_data,
                      bool use_data,
                      bool use_userdef,
                      const char *filepath_startup_override,
                      const char *app_template_override,
                      bool *r_is_factory_startup)
{
  Main *bmain = G_MAIN; /* Context does not always have valid main pointer here... */
  ListBase wmbase;
  bool success = false;

  bool filepath_startup_is_factory = true;
  char filepath_startup[FILE_MAX];
  char filepath_userdef[FILE_MAX];

  /* When 'app_template' is set:
   * '{BLENDER_USER_CONFIG}/{app_template}' */
  char app_template_system[FILE_MAX];
  /* When 'app_template' is set:
   * '{BLENDER_SYSTEM_SCRIPTS}/startup/bl_app_templates_system/{app_template}' */
  char app_template_config[FILE_MAX];

  eBLOReadSkip skip_flags = 0;

  if (use_data == false) {
    skip_flags |= BLO_READ_SKIP_DATA;
  }
  if (use_userdef == false) {
    skip_flags |= BLO_READ_SKIP_USERDEF;
  }

  /* True if we load startup.blend from memory
   * or use app-template startup.blend which the user hasn't saved. */
  bool is_factory_startup = true;

  /* options exclude eachother */
  BLI_assert((use_factory_settings && filepath_startup_override) == 0);

  if ((G.f & G_FLAG_SCRIPT_OVERRIDE_PREF) == 0) {
    SET_FLAG_FROM_TEST(G.f, (U.flag & USER_SCRIPT_AUTOEXEC_DISABLE) == 0, G_FLAG_SCRIPT_AUTOEXEC);
  }

  if (use_data) {
<<<<<<< HEAD
    BKE_callback_exec(CTX_data_main(C), NULL, BKE_CB_EVT_LOAD_PRE);
=======
    BKE_callback_exec_null(CTX_data_main(C), BKE_CB_EVT_LOAD_PRE);
>>>>>>> 70a93477
    BLI_timer_on_file_load();

    G.relbase_valid = 0;

    /* put aside screens to match with persistent windows later */
    wm_window_match_init(C, &wmbase);
  }

  UI_view2d_zoom_cache_reset();

  filepath_startup[0] = '\0';
  filepath_userdef[0] = '\0';
  app_template_system[0] = '\0';
  app_template_config[0] = '\0';

  const char *const cfgdir = BKE_appdir_folder_id(BLENDER_USER_CONFIG, NULL);
  if (!use_factory_settings) {
    if (cfgdir) {
      BLI_path_join(
          filepath_startup, sizeof(filepath_startup), cfgdir, BLENDER_STARTUP_FILE, NULL);
      filepath_startup_is_factory = false;
      if (use_userdef) {
        BLI_path_join(
            filepath_userdef, sizeof(filepath_startup), cfgdir, BLENDER_USERPREF_FILE, NULL);
      }
    }
    else {
      use_factory_settings = true;
    }

    if (filepath_startup_override) {
      BLI_strncpy(filepath_startup, filepath_startup_override, FILE_MAX);
      filepath_startup_is_factory = false;
    }
  }

  /* load preferences before startup.blend */
  if (use_userdef) {
    if (!use_factory_settings && BLI_exists(filepath_userdef)) {
      UserDef *userdef = BKE_blendfile_userdef_read(filepath_userdef, NULL);
      if (userdef != NULL) {
        BKE_blender_userdef_data_set_and_free(userdef);
        userdef = NULL;

        skip_flags |= BLO_READ_SKIP_USERDEF;
        printf("Read prefs: %s\n", filepath_userdef);
      }
    }
  }

  const char *app_template = NULL;
  bool update_defaults = false;
  bool reset_app_template = false;

  if (filepath_startup_override != NULL) {
    /* pass */
  }
  else if (app_template_override) {
    /* This may be clearing the current template by setting to an empty string. */
    app_template = app_template_override;
  }
  else if (!use_factory_settings && U.app_template[0]) {
    app_template = U.app_template;
  }

  if ((!app_template && U.app_template[0]) ||
      (app_template && !STREQ(app_template, U.app_template))) {
    /* Always load UI when switching to another template. */
    G.fileflags &= ~G_FILE_NO_UI;
    reset_app_template = true;
  }

  if ((app_template != NULL) && (app_template[0] != '\0')) {
    if (!BKE_appdir_app_template_id_search(
            app_template, app_template_system, sizeof(app_template_system))) {
      /* Can safely continue with code below, just warn it's not found. */
      BKE_reportf(reports, RPT_WARNING, "Application Template '%s' not found", app_template);
    }

    /* Insert template name into startup file. */

    /* note that the path is being set even when 'use_factory_settings == true'
     * this is done so we can load a templates factory-settings */
    if (!use_factory_settings) {
      BLI_path_join(app_template_config, sizeof(app_template_config), cfgdir, app_template, NULL);
      BLI_path_join(filepath_startup,
                    sizeof(filepath_startup),
                    app_template_config,
                    BLENDER_STARTUP_FILE,
                    NULL);
      filepath_startup_is_factory = false;
      if (BLI_access(filepath_startup, R_OK) != 0) {
        filepath_startup[0] = '\0';
      }
    }
    else {
      filepath_startup[0] = '\0';
    }

    if (filepath_startup[0] == '\0') {
      BLI_path_join(filepath_startup,
                    sizeof(filepath_startup),
                    app_template_system,
                    BLENDER_STARTUP_FILE,
                    NULL);
      filepath_startup_is_factory = true;

      /* Update defaults only for system templates. */
      update_defaults = true;
    }
  }

  if (!use_factory_settings || (filepath_startup[0] != '\0')) {
    if (BLI_access(filepath_startup, R_OK) == 0) {
      success = BKE_blendfile_read(C,
                                   filepath_startup,
                                   &(const struct BlendFileReadParams){
                                       .is_startup = true,
                                       .skip_flags = skip_flags | BLO_READ_SKIP_USERDEF,
                                   },
                                   NULL);
    }
    if (BLI_listbase_is_empty(&U.themes)) {
      if (G.debug & G_DEBUG) {
        printf("\nNote: No (valid) '%s' found, fall back to built-in default.\n\n",
               filepath_startup);
      }
      success = false;
    }
    if (success) {
      if (update_defaults) {
        if (use_data) {
          BLO_update_defaults_startup_blend(CTX_data_main(C), app_template);
        }
      }
      is_factory_startup = filepath_startup_is_factory;
    }
  }

  if (success == false && filepath_startup_override && reports) {
    /* We can not return from here because wm is already reset */
    BKE_reportf(reports, RPT_ERROR, "Could not read '%s'", filepath_startup_override);
  }

  if (success == false) {
    if (use_userdef) {
      if ((skip_flags & BLO_READ_SKIP_USERDEF) == 0) {
        UserDef *userdef_default = BKE_blendfile_userdef_from_defaults();
        BKE_blender_userdef_data_set_and_free(userdef_default);
        skip_flags |= BLO_READ_SKIP_USERDEF;
      }
    }

    success = BKE_blendfile_read_from_memory(C,
                                             datatoc_startup_blend,
                                             datatoc_startup_blend_size,
                                             true,
                                             &(const struct BlendFileReadParams){
                                                 .is_startup = true,
                                                 .skip_flags = skip_flags,
                                             },
                                             NULL);

    if (use_data && BLI_listbase_is_empty(&wmbase)) {
      wm_clear_default_size(C);
    }
  }

  if (use_empty_data) {
    BKE_blendfile_read_make_empty(C);
  }

  /* Load template preferences,
   * unlike regular preferences we only use some of the settings,
   * see: BKE_blender_userdef_set_app_template */
  if (app_template_system[0] != '\0') {
    char temp_path[FILE_MAX];
    temp_path[0] = '\0';
    if (!use_factory_settings) {
      BLI_path_join(
          temp_path, sizeof(temp_path), app_template_config, BLENDER_USERPREF_FILE, NULL);
      if (BLI_access(temp_path, R_OK) != 0) {
        temp_path[0] = '\0';
      }
    }

    if (temp_path[0] == '\0') {
      BLI_path_join(
          temp_path, sizeof(temp_path), app_template_system, BLENDER_USERPREF_FILE, NULL);
    }

    if (use_userdef) {
      UserDef *userdef_template = NULL;
      /* just avoids missing file warning */
      if (BLI_exists(temp_path)) {
        userdef_template = BKE_blendfile_userdef_read(temp_path, NULL);
      }
      if (userdef_template == NULL) {
        /* we need to have preferences load to overwrite preferences from previous template */
        userdef_template = BKE_blendfile_userdef_from_defaults();
      }
      if (userdef_template) {
        BKE_blender_userdef_app_template_data_set_and_free(userdef_template);
        userdef_template = NULL;
      }
    }
  }

  if (app_template_override) {
    BLI_strncpy(U.app_template, app_template_override, sizeof(U.app_template));
  }

  if (use_data) {
    /* Prevent buggy files that had G_FILE_RELATIVE_REMAP written out by mistake.
     * Screws up autosaves otherwise can remove this eventually,
     * only in a 2.53 and older, now its not written. */
    G.fileflags &= ~G_FILE_RELATIVE_REMAP;
  }

  bmain = CTX_data_main(C);

  if (use_userdef) {
    /* check userdef before open window, keymaps etc */
    wm_init_userdef(bmain);
    reset_app_template = true;
  }

  if (use_data) {
    /* match the read WM with current WM */
    wm_window_match_do(C, &wmbase, &bmain->wm, &bmain->wm);
  }

  if (use_userdef) {
    /*  Clear keymaps because the current default keymap may have been initialized
     *  from user preferences, which have been reset. */
    for (wmWindowManager *wm = bmain->wm.first; wm; wm = wm->id.next) {
      if (wm->defaultconf) {
        wm->defaultconf->flag &= ~KEYCONF_INIT_DEFAULT;
      }
    }
  }

  if (use_data) {
    WM_check(C); /* opens window(s), checks keymaps */

    bmain->name[0] = '\0';

    /* start with save preference untitled.blend */
    G.save_over = 0;
  }

  wm_file_read_post(C, true, is_factory_startup, use_data, use_userdef, reset_app_template);

  if (r_is_factory_startup) {
    *r_is_factory_startup = is_factory_startup;
  }
}

/* -------------------------------------------------------------------- */
/** \name WM History File API
 * \{ */

void wm_history_file_read(void)
{
  char name[FILE_MAX];
  LinkNode *l, *lines;
  struct RecentFile *recent;
  const char *line;
  int num;
  const char *const cfgdir = BKE_appdir_folder_id(BLENDER_USER_CONFIG, NULL);

  if (!cfgdir) {
    return;
  }

  BLI_make_file_string("/", name, cfgdir, BLENDER_HISTORY_FILE);

  lines = BLI_file_read_as_lines(name);

  BLI_listbase_clear(&G.recent_files);

  /* read list of recent opened files from recent-files.txt to memory */
  for (l = lines, num = 0; l && (num < U.recent_files); l = l->next) {
    line = l->link;
    /* don't check if files exist, causes slow startup for remote/external drives */
    if (line[0]) {
      recent = (RecentFile *)MEM_mallocN(sizeof(RecentFile), "RecentFile");
      BLI_addtail(&(G.recent_files), recent);
      recent->filepath = BLI_strdup(line);
      num++;
    }
  }

  BLI_file_free_lines(lines);
}

static RecentFile *wm_history_file_new(const char *filepath)
{
  RecentFile *recent = MEM_mallocN(sizeof(RecentFile), "RecentFile");
  recent->filepath = BLI_strdup(filepath);
  return recent;
}

static void wm_history_file_free(RecentFile *recent)
{
  BLI_assert(BLI_findindex(&G.recent_files, recent) != -1);
  MEM_freeN(recent->filepath);
  BLI_freelinkN(&G.recent_files, recent);
}

static RecentFile *wm_file_history_find(const char *filepath)
{
  return BLI_findstring_ptr(&G.recent_files, filepath, offsetof(RecentFile, filepath));
}

/**
 * Write #BLENDER_HISTORY_FILE as-is, without checking the environment
 * (that's handled by #wm_history_file_update).
 */
static void wm_history_file_write(void)
{
  const char *user_config_dir;
  char name[FILE_MAX];
  FILE *fp;

  /* will be NULL in background mode */
  user_config_dir = BKE_appdir_folder_id_create(BLENDER_USER_CONFIG, NULL);
  if (!user_config_dir) {
    return;
  }

  BLI_make_file_string("/", name, user_config_dir, BLENDER_HISTORY_FILE);

  fp = BLI_fopen(name, "w");
  if (fp) {
    struct RecentFile *recent;
    for (recent = G.recent_files.first; recent; recent = recent->next) {
      fprintf(fp, "%s\n", recent->filepath);
    }
    fclose(fp);
  }
}

/**
 * Run after saving a file to refresh the #BLENDER_HISTORY_FILE list.
 */
static void wm_history_file_update(void)
{
  RecentFile *recent;
  const char *blendfile_name = BKE_main_blendfile_path_from_global();

  /* no write history for recovered startup files */
  if (blendfile_name[0] == '\0') {
    return;
  }

  recent = G.recent_files.first;
  /* refresh recent-files.txt of recent opened files, when current file was changed */
  if (!(recent) || (BLI_path_cmp(recent->filepath, blendfile_name) != 0)) {

    recent = wm_file_history_find(blendfile_name);
    if (recent) {
      BLI_remlink(&G.recent_files, recent);
    }
    else {
      RecentFile *recent_next;
      for (recent = BLI_findlink(&G.recent_files, U.recent_files - 1); recent;
           recent = recent_next) {
        recent_next = recent->next;
        wm_history_file_free(recent);
      }
      recent = wm_history_file_new(blendfile_name);
    }

    /* add current file to the beginning of list */
    BLI_addhead(&(G.recent_files), recent);

    /* write current file to recent-files.txt */
    wm_history_file_write();

    /* also update most recent files on System */
    GHOST_addToSystemRecentFiles(blendfile_name);
  }
}

/** \} */

/* -------------------------------------------------------------------- */
/** \name Save Main .blend File (internal)
 * \{ */

/* screen can be NULL */
static ImBuf *blend_file_thumb(const bContext *C,
                               Scene *scene,
                               bScreen *screen,
                               BlendThumbnail **thumb_pt)
{
  /* will be scaled down, but gives some nice oversampling */
  ImBuf *ibuf;
  BlendThumbnail *thumb;
  wmWindowManager *wm = CTX_wm_manager(C);
  wmWindow *windrawable_old = wm->windrawable;
  char err_out[256] = "unknown";

  /* screen if no camera found */
  ScrArea *sa = NULL;
  ARegion *ar = NULL;
  View3D *v3d = NULL;

  /* In case we are given a valid thumbnail data, just generate image from it. */
  if (*thumb_pt) {
    thumb = *thumb_pt;
    return BKE_main_thumbnail_to_imbuf(NULL, thumb);
  }

  /* scene can be NULL if running a script at startup and calling the save operator */
  if (G.background || scene == NULL) {
    return NULL;
  }

  if ((scene->camera == NULL) && (screen != NULL)) {
    sa = BKE_screen_find_big_area(screen, SPACE_VIEW3D, 0);
    ar = BKE_area_find_region_type(sa, RGN_TYPE_WINDOW);
    if (ar) {
      v3d = sa->spacedata.first;
    }
  }

  if (scene->camera == NULL && v3d == NULL) {
    return NULL;
  }

  /* gets scaled to BLEN_THUMB_SIZE */
  Depsgraph *depsgraph = CTX_data_ensure_evaluated_depsgraph(C);

  if (scene->camera) {
    ibuf = ED_view3d_draw_offscreen_imbuf_simple(depsgraph,
                                                 scene,
                                                 NULL,
                                                 OB_SOLID,
                                                 scene->camera,
                                                 BLEN_THUMB_SIZE * 2,
                                                 BLEN_THUMB_SIZE * 2,
                                                 IB_rect,
                                                 V3D_OFSDRAW_NONE,
                                                 R_ALPHAPREMUL,
                                                 0,
                                                 NULL,
                                                 NULL,
                                                 err_out);
  }
  else {
    ibuf = ED_view3d_draw_offscreen_imbuf(depsgraph,
                                          scene,
                                          OB_SOLID,
                                          v3d,
                                          ar,
                                          BLEN_THUMB_SIZE * 2,
                                          BLEN_THUMB_SIZE * 2,
                                          IB_rect,
                                          R_ALPHAPREMUL,
                                          0,
                                          NULL,
                                          NULL,
                                          err_out);
  }

  /* Reset to old drawable. */
  if (windrawable_old) {
    wm_window_make_drawable(wm, windrawable_old);
  }
  else {
    wm_window_clear_drawable(wm);
  }

  if (ibuf) {
    float aspect = (scene->r.xsch * scene->r.xasp) / (scene->r.ysch * scene->r.yasp);

    /* dirty oversampling */
    IMB_scaleImBuf(ibuf, BLEN_THUMB_SIZE, BLEN_THUMB_SIZE);

    /* add pretty overlay */
    IMB_thumb_overlay_blend(ibuf->rect, ibuf->x, ibuf->y, aspect);

    thumb = BKE_main_thumbnail_from_imbuf(NULL, ibuf);
  }
  else {
    /* '*thumb_pt' needs to stay NULL to prevent a bad thumbnail from being handled */
    fprintf(stderr, "blend_file_thumb failed to create thumbnail: %s\n", err_out);
    thumb = NULL;
  }

  /* must be freed by caller */
  *thumb_pt = thumb;

  return ibuf;
}

/* easy access from gdb */
bool write_crash_blend(void)
{
  char path[FILE_MAX];
  int fileflags = G.fileflags & ~(G_FILE_HISTORY); /* don't do file history on crash file */

  BLI_strncpy(path, BKE_main_blendfile_path_from_global(), sizeof(path));
  BLI_path_extension_replace(path, sizeof(path), "_crash.blend");
  if (BLO_write_file(G_MAIN, path, fileflags, NULL, NULL)) {
    printf("written: %s\n", path);
    return 1;
  }
  else {
    printf("failed: %s\n", path);
    return 0;
  }
}

/**
 * \see #wm_homefile_write_exec wraps #BLO_write_file in a similar way.
 */
static bool wm_file_write(bContext *C, const char *filepath, int fileflags, ReportList *reports)
{
  Main *bmain = CTX_data_main(C);
  Library *li;
  int len;
  int ok = false;
  BlendThumbnail *thumb, *main_thumb;
  ImBuf *ibuf_thumb = NULL;

  len = strlen(filepath);

  if (len == 0) {
    BKE_report(reports, RPT_ERROR, "Path is empty, cannot save");
    return ok;
  }

  if (len >= FILE_MAX) {
    BKE_report(reports, RPT_ERROR, "Path too long, cannot save");
    return ok;
  }

  /* Check if file write permission is ok */
  if (BLI_exists(filepath) && !BLI_file_is_writable(filepath)) {
    BKE_reportf(reports, RPT_ERROR, "Cannot save blend file, path '%s' is not writable", filepath);
    return ok;
  }

  /* note: used to replace the file extension (to ensure '.blend'),
   * no need to now because the operator ensures,
   * its handy for scripts to save to a predefined name without blender editing it */

  /* send the OnSave event */
  for (li = bmain->libraries.first; li; li = li->id.next) {
    if (BLI_path_cmp(li->filepath, filepath) == 0) {
      BKE_reportf(reports, RPT_ERROR, "Cannot overwrite used library '%.240s'", filepath);
      return ok;
    }
  }

  /* Call pre-save callbacks before writing preview,
   * that way you can generate custom file thumbnail. */
<<<<<<< HEAD
  BKE_callback_exec(bmain, NULL, BKE_CB_EVT_SAVE_PRE);
=======
  BKE_callback_exec_null(bmain, BKE_CB_EVT_SAVE_PRE);
>>>>>>> 70a93477

  /* Enforce full override check/generation on file save. */
  BKE_main_override_library_operations_create(bmain, true);

  /* blend file thumbnail */
  /* Save before exit_editmode, otherwise derivedmeshes for shared data corrupt T27765. */
  /* Main now can store a '.blend' thumbnail, useful for background mode
   * or thumbnail customization. */
  main_thumb = thumb = bmain->blen_thumb;
  if ((U.flag & USER_SAVE_PREVIEWS) && BLI_thread_is_main()) {
    ibuf_thumb = blend_file_thumb(C, CTX_data_scene(C), CTX_wm_screen(C), &thumb);
  }

  /* operator now handles overwrite checks */

  if (G.fileflags & G_FILE_AUTOPACK) {
    BKE_packedfile_pack_all(bmain, reports, false);
  }

  /* don't forget not to return without! */
  WM_cursor_wait(1);

  ED_editors_flush_edits(bmain, false);

  fileflags |= G_FILE_HISTORY; /* write file history */

  /* first time saving */
  /* XXX temp solution to solve bug, real fix coming (ton) */
  if ((BKE_main_blendfile_path(bmain)[0] == '\0') && !(fileflags & G_FILE_SAVE_COPY)) {
    BLI_strncpy(bmain->name, filepath, sizeof(bmain->name));
  }

  /* XXX temp solution to solve bug, real fix coming (ton) */
  bmain->recovered = 0;

  if (BLO_write_file(CTX_data_main(C), filepath, fileflags, reports, thumb)) {
    const bool do_history = (G.background == false) && (CTX_wm_manager(C)->op_undo_depth == 0);

    if (!(fileflags & G_FILE_SAVE_COPY)) {
      G.relbase_valid = 1;
      BLI_strncpy(bmain->name, filepath, sizeof(bmain->name)); /* is guaranteed current file */

      G.save_over = 1; /* disable untitled.blend convention */
    }

    SET_FLAG_FROM_TEST(G.fileflags, fileflags & G_FILE_COMPRESS, G_FILE_COMPRESS);

    /* prevent background mode scripts from clobbering history */
    if (do_history) {
      wm_history_file_update();
    }

<<<<<<< HEAD
    BKE_callback_exec(bmain, NULL, BKE_CB_EVT_SAVE_POST);
=======
    BKE_callback_exec_null(bmain, BKE_CB_EVT_SAVE_POST);
>>>>>>> 70a93477

    /* run this function after because the file cant be written before the blend is */
    if (ibuf_thumb) {
      IMB_thumb_delete(filepath, THB_FAIL); /* without this a failed thumb overrides */
      ibuf_thumb = IMB_thumb_create(filepath, THB_LARGE, THB_SOURCE_BLEND, ibuf_thumb);
    }

    /* Success. */
    ok = true;
  }

  if (ibuf_thumb) {
    IMB_freeImBuf(ibuf_thumb);
  }
  if (thumb && thumb != main_thumb) {
    MEM_freeN(thumb);
  }

  WM_cursor_wait(0);

  return ok;
}

/** \} */

/* -------------------------------------------------------------------- */
/** \name Auto-Save API
 * \{ */

void wm_autosave_location(char *filepath)
{
  const int pid = abs(getpid());
  char path[1024];
#ifdef WIN32
  const char *savedir;
#endif

  if (G_MAIN && G.relbase_valid) {
    const char *basename = BLI_path_basename(BKE_main_blendfile_path_from_global());
    int len = strlen(basename) - 6;
    BLI_snprintf(path, sizeof(path), "%.*s_%d_autosave.blend", len, basename, pid);
  }
  else {
    BLI_snprintf(path, sizeof(path), "%d_autosave.blend", pid);
  }

#ifdef WIN32
  /* XXX Need to investigate how to handle default location of '/tmp/'
   * This is a relative directory on Windows, and it may be
   * found. Example:
   * Blender installed on D:\ drive, D:\ drive has D:\tmp\
   * Now, BLI_exists() will find '/tmp/' exists, but
   * BLI_make_file_string will create string that has it most likely on C:\
   * through get_default_root().
   * If there is no C:\tmp autosave fails. */
  if (!BLI_exists(BKE_tempdir_base())) {
    savedir = BKE_appdir_folder_id_create(BLENDER_USER_AUTOSAVE, NULL);
    BLI_make_file_string("/", filepath, savedir, path);
    return;
  }
#endif

  BLI_make_file_string("/", filepath, BKE_tempdir_base(), path);
}

void WM_autosave_init(wmWindowManager *wm)
{
  wm_autosave_timer_ended(wm);

  if (U.flag & USER_AUTOSAVE) {
    wm->autosavetimer = WM_event_add_timer(wm, NULL, TIMERAUTOSAVE, U.savetime * 60.0);
  }
}

void wm_autosave_timer(const bContext *C, wmWindowManager *wm, wmTimer *UNUSED(wt))
{
  char filepath[FILE_MAX];

  WM_event_remove_timer(wm, NULL, wm->autosavetimer);

  /* if a modal operator is running, don't autosave, but try again in 10 seconds */
  for (wmWindow *win = wm->windows.first; win; win = win->next) {
    LISTBASE_FOREACH (wmEventHandler *, handler_base, &win->modalhandlers) {
      if (handler_base->type == WM_HANDLER_TYPE_OP) {
        wmEventHandler_Op *handler = (wmEventHandler_Op *)handler_base;
        if (handler->op) {
          wm->autosavetimer = WM_event_add_timer(wm, NULL, TIMERAUTOSAVE, 10.0);
          if (G.debug) {
            printf("Skipping auto-save, modal operator running, retrying in ten seconds...\n");
          }
          return;
        }
      }
    }
  }

  wm_autosave_location(filepath);

  if (U.uiflag & USER_GLOBALUNDO) {
    /* fast save of last undobuffer, now with UI */
    struct MemFile *memfile = ED_undosys_stack_memfile_get_active(wm->undo_stack);
    if (memfile) {
      BLO_memfile_write_file(memfile, filepath);
    }
  }
  else {
    /*  save as regular blend file */
    Main *bmain = CTX_data_main(C);
    int fileflags = G.fileflags & ~(G_FILE_COMPRESS | G_FILE_HISTORY);

    ED_editors_flush_edits(bmain, false);

    /* Error reporting into console */
    BLO_write_file(bmain, filepath, fileflags, NULL, NULL);
  }
  /* do timer after file write, just in case file write takes a long time */
  wm->autosavetimer = WM_event_add_timer(wm, NULL, TIMERAUTOSAVE, U.savetime * 60.0);
}

void wm_autosave_timer_ended(wmWindowManager *wm)
{
  if (wm->autosavetimer) {
    WM_event_remove_timer(wm, NULL, wm->autosavetimer);
    wm->autosavetimer = NULL;
  }
}

void wm_autosave_delete(void)
{
  char filename[FILE_MAX];

  wm_autosave_location(filename);

  if (BLI_exists(filename)) {
    char str[FILE_MAX];
    BLI_make_file_string("/", str, BKE_tempdir_base(), BLENDER_QUIT_FILE);

    /* if global undo; remove tempsave, otherwise rename */
    if (U.uiflag & USER_GLOBALUNDO) {
      BLI_delete(filename, false, false);
    }
    else {
      BLI_rename(filename, str);
    }
  }
}

void wm_autosave_read(bContext *C, ReportList *reports)
{
  char filename[FILE_MAX];

  wm_autosave_location(filename);
  WM_file_read(C, filename, reports);
}

/** \} */

/* -------------------------------------------------------------------- */
/** \name Initialize WM_OT_open_xxx properties
 *
 * Check if load_ui was set by the caller.
 * Fall back to user preference when file flags not specified.
 *
 * \{ */

void wm_open_init_load_ui(wmOperator *op, bool use_prefs)
{
  PropertyRNA *prop = RNA_struct_find_property(op->ptr, "load_ui");
  if (!RNA_property_is_set(op->ptr, prop)) {
    bool value = use_prefs ? ((U.flag & USER_FILENOUI) == 0) : ((G.fileflags & G_FILE_NO_UI) == 0);

    RNA_property_boolean_set(op->ptr, prop, value);
  }
}

void wm_open_init_use_scripts(wmOperator *op, bool use_prefs)
{
  PropertyRNA *prop = RNA_struct_find_property(op->ptr, "use_scripts");
  if (!RNA_property_is_set(op->ptr, prop)) {
    /* use G_FLAG_SCRIPT_AUTOEXEC rather than the userpref because this means if
     * the flag has been disabled from the command line, then opening
     * from the menu wont enable this setting. */
    bool value = use_prefs ? ((U.flag & USER_SCRIPT_AUTOEXEC_DISABLE) == 0) :
                             ((G.f & G_FLAG_SCRIPT_AUTOEXEC) != 0);

    RNA_property_boolean_set(op->ptr, prop, value);
  }
}

/** \} */

void WM_file_tag_modified(void)
{
  wmWindowManager *wm = G_MAIN->wm.first;
  if (wm->file_saved) {
    wm->file_saved = 0;
    /* notifier that data changed, for save-over warning or header */
    WM_main_add_notifier(NC_WM | ND_DATACHANGED, NULL);
  }
}

/* -------------------------------------------------------------------- */
/** \name Preferences/startup save & load.
 * \{ */

/**
 * \see #wm_file_write wraps #BLO_write_file in a similar way.
 * \return success.
 */
static int wm_homefile_write_exec(bContext *C, wmOperator *op)
{
  Main *bmain = CTX_data_main(C);
  wmWindowManager *wm = CTX_wm_manager(C);
  wmWindow *win = CTX_wm_window(C);
  char filepath[FILE_MAX];
  int fileflags;

  const char *app_template = U.app_template[0] ? U.app_template : NULL;
  const char *const cfgdir = BKE_appdir_folder_id_create(BLENDER_USER_CONFIG, app_template);
  if (cfgdir == NULL) {
    BKE_report(op->reports, RPT_ERROR, "Unable to create user config path");
    return OPERATOR_CANCELLED;
  }

<<<<<<< HEAD
  BKE_callback_exec(bmain, NULL, BKE_CB_EVT_SAVE_PRE);
=======
  BKE_callback_exec_null(bmain, BKE_CB_EVT_SAVE_PRE);
>>>>>>> 70a93477

  /* check current window and close it if temp */
  if (win && WM_window_is_temp_screen(win)) {
    wm_window_close(C, wm, win);
  }

  /* update keymaps in user preferences */
  WM_keyconfig_update(wm);

  BLI_path_join(filepath, sizeof(filepath), cfgdir, BLENDER_STARTUP_FILE, NULL);

  printf("Writing homefile: '%s' ", filepath);

  ED_editors_flush_edits(bmain, false);

  /*  force save as regular blend file */
  fileflags = G.fileflags & ~(G_FILE_COMPRESS | G_FILE_HISTORY);

  if (BLO_write_file(bmain, filepath, fileflags, op->reports, NULL) == 0) {
    printf("fail\n");
    return OPERATOR_CANCELLED;
  }

  printf("ok\n");

  G.save_over = 0;

<<<<<<< HEAD
  BKE_callback_exec(bmain, NULL, BKE_CB_EVT_SAVE_POST);
=======
  BKE_callback_exec_null(bmain, BKE_CB_EVT_SAVE_POST);
>>>>>>> 70a93477

  return OPERATOR_FINISHED;
}

void WM_OT_save_homefile(wmOperatorType *ot)
{
  ot->name = "Save Startup File";
  ot->idname = "WM_OT_save_homefile";
  ot->description = "Make the current file the default .blend file";

  ot->invoke = WM_operator_confirm;
  ot->exec = wm_homefile_write_exec;
}

static int wm_userpref_autoexec_add_exec(bContext *UNUSED(C), wmOperator *UNUSED(op))
{
  bPathCompare *path_cmp = MEM_callocN(sizeof(bPathCompare), "bPathCompare");
  BLI_addtail(&U.autoexec_paths, path_cmp);
  U.runtime.is_dirty = true;
  return OPERATOR_FINISHED;
}

void WM_OT_userpref_autoexec_path_add(wmOperatorType *ot)
{
  ot->name = "Add Autoexec Path";
  ot->idname = "WM_OT_userpref_autoexec_path_add";
  ot->description = "Add path to exclude from autoexecution";

  ot->exec = wm_userpref_autoexec_add_exec;

  ot->flag = OPTYPE_INTERNAL;
}

static int wm_userpref_autoexec_remove_exec(bContext *UNUSED(C), wmOperator *op)
{
  const int index = RNA_int_get(op->ptr, "index");
  bPathCompare *path_cmp = BLI_findlink(&U.autoexec_paths, index);
  if (path_cmp) {
    BLI_freelinkN(&U.autoexec_paths, path_cmp);
    U.runtime.is_dirty = true;
  }
  return OPERATOR_FINISHED;
}

void WM_OT_userpref_autoexec_path_remove(wmOperatorType *ot)
{
  ot->name = "Remove Autoexec Path";
  ot->idname = "WM_OT_userpref_autoexec_path_remove";
  ot->description = "Remove path to exclude from autoexecution";

  ot->exec = wm_userpref_autoexec_remove_exec;

  ot->flag = OPTYPE_INTERNAL;

  RNA_def_int(ot->srna, "index", 0, 0, INT_MAX, "Index", "", 0, 1000);
}

/* Only save the prefs block. operator entry */
static int wm_userpref_write_exec(bContext *C, wmOperator *op)
{
  wmWindowManager *wm = CTX_wm_manager(C);

  /* Update keymaps in user preferences. */
  WM_keyconfig_update(wm);

  const bool ok = BKE_blendfile_userdef_write_all(op->reports);

  return ok ? OPERATOR_FINISHED : OPERATOR_CANCELLED;
}

void WM_OT_save_userpref(wmOperatorType *ot)
{
  ot->name = "Save Preferences";
  ot->idname = "WM_OT_save_userpref";
  ot->description = "Make the current preferences default";

  ot->invoke = WM_operator_confirm;
  ot->exec = wm_userpref_write_exec;
}

/**
 * When reading preferences, there are some exceptions for values which are reset.
 */
static void wm_userpref_read_exceptions(UserDef *userdef_curr, const UserDef *userdef_prev)
{
#define USERDEF_RESTORE(member) \
  { \
    userdef_curr->member = userdef_prev->member; \
  } \
  ((void)0)

  /* Current visible preferences category. */
  USERDEF_RESTORE(space_data.section_active);

#undef USERDEF_RESTORE
}

static void rna_struct_update_when_changed(bContext *C,
                                           Main *bmain,
                                           PointerRNA *ptr_a,
                                           PointerRNA *ptr_b)
{
  CollectionPropertyIterator iter;
  PropertyRNA *iterprop = RNA_struct_iterator_property(ptr_a->type);
  BLI_assert(ptr_a->type == ptr_b->type);
  RNA_property_collection_begin(ptr_a, iterprop, &iter);
  for (; iter.valid; RNA_property_collection_next(&iter)) {
    PropertyRNA *prop = iter.ptr.data;
    if (STREQ(RNA_property_identifier(prop), "rna_type")) {
      continue;
    }
    switch (RNA_property_type(prop)) {
      case PROP_POINTER: {
        PointerRNA ptr_sub_a = RNA_property_pointer_get(ptr_a, prop);
        PointerRNA ptr_sub_b = RNA_property_pointer_get(ptr_b, prop);
        rna_struct_update_when_changed(C, bmain, &ptr_sub_a, &ptr_sub_b);
        break;
      }
      case PROP_COLLECTION:
        /* Don't handle collections. */
        break;
      default: {
        if (!RNA_property_equals(bmain, ptr_a, ptr_b, prop, RNA_EQ_STRICT)) {
          RNA_property_update(C, ptr_b, prop);
        }
      }
    }
  }
  RNA_property_collection_end(&iter);
}

static void wm_userpref_update_when_changed(bContext *C,
                                            Main *bmain,
                                            UserDef *userdef_prev,
                                            UserDef *userdef_curr)
{
  PointerRNA ptr_a, ptr_b;
  RNA_pointer_create(NULL, &RNA_Preferences, userdef_prev, &ptr_a);
  RNA_pointer_create(NULL, &RNA_Preferences, userdef_curr, &ptr_b);
  const bool is_dirty = userdef_curr->runtime.is_dirty;

  rna_struct_update_when_changed(C, bmain, &ptr_a, &ptr_b);

#ifdef WITH_PYTHON
  BPY_execute_string(C, (const char *[]){"addon_utils", NULL}, "addon_utils.reset_all()");
#endif

  WM_reinit_gizmomap_all(bmain);
  WM_keyconfig_reload(C);

  userdef_curr->runtime.is_dirty = is_dirty;
}

static int wm_userpref_read_exec(bContext *C, wmOperator *op)
{
  const bool use_data = false;
  const bool use_userdef = true;
  const bool use_factory_settings = STREQ(op->type->idname, "WM_OT_read_factory_userpref");

  UserDef U_backup = U;

  wm_homefile_read(C,
                   op->reports,
                   use_factory_settings,
                   false,
                   use_data,
                   use_userdef,
                   NULL,
                   WM_init_state_app_template_get(),
                   NULL);

  wm_userpref_read_exceptions(&U, &U_backup);
  SET_FLAG_FROM_TEST(G.f, use_factory_settings, G_FLAG_USERPREF_NO_SAVE_ON_EXIT);

  Main *bmain = CTX_data_main(C);

  wm_userpref_update_when_changed(C, bmain, &U_backup, &U);

  if (use_factory_settings) {
    U.runtime.is_dirty = true;
  }

  /* Needed to recalculate UI scaling values (eg, #UserDef.inv_dpi_fac). */
  wm_window_clear_drawable(bmain->wm.first);

  WM_event_add_notifier(C, NC_WINDOW, NULL);

  return OPERATOR_FINISHED;
}

void WM_OT_read_userpref(wmOperatorType *ot)
{
  ot->name = "Load Preferences";
  ot->idname = "WM_OT_read_userpref";
  ot->description = "Load last saved preferences";

  ot->invoke = WM_operator_confirm;
  ot->exec = wm_userpref_read_exec;
}

void WM_OT_read_factory_userpref(wmOperatorType *ot)
{
  ot->name = "Load Factory Preferences";
  ot->idname = "WM_OT_read_factory_userpref";
  ot->description =
      "Load factory default preferences. "
      "To make changes to preferences permanent, use \"Save Preferences\"";

  ot->invoke = WM_operator_confirm;
  ot->exec = wm_userpref_read_exec;
}

static int wm_history_file_read_exec(bContext *UNUSED(C), wmOperator *UNUSED(op))
{
  ED_file_read_bookmarks();
  wm_history_file_read();
  return OPERATOR_FINISHED;
}

void WM_OT_read_history(wmOperatorType *ot)
{
  ot->name = "Reload History File";
  ot->idname = "WM_OT_read_history";
  ot->description = "Reloads history and bookmarks";

  ot->invoke = WM_operator_confirm;
  ot->exec = wm_history_file_read_exec;

  /* this operator is only used for loading settings from a previous blender install */
  ot->flag = OPTYPE_INTERNAL;
}

static int wm_homefile_read_exec(bContext *C, wmOperator *op)
{
  const bool use_factory_settings = (STREQ(op->type->idname, "WM_OT_read_factory_settings"));
  bool use_userdef = false;
  char filepath_buf[FILE_MAX];
  const char *filepath = NULL;
  UserDef U_backup = U;

  if (!use_factory_settings) {
    PropertyRNA *prop = RNA_struct_find_property(op->ptr, "filepath");

    /* This can be used when loading of a start-up file should only change
     * the scene content but keep the blender UI as it is. */
    wm_open_init_load_ui(op, true);
    SET_FLAG_FROM_TEST(G.fileflags, !RNA_boolean_get(op->ptr, "load_ui"), G_FILE_NO_UI);

    if (RNA_property_is_set(op->ptr, prop)) {
      RNA_property_string_get(op->ptr, prop, filepath_buf);
      filepath = filepath_buf;
      if (BLI_access(filepath, R_OK)) {
        BKE_reportf(
            op->reports, RPT_ERROR, "Can't read alternative start-up file: '%s'", filepath);
        return OPERATOR_CANCELLED;
      }
    }
  }
  else {
    /* always load UI for factory settings (prefs will re-init) */
    G.fileflags &= ~G_FILE_NO_UI;
    /* Always load preferences with factory settings. */
    use_userdef = true;
  }

  char app_template_buf[sizeof(U.app_template)];
  const char *app_template;
  PropertyRNA *prop_app_template = RNA_struct_find_property(op->ptr, "app_template");
  const bool use_splash = !use_factory_settings && RNA_boolean_get(op->ptr, "use_splash");
  const bool use_empty_data = RNA_boolean_get(op->ptr, "use_empty");

  if (prop_app_template && RNA_property_is_set(op->ptr, prop_app_template)) {
    RNA_property_string_get(op->ptr, prop_app_template, app_template_buf);
    app_template = app_template_buf;

    /* Always load preferences when switching templates with own preferences. */
    use_userdef = BKE_appdir_app_template_has_userpref(app_template) ||
                  BKE_appdir_app_template_has_userpref(U.app_template);

    /* Turn override off, since we're explicitly loading a different app-template. */
    WM_init_state_app_template_set(NULL);
  }
  else {
    /* Normally NULL, only set when overriding from the command-line. */
    app_template = WM_init_state_app_template_get();
  }

  bool use_data = true;
  wm_homefile_read(C,
                   op->reports,
                   use_factory_settings,
                   use_empty_data,
                   use_data,
                   use_userdef,
                   filepath,
                   app_template,
                   NULL);
  if (use_splash) {
    WM_init_splash(C);
  }

  if (use_userdef) {
    wm_userpref_read_exceptions(&U, &U_backup);
    SET_FLAG_FROM_TEST(G.f, use_factory_settings, G_FLAG_USERPREF_NO_SAVE_ON_EXIT);

    if (use_factory_settings) {
      U.runtime.is_dirty = true;
    }
  }

  if (G.fileflags & G_FILE_NO_UI) {
    ED_outliner_select_sync_from_all_tag(C);
  }

  return OPERATOR_FINISHED;
}

static void wm_homefile_read_after_dialog_callback(bContext *C, void *user_data)
{
  WM_operator_name_call_with_properties(
      C, "WM_OT_read_homefile", WM_OP_EXEC_DEFAULT, (IDProperty *)user_data);
}

static void wm_free_operator_properties_callback(void *user_data)
{
  IDProperty *properties = (IDProperty *)user_data;
  IDP_FreeProperty(properties);
}

static int wm_homefile_read_invoke(bContext *C, wmOperator *op, const wmEvent *UNUSED(event))
{
  if (U.uiflag & USER_SAVE_PROMPT && wm_file_or_image_is_modified(C)) {
    wmGenericCallback *callback = MEM_callocN(sizeof(*callback), __func__);
    callback->exec = wm_homefile_read_after_dialog_callback;
    callback->user_data = IDP_CopyProperty(op->properties);
    callback->free_user_data = wm_free_operator_properties_callback;
    wm_close_file_dialog(C, callback);
    return OPERATOR_INTERFACE;
  }
  else {
    return wm_homefile_read_exec(C, op);
  }
}

static void read_homefile_props(wmOperatorType *ot)
{
  PropertyRNA *prop;

  prop = RNA_def_string(ot->srna, "app_template", "Template", sizeof(U.app_template), "", "");
  RNA_def_property_flag(prop, PROP_HIDDEN | PROP_SKIP_SAVE);

  prop = RNA_def_boolean(ot->srna, "use_empty", false, "Empty", "");
  RNA_def_property_flag(prop, PROP_HIDDEN | PROP_SKIP_SAVE);
}

void WM_OT_read_homefile(wmOperatorType *ot)
{
  PropertyRNA *prop;
  ot->name = "Reload Start-Up File";
  ot->idname = "WM_OT_read_homefile";
  ot->description = "Open the default file (doesn't save the current file)";

  ot->invoke = wm_homefile_read_invoke;
  ot->exec = wm_homefile_read_exec;

  prop = RNA_def_string_file_path(
      ot->srna, "filepath", NULL, FILE_MAX, "File Path", "Path to an alternative start-up file");
  RNA_def_property_flag(prop, PROP_HIDDEN);

  /* So scripts can use an alternative start-up file without the UI */
  prop = RNA_def_boolean(
      ot->srna, "load_ui", true, "Load UI", "Load user interface setup from the .blend file");
  RNA_def_property_flag(prop, PROP_HIDDEN | PROP_SKIP_SAVE);

  /* So the splash can be kept open after loading a file (for templates). */
  prop = RNA_def_boolean(ot->srna, "use_splash", false, "Splash", "");
  RNA_def_property_flag(prop, PROP_HIDDEN | PROP_SKIP_SAVE);

  read_homefile_props(ot);

  /* omit poll to run in background mode */
}

void WM_OT_read_factory_settings(wmOperatorType *ot)
{
  ot->name = "Load Factory Settings";
  ot->idname = "WM_OT_read_factory_settings";
  ot->description =
      "Load factory default startup file and preferences. "
      "To make changes permanent, use \"Save Startup File\" and \"Save Preferences\"";

  ot->invoke = WM_operator_confirm;
  ot->exec = wm_homefile_read_exec;

  read_homefile_props(ot);
  /* omit poll to run in background mode */
}

/** \} */

/* -------------------------------------------------------------------- */
/** \name Open Main .blend File Utilities
 * \{ */

/**
 * Wrap #WM_file_read, shared by file reading operators.
 */
static bool wm_file_read_opwrap(bContext *C,
                                const char *filepath,
                                ReportList *reports,
                                const bool autoexec_init)
{
  bool success;

  /* XXX wm in context is not set correctly after WM_file_read -> crash */
  /* do it before for now, but is this correct with multiple windows? */
  WM_event_add_notifier(C, NC_WINDOW, NULL);

  if (autoexec_init) {
    WM_file_autoexec_init(filepath);
  }

  success = WM_file_read(C, filepath, reports);

  return success;
}

/* Generic operator state utilities */

static void create_operator_state(wmOperatorType *ot, int first_state)
{
  PropertyRNA *prop = RNA_def_int(
      ot->srna, "state", first_state, INT32_MIN, INT32_MAX, "State", "", INT32_MIN, INT32_MAX);
  RNA_def_property_flag(prop, PROP_SKIP_SAVE);
  RNA_def_property_flag(prop, PROP_HIDDEN);
}

static int get_operator_state(wmOperator *op)
{
  return RNA_int_get(op->ptr, "state");
}

static void set_next_operator_state(wmOperator *op, int state)
{
  RNA_int_set(op->ptr, "state", state);
}

typedef struct OperatorDispatchTarget {
  int state;
  int (*run)(bContext *C, wmOperator *op);
} OperatorDispatchTarget;

static int operator_state_dispatch(bContext *C, wmOperator *op, OperatorDispatchTarget *targets)
{
  int state = get_operator_state(op);
  for (int i = 0; targets[i].run; i++) {
    OperatorDispatchTarget target = targets[i];
    if (target.state == state) {
      return target.run(C, op);
    }
  }
  BLI_assert(false);
  return OPERATOR_CANCELLED;
}

/** \} */

/* -------------------------------------------------------------------- */
/** \name Open Main .blend File Operator
 * \{ */

enum {
  OPEN_MAINFILE_STATE_DISCARD_CHANGES,
  OPEN_MAINFILE_STATE_SELECT_FILE_PATH,
  OPEN_MAINFILE_STATE_OPEN,
};

static int wm_open_mainfile_dispatch(bContext *C, wmOperator *op);

static void wm_open_mainfile_after_dialog_callback(bContext *C, void *user_data)
{
  WM_operator_name_call_with_properties(
      C, "WM_OT_open_mainfile", WM_OP_INVOKE_DEFAULT, (IDProperty *)user_data);
}

static int wm_open_mainfile__discard_changes(bContext *C, wmOperator *op)
{
  if (RNA_boolean_get(op->ptr, "display_file_selector")) {
    set_next_operator_state(op, OPEN_MAINFILE_STATE_SELECT_FILE_PATH);
  }
  else {
    set_next_operator_state(op, OPEN_MAINFILE_STATE_OPEN);
  }

  if (U.uiflag & USER_SAVE_PROMPT && wm_file_or_image_is_modified(C)) {
    wmGenericCallback *callback = MEM_callocN(sizeof(*callback), __func__);
    callback->exec = wm_open_mainfile_after_dialog_callback;
    callback->user_data = IDP_CopyProperty(op->properties);
    callback->free_user_data = wm_free_operator_properties_callback;
    wm_close_file_dialog(C, callback);
    return OPERATOR_INTERFACE;
  }
  else {
    return wm_open_mainfile_dispatch(C, op);
  }
}

static int wm_open_mainfile__select_file_path(bContext *C, wmOperator *op)
{
  set_next_operator_state(op, OPEN_MAINFILE_STATE_OPEN);

  Main *bmain = CTX_data_main(C);
  const char *openname = BKE_main_blendfile_path(bmain);

  if (CTX_wm_window(C) == NULL) {
    /* in rare cases this could happen, when trying to invoke in background
     * mode on load for example. Don't use poll for this because exec()
     * can still run without a window */
    BKE_report(op->reports, RPT_ERROR, "Context window not set");
    return OPERATOR_CANCELLED;
  }

  /* if possible, get the name of the most recently used .blend file */
  if (G.recent_files.first) {
    struct RecentFile *recent = G.recent_files.first;
    openname = recent->filepath;
  }

  RNA_string_set(op->ptr, "filepath", openname);
  wm_open_init_load_ui(op, true);
  wm_open_init_use_scripts(op, true);
  op->customdata = NULL;

  WM_event_add_fileselect(C, op);

  return OPERATOR_RUNNING_MODAL;
}

static int wm_open_mainfile__open(bContext *C, wmOperator *op)
{
  char filepath[FILE_MAX];
  bool success;

  RNA_string_get(op->ptr, "filepath", filepath);

  /* re-use last loaded setting so we can reload a file without changing */
  wm_open_init_load_ui(op, false);
  wm_open_init_use_scripts(op, false);

  if (RNA_boolean_get(op->ptr, "load_ui")) {
    G.fileflags &= ~G_FILE_NO_UI;
  }
  else {
    G.fileflags |= G_FILE_NO_UI;
  }

  if (RNA_boolean_get(op->ptr, "use_scripts")) {
    G.f |= G_FLAG_SCRIPT_AUTOEXEC;
  }
  else {
    G.f &= ~G_FLAG_SCRIPT_AUTOEXEC;
  }

  success = wm_file_read_opwrap(C, filepath, op->reports, !(G.f & G_FLAG_SCRIPT_AUTOEXEC));

  /* for file open also popup for warnings, not only errors */
  BKE_report_print_level_set(op->reports, RPT_WARNING);

  if (success) {
    if (G.fileflags & G_FILE_NO_UI) {
      ED_outliner_select_sync_from_all_tag(C);
    }
    return OPERATOR_FINISHED;
  }
  else {
    return OPERATOR_CANCELLED;
  }
}

static OperatorDispatchTarget wm_open_mainfile_dispatch_targets[] = {
    {OPEN_MAINFILE_STATE_DISCARD_CHANGES, wm_open_mainfile__discard_changes},
    {OPEN_MAINFILE_STATE_SELECT_FILE_PATH, wm_open_mainfile__select_file_path},
    {OPEN_MAINFILE_STATE_OPEN, wm_open_mainfile__open},
    {0, NULL},
};

static int wm_open_mainfile_dispatch(bContext *C, wmOperator *op)
{
  return operator_state_dispatch(C, op, wm_open_mainfile_dispatch_targets);
}

static int wm_open_mainfile_invoke(bContext *C, wmOperator *op, const wmEvent *UNUSED(event))
{
  return wm_open_mainfile_dispatch(C, op);
}

static int wm_open_mainfile_exec(bContext *C, wmOperator *op)
{
  return wm_open_mainfile__open(C, op);
}

/* currently fits in a pointer */
struct FileRuntime {
  bool is_untrusted;
};

static bool wm_open_mainfile_check(bContext *UNUSED(C), wmOperator *op)
{
  struct FileRuntime *file_info = (struct FileRuntime *)&op->customdata;
  PropertyRNA *prop = RNA_struct_find_property(op->ptr, "use_scripts");
  bool is_untrusted = false;
  char path[FILE_MAX];
  char *lslash;

  RNA_string_get(op->ptr, "filepath", path);

  /* get the dir */
  lslash = (char *)BLI_last_slash(path);
  if (lslash) {
    *(lslash + 1) = '\0';
  }

  if ((U.flag & USER_SCRIPT_AUTOEXEC_DISABLE) == 0) {
    if (BKE_autoexec_match(path) == true) {
      RNA_property_boolean_set(op->ptr, prop, false);
      is_untrusted = true;
    }
  }

  if (file_info) {
    file_info->is_untrusted = is_untrusted;
  }

  return is_untrusted;
}

static void wm_open_mainfile_ui(bContext *UNUSED(C), wmOperator *op)
{
  struct FileRuntime *file_info = (struct FileRuntime *)&op->customdata;
  uiLayout *layout = op->layout;
  uiLayout *col = op->layout;
  const char *autoexec_text;

  uiItemR(layout, op->ptr, "load_ui", 0, NULL, ICON_NONE);

  col = uiLayoutColumn(layout, false);
  if (file_info->is_untrusted) {
    autoexec_text = IFACE_("Trusted Source [Untrusted Path]");
    uiLayoutSetActive(col, false);
    uiLayoutSetEnabled(col, false);
  }
  else {
    autoexec_text = IFACE_("Trusted Source");
  }

  uiItemR(col, op->ptr, "use_scripts", 0, autoexec_text, ICON_NONE);
}

void WM_OT_open_mainfile(wmOperatorType *ot)
{
  ot->name = "Open";
  ot->idname = "WM_OT_open_mainfile";
  ot->description = "Open a Blender file";

  ot->invoke = wm_open_mainfile_invoke;
  ot->exec = wm_open_mainfile_exec;
  ot->check = wm_open_mainfile_check;
  ot->ui = wm_open_mainfile_ui;
  /* omit window poll so this can work in background mode */

  WM_operator_properties_filesel(ot,
                                 FILE_TYPE_FOLDER | FILE_TYPE_BLENDER,
                                 FILE_BLENDER,
                                 FILE_OPENFILE,
                                 WM_FILESEL_FILEPATH,
                                 FILE_DEFAULTDISPLAY,
                                 FILE_SORT_ALPHA);

  RNA_def_boolean(
      ot->srna, "load_ui", true, "Load UI", "Load user interface setup in the .blend file");
  RNA_def_boolean(ot->srna,
                  "use_scripts",
                  true,
                  "Trusted Source",
                  "Allow .blend file to execute scripts automatically, default available from "
                  "system preferences");

  PropertyRNA *prop = RNA_def_boolean(
      ot->srna, "display_file_selector", true, "Display File Selector", "");
  RNA_def_property_flag(prop, PROP_SKIP_SAVE);

  create_operator_state(ot, OPEN_MAINFILE_STATE_DISCARD_CHANGES);
}

/** \} */

/* -------------------------------------------------------------------- */
/** \name Reload (revert) Main .blend File Operator
 * \{ */

static int wm_revert_mainfile_exec(bContext *C, wmOperator *op)
{
  Main *bmain = CTX_data_main(C);
  bool success;
  char filepath[FILE_MAX];

  wm_open_init_use_scripts(op, false);

  if (RNA_boolean_get(op->ptr, "use_scripts")) {
    G.f |= G_FLAG_SCRIPT_AUTOEXEC;
  }
  else {
    G.f &= ~G_FLAG_SCRIPT_AUTOEXEC;
  }

  BLI_strncpy(filepath, BKE_main_blendfile_path(bmain), sizeof(filepath));
  success = wm_file_read_opwrap(C, filepath, op->reports, !(G.f & G_FLAG_SCRIPT_AUTOEXEC));

  if (success) {
    return OPERATOR_FINISHED;
  }
  else {
    return OPERATOR_CANCELLED;
  }
}

static bool wm_revert_mainfile_poll(bContext *UNUSED(C))
{
  return G.relbase_valid;
}

void WM_OT_revert_mainfile(wmOperatorType *ot)
{
  ot->name = "Revert";
  ot->idname = "WM_OT_revert_mainfile";
  ot->description = "Reload the saved file";

  ot->invoke = WM_operator_confirm;
  ot->exec = wm_revert_mainfile_exec;
  ot->poll = wm_revert_mainfile_poll;

  RNA_def_boolean(ot->srna,
                  "use_scripts",
                  true,
                  "Trusted Source",
                  "Allow .blend file to execute scripts automatically, default available from "
                  "system preferences");
}

/** \} */

/* -------------------------------------------------------------------- */
/** \name Recover last session & auto-save.
 * \{ */

void WM_recover_last_session(bContext *C, ReportList *reports)
{
  char filepath[FILE_MAX];

  BLI_make_file_string("/", filepath, BKE_tempdir_base(), BLENDER_QUIT_FILE);
  /* if reports==NULL, it's called directly without operator, we add a quick check here */
  if (reports || BLI_exists(filepath)) {
    G.fileflags |= G_FILE_RECOVER;

    wm_file_read_opwrap(C, filepath, reports, true);

    G.fileflags &= ~G_FILE_RECOVER;

    /* XXX bad global... fixme */
    Main *bmain = CTX_data_main(C);
    if (BKE_main_blendfile_path(bmain)[0] != '\0') {
      G.file_loaded = 1; /* prevents splash to show */
    }
    else {
      G.relbase_valid = 0;
      G.save_over = 0; /* start with save preference untitled.blend */
    }
  }
}

static int wm_recover_last_session_exec(bContext *C, wmOperator *op)
{
  WM_recover_last_session(C, op->reports);
  return OPERATOR_FINISHED;
}

void WM_OT_recover_last_session(wmOperatorType *ot)
{
  ot->name = "Recover Last Session";
  ot->idname = "WM_OT_recover_last_session";
  ot->description = "Open the last closed file (\"" BLENDER_QUIT_FILE "\")";

  ot->invoke = WM_operator_confirm;
  ot->exec = wm_recover_last_session_exec;
}

static int wm_recover_auto_save_exec(bContext *C, wmOperator *op)
{
  char filepath[FILE_MAX];
  bool success;

  RNA_string_get(op->ptr, "filepath", filepath);

  G.fileflags |= G_FILE_RECOVER;

  success = wm_file_read_opwrap(C, filepath, op->reports, true);

  G.fileflags &= ~G_FILE_RECOVER;

  if (success) {
    return OPERATOR_FINISHED;
  }
  else {
    return OPERATOR_CANCELLED;
  }
}

static int wm_recover_auto_save_invoke(bContext *C, wmOperator *op, const wmEvent *UNUSED(event))
{
  char filename[FILE_MAX];

  wm_autosave_location(filename);
  RNA_string_set(op->ptr, "filepath", filename);
  WM_event_add_fileselect(C, op);

  return OPERATOR_RUNNING_MODAL;
}

void WM_OT_recover_auto_save(wmOperatorType *ot)
{
  ot->name = "Recover Auto Save";
  ot->idname = "WM_OT_recover_auto_save";
  ot->description = "Open an automatically saved file to recover it";

  ot->invoke = wm_recover_auto_save_invoke;
  ot->exec = wm_recover_auto_save_exec;

  WM_operator_properties_filesel(ot,
                                 FILE_TYPE_BLENDER,
                                 FILE_BLENDER,
                                 FILE_OPENFILE,
                                 WM_FILESEL_FILEPATH,
                                 FILE_HORIZONTALDISPLAY,
                                 FILE_SORT_TIME);
}

/** \} */

/* -------------------------------------------------------------------- */
/** \name Save Main .blend File Operator
 * \{ */

static void wm_filepath_default(char *filepath)
{
  if (G.save_over == false) {
    BLI_ensure_filename(filepath, FILE_MAX, "untitled.blend");
  }
}

static void save_set_compress(wmOperator *op)
{
  PropertyRNA *prop;

  prop = RNA_struct_find_property(op->ptr, "compress");
  if (!RNA_property_is_set(op->ptr, prop)) {
    if (G.save_over) { /* keep flag for existing file */
      RNA_property_boolean_set(op->ptr, prop, (G.fileflags & G_FILE_COMPRESS) != 0);
    }
    else { /* use userdef for new file */
      RNA_property_boolean_set(op->ptr, prop, (U.flag & USER_FILECOMPRESS) != 0);
    }
  }
}

static void save_set_filepath(bContext *C, wmOperator *op)
{
  Main *bmain = CTX_data_main(C);
  PropertyRNA *prop;
  char name[FILE_MAX];

  prop = RNA_struct_find_property(op->ptr, "filepath");
  if (!RNA_property_is_set(op->ptr, prop)) {
    /* if not saved before, get the name of the most recently used .blend file */
    if (BKE_main_blendfile_path(bmain)[0] == '\0' && G.recent_files.first) {
      struct RecentFile *recent = G.recent_files.first;
      BLI_strncpy(name, recent->filepath, FILE_MAX);
    }
    else {
      BLI_strncpy(name, bmain->name, FILE_MAX);
    }

    wm_filepath_default(name);
    RNA_property_string_set(op->ptr, prop, name);
  }
}

static int wm_save_as_mainfile_invoke(bContext *C, wmOperator *op, const wmEvent *UNUSED(event))
{

  save_set_compress(op);
  save_set_filepath(C, op);

  WM_event_add_fileselect(C, op);

  return OPERATOR_RUNNING_MODAL;
}

/* function used for WM_OT_save_mainfile too */
static int wm_save_as_mainfile_exec(bContext *C, wmOperator *op)
{
  Main *bmain = CTX_data_main(C);
  char path[FILE_MAX];
  const bool is_save_as = (op->type->invoke == wm_save_as_mainfile_invoke);

  save_set_compress(op);

  if (RNA_struct_property_is_set(op->ptr, "filepath")) {
    RNA_string_get(op->ptr, "filepath", path);
  }
  else {
    BLI_strncpy(path, BKE_main_blendfile_path(bmain), FILE_MAX);
    wm_filepath_default(path);
  }

  const int fileflags_orig = G.fileflags;
  int fileflags = G.fileflags & ~G_FILE_USERPREFS;

  /* set compression flag */
  SET_FLAG_FROM_TEST(fileflags, RNA_boolean_get(op->ptr, "compress"), G_FILE_COMPRESS);
  SET_FLAG_FROM_TEST(fileflags, RNA_boolean_get(op->ptr, "relative_remap"), G_FILE_RELATIVE_REMAP);
  SET_FLAG_FROM_TEST(
      fileflags,
      (RNA_struct_property_is_set(op->ptr, "copy") && RNA_boolean_get(op->ptr, "copy")),
      G_FILE_SAVE_COPY);

  const bool ok = wm_file_write(C, path, fileflags, op->reports);

  if ((op->flag & OP_IS_INVOKE) == 0) {
    /* OP_IS_INVOKE is set when the operator is called from the GUI.
     * If it is not set, the operator is called from a script and
     * shouldn't influence G.fileflags. */
    G.fileflags = fileflags_orig;
  }

  if (ok == false) {
    return OPERATOR_CANCELLED;
  }

  WM_event_add_notifier(C, NC_WM | ND_FILESAVE, NULL);

  if (!is_save_as && RNA_boolean_get(op->ptr, "exit")) {
    wm_exit_schedule_delayed(C);
  }

  return OPERATOR_FINISHED;
}

/* function used for WM_OT_save_mainfile too */
static bool blend_save_check(bContext *UNUSED(C), wmOperator *op)
{
  char filepath[FILE_MAX];
  RNA_string_get(op->ptr, "filepath", filepath);
  if (!BLO_has_bfile_extension(filepath)) {
    /* some users would prefer BLI_path_extension_replace(),
     * we keep getting nitpicking bug reports about this - campbell */
    BLI_path_extension_ensure(filepath, FILE_MAX, ".blend");
    RNA_string_set(op->ptr, "filepath", filepath);
    return true;
  }
  return false;
}

void WM_OT_save_as_mainfile(wmOperatorType *ot)
{
  PropertyRNA *prop;

  ot->name = "Save As";
  ot->idname = "WM_OT_save_as_mainfile";
  ot->description = "Save the current file in the desired location";

  ot->invoke = wm_save_as_mainfile_invoke;
  ot->exec = wm_save_as_mainfile_exec;
  ot->check = blend_save_check;
  /* omit window poll so this can work in background mode */

  WM_operator_properties_filesel(ot,
                                 FILE_TYPE_FOLDER | FILE_TYPE_BLENDER,
                                 FILE_BLENDER,
                                 FILE_SAVE,
                                 WM_FILESEL_FILEPATH,
                                 FILE_DEFAULTDISPLAY,
                                 FILE_SORT_ALPHA);
  RNA_def_boolean(ot->srna, "compress", false, "Compress", "Write compressed .blend file");
  RNA_def_boolean(ot->srna,
                  "relative_remap",
                  true,
                  "Remap Relative",
                  "Make paths relative when saving to a different directory");
  prop = RNA_def_boolean(
      ot->srna,
      "copy",
      false,
      "Save Copy",
      "Save a copy of the actual working state but does not make saved file active");
  RNA_def_property_flag(prop, PROP_SKIP_SAVE);
}

static int wm_save_mainfile_invoke(bContext *C, wmOperator *op, const wmEvent *UNUSED(event))
{
  int ret;

  /* cancel if no active window */
  if (CTX_wm_window(C) == NULL) {
    return OPERATOR_CANCELLED;
  }

  save_set_compress(op);
  save_set_filepath(C, op);

  /* if we're saving for the first time and prefer relative paths -
   * any existing paths will be absolute,
   * enable the option to remap paths to avoid confusion T37240. */
  if ((G.relbase_valid == false) && (U.flag & USER_RELPATHS)) {
    PropertyRNA *prop = RNA_struct_find_property(op->ptr, "relative_remap");
    if (!RNA_property_is_set(op->ptr, prop)) {
      RNA_property_boolean_set(op->ptr, prop, true);
    }
  }

  if (G.save_over) {
    char path[FILE_MAX];

    RNA_string_get(op->ptr, "filepath", path);
    ret = wm_save_as_mainfile_exec(C, op);
    /* Without this there is no feedback the file was saved. */
    BKE_reportf(op->reports, RPT_INFO, "Saved \"%s\"", BLI_path_basename(path));
  }
  else {
    WM_event_add_fileselect(C, op);
    ret = OPERATOR_RUNNING_MODAL;
  }

  return ret;
}

void WM_OT_save_mainfile(wmOperatorType *ot)
{
  ot->name = "Save Blender File";
  ot->idname = "WM_OT_save_mainfile";
  ot->description = "Save the current Blender file";

  ot->invoke = wm_save_mainfile_invoke;
  ot->exec = wm_save_as_mainfile_exec;
  ot->check = blend_save_check;
  /* omit window poll so this can work in background mode */

  PropertyRNA *prop;
  WM_operator_properties_filesel(ot,
                                 FILE_TYPE_FOLDER | FILE_TYPE_BLENDER,
                                 FILE_BLENDER,
                                 FILE_SAVE,
                                 WM_FILESEL_FILEPATH,
                                 FILE_DEFAULTDISPLAY,
                                 FILE_SORT_ALPHA);
  RNA_def_boolean(ot->srna, "compress", false, "Compress", "Write compressed .blend file");
  RNA_def_boolean(ot->srna,
                  "relative_remap",
                  false,
                  "Remap Relative",
                  "Make paths relative when saving to a different directory");

  prop = RNA_def_boolean(ot->srna, "exit", false, "Exit", "Exit Blender after saving");
  RNA_def_property_flag(prop, PROP_HIDDEN | PROP_SKIP_SAVE);
}

/** \} */

/* -------------------------------------------------------------------- */
/** \name Auto-execution of scripts warning popup
 * \{ */

static void wm_block_autorun_warning_ignore(bContext *C, void *arg_block, void *UNUSED(arg))
{
  wmWindow *win = CTX_wm_window(C);
  UI_popup_block_close(C, win, arg_block);
}

static void wm_block_autorun_warning_reload_with_scripts(bContext *C,
                                                         void *arg_block,
                                                         void *UNUSED(arg))
{
  wmWindow *win = CTX_wm_window(C);

  UI_popup_block_close(C, win, arg_block);

  /* Save user preferences for permanent execution. */
  if ((U.flag & USER_SCRIPT_AUTOEXEC_DISABLE) == 0) {
    WM_operator_name_call(C, "WM_OT_save_userpref", WM_OP_EXEC_DEFAULT, NULL);
  }

  /* Load file again with scripts enabled.
   * The reload is necessary to allow scripts to run when the files loads. */
  wmOperatorType *ot = WM_operatortype_find("WM_OT_revert_mainfile", false);

  PointerRNA props_ptr;
  WM_operator_properties_create_ptr(&props_ptr, ot);
  RNA_boolean_set(&props_ptr, "use_scripts", true);
  WM_operator_name_call_ptr(C, ot, WM_OP_EXEC_DEFAULT, &props_ptr);
  WM_operator_properties_free(&props_ptr);
}

static void wm_block_autorun_warning_enable_scripts(bContext *C,
                                                    void *arg_block,
                                                    void *UNUSED(arg))
{
  wmWindow *win = CTX_wm_window(C);
  Main *bmain = CTX_data_main(C);

  UI_popup_block_close(C, win, arg_block);

  /* Save user preferences for permanent execution. */
  if ((U.flag & USER_SCRIPT_AUTOEXEC_DISABLE) == 0) {
    WM_operator_name_call(C, "WM_OT_save_userpref", WM_OP_EXEC_DEFAULT, NULL);
  }

  /* Force a full refresh, but without reloading the file. */
  LISTBASE_FOREACH (Scene *, scene, &bmain->scenes) {
    BKE_scene_free_depsgraph_hash(scene);
  }
}

/* Build the autorun warning dialog UI */
static uiBlock *block_create_autorun_warning(struct bContext *C,
                                             struct ARegion *ar,
                                             void *UNUSED(arg1))
{
  wmWindowManager *wm = CTX_wm_manager(C);
  uiStyle *style = UI_style_get();
  uiBlock *block = UI_block_begin(C, ar, "autorun_warning_popup", UI_EMBOSS);

  UI_block_flag_enable(
      block, UI_BLOCK_KEEP_OPEN | UI_BLOCK_LOOP | UI_BLOCK_NO_WIN_CLIP | UI_BLOCK_NUMSELECT);
  UI_block_theme_style_set(block, UI_BLOCK_THEME_STYLE_POPUP);
  UI_block_emboss_set(block, UI_EMBOSS);

  uiLayout *layout = UI_block_layout(block,
                                     UI_LAYOUT_VERTICAL,
                                     UI_LAYOUT_PANEL,
                                     10,
                                     2,
                                     U.widget_unit * 24,
                                     U.widget_unit * 6,
                                     0,
                                     style);

  /* Text and some vertical space */
  uiLayout *col = uiLayoutColumn(layout, true);
  uiItemL(col,
          TIP_("For security reasons, automatic execution of Python scripts in this file was "
               "disabled:"),
          ICON_ERROR);
  uiLayout *sub = uiLayoutRow(col, true);
  uiLayoutSetRedAlert(sub, true);
  uiItemL(sub, G.autoexec_fail, ICON_BLANK1);
  uiItemL(col, TIP_("This may lead to unexpected behavior"), ICON_BLANK1);

  uiItemS(layout);

  PointerRNA pref_ptr;
  RNA_pointer_create(NULL, &RNA_PreferencesFilePaths, &U, &pref_ptr);
  uiItemR(layout,
          &pref_ptr,
          "use_scripts_auto_execute",
          0,
          TIP_("Permanently allow execution of scripts"),
          ICON_NONE);

  uiItemS(layout);

  /* Buttons */
  uiBut *but;
  uiLayout *split = uiLayoutSplit(layout, 0.0f, true);
  uiLayoutSetScaleY(split, 1.2f);

  /* empty space */
  col = uiLayoutColumn(split, false);
  uiItemS(col);

  col = uiLayoutColumn(split, false);

  /* Allow reload if we have a saved file.
   * Otherwise just enable scripts and reset the depsgraphs. */
  if (G.relbase_valid && wm->file_saved) {
    but = uiDefIconTextBut(block,
                           UI_BTYPE_BUT,
                           0,
                           ICON_NONE,
                           IFACE_("Allow Execution"),
                           0,
                           0,
                           50,
                           UI_UNIT_Y,
                           NULL,
                           0,
                           0,
                           0,
                           0,
                           TIP_("Reload file with execution of Python scripts enabled"));
    UI_but_func_set(but, wm_block_autorun_warning_reload_with_scripts, block, NULL);
  }
  else {
    but = uiDefIconTextBut(block,
                           UI_BTYPE_BUT,
                           0,
                           ICON_NONE,
                           IFACE_("Allow Execution"),
                           0,
                           0,
                           50,
                           UI_UNIT_Y,
                           NULL,
                           0,
                           0,
                           0,
                           0,
                           TIP_("Enable scripts"));
    UI_but_func_set(but, wm_block_autorun_warning_enable_scripts, block, NULL);
  }
  UI_but_drawflag_disable(but, UI_BUT_TEXT_LEFT);

  col = uiLayoutColumn(split, false);
  but = uiDefIconTextBut(block,
                         UI_BTYPE_BUT,
                         0,
                         ICON_NONE,
                         IFACE_("Ignore"),
                         0,
                         0,
                         50,
                         UI_UNIT_Y,
                         NULL,
                         0,
                         0,
                         0,
                         0,
                         TIP_("Continue using file without Python scripts"));
  UI_but_func_set(but, wm_block_autorun_warning_ignore, block, NULL);
  UI_but_drawflag_disable(but, UI_BUT_TEXT_LEFT);
  UI_but_flag_enable(but, UI_BUT_ACTIVE_DEFAULT);

  UI_block_bounds_set_centered(block, 14 * U.dpi_fac);

  return block;
}

void wm_test_autorun_warning(bContext *C)
{
  /* Test if any auto-execution of scripts failed. */
  if ((G.f & G_FLAG_SCRIPT_AUTOEXEC_FAIL) == 0) {
    return;
  }

  /* Only show the warning once. */
  if (G.f & G_FLAG_SCRIPT_AUTOEXEC_FAIL_QUIET) {
    return;
  }

  G.f |= G_FLAG_SCRIPT_AUTOEXEC_FAIL_QUIET;

  wmWindowManager *wm = CTX_wm_manager(C);
  wmWindow *win = (wm->winactive) ? wm->winactive : wm->windows.first;

  if (win) {
    wmWindow *prevwin = CTX_wm_window(C);
    CTX_wm_window_set(C, win);
    UI_popup_block_invoke(C, block_create_autorun_warning, NULL, NULL);
    CTX_wm_window_set(C, prevwin);
  }
}

/* Close File Dialog
 *************************************/

static char save_images_when_file_is_closed = true;

static void wm_block_file_close_cancel(bContext *C, void *arg_block, void *UNUSED(arg_data))
{
  wmWindow *win = CTX_wm_window(C);
  UI_popup_block_close(C, win, arg_block);
}

static void wm_block_file_close_discard(bContext *C, void *arg_block, void *arg_data)
{
  wmGenericCallback *callback = WM_generic_callback_steal((wmGenericCallback *)arg_data);

  /* Close the popup before executing the callback. Otherwise
   * the popup might be closed by the callback, which will lead
   * to a crash. */
  wmWindow *win = CTX_wm_window(C);
  UI_popup_block_close(C, win, arg_block);

  callback->exec(C, callback->user_data);
  WM_generic_callback_free(callback);
}

static void wm_block_file_close_save(bContext *C, void *arg_block, void *arg_data)
{
  wmGenericCallback *callback = WM_generic_callback_steal((wmGenericCallback *)arg_data);
  bool execute_callback = true;

  wmWindow *win = CTX_wm_window(C);
  UI_popup_block_close(C, win, arg_block);

  int modified_images_count = ED_image_save_all_modified_info(C, NULL);
  if (modified_images_count > 0 && save_images_when_file_is_closed) {
    if (ED_image_should_save_modified(C)) {
      ReportList *reports = CTX_wm_reports(C);
      ED_image_save_all_modified(C, reports);
      WM_report_banner_show();
    }
    else {
      execute_callback = false;
    }
  }

  Main *bmain = CTX_data_main(C);
  bool file_has_been_saved_before = BKE_main_blendfile_path(bmain)[0] != '\0';

  if (file_has_been_saved_before) {
    WM_operator_name_call(C, "WM_OT_save_mainfile", WM_OP_EXEC_DEFAULT, NULL);
  }
  else {
    WM_operator_name_call(C, "WM_OT_save_mainfile", WM_OP_INVOKE_DEFAULT, NULL);
    execute_callback = false;
  }

  if (execute_callback) {
    callback->exec(C, callback->user_data);
  }
  WM_generic_callback_free(callback);
}

static void wm_block_file_close_cancel_button(uiBlock *block, wmGenericCallback *post_action)
{
  uiBut *but = uiDefIconTextBut(
      block, UI_BTYPE_BUT, 0, 0, IFACE_("Cancel"), 0, 0, 0, UI_UNIT_Y, 0, 0, 0, 0, 0, "");
  UI_but_func_set(but, wm_block_file_close_cancel, block, post_action);
  UI_but_drawflag_disable(but, UI_BUT_TEXT_LEFT);
}

static void wm_block_file_close_discard_button(uiBlock *block, wmGenericCallback *post_action)
{
  uiBut *but = uiDefIconTextBut(
      block, UI_BTYPE_BUT, 0, 0, IFACE_("Don't Save"), 0, 0, 0, UI_UNIT_Y, 0, 0, 0, 0, 0, "");
  UI_but_func_set(but, wm_block_file_close_discard, block, post_action);
  UI_but_drawflag_disable(but, UI_BUT_TEXT_LEFT);
}

static void wm_block_file_close_save_button(uiBlock *block, wmGenericCallback *post_action)
{
  uiBut *but = uiDefIconTextBut(
      block, UI_BTYPE_BUT, 0, 0, IFACE_("Save"), 0, 0, 0, UI_UNIT_Y, 0, 0, 0, 0, 0, "");
  UI_but_func_set(but, wm_block_file_close_save, block, post_action);
  UI_but_drawflag_disable(but, UI_BUT_TEXT_LEFT);
  UI_but_flag_enable(but, UI_BUT_ACTIVE_DEFAULT);
}

static const char *close_file_dialog_name = "file_close_popup";

static uiBlock *block_create__close_file_dialog(struct bContext *C, struct ARegion *ar, void *arg1)
{
  wmGenericCallback *post_action = (wmGenericCallback *)arg1;
  Main *bmain = CTX_data_main(C);
  uiStyle *style = UI_style_get();
  uiFontStyle *fs = &style->widgetlabel;

  /* Filename */
  const char *blendfile_pathpath = BKE_main_blendfile_path(bmain);
  char filename[FILE_MAX];
  if (blendfile_pathpath[0] != '\0') {
    BLI_split_file_part(blendfile_pathpath, filename, sizeof(filename));
    BLI_path_extension_replace(filename, sizeof(filename), "");
  }
  else {
    STRNCPY(filename, IFACE_("Untitled"));
  }

  /* Title */
  char title[FILE_MAX + 100];
  UI_text_clip_middle_ex(
      fs, filename, U.widget_unit * 9, U.widget_unit * 2, sizeof(filename), '\0');
  BLI_snprintf(title, sizeof(title), TIP_("Save changes to \"%s\" before closing?"), filename);
  int title_width = MAX2(UI_fontstyle_string_width(fs, title), U.widget_unit * 22);

  /* Create dialog */
  uiBlock *block = UI_block_begin(C, ar, close_file_dialog_name, UI_EMBOSS);

  UI_block_flag_enable(
      block, UI_BLOCK_KEEP_OPEN | UI_BLOCK_LOOP | UI_BLOCK_NO_WIN_CLIP | UI_BLOCK_NUMSELECT);
  UI_block_theme_style_set(block, UI_BLOCK_THEME_STYLE_POPUP);
  UI_block_emboss_set(block, UI_EMBOSS);

  uiLayout *layout = UI_block_layout(block,
                                     UI_LAYOUT_VERTICAL,
                                     UI_LAYOUT_PANEL,
                                     10,
                                     2,
                                     U.widget_unit * 2 + title_width,
                                     U.widget_unit * 6,
                                     0,
                                     style);

  /* Title */
  uiItemL(layout, title, ICON_ERROR);

  /* Image Saving */
  ReportList reports;
  BKE_reports_init(&reports, RPT_STORE);
  uint modified_images_count = ED_image_save_all_modified_info(C, &reports);

  LISTBASE_FOREACH (Report *, report, &reports.list) {
    uiLayout *row = uiLayoutRow(layout, false);
    uiLayoutSetRedAlert(row, true);
    uiItemL(row, report->message, ICON_CANCEL);
  }

  if (modified_images_count > 0) {
    char message[64];
    BLI_snprintf(message,
                 sizeof(message),
                 (modified_images_count == 1) ? "Save %u modified image" :
                                                "Save %u modified images",
                 modified_images_count);
    uiItemS(layout);
    uiDefButBitC(block,
                 UI_BTYPE_CHECKBOX,
                 1,
                 0,
                 message,
                 0,
                 0,
                 0,
                 UI_UNIT_Y,
                 &save_images_when_file_is_closed,
                 0,
                 0,
                 0,
                 0,
                 "");
  }

  BKE_reports_clear(&reports);

  uiItemS_ex(layout, 3.0f);

  /* Buttons */
#ifdef _WIN32
  const bool windows_layout = true;
#else
  const bool windows_layout = false;
#endif

  if (windows_layout) {
    /* Windows standard layout. */

    uiLayout *split = uiLayoutSplit(layout, 0.18f, true);
    uiLayoutSetScaleY(split, 1.2f);

    uiLayout *col = uiLayoutColumn(split, false);
    uiItemS(col);

    col = uiLayoutColumn(split, false);
    wm_block_file_close_save_button(block, post_action);

    col = uiLayoutColumn(split, false);
    wm_block_file_close_discard_button(block, post_action);

    col = uiLayoutColumn(split, false);
    wm_block_file_close_cancel_button(block, post_action);
  }
  else {
    /* macOS and Linux standard layout. */

    uiLayout *split = uiLayoutSplit(layout, 0.0f, true);
    uiLayoutSetScaleY(split, 1.2f);

    uiLayout *col = uiLayoutColumn(split, true);
    wm_block_file_close_discard_button(block, post_action);

    col = uiLayoutColumn(split, true);
    uiItemS(col);

    col = uiLayoutColumn(split, true);
    wm_block_file_close_cancel_button(block, post_action);

    col = uiLayoutColumn(split, false);
    wm_block_file_close_save_button(block, post_action);
  }

  UI_block_bounds_set_centered(block, 14 * U.dpi_fac);
  return block;
}

static void free_post_file_close_action(void *arg)
{
  wmGenericCallback *action = (wmGenericCallback *)arg;
  WM_generic_callback_free(action);
}

void wm_close_file_dialog(bContext *C, wmGenericCallback *post_action)
{
  if (!UI_popup_block_name_exists(C, close_file_dialog_name)) {
    UI_popup_block_invoke(
        C, block_create__close_file_dialog, post_action, free_post_file_close_action);
  }
  else {
    WM_generic_callback_free(post_action);
  }
}

bool wm_file_or_image_is_modified(const bContext *C)
{
  wmWindowManager *wm = CTX_wm_manager(C);
  return !wm->file_saved || ED_image_should_save_modified(C);
}

/** \} */<|MERGE_RESOLUTION|>--- conflicted
+++ resolved
@@ -537,27 +537,16 @@
 
   if (use_userdef) {
     if (is_factory_startup) {
-<<<<<<< HEAD
-      BKE_callback_exec(bmain, NULL, BKE_CB_EVT_LOAD_FACTORY_USERDEF_POST);
-=======
       BKE_callback_exec_null(bmain, BKE_CB_EVT_LOAD_FACTORY_USERDEF_POST);
->>>>>>> 70a93477
     }
   }
 
   if (use_data) {
     /* important to do before NULL'ing the context */
-<<<<<<< HEAD
-    BKE_callback_exec(bmain, NULL, BKE_CB_EVT_VERSION_UPDATE);
-    BKE_callback_exec(bmain, NULL, BKE_CB_EVT_LOAD_POST);
-    if (is_factory_startup) {
-      BKE_callback_exec(bmain, NULL, BKE_CB_EVT_LOAD_FACTORY_STARTUP_POST);
-=======
     BKE_callback_exec_null(bmain, BKE_CB_EVT_VERSION_UPDATE);
     BKE_callback_exec_null(bmain, BKE_CB_EVT_LOAD_POST);
     if (is_factory_startup) {
       BKE_callback_exec_null(bmain, BKE_CB_EVT_LOAD_FACTORY_STARTUP_POST);
->>>>>>> 70a93477
     }
   }
 
@@ -620,11 +609,7 @@
 
   WM_cursor_wait(1);
 
-<<<<<<< HEAD
-  BKE_callback_exec(CTX_data_main(C), NULL, BKE_CB_EVT_LOAD_PRE);
-=======
   BKE_callback_exec_null(CTX_data_main(C), BKE_CB_EVT_LOAD_PRE);
->>>>>>> 70a93477
   BLI_timer_on_file_load();
 
   UI_view2d_zoom_cache_reset();
@@ -822,11 +807,7 @@
   }
 
   if (use_data) {
-<<<<<<< HEAD
-    BKE_callback_exec(CTX_data_main(C), NULL, BKE_CB_EVT_LOAD_PRE);
-=======
     BKE_callback_exec_null(CTX_data_main(C), BKE_CB_EVT_LOAD_PRE);
->>>>>>> 70a93477
     BLI_timer_on_file_load();
 
     G.relbase_valid = 0;
@@ -1387,11 +1368,7 @@
 
   /* Call pre-save callbacks before writing preview,
    * that way you can generate custom file thumbnail. */
-<<<<<<< HEAD
-  BKE_callback_exec(bmain, NULL, BKE_CB_EVT_SAVE_PRE);
-=======
   BKE_callback_exec_null(bmain, BKE_CB_EVT_SAVE_PRE);
->>>>>>> 70a93477
 
   /* Enforce full override check/generation on file save. */
   BKE_main_override_library_operations_create(bmain, true);
@@ -1444,11 +1421,7 @@
       wm_history_file_update();
     }
 
-<<<<<<< HEAD
-    BKE_callback_exec(bmain, NULL, BKE_CB_EVT_SAVE_POST);
-=======
     BKE_callback_exec_null(bmain, BKE_CB_EVT_SAVE_POST);
->>>>>>> 70a93477
 
     /* run this function after because the file cant be written before the blend is */
     if (ibuf_thumb) {
@@ -1673,11 +1646,7 @@
     return OPERATOR_CANCELLED;
   }
 
-<<<<<<< HEAD
-  BKE_callback_exec(bmain, NULL, BKE_CB_EVT_SAVE_PRE);
-=======
   BKE_callback_exec_null(bmain, BKE_CB_EVT_SAVE_PRE);
->>>>>>> 70a93477
 
   /* check current window and close it if temp */
   if (win && WM_window_is_temp_screen(win)) {
@@ -1705,11 +1674,7 @@
 
   G.save_over = 0;
 
-<<<<<<< HEAD
-  BKE_callback_exec(bmain, NULL, BKE_CB_EVT_SAVE_POST);
-=======
   BKE_callback_exec_null(bmain, BKE_CB_EVT_SAVE_POST);
->>>>>>> 70a93477
 
   return OPERATOR_FINISHED;
 }
