--- conflicted
+++ resolved
@@ -1557,11 +1557,7 @@
 
 BLI_INLINE float fbderiv(float length, float L)
 {
-<<<<<<< HEAD
-	float x = length / L;
-=======
 	float x = L > ALMOST_ZERO ? length / L : 0.0f;
->>>>>>> d17a5210
 	float xx = x * x;
 	float xxx = xx * x;
 	return (-46.164f * xxx + 102.579f * xx - 78.166f * x + 23.116f);
