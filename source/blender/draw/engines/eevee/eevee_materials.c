/*
 * This program is free software; you can redistribute it and/or
 * modify it under the terms of the GNU General Public License
 * as published by the Free Software Foundation; either version 2
 * of the License, or (at your option) any later version.
 *
 * This program is distributed in the hope that it will be useful,
 * but WITHOUT ANY WARRANTY; without even the implied warranty of
 * MERCHANTABILITY or FITNESS FOR A PARTICULAR PURPOSE.  See the
 * GNU General Public License for more details.
 *
 * You should have received a copy of the GNU General Public License
 * along with this program; if not, write to the Free Software Foundation,
 * Inc., 51 Franklin Street, Fifth Floor, Boston, MA 02110-1301, USA.
 *
 * Copyright 2016, Blender Foundation.
 */

/** \file
 * \ingroup draw_engine
 */

#include "DRW_render.h"

#include "BLI_dynstr.h"
#include "BLI_ghash.h"
#include "BLI_alloca.h"
#include "BLI_rand.h"
#include "BLI_string_utils.h"

#include "BKE_paint.h"
#include "BKE_particle.h"

#include "DNA_world_types.h"
#include "DNA_modifier_types.h"
#include "DNA_view3d_types.h"

#include "GPU_material.h"

#include "DEG_depsgraph_query.h"

#include "eevee_engine.h"
#include "eevee_lut.h"
#include "eevee_private.h"

/* *********** STATIC *********** */
static struct {
  char *frag_shader_lib;
  char *vert_shader_str;
  char *vert_shadow_shader_str;
  char *vert_background_shader_str;
  char *vert_volume_shader_str;
  char *geom_volume_shader_str;
  char *volume_shader_lib;

  struct GPUShader *default_prepass_sh;
  struct GPUShader *default_prepass_clip_sh;
  struct GPUShader *default_hair_prepass_sh;
  struct GPUShader *default_hair_prepass_clip_sh;
  struct GPUShader *default_lit[VAR_MAT_MAX];
  struct GPUShader *default_background;
  struct GPUShader *update_noise_sh;

  /* 64*64 array texture containing all LUTs and other utilitarian arrays.
   * Packing enables us to same precious textures slots. */
  struct GPUTexture *util_tex;
  struct GPUTexture *noise_tex;

  uint sss_count;

  float noise_offsets[3];
} e_data = {NULL}; /* Engine data */

extern char datatoc_lights_lib_glsl[];
extern char datatoc_lightprobe_lib_glsl[];
extern char datatoc_ambient_occlusion_lib_glsl[];
extern char datatoc_prepass_frag_glsl[];
extern char datatoc_prepass_vert_glsl[];
extern char datatoc_default_frag_glsl[];
extern char datatoc_default_world_frag_glsl[];
extern char datatoc_ltc_lib_glsl[];
extern char datatoc_bsdf_lut_frag_glsl[];
extern char datatoc_btdf_lut_frag_glsl[];
extern char datatoc_bsdf_common_lib_glsl[];
extern char datatoc_bsdf_sampling_lib_glsl[];
extern char datatoc_common_uniforms_lib_glsl[];
extern char datatoc_common_hair_lib_glsl[];
extern char datatoc_common_view_lib_glsl[];
extern char datatoc_irradiance_lib_glsl[];
extern char datatoc_octahedron_lib_glsl[];
extern char datatoc_lit_surface_frag_glsl[];
extern char datatoc_lit_surface_vert_glsl[];
extern char datatoc_raytrace_lib_glsl[];
extern char datatoc_ssr_lib_glsl[];
extern char datatoc_shadow_vert_glsl[];
extern char datatoc_lightprobe_geom_glsl[];
extern char datatoc_lightprobe_vert_glsl[];
extern char datatoc_background_vert_glsl[];
extern char datatoc_update_noise_frag_glsl[];
extern char datatoc_volumetric_vert_glsl[];
extern char datatoc_volumetric_geom_glsl[];
extern char datatoc_volumetric_frag_glsl[];
extern char datatoc_volumetric_lib_glsl[];

extern char datatoc_gpu_shader_uniform_color_frag_glsl[];

/* *********** FUNCTIONS *********** */

#if 0 /* Used only to generate the LUT values */
static struct GPUTexture *create_ggx_lut_texture(int UNUSED(w), int UNUSED(h))
{
  struct GPUTexture *tex;
  struct GPUFrameBuffer *fb = NULL;
  static float samples_len = 8192.0f;
  static float inv_samples_len = 1.0f / 8192.0f;

  char *lib_str = BLI_string_joinN(datatoc_bsdf_common_lib_glsl, datatoc_bsdf_sampling_lib_glsl);

  struct GPUShader *sh = DRW_shader_create_with_lib(datatoc_lightprobe_vert_glsl,
                                                    datatoc_lightprobe_geom_glsl,
                                                    datatoc_bsdf_lut_frag_glsl,
                                                    lib_str,
                                                    "#define HAMMERSLEY_SIZE 8192\n"
                                                    "#define BRDF_LUT_SIZE 64\n"
                                                    "#define NOISE_SIZE 64\n");

  DRWPass *pass = DRW_pass_create("LightProbe Filtering", DRW_STATE_WRITE_COLOR);
  DRWShadingGroup *grp = DRW_shgroup_create(sh, pass);
  DRW_shgroup_uniform_float(grp, "sampleCount", &samples_len, 1);
  DRW_shgroup_uniform_float(grp, "invSampleCount", &inv_samples_len, 1);
  DRW_shgroup_uniform_texture(grp, "texHammersley", e_data.hammersley);
  DRW_shgroup_uniform_texture(grp, "texJitter", e_data.jitter);

  struct GPUBatch *geom = DRW_cache_fullscreen_quad_get();
  DRW_shgroup_call(grp, geom, NULL);

  float *texels = MEM_mallocN(sizeof(float[2]) * w * h, "lut");

  tex = DRW_texture_create_2d(w, h, GPU_RG16F, DRW_TEX_FILTER, (float *)texels);

  DRWFboTexture tex_filter = {&tex, GPU_RG16F, DRW_TEX_FILTER};
  GPU_framebuffer_init(&fb, &draw_engine_eevee_type, w, h, &tex_filter, 1);

  GPU_framebuffer_bind(fb);
  DRW_draw_pass(pass);

  float *data = MEM_mallocN(sizeof(float[3]) * w * h, "lut");
  glReadBuffer(GL_COLOR_ATTACHMENT0);
  glReadPixels(0, 0, w, h, GL_RGB, GL_FLOAT, data);

  printf("{");
  for (int i = 0; i < w * h * 3; i += 3) {
    printf("%ff, %ff, ", data[i], data[i + 1]);
    i += 3;
    printf("%ff, %ff, ", data[i], data[i + 1]);
    i += 3;
    printf("%ff, %ff, ", data[i], data[i + 1]);
    i += 3;
    printf("%ff, %ff, \n", data[i], data[i + 1]);
  }
  printf("}");

  MEM_freeN(texels);
  MEM_freeN(data);

  return tex;
}

static struct GPUTexture *create_ggx_refraction_lut_texture(int w, int h)
{
  struct GPUTexture *tex;
  struct GPUTexture *hammersley = create_hammersley_sample_texture(8192);
  struct GPUFrameBuffer *fb = NULL;
  static float samples_len = 8192.0f;
  static float a2 = 0.0f;
  static float inv_samples_len = 1.0f / 8192.0f;

  char *frag_str = BLI_string_joinN(
      datatoc_bsdf_common_lib_glsl, datatoc_bsdf_sampling_lib_glsl, datatoc_btdf_lut_frag_glsl);

  struct GPUShader *sh = DRW_shader_create_fullscreen(frag_str,
                                                      "#define HAMMERSLEY_SIZE 8192\n"
                                                      "#define BRDF_LUT_SIZE 64\n"
                                                      "#define NOISE_SIZE 64\n"
                                                      "#define LUT_SIZE 64\n");

  MEM_freeN(frag_str);

  DRWPass *pass = DRW_pass_create("LightProbe Filtering", DRW_STATE_WRITE_COLOR);
  DRWShadingGroup *grp = DRW_shgroup_create(sh, pass);
  DRW_shgroup_uniform_float(grp, "a2", &a2, 1);
  DRW_shgroup_uniform_float(grp, "sampleCount", &samples_len, 1);
  DRW_shgroup_uniform_float(grp, "invSampleCount", &inv_samples_len, 1);
  DRW_shgroup_uniform_texture(grp, "texHammersley", hammersley);
  DRW_shgroup_uniform_texture(grp, "utilTex", e_data.util_tex);

  struct GPUBatch *geom = DRW_cache_fullscreen_quad_get();
  DRW_shgroup_call(grp, geom, NULL);

  float *texels = MEM_mallocN(sizeof(float[2]) * w * h, "lut");

  tex = DRW_texture_create_2d(w, h, GPU_R16F, DRW_TEX_FILTER, (float *)texels);

  DRWFboTexture tex_filter = {&tex, GPU_R16F, DRW_TEX_FILTER};
  GPU_framebuffer_init(&fb, &draw_engine_eevee_type, w, h, &tex_filter, 1);

  GPU_framebuffer_bind(fb);

  float *data = MEM_mallocN(sizeof(float[3]) * w * h, "lut");

  float inc = 1.0f / 31.0f;
  float roughness = 1e-8f - inc;
  FILE *f = BLI_fopen("btdf_split_sum_ggx.h", "w");
  fprintf(f, "static float btdf_split_sum_ggx[32][64 * 64] = {\n");
  do {
    roughness += inc;
    CLAMP(roughness, 1e-4f, 1.0f);
    a2 = powf(roughness, 4.0f);
    DRW_draw_pass(pass);

    GPU_framebuffer_read_data(0, 0, w, h, 3, 0, data);

#  if 1
    fprintf(f, "\t{\n\t\t");
    for (int i = 0; i < w * h * 3; i += 3) {
      fprintf(f, "%ff,", data[i]);
      if (((i / 3) + 1) % 12 == 0) {
        fprintf(f, "\n\t\t");
      }
      else {
        fprintf(f, " ");
      }
    }
    fprintf(f, "\n\t},\n");
#  else
    for (int i = 0; i < w * h * 3; i += 3) {
      if (data[i] < 0.01) {
        printf(" ");
      }
      else if (data[i] < 0.3) {
        printf(".");
      }
      else if (data[i] < 0.6) {
        printf("+");
      }
      else if (data[i] < 0.9) {
        printf("%%");
      }
      else {
        printf("#");
      }
      if ((i / 3 + 1) % 64 == 0) {
        printf("\n");
      }
    }
#  endif

  } while (roughness < 1.0f);
  fprintf(f, "\n};\n");

  fclose(f);

  MEM_freeN(texels);
  MEM_freeN(data);

  return tex;
}
#endif
/* XXX TODO define all shared resources in a shared place without duplication */
struct GPUTexture *EEVEE_materials_get_util_tex(void)
{
  return e_data.util_tex;
}

static char *eevee_get_defines(int options)
{
  char *str = NULL;

  DynStr *ds = BLI_dynstr_new();
  BLI_dynstr_append(ds, SHADER_DEFINES);

  if ((options & VAR_MAT_MESH) != 0) {
    BLI_dynstr_append(ds, "#define MESH_SHADER\n");
  }
  if ((options & VAR_MAT_HAIR) != 0) {
    BLI_dynstr_append(ds, "#define HAIR_SHADER\n");
  }
  if ((options & VAR_MAT_PROBE) != 0) {
    BLI_dynstr_append(ds, "#define PROBE_CAPTURE\n");
  }
  if ((options & VAR_MAT_CLIP) != 0) {
    BLI_dynstr_append(ds, "#define USE_ALPHA_CLIP\n");
  }
  if ((options & VAR_MAT_SHADOW) != 0) {
    BLI_dynstr_append(ds, "#define SHADOW_SHADER\n");
  }
  if ((options & VAR_MAT_HASH) != 0) {
    BLI_dynstr_append(ds, "#define USE_ALPHA_HASH\n");
  }
  if ((options & VAR_MAT_BLEND) != 0) {
    BLI_dynstr_append(ds, "#define USE_ALPHA_BLEND\n");
  }
  if ((options & VAR_MAT_MULT) != 0) {
    BLI_dynstr_append(ds, "#define USE_MULTIPLY\n");
  }
  if ((options & VAR_MAT_REFRACT) != 0) {
    BLI_dynstr_append(ds, "#define USE_REFRACTION\n");
  }
  if ((options & VAR_MAT_LOOKDEV) != 0) {
    BLI_dynstr_append(ds, "#define LOOKDEV\n");
  }
  if ((options & VAR_MAT_HOLDOUT) != 0) {
    BLI_dynstr_append(ds, "#define HOLDOUT\n");
  }

  str = BLI_dynstr_get_cstring(ds);
  BLI_dynstr_free(ds);

  return str;
}

static char *eevee_get_volume_defines(int options)
{
  char *str = NULL;

  DynStr *ds = BLI_dynstr_new();
  BLI_dynstr_append(ds, SHADER_DEFINES);
  BLI_dynstr_append(ds, "#define VOLUMETRICS\n");

  if ((options & VAR_MAT_VOLUME) != 0) {
    BLI_dynstr_append(ds, "#define MESH_SHADER\n");
  }

  str = BLI_dynstr_get_cstring(ds);
  BLI_dynstr_free(ds);

  return str;
}

/**
 * ssr_id can be null to disable ssr contribution.
 */
static void add_standard_uniforms(DRWShadingGroup *shgrp,
                                  EEVEE_ViewLayerData *sldata,
                                  EEVEE_Data *vedata,
                                  int *ssr_id,
                                  float *refract_depth,
                                  bool use_diffuse,
                                  bool use_glossy,
                                  bool use_refract,
                                  bool use_ssrefraction,
                                  bool use_alpha_blend)
{
  LightCache *lcache = vedata->stl->g_data->light_cache;
  EEVEE_EffectsInfo *effects = vedata->stl->effects;

  DRW_shgroup_uniform_block(shgrp, "probe_block", sldata->probe_ubo);
  DRW_shgroup_uniform_block(shgrp, "grid_block", sldata->grid_ubo);
  DRW_shgroup_uniform_block(shgrp, "planar_block", sldata->planar_ubo);
  DRW_shgroup_uniform_block(shgrp, "light_block", sldata->light_ubo);
  DRW_shgroup_uniform_block(shgrp, "shadow_block", sldata->shadow_ubo);
  DRW_shgroup_uniform_block(shgrp, "common_block", sldata->common_ubo);

  DRW_shgroup_uniform_int_copy(shgrp, "outputSssId", 1);

  if (use_diffuse || use_glossy || use_refract) {
    DRW_shgroup_uniform_texture(shgrp, "utilTex", e_data.util_tex);
    DRW_shgroup_uniform_texture_ref(shgrp, "shadowCubeTexture", &sldata->shadow_cube_pool);
    DRW_shgroup_uniform_texture_ref(shgrp, "shadowCascadeTexture", &sldata->shadow_cascade_pool);
    DRW_shgroup_uniform_texture_ref(shgrp, "maxzBuffer", &vedata->txl->maxzbuffer);
  }
  if ((use_diffuse || use_glossy) && !use_ssrefraction) {
    DRW_shgroup_uniform_texture_ref(shgrp, "horizonBuffer", &effects->gtao_horizons);
  }
  if (use_diffuse) {
    DRW_shgroup_uniform_texture_ref(shgrp, "irradianceGrid", &lcache->grid_tx.tex);
  }
  if (use_glossy || use_refract) {
    DRW_shgroup_uniform_texture_ref(shgrp, "probeCubes", &lcache->cube_tx.tex);
  }
  if (use_glossy) {
    DRW_shgroup_uniform_texture_ref(shgrp, "probePlanars", &vedata->txl->planar_pool);
    DRW_shgroup_uniform_int_copy(shgrp, "outputSsrId", ssr_id ? *ssr_id : 0);
  }
  if (use_refract) {
    DRW_shgroup_uniform_float_copy(
        shgrp, "refractionDepth", (refract_depth) ? *refract_depth : 0.0);
    if (use_ssrefraction) {
      DRW_shgroup_uniform_texture_ref(shgrp, "colorBuffer", &vedata->txl->refract_color);
    }
  }
  if (use_alpha_blend) {
    DRW_shgroup_uniform_texture_ref(shgrp, "inScattering", &effects->volume_scatter);
    DRW_shgroup_uniform_texture_ref(shgrp, "inTransmittance", &effects->volume_transmit);
  }
}

static void create_default_shader(int options)
{
  char *frag_str = BLI_string_joinN(e_data.frag_shader_lib, datatoc_default_frag_glsl);

  char *defines = eevee_get_defines(options);

  e_data.default_lit[options] = DRW_shader_create(e_data.vert_shader_str, NULL, frag_str, defines);

  MEM_freeN(defines);
  MEM_freeN(frag_str);
}

static void eevee_init_noise_texture(void)
{
  e_data.noise_tex = DRW_texture_create_2d(64, 64, GPU_RGBA16F, 0, (float *)blue_noise);
}

static void eevee_init_util_texture(void)
{
  const int layers = 4 + 16;
  float(*texels)[4] = MEM_mallocN(sizeof(float[4]) * 64 * 64 * layers, "utils texels");
  float(*texels_layer)[4] = texels;

  /* Copy ltc_mat_ggx into 1st layer */
  memcpy(texels_layer, ltc_mat_ggx, sizeof(float[4]) * 64 * 64);
  texels_layer += 64 * 64;

  /* Copy bsdf_split_sum_ggx into 2nd layer red and green channels.
   * Copy ltc_mag_ggx into 2nd layer blue and alpha channel. */
  for (int i = 0; i < 64 * 64; i++) {
    texels_layer[i][0] = bsdf_split_sum_ggx[i * 2 + 0];
    texels_layer[i][1] = bsdf_split_sum_ggx[i * 2 + 1];
    texels_layer[i][2] = ltc_mag_ggx[i * 2 + 0];
    texels_layer[i][3] = ltc_mag_ggx[i * 2 + 1];
  }
  texels_layer += 64 * 64;

  /* Copy blue noise in 3rd layer  */
  for (int i = 0; i < 64 * 64; i++) {
    texels_layer[i][0] = blue_noise[i][0];
    texels_layer[i][1] = blue_noise[i][2];
    texels_layer[i][2] = cosf(blue_noise[i][1] * 2.0f * M_PI);
    texels_layer[i][3] = sinf(blue_noise[i][1] * 2.0f * M_PI);
  }
  texels_layer += 64 * 64;

  /* Copy ltc_disk_integral in 4th layer  */
  for (int i = 0; i < 64 * 64; i++) {
    texels_layer[i][0] = ltc_disk_integral[i];
    texels_layer[i][1] = 0.0; /* UNUSED */
    texels_layer[i][2] = 0.0; /* UNUSED */
    texels_layer[i][3] = 0.0; /* UNUSED */
  }
  texels_layer += 64 * 64;

  /* Copy Refraction GGX LUT in layer 5 - 21 */
  for (int j = 0; j < 16; j++) {
    for (int i = 0; i < 64 * 64; i++) {
      texels_layer[i][0] = btdf_split_sum_ggx[j * 2][i];
      texels_layer[i][1] = 0.0; /* UNUSED */
      texels_layer[i][2] = 0.0; /* UNUSED */
      texels_layer[i][3] = 0.0; /* UNUSED */
    }
    texels_layer += 64 * 64;
  }

  e_data.util_tex = DRW_texture_create_2d_array(
      64, 64, layers, GPU_RGBA16F, DRW_TEX_FILTER | DRW_TEX_WRAP, (float *)texels);

  MEM_freeN(texels);
}

void EEVEE_update_noise(EEVEE_PassList *psl, EEVEE_FramebufferList *fbl, const double offsets[3])
{
  e_data.noise_offsets[0] = offsets[0];
  e_data.noise_offsets[1] = offsets[1];
  e_data.noise_offsets[2] = offsets[2];

  /* Attach & detach because we don't currently support multiple FB per texture,
   * and this would be the case for multiple viewport. */
  GPU_framebuffer_bind(fbl->update_noise_fb);
  DRW_draw_pass(psl->update_noise_pass);
}

void EEVEE_update_viewvecs(float invproj[4][4], float winmat[4][4], float (*r_viewvecs)[4])
{
  /* view vectors for the corners of the view frustum.
   * Can be used to recreate the world space position easily */
  float view_vecs[4][4] = {
      {-1.0f, -1.0f, -1.0f, 1.0f},
      {1.0f, -1.0f, -1.0f, 1.0f},
      {-1.0f, 1.0f, -1.0f, 1.0f},
      {-1.0f, -1.0f, 1.0f, 1.0f},
  };

  /* convert the view vectors to view space */
  const bool is_persp = (winmat[3][3] == 0.0f);
  for (int i = 0; i < 4; i++) {
    mul_project_m4_v3(invproj, view_vecs[i]);
    /* normalized trick see:
     * http://www.derschmale.com/2014/01/26/reconstructing-positions-from-the-depth-buffer */
    if (is_persp) {
      /* Divide XY by Z. */
      mul_v2_fl(view_vecs[i], 1.0f / view_vecs[i][2]);
    }
  }

  /**
   * If ortho : view_vecs[0] is the near-bottom-left corner of the frustum and
   *            view_vecs[1] is the vector going from the near-bottom-left corner to
   *            the far-top-right corner.
   * If Persp : view_vecs[0].xy and view_vecs[1].xy are respectively the bottom-left corner
   *            when Z = 1, and top-left corner if Z = 1.
   *            view_vecs[0].z the near clip distance and view_vecs[1].z is the (signed)
   *            distance from the near plane to the far clip plane.
   */
  copy_v4_v4(r_viewvecs[0], view_vecs[0]);

  /* we need to store the differences */
  r_viewvecs[1][0] = view_vecs[1][0] - view_vecs[0][0];
  r_viewvecs[1][1] = view_vecs[2][1] - view_vecs[0][1];
  r_viewvecs[1][2] = view_vecs[3][2] - view_vecs[0][2];
}

void EEVEE_materials_init(EEVEE_ViewLayerData *sldata,
                          EEVEE_StorageList *stl,
                          EEVEE_FramebufferList *fbl)
{
  if (!e_data.frag_shader_lib) {
    /* Shaders */
    e_data.frag_shader_lib = BLI_string_joinN(datatoc_common_view_lib_glsl,
                                              datatoc_common_uniforms_lib_glsl,
                                              datatoc_bsdf_common_lib_glsl,
                                              datatoc_bsdf_sampling_lib_glsl,
                                              datatoc_ambient_occlusion_lib_glsl,
                                              datatoc_raytrace_lib_glsl,
                                              datatoc_ssr_lib_glsl,
                                              datatoc_octahedron_lib_glsl,
                                              datatoc_irradiance_lib_glsl,
                                              datatoc_lightprobe_lib_glsl,
                                              datatoc_ltc_lib_glsl,
                                              datatoc_lights_lib_glsl,
                                              /* Add one for each Closure */
                                              datatoc_lit_surface_frag_glsl,
                                              datatoc_lit_surface_frag_glsl,
                                              datatoc_lit_surface_frag_glsl,
                                              datatoc_lit_surface_frag_glsl,
                                              datatoc_lit_surface_frag_glsl,
                                              datatoc_lit_surface_frag_glsl,
                                              datatoc_lit_surface_frag_glsl,
                                              datatoc_lit_surface_frag_glsl,
                                              datatoc_lit_surface_frag_glsl,
                                              datatoc_lit_surface_frag_glsl,
                                              datatoc_lit_surface_frag_glsl,
                                              datatoc_volumetric_lib_glsl);

    e_data.volume_shader_lib = BLI_string_joinN(datatoc_common_view_lib_glsl,
                                                datatoc_common_uniforms_lib_glsl,
                                                datatoc_bsdf_common_lib_glsl,
                                                datatoc_ambient_occlusion_lib_glsl,
                                                datatoc_octahedron_lib_glsl,
                                                datatoc_irradiance_lib_glsl,
                                                datatoc_lightprobe_lib_glsl,
                                                datatoc_ltc_lib_glsl,
                                                datatoc_lights_lib_glsl,
                                                datatoc_volumetric_lib_glsl,
                                                datatoc_volumetric_frag_glsl);

    e_data.vert_shader_str = BLI_string_joinN(
        datatoc_common_view_lib_glsl, datatoc_common_hair_lib_glsl, datatoc_lit_surface_vert_glsl);

    e_data.vert_shadow_shader_str = BLI_string_joinN(
        datatoc_common_view_lib_glsl, datatoc_common_hair_lib_glsl, datatoc_shadow_vert_glsl);

    e_data.vert_background_shader_str = BLI_string_joinN(datatoc_common_view_lib_glsl,
                                                         datatoc_background_vert_glsl);

    e_data.vert_volume_shader_str = BLI_string_joinN(datatoc_common_view_lib_glsl,
                                                     datatoc_volumetric_vert_glsl);

    e_data.geom_volume_shader_str = BLI_string_joinN(datatoc_common_view_lib_glsl,
                                                     datatoc_volumetric_geom_glsl);

    e_data.default_background = DRW_shader_create_with_lib(datatoc_background_vert_glsl,
                                                           NULL,
                                                           datatoc_default_world_frag_glsl,
                                                           datatoc_common_view_lib_glsl,
                                                           NULL);

    char *vert_str = BLI_string_joinN(
        datatoc_common_view_lib_glsl, datatoc_common_hair_lib_glsl, datatoc_prepass_vert_glsl);

    e_data.default_prepass_sh = DRW_shader_create(vert_str, NULL, datatoc_prepass_frag_glsl, NULL);

    e_data.default_prepass_clip_sh = DRW_shader_create(
        vert_str, NULL, datatoc_prepass_frag_glsl, "#define CLIP_PLANES\n");

    e_data.default_hair_prepass_sh = DRW_shader_create(
        vert_str, NULL, datatoc_prepass_frag_glsl, "#define HAIR_SHADER\n");

    e_data.default_hair_prepass_clip_sh = DRW_shader_create(vert_str,
                                                            NULL,
                                                            datatoc_prepass_frag_glsl,
                                                            "#define HAIR_SHADER\n"
                                                            "#define CLIP_PLANES\n");

    MEM_freeN(vert_str);

    e_data.update_noise_sh = DRW_shader_create_fullscreen(datatoc_update_noise_frag_glsl, NULL);

    eevee_init_util_texture();
    eevee_init_noise_texture();
  }

  if (!DRW_state_is_image_render() && ((stl->effects->enabled_effects & EFFECT_TAA) == 0)) {
    sldata->common_data.alpha_hash_offset = 0.0f;
    sldata->common_data.alpha_hash_scale = 1.0f;
  }
  else {
    double r;
    BLI_halton_1d(5, 0.0, stl->effects->taa_current_sample - 1, &r);
    sldata->common_data.alpha_hash_offset = (float)r;
    sldata->common_data.alpha_hash_scale = 0.01f;
  }

  {
    /* Update view_vecs */
    float invproj[4][4], winmat[4][4];
    DRW_view_winmat_get(NULL, winmat, false);
    DRW_view_winmat_get(NULL, invproj, true);

    EEVEE_update_viewvecs(invproj, winmat, sldata->common_data.view_vecs);
  }

  {
    /* Update noise Framebuffer. */
    GPU_framebuffer_ensure_config(
        &fbl->update_noise_fb,
        {GPU_ATTACHMENT_NONE, GPU_ATTACHMENT_TEXTURE_LAYER(e_data.util_tex, 2)});
  }
}

struct GPUMaterial *EEVEE_material_world_lightprobe_get(struct Scene *scene, World *wo)
{
  const void *engine = &DRW_engine_viewport_eevee_type;
  const int options = VAR_WORLD_PROBE;

  GPUMaterial *mat = DRW_shader_find_from_world(wo, engine, options, false);
  if (mat != NULL) {
    return mat;
  }
  return DRW_shader_create_from_world(scene,
                                      wo,
                                      engine,
                                      options,
                                      e_data.vert_background_shader_str,
                                      NULL,
                                      e_data.frag_shader_lib,
                                      SHADER_DEFINES "#define PROBE_CAPTURE\n",
                                      false);
}

struct GPUMaterial *EEVEE_material_world_background_get(struct Scene *scene, World *wo)
{
  const void *engine = &DRW_engine_viewport_eevee_type;
  int options = VAR_WORLD_BACKGROUND;

  GPUMaterial *mat = DRW_shader_find_from_world(wo, engine, options, true);
  if (mat != NULL) {
    return mat;
  }
  return DRW_shader_create_from_world(scene,
                                      wo,
                                      engine,
                                      options,
                                      e_data.vert_background_shader_str,
                                      NULL,
                                      e_data.frag_shader_lib,
                                      SHADER_DEFINES "#define WORLD_BACKGROUND\n",
                                      true);
}

struct GPUMaterial *EEVEE_material_world_volume_get(struct Scene *scene, World *wo)
{
  const void *engine = &DRW_engine_viewport_eevee_type;
  int options = VAR_WORLD_VOLUME;

  GPUMaterial *mat = DRW_shader_find_from_world(wo, engine, options, true);
  if (mat != NULL) {
    return mat;
  }

  char *defines = eevee_get_volume_defines(options);

  mat = DRW_shader_create_from_world(scene,
                                     wo,
                                     engine,
                                     options,
                                     e_data.vert_volume_shader_str,
                                     e_data.geom_volume_shader_str,
                                     e_data.volume_shader_lib,
                                     defines,
                                     true);

  MEM_freeN(defines);

  return mat;
}

struct GPUMaterial *EEVEE_material_mesh_get(struct Scene *scene,
                                            Material *ma,
                                            EEVEE_Data *UNUSED(vedata),
                                            bool use_blend,
                                            bool use_refract)
{
  const void *engine = &DRW_engine_viewport_eevee_type;
  int options = VAR_MAT_MESH;

  SET_FLAG_FROM_TEST(options, use_blend, VAR_MAT_BLEND);
  SET_FLAG_FROM_TEST(options, use_refract, VAR_MAT_REFRACT);

  GPUMaterial *mat = DRW_shader_find_from_material(ma, engine, options, true);
  if (mat) {
    return mat;
  }

  char *defines = eevee_get_defines(options);

  mat = DRW_shader_create_from_material(scene,
                                        ma,
                                        engine,
                                        options,
                                        e_data.vert_shader_str,
                                        NULL,
                                        e_data.frag_shader_lib,
                                        defines,
                                        true);

  MEM_freeN(defines);

  return mat;
}

struct GPUMaterial *EEVEE_material_mesh_volume_get(struct Scene *scene, Material *ma)
{
  const void *engine = &DRW_engine_viewport_eevee_type;
  int options = VAR_MAT_VOLUME;

  GPUMaterial *mat = DRW_shader_find_from_material(ma, engine, options, true);
  if (mat != NULL) {
    return mat;
  }

  char *defines = eevee_get_volume_defines(options);

  mat = DRW_shader_create_from_material(scene,
                                        ma,
                                        engine,
                                        options,
                                        e_data.vert_volume_shader_str,
                                        e_data.geom_volume_shader_str,
                                        e_data.volume_shader_lib,
                                        defines,
                                        true);

  MEM_freeN(defines);

  return mat;
}

struct GPUMaterial *EEVEE_material_mesh_depth_get(struct Scene *scene,
                                                  Material *ma,
                                                  bool use_hashed_alpha,
                                                  bool is_shadow)
{
  const void *engine = &DRW_engine_viewport_eevee_type;
  int options = VAR_MAT_MESH;

  SET_FLAG_FROM_TEST(options, use_hashed_alpha, VAR_MAT_HASH);
  SET_FLAG_FROM_TEST(options, !use_hashed_alpha, VAR_MAT_CLIP);
  SET_FLAG_FROM_TEST(options, is_shadow, VAR_MAT_SHADOW);

  GPUMaterial *mat = DRW_shader_find_from_material(ma, engine, options, true);
  if (mat) {
    return mat;
  }

  char *defines = eevee_get_defines(options);

  char *frag_str = BLI_string_joinN(e_data.frag_shader_lib, datatoc_prepass_frag_glsl);

  mat = DRW_shader_create_from_material(scene,
                                        ma,
                                        engine,
                                        options,
                                        (is_shadow) ? e_data.vert_shadow_shader_str :
                                                      e_data.vert_shader_str,
                                        NULL,
                                        frag_str,
                                        defines,
                                        true);

  MEM_freeN(frag_str);
  MEM_freeN(defines);

  return mat;
}

struct GPUMaterial *EEVEE_material_hair_get(struct Scene *scene, Material *ma)
{
  const void *engine = &DRW_engine_viewport_eevee_type;
  int options = VAR_MAT_MESH | VAR_MAT_HAIR;

  GPUMaterial *mat = DRW_shader_find_from_material(ma, engine, options, true);
  if (mat) {
    return mat;
  }

  char *defines = eevee_get_defines(options);

  mat = DRW_shader_create_from_material(scene,
                                        ma,
                                        engine,
                                        options,
                                        e_data.vert_shader_str,
                                        NULL,
                                        e_data.frag_shader_lib,
                                        defines,
                                        true);

  MEM_freeN(defines);

  return mat;
}

/**
 * Create a default shading group inside the given pass.
 */
static struct DRWShadingGroup *EEVEE_default_shading_group_create(EEVEE_ViewLayerData *sldata,
                                                                  EEVEE_Data *vedata,
                                                                  DRWPass *pass,
                                                                  bool is_hair,
                                                                  bool use_blend,
                                                                  bool use_ssr)
{
  static int ssr_id;
  ssr_id = (use_ssr) ? 1 : -1;
  int options = VAR_MAT_MESH;

  SET_FLAG_FROM_TEST(options, is_hair, VAR_MAT_HAIR);
  SET_FLAG_FROM_TEST(options, use_blend, VAR_MAT_BLEND);

  if (e_data.default_lit[options] == NULL) {
    create_default_shader(options);
  }

  DRWShadingGroup *shgrp = DRW_shgroup_create(e_data.default_lit[options], pass);
  add_standard_uniforms(shgrp, sldata, vedata, &ssr_id, NULL, true, true, false, false, use_blend);

  return shgrp;
}

/**
 * Create a default shading group inside the default pass without standard uniforms.
 */
static struct DRWShadingGroup *EEVEE_default_shading_group_get(EEVEE_ViewLayerData *sldata,
                                                               EEVEE_Data *vedata,
                                                               Object *ob,
                                                               ParticleSystem *psys,
                                                               ModifierData *md,
                                                               bool is_hair,
                                                               bool holdout,
                                                               bool use_ssr)
{
  static int ssr_id;
  ssr_id = (use_ssr) ? 1 : -1;
  int options = VAR_MAT_MESH;

  EEVEE_PassList *psl = vedata->psl;

  BLI_assert(!is_hair || (ob && psys && md));

  SET_FLAG_FROM_TEST(options, is_hair, VAR_MAT_HAIR);
  SET_FLAG_FROM_TEST(options, holdout, VAR_MAT_HOLDOUT);

  if (e_data.default_lit[options] == NULL) {
    create_default_shader(options);
  }

  if (psl->default_pass[options] == NULL) {
    DRWState state = DRW_STATE_WRITE_COLOR | DRW_STATE_DEPTH_EQUAL | DRW_STATE_CLIP_PLANES;
    DRW_PASS_CREATE(psl->default_pass[options], state);

    /* XXX / WATCH: This creates non persistent binds for the ubos and textures.
     * But it's currently OK because the following shgroups does not add any bind.
     * EDIT: THIS IS NOT THE CASE FOR HAIRS !!! DUMMY!!! */
    if (!is_hair) {
      DRWShadingGroup *shgrp = DRW_shgroup_create(e_data.default_lit[options],
                                                  psl->default_pass[options]);
      add_standard_uniforms(shgrp, sldata, vedata, &ssr_id, NULL, true, true, false, false, false);
    }
  }

  if (is_hair) {
    DRWShadingGroup *shgrp = DRW_shgroup_hair_create(
        ob, psys, md, vedata->psl->default_pass[options], e_data.default_lit[options]);
    add_standard_uniforms(shgrp, sldata, vedata, &ssr_id, NULL, true, true, false, false, false);
    return shgrp;
  }
  else {
    return DRW_shgroup_create(e_data.default_lit[options], vedata->psl->default_pass[options]);
  }
}

void EEVEE_materials_cache_init(EEVEE_ViewLayerData *sldata, EEVEE_Data *vedata)
{
  EEVEE_PassList *psl = ((EEVEE_Data *)vedata)->psl;
  EEVEE_StorageList *stl = ((EEVEE_Data *)vedata)->stl;
  const DRWContextState *draw_ctx = DRW_context_state_get();

  /* Create Material Ghash */
  {
    stl->g_data->material_hash = BLI_ghash_ptr_new("Eevee_material ghash");
  }

  {
    DRW_PASS_CREATE(psl->background_pass, DRW_STATE_WRITE_COLOR | DRW_STATE_DEPTH_EQUAL);

    struct GPUBatch *geom = DRW_cache_fullscreen_quad_get();
    DRWShadingGroup *grp = NULL;

    Scene *scene = draw_ctx->scene;
    World *wo = scene->world;

    const float *col = G_draw.block.colorBackground;

    EEVEE_lookdev_cache_init(
        vedata, &grp, psl->background_pass, stl->g_data->background_alpha, wo, NULL);

    if (!grp && wo) {
      col = &wo->horr;

      if (wo->use_nodes && wo->nodetree) {
        static float error_col[3] = {1.0f, 0.0f, 1.0f};
        static float compile_col[3] = {0.5f, 0.5f, 0.5f};
        struct GPUMaterial *gpumat = EEVEE_material_world_background_get(scene, wo);

        switch (GPU_material_status(gpumat)) {
          case GPU_MAT_SUCCESS:
            grp = DRW_shgroup_material_create(gpumat, psl->background_pass);
            DRW_shgroup_uniform_float(grp, "backgroundAlpha", &stl->g_data->background_alpha, 1);
            /* TODO (fclem): remove those (need to clean the GLSL files). */
            DRW_shgroup_uniform_block(grp, "common_block", sldata->common_ubo);
            DRW_shgroup_uniform_block(grp, "grid_block", sldata->grid_ubo);
            DRW_shgroup_uniform_block(grp, "probe_block", sldata->probe_ubo);
            DRW_shgroup_uniform_block(grp, "planar_block", sldata->planar_ubo);
            DRW_shgroup_uniform_block(grp, "light_block", sldata->light_ubo);
            DRW_shgroup_uniform_block(grp, "shadow_block", sldata->shadow_ubo);
            DRW_shgroup_call(grp, geom, NULL);
            break;
          case GPU_MAT_QUEUED:
            /* TODO Bypass probe compilation. */
            stl->g_data->queued_shaders_count++;
            col = compile_col;
            break;
          case GPU_MAT_FAILED:
          default:
            col = error_col;
            break;
        }
      }
    }

    /* Fallback if shader fails or if not using nodetree. */
    if (grp == NULL) {
      grp = DRW_shgroup_create(e_data.default_background, psl->background_pass);
      DRW_shgroup_uniform_vec3(grp, "color", col, 1);
      DRW_shgroup_uniform_float(grp, "backgroundAlpha", &stl->g_data->background_alpha, 1);
      DRW_shgroup_call(grp, geom, NULL);
    }
  }

  {
    DRWState state = DRW_STATE_WRITE_DEPTH | DRW_STATE_DEPTH_LESS_EQUAL;
    DRW_PASS_CREATE(psl->depth_pass, state);
    stl->g_data->depth_shgrp = DRW_shgroup_create(e_data.default_prepass_sh, psl->depth_pass);

    state = DRW_STATE_WRITE_DEPTH | DRW_STATE_DEPTH_LESS_EQUAL | DRW_STATE_CULL_BACK;
    DRW_PASS_CREATE(psl->depth_pass_cull, state);
    stl->g_data->depth_shgrp_cull = DRW_shgroup_create(e_data.default_prepass_sh,
                                                       psl->depth_pass_cull);

    state = DRW_STATE_WRITE_DEPTH | DRW_STATE_DEPTH_LESS_EQUAL | DRW_STATE_CLIP_PLANES;
    DRW_PASS_CREATE(psl->depth_pass_clip, state);
    stl->g_data->depth_shgrp_clip = DRW_shgroup_create(e_data.default_prepass_clip_sh,
                                                       psl->depth_pass_clip);

    state = DRW_STATE_WRITE_DEPTH | DRW_STATE_DEPTH_LESS_EQUAL | DRW_STATE_CLIP_PLANES |
            DRW_STATE_CULL_BACK;
    DRW_PASS_CREATE(psl->depth_pass_clip_cull, state);
    stl->g_data->depth_shgrp_clip_cull = DRW_shgroup_create(e_data.default_prepass_clip_sh,
                                                            psl->depth_pass_clip_cull);
  }

  {
    DRWState state = DRW_STATE_WRITE_COLOR | DRW_STATE_DEPTH_EQUAL | DRW_STATE_CLIP_PLANES;
    DRW_PASS_CREATE(psl->material_pass, state);
    DRW_PASS_CREATE(psl->material_pass_cull, state | DRW_STATE_CULL_BACK);
  }

  {
    DRWState state = DRW_STATE_WRITE_DEPTH | DRW_STATE_DEPTH_LESS_EQUAL;
    DRW_PASS_CREATE(psl->refract_depth_pass, state);
    stl->g_data->refract_depth_shgrp = DRW_shgroup_create(e_data.default_prepass_sh,
                                                          psl->refract_depth_pass);

    state = DRW_STATE_WRITE_DEPTH | DRW_STATE_DEPTH_LESS_EQUAL | DRW_STATE_CULL_BACK;
    DRW_PASS_CREATE(psl->refract_depth_pass_cull, state);
    stl->g_data->refract_depth_shgrp_cull = DRW_shgroup_create(e_data.default_prepass_sh,
                                                               psl->refract_depth_pass_cull);

    state = DRW_STATE_WRITE_DEPTH | DRW_STATE_DEPTH_LESS_EQUAL | DRW_STATE_CLIP_PLANES;
    DRW_PASS_CREATE(psl->refract_depth_pass_clip, state);
    stl->g_data->refract_depth_shgrp_clip = DRW_shgroup_create(e_data.default_prepass_clip_sh,
                                                               psl->refract_depth_pass_clip);

    state = DRW_STATE_WRITE_DEPTH | DRW_STATE_DEPTH_LESS_EQUAL | DRW_STATE_CLIP_PLANES |
            DRW_STATE_CULL_BACK;
    DRW_PASS_CREATE(psl->refract_depth_pass_clip_cull, state);
    stl->g_data->refract_depth_shgrp_clip_cull = DRW_shgroup_create(
        e_data.default_prepass_clip_sh, psl->refract_depth_pass_clip_cull);
  }

  {
    DRWState state = (DRW_STATE_WRITE_COLOR | DRW_STATE_DEPTH_EQUAL | DRW_STATE_CLIP_PLANES);
    DRW_PASS_CREATE(psl->refract_pass, state);
  }

  {
    DRWState state = (DRW_STATE_WRITE_COLOR | DRW_STATE_DEPTH_EQUAL | DRW_STATE_CLIP_PLANES |
                      DRW_STATE_WRITE_STENCIL | DRW_STATE_STENCIL_ALWAYS);
    DRW_PASS_CREATE(psl->sss_pass, state);
    DRW_PASS_CREATE(psl->sss_pass_cull, state | DRW_STATE_CULL_BACK);
    e_data.sss_count = 0;
  }

  {
    DRWState state = DRW_STATE_WRITE_COLOR | DRW_STATE_DEPTH_LESS_EQUAL | DRW_STATE_CLIP_PLANES;
    DRW_PASS_CREATE(psl->transparent_pass, state);
  }

  {
    DRW_PASS_CREATE(psl->update_noise_pass, DRW_STATE_WRITE_COLOR);
    DRWShadingGroup *grp = DRW_shgroup_create(e_data.update_noise_sh, psl->update_noise_pass);
    DRW_shgroup_uniform_texture(grp, "blueNoise", e_data.noise_tex);
    DRW_shgroup_uniform_vec3(grp, "offsets", e_data.noise_offsets, 1);
    DRW_shgroup_call(grp, DRW_cache_fullscreen_quad_get(), NULL);
  }

  if (LOOK_DEV_OVERLAY_ENABLED(draw_ctx->v3d)) {
    DRWShadingGroup *shgrp;

    struct GPUBatch *sphere = DRW_cache_sphere_get();
    static float color_chrome[3] = {1.0f, 1.0f, 1.0f};
    static float color_diffuse[3] = {0.8f, 0.8f, 0.8f};
    int options = VAR_MAT_MESH | VAR_MAT_LOOKDEV;

    if (e_data.default_lit[options] == NULL) {
      create_default_shader(options);
    }

    DRWState state = DRW_STATE_WRITE_COLOR | DRW_STATE_WRITE_DEPTH | DRW_STATE_DEPTH_ALWAYS |
                     DRW_STATE_CULL_BACK;

    DRW_PASS_CREATE(psl->lookdev_diffuse_pass, state);
    shgrp = DRW_shgroup_create(e_data.default_lit[options], psl->lookdev_diffuse_pass);
    add_standard_uniforms(shgrp, sldata, vedata, NULL, NULL, true, true, false, false, false);
    DRW_shgroup_uniform_vec3(shgrp, "basecol", color_diffuse, 1);
    DRW_shgroup_uniform_float_copy(shgrp, "metallic", 0.0f);
    DRW_shgroup_uniform_float_copy(shgrp, "specular", 0.5f);
    DRW_shgroup_uniform_float_copy(shgrp, "roughness", 1.0f);
    DRW_shgroup_call(shgrp, sphere, NULL);

    DRW_PASS_CREATE(psl->lookdev_glossy_pass, state);
    shgrp = DRW_shgroup_create(e_data.default_lit[options], psl->lookdev_glossy_pass);
    add_standard_uniforms(shgrp, sldata, vedata, NULL, NULL, true, true, false, false, false);
    DRW_shgroup_uniform_vec3(shgrp, "basecol", color_chrome, 1);
    DRW_shgroup_uniform_float_copy(shgrp, "metallic", 1.0f);
    DRW_shgroup_uniform_float_copy(shgrp, "roughness", 0.0f);
    DRW_shgroup_call(shgrp, sphere, NULL);
  }
}

#define ADD_SHGROUP_CALL(shgrp, ob, geom, oedata) \
  do { \
    if (oedata) { \
      DRW_shgroup_call_with_callback(shgrp, geom, ob, oedata); \
    } \
    else { \
      DRW_shgroup_call(shgrp, geom, ob); \
    } \
  } while (0)

#define ADD_SHGROUP_CALL_SAFE(shgrp, ob, geom, oedata) \
  do { \
    if (shgrp) { \
      ADD_SHGROUP_CALL(shgrp, ob, geom, oedata); \
    } \
  } while (0)

typedef struct EeveeMaterialShadingGroups {
  struct DRWShadingGroup *shading_grp;
  struct DRWShadingGroup *depth_grp;
  struct DRWShadingGroup *depth_clip_grp;
} EeveeMaterialShadingGroups;

static void material_opaque(Material *ma,
                            GHash *material_hash,
                            EEVEE_ViewLayerData *sldata,
                            EEVEE_Data *vedata,
                            struct GPUMaterial **gpumat,
                            struct GPUMaterial **gpumat_depth,
                            struct DRWShadingGroup **shgrp,
                            struct DRWShadingGroup **shgrp_depth,
                            struct DRWShadingGroup **shgrp_depth_clip,
                            bool holdout)
{
  EEVEE_EffectsInfo *effects = vedata->stl->effects;
  const DRWContextState *draw_ctx = DRW_context_state_get();
  Scene *scene = draw_ctx->scene;
  EEVEE_StorageList *stl = ((EEVEE_Data *)vedata)->stl;
  EEVEE_PassList *psl = ((EEVEE_Data *)vedata)->psl;
  bool use_diffuse, use_glossy, use_refract;

  float *color_p = &ma->r;
  float *metal_p = &ma->metallic;
  float *spec_p = &ma->spec;
  float *rough_p = &ma->roughness;

  const bool do_cull = (ma->blend_flag & MA_BL_CULL_BACKFACE) != 0;
  const bool use_gpumat = (ma->use_nodes && ma->nodetree && !holdout);
  const bool use_ssrefract = ((ma->blend_flag & MA_BL_SS_REFRACTION) != 0) &&
                             ((effects->enabled_effects & EFFECT_REFRACT) != 0);
  const bool use_translucency = ((ma->blend_flag & MA_BL_TRANSLUCENCY) != 0);

  EeveeMaterialShadingGroups *emsg = BLI_ghash_lookup(material_hash, (const void *)ma);

  if (emsg) {
    *shgrp = emsg->shading_grp;
    *shgrp_depth = emsg->depth_grp;
    *shgrp_depth_clip = emsg->depth_clip_grp;

    /* This will have been created already, just perform a lookup. */
    *gpumat = (use_gpumat) ? EEVEE_material_mesh_get(scene, ma, vedata, false, use_ssrefract) :
                             NULL;
    *gpumat_depth = (use_gpumat) ? EEVEE_material_mesh_depth_get(
                                       scene, ma, (ma->blend_method == MA_BM_HASHED), false) :
                                   NULL;
    return;
  }

  if (use_gpumat) {
    static float error_col[3] = {1.0f, 0.0f, 1.0f};
    static float compile_col[3] = {0.5f, 0.5f, 0.5f};
    static float half = 0.5f;

    /* Shading */
    *gpumat = EEVEE_material_mesh_get(scene, ma, vedata, false, use_ssrefract);

    eGPUMaterialStatus status_mat_surface = GPU_material_status(*gpumat);

    /* Alpha CLipped : Discard pixel from depth pass, then
     * fail the depth test for shading. */
    if (ELEM(ma->blend_method, MA_BM_CLIP, MA_BM_HASHED)) {
      *gpumat_depth = EEVEE_material_mesh_depth_get(
          scene, ma, (ma->blend_method == MA_BM_HASHED), false);

      eGPUMaterialStatus status_mat_depth = GPU_material_status(*gpumat_depth);
      if (status_mat_depth != GPU_MAT_SUCCESS) {
        /* Mixing both flags. If depth shader fails, show it to the user by not using
         * the surface shader. */
        status_mat_surface = status_mat_depth;
      }
      else if (use_ssrefract) {
        *shgrp_depth = DRW_shgroup_material_create(
            *gpumat_depth, (do_cull) ? psl->refract_depth_pass_cull : psl->refract_depth_pass);
        *shgrp_depth_clip = DRW_shgroup_material_create(
            *gpumat_depth,
            (do_cull) ? psl->refract_depth_pass_clip_cull : psl->refract_depth_pass_clip);
      }
      else {
        *shgrp_depth = DRW_shgroup_material_create(
            *gpumat_depth, (do_cull) ? psl->depth_pass_cull : psl->depth_pass);
        *shgrp_depth_clip = DRW_shgroup_material_create(
            *gpumat_depth, (do_cull) ? psl->depth_pass_clip_cull : psl->depth_pass_clip);
      }

      if (*shgrp_depth != NULL) {
        use_diffuse = GPU_material_flag_get(*gpumat_depth, GPU_MATFLAG_DIFFUSE);
        use_glossy = GPU_material_flag_get(*gpumat_depth, GPU_MATFLAG_GLOSSY);
        use_refract = GPU_material_flag_get(*gpumat_depth, GPU_MATFLAG_REFRACT);

        add_standard_uniforms(*shgrp_depth,
                              sldata,
                              vedata,
                              NULL,
                              NULL,
                              use_diffuse,
                              use_glossy,
                              use_refract,
                              false,
                              false);
        add_standard_uniforms(*shgrp_depth_clip,
                              sldata,
                              vedata,
                              NULL,
                              NULL,
                              use_diffuse,
                              use_glossy,
                              use_refract,
                              false,
                              false);

        if (ma->blend_method == MA_BM_CLIP) {
          DRW_shgroup_uniform_float(*shgrp_depth, "alphaThreshold", &ma->alpha_threshold, 1);
          DRW_shgroup_uniform_float(*shgrp_depth_clip, "alphaThreshold", &ma->alpha_threshold, 1);
        }
      }
    }

    switch (status_mat_surface) {
      case GPU_MAT_SUCCESS: {
        static int no_ssr = 0;
        static int first_ssr = 1;
        int *ssr_id = (((effects->enabled_effects & EFFECT_SSR) != 0) && !use_ssrefract) ?
                          &first_ssr :
                          &no_ssr;
        const bool use_sss = GPU_material_flag_get(*gpumat, GPU_MATFLAG_SSS);
        use_diffuse = GPU_material_flag_get(*gpumat, GPU_MATFLAG_DIFFUSE);
        use_glossy = GPU_material_flag_get(*gpumat, GPU_MATFLAG_GLOSSY);
        use_refract = GPU_material_flag_get(*gpumat, GPU_MATFLAG_REFRACT);

        *shgrp = DRW_shgroup_material_create(
            *gpumat,
            (use_ssrefract) ?
                psl->refract_pass :
                (use_sss) ? ((do_cull) ? psl->sss_pass_cull : psl->sss_pass) :
                            ((do_cull) ? psl->material_pass_cull : psl->material_pass));

        add_standard_uniforms(*shgrp,
                              sldata,
                              vedata,
                              ssr_id,
                              &ma->refract_depth,
                              use_diffuse,
                              use_glossy,
                              use_refract,
                              use_ssrefract,
                              false);

        if (use_sss) {
          struct GPUTexture *sss_tex_profile = NULL;
          struct GPUUniformBuffer *sss_profile = GPU_material_sss_profile_get(
              *gpumat, stl->effects->sss_sample_count, &sss_tex_profile);

          if (sss_profile) {
            /* Limit of 8 bit stencil buffer. ID 255 is refraction. */
            if (e_data.sss_count < 254) {
              int sss_id = e_data.sss_count + 1;
              DRW_shgroup_stencil_mask(*shgrp, sss_id);
              EEVEE_subsurface_add_pass(sldata, vedata, sss_id, sss_profile);
              if (use_translucency) {
                EEVEE_subsurface_translucency_add_pass(
                    sldata, vedata, sss_id, sss_profile, sss_tex_profile);
              }
              e_data.sss_count++;
            }
            else {
              /* TODO : display message. */
              printf("Error: Too many different Subsurface shader in the scene.\n");
            }
          }
        }
        break;
      }
      case GPU_MAT_QUEUED: {
        stl->g_data->queued_shaders_count++;
        color_p = compile_col;
        metal_p = spec_p = rough_p = &half;
        break;
      }
      case GPU_MAT_FAILED:
      default:
        color_p = error_col;
        metal_p = spec_p = rough_p = &half;
        break;
    }
  }

  /* Fallback to default shader */
  if (*shgrp == NULL) {
    bool use_ssr = ((effects->enabled_effects & EFFECT_SSR) != 0);
    *shgrp = EEVEE_default_shading_group_get(
        sldata, vedata, NULL, NULL, NULL, false, holdout, use_ssr);
    DRW_shgroup_uniform_vec3(*shgrp, "basecol", color_p, 1);
    DRW_shgroup_uniform_float(*shgrp, "metallic", metal_p, 1);
    DRW_shgroup_uniform_float(*shgrp, "specular", spec_p, 1);
    DRW_shgroup_uniform_float(*shgrp, "roughness", rough_p, 1);
  }

  /* Fallback default depth prepass */
  if (*shgrp_depth == NULL) {
    if (use_ssrefract) {
      *shgrp_depth = (do_cull) ? stl->g_data->refract_depth_shgrp_cull :
                                 stl->g_data->refract_depth_shgrp;
      *shgrp_depth_clip = (do_cull) ? stl->g_data->refract_depth_shgrp_clip_cull :
                                      stl->g_data->refract_depth_shgrp_clip;
    }
    else {
      *shgrp_depth = (do_cull) ? stl->g_data->depth_shgrp_cull : stl->g_data->depth_shgrp;
      *shgrp_depth_clip = (do_cull) ? stl->g_data->depth_shgrp_clip_cull :
                                      stl->g_data->depth_shgrp_clip;
    }
  }

  emsg = MEM_mallocN(sizeof(EeveeMaterialShadingGroups), "EeveeMaterialShadingGroups");
  emsg->shading_grp = *shgrp;
  emsg->depth_grp = *shgrp_depth;
  emsg->depth_clip_grp = *shgrp_depth_clip;
  BLI_ghash_insert(material_hash, ma, emsg);
}

static void material_transparent(Material *ma,
                                 EEVEE_ViewLayerData *sldata,
                                 EEVEE_Data *vedata,
                                 struct GPUMaterial **gpumat,
                                 struct DRWShadingGroup **shgrp,
                                 struct DRWShadingGroup **shgrp_depth)
{
  const DRWContextState *draw_ctx = DRW_context_state_get();
  Scene *scene = draw_ctx->scene;
  EEVEE_StorageList *stl = ((EEVEE_Data *)vedata)->stl;
  EEVEE_PassList *psl = ((EEVEE_Data *)vedata)->psl;

  const bool do_cull = (ma->blend_flag & MA_BL_CULL_BACKFACE) != 0;
  const bool use_ssrefract = (((ma->blend_flag & MA_BL_SS_REFRACTION) != 0) &&
                              ((stl->effects->enabled_effects & EFFECT_REFRACT) != 0));
  const float *color_p = &ma->r;
  const float *metal_p = &ma->metallic;
  const float *spec_p = &ma->spec;
  const float *rough_p = &ma->roughness;

  const bool use_prepass = ((ma->blend_flag & MA_BL_HIDE_BACKFACE) != 0);

  DRWState cur_state;
  DRWState all_state = (DRW_STATE_WRITE_DEPTH | DRW_STATE_WRITE_COLOR | DRW_STATE_CULL_BACK |
                        DRW_STATE_DEPTH_LESS_EQUAL | DRW_STATE_DEPTH_EQUAL |
                        DRW_STATE_BLEND_CUSTOM);

  /* Depth prepass */
  if (use_prepass) {
    *shgrp_depth = DRW_shgroup_create(e_data.default_prepass_clip_sh, psl->transparent_pass);

    cur_state = DRW_STATE_WRITE_DEPTH | DRW_STATE_DEPTH_LESS_EQUAL;
    cur_state |= (do_cull) ? DRW_STATE_CULL_BACK : 0;

    DRW_shgroup_state_disable(*shgrp_depth, all_state);
    DRW_shgroup_state_enable(*shgrp_depth, cur_state);
  }

  if (ma->use_nodes && ma->nodetree) {
    static float error_col[3] = {1.0f, 0.0f, 1.0f};
    static float compile_col[3] = {0.5f, 0.5f, 0.5f};
    static float half = 0.5f;

    /* Shading */
    *gpumat = EEVEE_material_mesh_get(scene, ma, vedata, true, use_ssrefract);

    switch (GPU_material_status(*gpumat)) {
      case GPU_MAT_SUCCESS: {
        static int ssr_id = -1; /* TODO transparent SSR */

        *shgrp = DRW_shgroup_material_create(*gpumat, psl->transparent_pass);

        bool use_blend = true;
        bool use_diffuse = GPU_material_flag_get(*gpumat, GPU_MATFLAG_DIFFUSE);
        bool use_glossy = GPU_material_flag_get(*gpumat, GPU_MATFLAG_GLOSSY);
        bool use_refract = GPU_material_flag_get(*gpumat, GPU_MATFLAG_REFRACT);

        add_standard_uniforms(*shgrp,
                              sldata,
                              vedata,
                              &ssr_id,
                              &ma->refract_depth,
                              use_diffuse,
                              use_glossy,
                              use_refract,
                              use_ssrefract,
                              use_blend);
        break;
      }
      case GPU_MAT_QUEUED: {
        /* TODO Bypass probe compilation. */
        stl->g_data->queued_shaders_count++;
        color_p = compile_col;
        metal_p = spec_p = rough_p = &half;
        break;
      }
      case GPU_MAT_FAILED:
      default:
        color_p = error_col;
        metal_p = spec_p = rough_p = &half;
        break;
    }
  }

  /* Fallback to default shader */
  if (*shgrp == NULL) {
    *shgrp = EEVEE_default_shading_group_create(
        sldata, vedata, psl->transparent_pass, false, true, false);
    DRW_shgroup_uniform_vec3(*shgrp, "basecol", color_p, 1);
    DRW_shgroup_uniform_float(*shgrp, "metallic", metal_p, 1);
    DRW_shgroup_uniform_float(*shgrp, "specular", spec_p, 1);
    DRW_shgroup_uniform_float(*shgrp, "roughness", rough_p, 1);
  }

  cur_state = DRW_STATE_WRITE_COLOR | DRW_STATE_BLEND_CUSTOM;
  cur_state |= (use_prepass) ? DRW_STATE_DEPTH_EQUAL : DRW_STATE_DEPTH_LESS_EQUAL;
  cur_state |= (do_cull) ? DRW_STATE_CULL_BACK : 0;

  /* Disable other blend modes and use the one we want. */
  DRW_shgroup_state_disable(*shgrp, all_state);
  DRW_shgroup_state_enable(*shgrp, cur_state);
}

/* Return correct material or &defmaterial if slot is empty. */
BLI_INLINE Material *eevee_object_material_get(Object *ob, int slot)
{
  Material *ma = give_current_material(ob, slot + 1);
  if (ma == NULL) {
    ma = &defmaterial;
  }
  return ma;
}

void EEVEE_materials_cache_populate(EEVEE_Data *vedata,
                                    EEVEE_ViewLayerData *sldata,
                                    Object *ob,
                                    bool *cast_shadow)
{
  EEVEE_PassList *psl = vedata->psl;
  EEVEE_StorageList *stl = vedata->stl;
  const DRWContextState *draw_ctx = DRW_context_state_get();
  Scene *scene = draw_ctx->scene;
  GHash *material_hash = stl->g_data->material_hash;
  const bool holdout = (ob->base_flag & BASE_HOLDOUT) != 0;

  bool use_sculpt_pbvh = BKE_sculptsession_use_pbvh_draw(ob, draw_ctx->v3d) &&
                         !DRW_state_is_image_render();

  /* First get materials for this mesh. */
<<<<<<< HEAD
  if (ELEM(ob->type,
           OB_MESH,
           OB_CURVE,
           OB_SURF,
           OB_FONT,
           OB_MBALL,
           OB_HAIR,
           OB_POINTCLOUD,
           OB_VOLUME)) {
    const int materials_len = MAX2(1, ob->totcol);
=======
  if (ELEM(ob->type, OB_MESH, OB_CURVE, OB_SURF, OB_FONT, OB_MBALL)) {
    const int materials_len = DRW_cache_object_material_count_get(ob);
>>>>>>> a554ff96

    struct DRWShadingGroup **shgrp_array = BLI_array_alloca(shgrp_array, materials_len);
    struct DRWShadingGroup **shgrp_depth_array = BLI_array_alloca(shgrp_depth_array,
                                                                  materials_len);
    struct DRWShadingGroup **shgrp_depth_clip_array = BLI_array_alloca(shgrp_depth_clip_array,
                                                                       materials_len);

    struct GPUMaterial **gpumat_array = BLI_array_alloca(gpumat_array, materials_len);
    struct GPUMaterial **gpumat_depth_array = BLI_array_alloca(gpumat_array, materials_len);
    struct Material **ma_array = BLI_array_alloca(ma_array, materials_len);

    for (int i = 0; i < materials_len; i++) {
      ma_array[i] = eevee_object_material_get(ob, i);
      gpumat_array[i] = NULL;
      gpumat_depth_array[i] = NULL;
      shgrp_array[i] = NULL;
      shgrp_depth_array[i] = NULL;
      shgrp_depth_clip_array[i] = NULL;

      if (holdout) {
        material_opaque(ma_array[i],
                        material_hash,
                        sldata,
                        vedata,
                        &gpumat_array[i],
                        &gpumat_depth_array[i],
                        &shgrp_array[i],
                        &shgrp_depth_array[i],
                        &shgrp_depth_clip_array[i],
                        true);
        continue;
      }

      switch (ma_array[i]->blend_method) {
        case MA_BM_SOLID:
        case MA_BM_CLIP:
        case MA_BM_HASHED:
          material_opaque(ma_array[i],
                          material_hash,
                          sldata,
                          vedata,
                          &gpumat_array[i],
                          &gpumat_depth_array[i],
                          &shgrp_array[i],
                          &shgrp_depth_array[i],
                          &shgrp_depth_clip_array[i],
                          false);
          break;
        case MA_BM_BLEND:
          material_transparent(ma_array[i],
                               sldata,
                               vedata,
                               &gpumat_array[i],
                               &shgrp_array[i],
                               &shgrp_depth_array[i]);
          break;
        default:
          BLI_assert(0);
          break;
      }
    }

    /* Only support single volume material for now. */
    /* XXX We rely on the previously compiled surface shader
     * to know if the material has a "volume nodetree".
     */
    bool use_volume_material = (gpumat_array[0] &&
                                GPU_material_use_domain_volume(gpumat_array[0]));

    if ((ob->dt >= OB_SOLID) || DRW_state_is_image_render()) {
      /* Get per-material split surface */
      struct GPUBatch **mat_geom = NULL;

      if (!use_sculpt_pbvh) {
        mat_geom = DRW_cache_object_surface_material_get(ob, gpumat_array, materials_len);
      }

      if (use_sculpt_pbvh) {
        /* Vcol is not supported in the modes that require PBVH drawing. */
        bool use_vcol = false;
        DRW_shgroup_call_sculpt_with_materials(shgrp_array, ob, use_vcol);
        DRW_shgroup_call_sculpt_with_materials(shgrp_depth_array, ob, use_vcol);
        DRW_shgroup_call_sculpt_with_materials(shgrp_depth_clip_array, ob, use_vcol);
        /* TODO(fclem): Support shadows in sculpt mode. */
      }
      else if (mat_geom) {
        for (int i = 0; i < materials_len; i++) {
          if (mat_geom[i] == NULL) {
            continue;
          }

          /* Do not render surface if we are rendering a volume object
           * and do not have a surface closure. */
          if (use_volume_material &&
              (gpumat_array[i] && !GPU_material_use_domain_surface(gpumat_array[i]))) {
            continue;
          }

          /* XXX TODO rewrite this to include the dupli objects.
           * This means we cannot exclude dupli objects from reflections!!! */
          EEVEE_ObjectEngineData *oedata = NULL;
          if ((ob->base_flag & BASE_FROM_DUPLI) == 0) {
            oedata = EEVEE_object_data_ensure(ob);
            oedata->ob = ob;
            oedata->test_data = &sldata->probes->vis_data;
          }

          ADD_SHGROUP_CALL(shgrp_array[i], ob, mat_geom[i], oedata);
          ADD_SHGROUP_CALL_SAFE(shgrp_depth_array[i], ob, mat_geom[i], oedata);
          ADD_SHGROUP_CALL_SAFE(shgrp_depth_clip_array[i], ob, mat_geom[i], oedata);

          /* Shadow Pass */
          struct GPUMaterial *gpumat;
          const bool use_gpumat = (ma_array[i]->use_nodes && ma_array[i]->nodetree);
          char blend_shadow = use_gpumat ? ma_array[i]->blend_shadow : MA_BS_SOLID;
          switch (blend_shadow) {
            case MA_BS_SOLID:
              EEVEE_shadows_caster_add(sldata, stl, mat_geom[i], ob);
              *cast_shadow = true;
              break;
            case MA_BS_CLIP:
              gpumat = EEVEE_material_mesh_depth_get(scene, ma_array[i], false, true);
              EEVEE_shadows_caster_material_add(
                  sldata, psl, gpumat, mat_geom[i], ob, &ma_array[i]->alpha_threshold);
              *cast_shadow = true;
              break;
            case MA_BS_HASHED:
              gpumat = EEVEE_material_mesh_depth_get(scene, ma_array[i], true, true);
              EEVEE_shadows_caster_material_add(sldata, psl, gpumat, mat_geom[i], ob, NULL);
              *cast_shadow = true;
              break;
            case MA_BS_NONE:
            default:
              break;
          }
        }
      }
    }

    /* Volumetrics */
    if (use_volume_material) {
      EEVEE_volumes_cache_object_add(sldata, vedata, scene, ob);
    }
  }
}

void EEVEE_hair_cache_populate(EEVEE_Data *vedata,
                               EEVEE_ViewLayerData *sldata,
                               Object *ob,
                               bool *cast_shadow)
{
  EEVEE_PassList *psl = vedata->psl;
  EEVEE_StorageList *stl = vedata->stl;
  const DRWContextState *draw_ctx = DRW_context_state_get();
  Scene *scene = draw_ctx->scene;

  bool use_ssr = ((stl->effects->enabled_effects & EFFECT_SSR) != 0);
  const bool holdout = (ob->base_flag & BASE_HOLDOUT) != 0;

  if (ob->type == OB_MESH) {
    if (ob != draw_ctx->object_edit) {
      for (ModifierData *md = ob->modifiers.first; md; md = md->next) {
        if (md->type != eModifierType_ParticleSystem) {
          continue;
        }
        ParticleSystem *psys = ((ParticleSystemModifierData *)md)->psys;
        if (!DRW_object_is_visible_psys_in_active_context(ob, psys)) {
          continue;
        }
        ParticleSettings *part = psys->part;
        const int draw_as = (part->draw_as == PART_DRAW_REND) ? part->ren_as : part->draw_as;
        if (draw_as != PART_DRAW_PATH) {
          continue;
        }

        DRWShadingGroup *shgrp = NULL;
        Material *ma = eevee_object_material_get(ob, part->omat - 1);

        float *color_p = &ma->r;
        float *metal_p = &ma->metallic;
        float *spec_p = &ma->spec;
        float *rough_p = &ma->roughness;

        shgrp = DRW_shgroup_hair_create(
            ob, psys, md, psl->depth_pass, e_data.default_hair_prepass_sh);

        shgrp = DRW_shgroup_hair_create(
            ob, psys, md, psl->depth_pass_clip, e_data.default_hair_prepass_clip_sh);

        shgrp = NULL;

        if (ma->use_nodes && ma->nodetree && !holdout) {
          static int ssr_id;
          ssr_id = (use_ssr) ? 1 : -1;
          static float half = 0.5f;
          static float error_col[3] = {1.0f, 0.0f, 1.0f};
          static float compile_col[3] = {0.5f, 0.5f, 0.5f};
          struct GPUMaterial *gpumat = EEVEE_material_hair_get(scene, ma);

          switch (GPU_material_status(gpumat)) {
            case GPU_MAT_SUCCESS: {
              bool use_diffuse = GPU_material_flag_get(gpumat, GPU_MATFLAG_DIFFUSE);
              bool use_glossy = GPU_material_flag_get(gpumat, GPU_MATFLAG_GLOSSY);
              bool use_refract = GPU_material_flag_get(gpumat, GPU_MATFLAG_REFRACT);

              shgrp = DRW_shgroup_material_hair_create(ob, psys, md, psl->material_pass, gpumat);

              if (!use_diffuse && !use_glossy && !use_refract) {
                /* FIXME: Small hack to avoid issue when utilTex is needed for
                 * world_normals_get and none of the bsdfs that need it are present.
                 * This can try to bind utilTex even if not needed. */
                DRW_shgroup_uniform_texture(shgrp, "utilTex", e_data.util_tex);
              }

              add_standard_uniforms(shgrp,
                                    sldata,
                                    vedata,
                                    &ssr_id,
                                    NULL,
                                    use_diffuse,
                                    use_glossy,
                                    use_refract,
                                    false,
                                    false);
              break;
            }
            case GPU_MAT_QUEUED: {
              stl->g_data->queued_shaders_count++;
              color_p = compile_col;
              metal_p = spec_p = rough_p = &half;
              break;
            }
            case GPU_MAT_FAILED:
            default:
              color_p = error_col;
              metal_p = spec_p = rough_p = &half;
              break;
          }
        }

        /* Fallback to default shader */
        if (shgrp == NULL) {
          shgrp = EEVEE_default_shading_group_get(
              sldata, vedata, ob, psys, md, true, holdout, use_ssr);
          DRW_shgroup_uniform_vec3(shgrp, "basecol", color_p, 1);
          DRW_shgroup_uniform_float(shgrp, "metallic", metal_p, 1);
          DRW_shgroup_uniform_float(shgrp, "specular", spec_p, 1);
          DRW_shgroup_uniform_float(shgrp, "roughness", rough_p, 1);
        }

        /* Shadows */
        DRW_shgroup_hair_create(ob, psys, md, psl->shadow_pass, e_data.default_hair_prepass_sh);
        *cast_shadow = true;
      }
    }
  }
}

void EEVEE_materials_cache_finish(EEVEE_ViewLayerData *sldata, EEVEE_Data *vedata)
{
  EEVEE_StorageList *stl = ((EEVEE_Data *)vedata)->stl;

  BLI_ghash_free(stl->g_data->material_hash, NULL, MEM_freeN);

  SET_FLAG_FROM_TEST(stl->effects->enabled_effects, e_data.sss_count > 0, EFFECT_SSS);

  /* TODO(fclem) this is not really clean. Init should not be done in cache finish. */
  EEVEE_subsurface_draw_init(sldata, vedata);
}

void EEVEE_materials_free(void)
{
  for (int i = 0; i < VAR_MAT_MAX; i++) {
    DRW_SHADER_FREE_SAFE(e_data.default_lit[i]);
  }
  MEM_SAFE_FREE(e_data.frag_shader_lib);
  MEM_SAFE_FREE(e_data.vert_shader_str);
  MEM_SAFE_FREE(e_data.vert_shadow_shader_str);
  MEM_SAFE_FREE(e_data.vert_background_shader_str);
  MEM_SAFE_FREE(e_data.vert_volume_shader_str);
  MEM_SAFE_FREE(e_data.geom_volume_shader_str);
  MEM_SAFE_FREE(e_data.volume_shader_lib);
  DRW_SHADER_FREE_SAFE(e_data.default_hair_prepass_sh);
  DRW_SHADER_FREE_SAFE(e_data.default_hair_prepass_clip_sh);
  DRW_SHADER_FREE_SAFE(e_data.default_prepass_sh);
  DRW_SHADER_FREE_SAFE(e_data.default_prepass_clip_sh);
  DRW_SHADER_FREE_SAFE(e_data.default_background);
  DRW_SHADER_FREE_SAFE(e_data.update_noise_sh);
  DRW_TEXTURE_FREE_SAFE(e_data.util_tex);
  DRW_TEXTURE_FREE_SAFE(e_data.noise_tex);
}

void EEVEE_materials_draw_opaque(EEVEE_ViewLayerData *UNUSED(sldata), EEVEE_PassList *psl)
{
  for (int i = 0; i < VAR_MAT_MAX; i++) {
    if (psl->default_pass[i]) {
      DRW_draw_pass(psl->default_pass[i]);
    }
  }

  DRW_draw_pass(psl->material_pass);
  DRW_draw_pass(psl->material_pass_cull);
}<|MERGE_RESOLUTION|>--- conflicted
+++ resolved
@@ -1456,7 +1456,6 @@
                          !DRW_state_is_image_render();
 
   /* First get materials for this mesh. */
-<<<<<<< HEAD
   if (ELEM(ob->type,
            OB_MESH,
            OB_CURVE,
@@ -1466,11 +1465,7 @@
            OB_HAIR,
            OB_POINTCLOUD,
            OB_VOLUME)) {
-    const int materials_len = MAX2(1, ob->totcol);
-=======
-  if (ELEM(ob->type, OB_MESH, OB_CURVE, OB_SURF, OB_FONT, OB_MBALL)) {
     const int materials_len = DRW_cache_object_material_count_get(ob);
->>>>>>> a554ff96
 
     struct DRWShadingGroup **shgrp_array = BLI_array_alloca(shgrp_array, materials_len);
     struct DRWShadingGroup **shgrp_depth_array = BLI_array_alloca(shgrp_depth_array,
