--- conflicted
+++ resolved
@@ -87,21 +87,13 @@
 
   cache_ob->tot_vertex = 0;
   cache_ob->tot_triangles = 0;
-<<<<<<< HEAD
-  int derived_idx = 0;
-=======
   int eval_idx = 0;
->>>>>>> d9d1c688
 
   for (bGPDlayer *gpl = gpd->layers.first; gpl; gpl = gpl->next) {
     bGPDframe *init_gpf = NULL;
     const bool is_onion = ((do_onion) && (gpl->onion_flag & GP_LAYER_ONIONSKIN));
     if (gpl->flag & GP_LAYER_HIDE) {
-<<<<<<< HEAD
-      derived_idx++;
-=======
       eval_idx++;
->>>>>>> d9d1c688
       continue;
     }
 
@@ -110,11 +102,7 @@
       init_gpf = gpl->frames.first;
     }
     else {
-<<<<<<< HEAD
-      init_gpf = &ob->runtime.derived_frames[derived_idx];
-=======
       init_gpf = &ob->runtime.gpencil_evaluated_frames[eval_idx];
->>>>>>> d9d1c688
     }
 
     if (init_gpf == NULL) {
@@ -130,11 +118,7 @@
         break;
       }
     }
-<<<<<<< HEAD
-    derived_idx++;
-=======
     eval_idx++;
->>>>>>> d9d1c688
   }
 
   cache->b_fill.tot_vertex = cache_ob->tot_triangles * 3;
@@ -1951,15 +1935,9 @@
       opacity = opacity * v3d->overlay.gpencil_fade_layer;
     }
 
-<<<<<<< HEAD
-    /* Get derived frames array data */
-    int derived_idx = BLI_findindex(&gpd->layers, gpl);
-    derived_gpf = &ob->runtime.derived_frames[derived_idx];
-=======
     /* Get evaluated frames array data */
     int eval_idx = BLI_findindex(&gpd->layers, gpl);
     gpf_eval = &ob->runtime.gpencil_evaluated_frames[eval_idx];
->>>>>>> d9d1c688
 
     /* draw onion skins */
     if (!ID_IS_LINKED(&gpd->id)) {
@@ -1973,22 +1951,8 @@
       }
     }
     /* draw normal strokes */
-<<<<<<< HEAD
-    gpencil_draw_strokes(cache,
-                         e_data,
-                         vedata,
-                         ob,
-                         gpd,
-                         gpl,
-                         derived_gpf,
-                         opacity,
-                         gpl->tintcolor,
-                         false,
-                         cache_ob);
-=======
     gpencil_draw_strokes(
         cache, e_data, vedata, ob, gpd, gpl, gpf_eval, opacity, gpl->tintcolor, false, cache_ob);
->>>>>>> d9d1c688
   }
 
   /* create batchs and shading groups */
