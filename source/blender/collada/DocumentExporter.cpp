--- conflicted
+++ resolved
@@ -1735,13 +1735,8 @@
 				twoSided = true;
 		}
 		if (twoSided)
-<<<<<<< HEAD
-			ep.addExtraTechniqueParameter("GOOGLEEARTH", "double_sided", 1);
-=======
 			ep.addExtraTechniqueParameter("GOOGLEEARTH", "show_double_sided", 1);
->>>>>>> b0b787ef
 		ep.addExtraTechniques(mSW);
-
 		ep.closeProfile();
 		if (twoSided)
 			mSW->appendTextBlock("<extra><technique profile=\"MAX3D\"><double_sided>1</double_sided></technique></extra>");
