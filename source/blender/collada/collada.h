/*
 * ***** BEGIN GPL LICENSE BLOCK *****
 *
 * This program is free software; you can redistribute it and/or
 * modify it under the terms of the GNU General Public License
 * as published by the Free Software Foundation; either version 2
 * of the License, or (at your option) any later version.
 *
 * This program is distributed in the hope that it will be useful,
 * but WITHOUT ANY WARRANTY; without even the implied warranty of
 * MERCHANTABILITY or FITNESS FOR A PARTICULAR PURPOSE.  See the
 * GNU General Public License for more details.
 *
 * You should have received a copy of the GNU General Public License
 * along with this program; if not, write to the Free Software Foundation,
 * Inc., 51 Franklin Street, Fifth Floor, Boston, MA 02110-1301, USA.
 *
 * Contributor(s): Chingiz Dyussenov, Arystanbek Dyussenov.
 *
 * ***** END GPL LICENSE BLOCK *****
 */

/** \file collada.h
 *  \ingroup collada
 */

#ifndef __COLLADA_H__
#define __COLLADA_H__

#include <stdlib.h>

#include "ImportSettings.h"
#include "ExportSettings.h"

#ifdef __cplusplus
extern "C" {
#endif

#include "BLI_linklist.h"
#include "BLI_path_util.h"
#include "RNA_types.h"

struct bContext;
struct Depsgraph;
struct Scene;
struct ViewLayer;

/*
 * both return 1 on success, 0 on error
 */
int collada_import(struct bContext *C,
				   ImportSettings *import_settings);

<<<<<<< HEAD

int collada_export(struct Depsgraph *depsgraph,
=======
int collada_export(struct bContext *C,
                   struct EvaluationContext *eval_ctx,
>>>>>>> 48e871ab
                   struct Scene *sce,
                   ExportSettings *export_settings);

#ifdef __cplusplus
}
#endif

#endif<|MERGE_RESOLUTION|>--- conflicted
+++ resolved
@@ -51,13 +51,9 @@
 int collada_import(struct bContext *C,
 				   ImportSettings *import_settings);
 
-<<<<<<< HEAD
 
-int collada_export(struct Depsgraph *depsgraph,
-=======
 int collada_export(struct bContext *C,
-                   struct EvaluationContext *eval_ctx,
->>>>>>> 48e871ab
+                   struct Depsgraph *depsgraph,
                    struct Scene *sce,
                    ExportSettings *export_settings);
 
