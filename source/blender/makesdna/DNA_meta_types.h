/*
 * ***** BEGIN GPL LICENSE BLOCK *****
 *
 * This program is free software; you can redistribute it and/or
 * modify it under the terms of the GNU General Public License
 * as published by the Free Software Foundation; either version 2
 * of the License, or (at your option) any later version.
 *
 * This program is distributed in the hope that it will be useful,
 * but WITHOUT ANY WARRANTY; without even the implied warranty of
 * MERCHANTABILITY or FITNESS FOR A PARTICULAR PURPOSE.  See the
 * GNU General Public License for more details.
 *
 * You should have received a copy of the GNU General Public License
 * along with this program; if not, write to the Free Software Foundation,
 * Inc., 51 Franklin Street, Fifth Floor, Boston, MA 02110-1301, USA.
 *
 * The Original Code is Copyright (C) 2001-2002 by NaN Holding BV.
 * All rights reserved.
 *
 * The Original Code is: all of this file.
 *
 * Contributor(s): none yet.
 *
 * ***** END GPL LICENSE BLOCK *****
 */

/** \file DNA_meta_types.h
 *  \ingroup DNA
 */

#ifndef __DNA_META_TYPES_H__
#define __DNA_META_TYPES_H__

#include "DNA_defs.h"
#include "DNA_listBase.h"
#include "DNA_ID.h"

struct BoundBox;
struct AnimData;
struct Ipo;
struct Material;


typedef struct MetaElem {
	struct MetaElem *next, *prev;

	struct BoundBox *bb;        /* Bound Box of MetaElem */

	short type, flag, selcol1, selcol2;
	float x, y, z;          /* Position of center of MetaElem */
	float quat[4];          /* Rotation of MetaElem (MUST be kept normalized) */
	float expx; /* dimension parameters, used for some types like cubes */
	float expy;
	float expz;
	float rad;              /* radius of the meta element */
	float rad2;             /* temp field, used only while processing */
	float s;                /* stiffness, how much of the element to fill */
	float len;              /* old, only used for backwards compat. use dimensions now */

	float *mat, *imat;      /* matrix and inverted matrix */
<<<<<<< HEAD
=======

>>>>>>> a24b4e60
} MetaElem;

typedef struct MetaBall {
	ID id;
	struct AnimData *adt;

	ListBase elems;
	ListBase disp;
	ListBase *editelems;		/* not saved in files, note we use pointer for editmode check */
	struct Ipo *ipo  DNA_DEPRECATED;  /* old animation system, deprecated for 2.5 */

	/* material of the mother ball will define the material used of all others */
	struct Material **mat;

	char flag, flag2;			/* flag is enum for updates, flag2 is bitflags for settings */
	short totcol;
	short texflag, pad; /* used to store MB_AUTOSPACE */

	/* texture space, copied as one block in editobject.c */
	float loc[3];
	float size[3];
	float rot[3];

	float wiresize, rendersize; /* display and render res */

	/* bias elements to have an offset volume.
	 * mother ball changes will effect other objects thresholds,
	 * but these may also have their own thresh as an offset */
	float thresh;

	/* used in editmode */
	/*ListBase edit_elems;*/
	MetaElem *lastelem;

	void *batch_cache;
} MetaBall;

/* **************** METABALL ********************* */

/* texflag */
#define MB_AUTOSPACE	1

/* mb->flag */
#define MB_UPDATE_ALWAYS	0
#define MB_UPDATE_HALFRES	1
#define MB_UPDATE_FAST		2
#define MB_UPDATE_NEVER		3

/* mb->flag2 */
#define MB_DS_EXPAND 	(1<<0)


/* ml->type */
#define MB_BALL		0
#define MB_TUBEX	1 /* depercated */
#define MB_TUBEY	2 /* depercated */
#define MB_TUBEZ	3 /* depercated */
#define MB_TUBE		4
#define MB_PLANE	5
#define MB_ELIPSOID	6
#define MB_CUBE 	7

#define MB_TYPE_SIZE_SQUARED(type)  (type == MB_ELIPSOID)

/* ml->flag */
#define MB_NEGATIVE	2
#define MB_HIDE		8
#define MB_SCALE_RAD	16

#endif<|MERGE_RESOLUTION|>--- conflicted
+++ resolved
@@ -59,10 +59,6 @@
 	float len;              /* old, only used for backwards compat. use dimensions now */
 
 	float *mat, *imat;      /* matrix and inverted matrix */
-<<<<<<< HEAD
-=======
-
->>>>>>> a24b4e60
 } MetaElem;
 
 typedef struct MetaBall {
