/*
 * ***** BEGIN GPL LICENSE BLOCK *****
 *
 * This program is free software; you can redistribute it and/or
 * modify it under the terms of the GNU General Public License
 * as published by the Free Software Foundation; either version 2
 * of the License, or (at your option) any later version.
 *
 * This program is distributed in the hope that it will be useful,
 * but WITHOUT ANY WARRANTY; without even the implied warranty of
 * MERCHANTABILITY or FITNESS FOR A PARTICULAR PURPOSE.  See the
 * GNU General Public License for more details.
 *
 * You should have received a copy of the GNU General Public License
 * along with this program; if not, write to the Free Software Foundation,
 * Inc., 51 Franklin Street, Fifth Floor, Boston, MA 02110-1301, USA.
 *
 * The Original Code is Copyright (C) 2001-2002 by NaN Holding BV.
 * All rights reserved.
 *
 * The Original Code is: all of this file.
 *
 * Contributor(s): none yet.
 *
 * ***** END GPL LICENSE BLOCK *****
 */
/** \file DNA_space_types.h
 *  \ingroup DNA
 *  \since mar-2001
 *  \author nzc
 *
 * Structs for each of space type in the user interface.
 */

#ifndef __DNA_SPACE_TYPES_H__
#define __DNA_SPACE_TYPES_H__

#include "DNA_defs.h"
#include "DNA_listBase.h"
#include "DNA_color_types.h"        /* for Histogram */
#include "DNA_vec_types.h"
#include "DNA_outliner_types.h"     /* for TreeStoreElem */
#include "DNA_image_types.h"        /* ImageUser */
#include "DNA_movieclip_types.h"    /* MovieClipUser */
#include "DNA_sequence_types.h"     /* SequencerScopes */
#include "DNA_node_types.h"         /* for bNodeInstanceKey */
/* Hum ... Not really nice... but needed for spacebuts. */
#include "DNA_view2d_types.h"

struct BLI_mempool;
struct FileLayout;
struct FileList;
struct FileSelectParams;
struct Histogram;
struct ID;
struct Image;
struct Mask;
struct MovieClip;
struct MovieClipScopes;
struct Scopes;
struct Script;
struct SpaceIpo;
struct Text;
struct bDopeSheet;
struct bGPdata;
struct bNodeTree;
struct wmOperator;
struct wmTimer;

/* TODO 2.8: We don't write the global areas to files currently. Uncomment
 * define to enable writing (should become the default in a bit). */
//#define WITH_GLOBAL_AREA_WRITING


/* -------------------------------------------------------------------- */
/** \name SpaceLink (Base)
 * \{ */

/**
 * The base structure all the other spaces
 * are derived (implicitly) from. Would be
 * good to make this explicit.
 */
typedef struct SpaceLink {
	struct SpaceLink *next, *prev;
	/** Storage of regions for inactive spaces. */
	ListBase regionbase;
	char spacetype;
	char link_flag;
	char _pad0[6];
} SpaceLink;

/** \} */

/* -------------------------------------------------------------------- */
/** \name Space Info
 * \{ */

/* Info Header */
typedef struct SpaceInfo {
	SpaceLink *next, *prev;
	/** Storage of regions for inactive spaces. */
	ListBase regionbase;
	char spacetype;
	char link_flag;
	char _pad0[6];
	/* End 'SpaceLink' header. */

	char rpt_mask;
	char pad[7];
} SpaceInfo;

/* SpaceInfo.rpt_mask */
typedef enum eSpaceInfo_RptMask {
	INFO_RPT_DEBUG  = (1 << 0),
	INFO_RPT_INFO   = (1 << 1),
	INFO_RPT_OP     = (1 << 2),
	INFO_RPT_WARN   = (1 << 3),
	INFO_RPT_ERR    = (1 << 4),
} eSpaceInfo_RptMask;

/** \} */

/* -------------------------------------------------------------------- */
/** \name Properties Editor
 * \{ */

/* Properties Editor */
typedef struct SpaceButs {
	SpaceLink *next, *prev;
	/** Storage of regions for inactive spaces. */
	ListBase regionbase;
	char spacetype;
	char link_flag;
	char _pad0[6];
	/* End 'SpaceLink' header. */

	/** Deprecated, copied to region. */
	View2D v2d DNA_DEPRECATED;

	/* For different kinds of property editors (exposed in the space type selector). */
	short space_subtype;

	/** Context tabs. */
	short mainb, mainbo, mainbuser;
	/** Preview is signal to refresh. */
	short preview;
	short pad[2];
	char flag;
	char collection_context;

	/** Runtime. */
	void *path;
	/** Runtime. */
	int pathflag, dataicon;
	ID *pinid;

	void *texuser;
} SpaceButs;

/* button defines (deprecated) */
#ifdef DNA_DEPRECATED_ALLOW
/* warning: the values of these defines are used in SpaceButs.tabs[8] */
/* SpaceButs.mainb new */
#define CONTEXT_SCENE   0
#define CONTEXT_OBJECT  1
// #define CONTEXT_TYPES   2
#define CONTEXT_SHADING 3
#define CONTEXT_EDITING 4
// #define CONTEXT_SCRIPT  5
// #define CONTEXT_LOGIC   6

/* SpaceButs.mainb old (deprecated) */
// #define BUTS_VIEW           0
#define BUTS_LAMP           1
#define BUTS_MAT            2
#define BUTS_TEX            3
#define BUTS_ANIM           4
#define BUTS_WORLD          5
#define BUTS_RENDER         6
#define BUTS_EDIT           7
// #define BUTS_GAME           8
#define BUTS_FPAINT         9
#define BUTS_RADIO          10
#define BUTS_SCRIPT         11
// #define BUTS_SOUND          12
#define BUTS_CONSTRAINT     13
// #define BUTS_EFFECTS        14
#endif /* DNA_DEPRECATED_ALLOW */

/* SpaceButs.mainb new */
typedef enum eSpaceButtons_Context {
	BCONTEXT_RENDER = 0,
	BCONTEXT_SCENE = 1,
	BCONTEXT_WORLD = 2,
	BCONTEXT_OBJECT = 3,
	BCONTEXT_DATA = 4,
	BCONTEXT_MATERIAL = 5,
	BCONTEXT_TEXTURE = 6,
	BCONTEXT_PARTICLE = 7,
	BCONTEXT_PHYSICS = 8,
	BCONTEXT_BONE = 9,
	BCONTEXT_MODIFIER = 10,
	BCONTEXT_CONSTRAINT = 11,
	BCONTEXT_BONE_CONSTRAINT = 12,
	BCONTEXT_VIEW_LAYER = 13,
	BCONTEXT_TOOL = 14,
	BCONTEXT_SHADERFX = 15,
	BCONTEXT_OUTPUT = 16,

	/* always as last... */
	BCONTEXT_TOT
} eSpaceButtons_Context;

/* SpaceButs.flag */
typedef enum eSpaceButtons_Flag {
	SB_PRV_OSA = (1 << 0),
	SB_PIN_CONTEXT = (1 << 1),
	SB_FLAG_DEPRECATED_2 = (1 << 2),
	SB_FLAG_DEPRECATED_3 = (1 << 3),
	/** Do not add materials, particles, etc. in TemplateTextureUser list. */
	SB_TEX_USER_LIMITED = (1 << 3),
	SB_SHADING_CONTEXT = (1 << 4),
} eSpaceButtons_Flag;

/** \} */

/* -------------------------------------------------------------------- */
/** \name Outliner
 * \{ */

/* Outliner */
typedef struct SpaceOops {
	SpaceLink *next, *prev;
	/** Storage of regions for inactive spaces. */
	ListBase regionbase;
	char spacetype;
	char link_flag;
	char _pad0[6];
	/* End 'SpaceLink' header. */

	/** Deprecated, copied to region. */
	View2D v2d DNA_DEPRECATED;

	ListBase tree;

	/* treestore is an ordered list of TreeStoreElem's from outliner tree;
	 * Note that treestore may contain duplicate elements if element
	 * is used multiple times in outliner tree (e. g. linked objects)
	 * Also note that BLI_mempool can not be read/written in DNA directly,
	 * therefore readfile.c/writefile.c linearize treestore into TreeStore structure
	 */
	struct BLI_mempool *treestore;

	/* search stuff */
	char search_string[64];
	struct TreeStoreElem search_tse;

	short flag, outlinevis, storeflag, search_flags;
	int filter;
	char filter_state;
	char pad;
	short filter_id_type;

	/**
	 * Pointers to treestore elements, grouped by (id, type, nr)
	 * in hashtable for faster searching */
	void *treehash;
} SpaceOops;


/* SpaceOops.flag */
typedef enum eSpaceOutliner_Flag {
	SO_TESTBLOCKS           = (1 << 0),
	SO_NEWSELECTED          = (1 << 1),
	SO_HIDE_RESTRICTCOLS    = (1 << 2),
	SO_HIDE_KEYINGSETINFO   = (1 << 3),
	SO_SKIP_SORT_ALPHA      = (1 << 4),
} eSpaceOutliner_Flag;

/* SpaceOops.filter */
typedef enum eSpaceOutliner_Filter {
	SO_FILTER_SEARCH           = (1 << 0),  /* Run-time flag. */
	SO_FILTER_DEPRECATED_1     = (1 << 1),  /* cleared */
	SO_FILTER_NO_OBJECT        = (1 << 2),
	SO_FILTER_NO_OB_CONTENT    = (1 << 3), /* Not only mesh, but modifiers, constraints, ... */
	SO_FILTER_NO_CHILDREN      = (1 << 4),

	SO_FILTER_DEPRECATED_5     = (1 << 5),  /* cleared */
	SO_FILTER_NO_OB_MESH       = (1 << 6),
	SO_FILTER_NO_OB_ARMATURE   = (1 << 7),
	SO_FILTER_NO_OB_EMPTY      = (1 << 8),
	SO_FILTER_NO_OB_LAMP       = (1 << 9),
	SO_FILTER_NO_OB_CAMERA     = (1 << 10),
	SO_FILTER_NO_OB_OTHERS     = (1 << 11),

	SO_FILTER_DEPRECATED_12     = (1 << 12),  /* cleared */
	SO_FILTER_OB_STATE_VISIBLE  = (1 << 13), /* Not set via DNA. */
	SO_FILTER_OB_STATE_SELECTED = (1 << 14), /* Not set via DNA. */
	SO_FILTER_OB_STATE_ACTIVE   = (1 << 15), /* Not set via DNA. */
	SO_FILTER_NO_COLLECTION     = (1 << 16),

	SO_FILTER_ID_TYPE           = (1 << 17),
} eSpaceOutliner_Filter;

#define SO_FILTER_OB_TYPE (SO_FILTER_NO_OB_MESH | \
                           SO_FILTER_NO_OB_ARMATURE | \
                           SO_FILTER_NO_OB_EMPTY | \
                           SO_FILTER_NO_OB_LAMP | \
                           SO_FILTER_NO_OB_CAMERA | \
                           SO_FILTER_NO_OB_OTHERS)

#define SO_FILTER_OB_STATE (SO_FILTER_OB_STATE_VISIBLE | \
                            SO_FILTER_OB_STATE_SELECTED | \
                            SO_FILTER_OB_STATE_ACTIVE)

#define SO_FILTER_ANY (SO_FILTER_NO_OB_CONTENT | \
                       SO_FILTER_NO_CHILDREN | \
                       SO_FILTER_OB_TYPE | \
                       SO_FILTER_OB_STATE | \
                       SO_FILTER_NO_COLLECTION)

/* SpaceOops.filter_state */
typedef enum eSpaceOutliner_StateFilter {
	SO_FILTER_OB_ALL           = 0,
	SO_FILTER_OB_VISIBLE       = 1,
	SO_FILTER_OB_SELECTED      = 2,
	SO_FILTER_OB_ACTIVE        = 3,
} eSpaceOutliner_StateFilter;

/* SpaceOops.outlinevis */
typedef enum eSpaceOutliner_Mode {
	SO_SCENES            = 0,
	/* SO_CUR_SCENE      = 1, */  /* deprecated! */
	/* SO_VISIBLE        = 2, */  /* deprecated! */
	/* SO_SELECTED       = 3, */  /* deprecated! */
	/* SO_ACTIVE         = 4, */  /* deprecated! */
	/* SO_SAME_TYPE      = 5, */  /* deprecated! */
	/* SO_GROUPS         = 6, */  /* deprecated! */
	SO_LIBRARIES         = 7,
	/* SO_VERSE_SESSION  = 8, */  /* deprecated! */
	/* SO_VERSE_MS       = 9, */  /* deprecated! */
	SO_SEQUENCE          = 10,
	SO_DATA_API          = 11,
	/* SO_USERDEF        = 12, */  /* deprecated! */
	/* SO_KEYMAP         = 13, */  /* deprecated! */
	SO_ID_ORPHANS        = 14,
	SO_VIEW_LAYER        = 15,
} eSpaceOutliner_Mode;

/* SpaceOops.storeflag */
typedef enum eSpaceOutliner_StoreFlag {
	/* cleanup tree */
	SO_TREESTORE_CLEANUP    = (1 << 0),
	SO_TREESTORE_DEPRECATED_1 = (1 << 1),  /* cleared */
	/* rebuild the tree, similar to cleanup,
	 * but defer a call to BKE_outliner_treehash_rebuild_from_treestore instead */
	SO_TREESTORE_REBUILD    = (1 << 2),
} eSpaceOutliner_StoreFlag;

/* outliner search flags (SpaceOops.search_flags) */
typedef enum eSpaceOutliner_Search_Flags {
	SO_FIND_CASE_SENSITIVE  = (1 << 0),
	SO_FIND_COMPLETE        = (1 << 1),
	SO_SEARCH_RECURSIVE     = (1 << 2),
} eSpaceOutliner_Search_Flags;

/** \} */

/* -------------------------------------------------------------------- */
/** \name Graph Editor
 * \{ */

typedef struct SpaceIpo_Runtime {
	/** #eGraphEdit_Runtime_Flag */
	char flag;
	char _pad[7];
	/** Sampled snapshots of F-Curves used as in-session guides */
	ListBase ghost_curves;
} SpaceIpo_Runtime;

/* 'Graph' Editor (formerly known as the IPO Editor) */
typedef struct SpaceIpo {
	SpaceLink *next, *prev;
	/** Storage of regions for inactive spaces. */
	ListBase regionbase;
	char spacetype;
	char link_flag;
	char _pad0[6];
	/* End 'SpaceLink' header. */

	/** Deprecated, copied to region. */
	View2D v2d DNA_DEPRECATED;

	/** Settings for filtering animation data
	 * \note we use a pointer due to code-linking issues. */
	struct bDopeSheet *ads;

	/** Mode for the Graph editor (eGraphEdit_Mode). */
	short mode;
	/**
	 * Time-transform autosnapping settings for Graph editor
	 * (eAnimEdit_AutoSnap in DNA_action_types.h).
	 */
	short autosnap;
	/** Settings for Graph editor (eGraphEdit_Flag). */
	int flag;

	/** Time value for cursor (when in drivers mode; animation uses current frame). */
	float cursorTime;
	/** Cursor value (y-value, x-value is current frame). */
	float cursorVal;
	/** Pivot point for transforms. */
	int around;
	int pad;

	SpaceIpo_Runtime runtime;
} SpaceIpo;


/* SpaceIpo.flag (Graph Editor Settings) */
typedef enum eGraphEdit_Flag {
	/* OLD DEPRECEATED SETTING */
	/* SIPO_LOCK_VIEW            = (1 << 0), */

	/* don't merge keyframes on the same frame after a transform */
	SIPO_NOTRANSKEYCULL       = (1 << 1),
	/* don't show any keyframe handles at all */
	SIPO_NOHANDLES            = (1 << 2),
	/* don't show current frame number beside indicator line */
	SIPO_NODRAWCFRANUM        = (1 << 3),
	/* show timing in seconds instead of frames */
	SIPO_DRAWTIME             = (1 << 4),
	/* only show keyframes for selected F-Curves */
	SIPO_SELCUVERTSONLY       = (1 << 5),
	/* draw names of F-Curves beside the respective curves */
	/* NOTE: currently not used */
	SIPO_DRAWNAMES            = (1 << 6),
	/* show sliders in channels list */
	SIPO_SLIDERS              = (1 << 7),
	/* don't show the horizontal component of the cursor */
	SIPO_NODRAWCURSOR         = (1 << 8),
	/* only show handles of selected keyframes */
	SIPO_SELVHANDLESONLY      = (1 << 9),
	/* don't perform realtime updates */
	SIPO_NOREALTIMEUPDATES    = (1 << 11),
	/* don't draw curves with AA ("beauty-draw") for performance */
	SIPO_BEAUTYDRAW_OFF       = (1 << 12),
	/* draw grouped channels with colors set in group */
	SIPO_NODRAWGCOLORS        = (1 << 13),
	/* normalize curves on display */
	SIPO_NORMALIZE            = (1 << 14),
	SIPO_NORMALIZE_FREEZE     = (1 << 15),
} eGraphEdit_Flag;

/* SpaceIpo.mode (Graph Editor Mode) */
typedef enum eGraphEdit_Mode {
	/* all animation curves (from all over Blender) */
	SIPO_MODE_ANIMATION = 0,
	/* drivers only */
	SIPO_MODE_DRIVERS = 1,
} eGraphEdit_Mode;

typedef enum eGraphEdit_Runtime_Flag {
	/** Temporary flag to force channel selections to be synced with main. */
	SIPO_RUNTIME_FLAG_NEED_CHAN_SYNC        = (1 << 0),
	/** Temporary flag to force fcurves to recalculate colors. */
	SIPO_RUNTIME_FLAG_NEED_CHAN_SYNC_COLOR  = (1 << 1),
} eGraphEdit_Runtime_Flag;

/** \} */

/* -------------------------------------------------------------------- */
/** \name NLA Editor
 * \{ */

/* NLA Editor */
typedef struct SpaceNla {
	struct SpaceLink *next, *prev;
	/** Storage of regions for inactive spaces. */
	ListBase regionbase;
	char spacetype;
	char link_flag;
	char _pad0[6];
	/* End 'SpaceLink' header. */

	/** This uses the same settings as autosnap for Action Editor. */
	short autosnap;
	short flag;
	int pad;

	struct bDopeSheet *ads;
	/** Deprecated, copied to region. */
	View2D v2d DNA_DEPRECATED;
} SpaceNla;

/* SpaceNla.flag */
typedef enum eSpaceNla_Flag {
	SNLA_FLAG_DEPRECATED_0 = (1 << 0),
	SNLA_FLAG_DEPRECATED_1 = (1 << 1),
	/* draw timing in seconds instead of frames */
	SNLA_DRAWTIME          = (1 << 2),
	SNLA_FLAG_DEPRECATED_3 = (1 << 3),
	/* don't draw frame number beside frame indicator */
	SNLA_NODRAWCFRANUM     = (1 << 4),
	/* don't draw influence curves on strips */
	SNLA_NOSTRIPCURVES     = (1 << 5),
	/* don't perform realtime updates */
	SNLA_NOREALTIMEUPDATES = (1 << 6),
	/* don't show local strip marker indications */
	SNLA_NOLOCALMARKERS    = (1 << 7),
} eSpaceNla_Flag;

/** \} */

/* -------------------------------------------------------------------- */
/** \name Timeline
 * \{ */

/* SpaceTime.redraws (now bScreen.redraws_flag) */
typedef enum eScreen_Redraws_Flag {
	TIME_REGION            = (1 << 0),
	TIME_ALL_3D_WIN        = (1 << 1),
	TIME_ALL_ANIM_WIN      = (1 << 2),
	TIME_ALL_BUTS_WIN      = (1 << 3),
	// TIME_WITH_SEQ_AUDIO    = (1 << 4), /* DEPRECATED */
	TIME_SEQ               = (1 << 5),
	TIME_ALL_IMAGE_WIN     = (1 << 6),
	// TIME_CONTINUE_PHYSICS  = (1 << 7), /* UNUSED */
	TIME_NODES             = (1 << 8),
	TIME_CLIPS             = (1 << 9),

	TIME_FOLLOW            = (1 << 15),
} eScreen_Redraws_Flag;

/** \} */

/* -------------------------------------------------------------------- */
/** \name Sequence Editor
 * \{ */

/* Sequencer */
typedef struct SpaceSeq {
	SpaceLink *next, *prev;
	/** Storage of regions for inactive spaces. */
	ListBase regionbase;
	char spacetype;
	char link_flag;
	char _pad0[6];
	/* End 'SpaceLink' header. */

	/** Deprecated, copied to region. */
	View2D v2d DNA_DEPRECATED;

	/** Deprecated: offset for drawing the image preview. */
	float xof DNA_DEPRECATED, yof DNA_DEPRECATED;
	/** Weird name for the sequencer subtype (seq, image, luma... etc). */
	short mainb;
	/** ESpaceSeq_Proxy_RenderSize. */
	short render_size;
	short chanshown;
	short zebra;
	int flag;
	/** Deprecated, handled by View2D now. */
	float zoom DNA_DEPRECATED;
	/** See SEQ_VIEW_* below. */
	int view;
	int overlay_type;
	/** Overlay an image of the editing on below the strips. */
	int draw_flag;
	int pad;

	/** Grease-pencil data. */
	struct bGPdata *gpd;

	/** Different scoped displayed in space. */
	struct SequencerScopes scopes;

	/** Multiview current eye - for internal use. */
	char multiview_eye;
	char pad2[7];

	struct GPUFX *compositor;
	void *pad3;
} SpaceSeq;


/* SpaceSeq.mainb */
typedef enum eSpaceSeq_RegionType {
	SEQ_DRAW_SEQUENCE = 0,
	SEQ_DRAW_IMG_IMBUF = 1,
	SEQ_DRAW_IMG_WAVEFORM = 2,
	SEQ_DRAW_IMG_VECTORSCOPE = 3,
	SEQ_DRAW_IMG_HISTOGRAM = 4,
} eSpaceSeq_RegionType;

/* SpaceSeq.draw_flag */
typedef enum eSpaceSeq_DrawFlag {
	SEQ_DRAW_BACKDROP              = (1 << 0),
	SEQ_DRAW_OFFSET_EXT            = (1 << 1),
} eSpaceSeq_DrawFlag;


/* SpaceSeq.flag */
typedef enum eSpaceSeq_Flag {
	SEQ_DRAWFRAMES              = (1 << 0),
	SEQ_MARKER_TRANS            = (1 << 1),
	SEQ_DRAW_COLOR_SEPARATED    = (1 << 2),
	SEQ_SHOW_SAFE_MARGINS       = (1 << 3),
	SEQ_SHOW_GPENCIL            = (1 << 4),
	SEQ_NO_DRAW_CFRANUM         = (1 << 5),
	SEQ_USE_ALPHA               = (1 << 6), /* use RGBA display mode for preview */
	SEQ_ALL_WAVEFORMS           = (1 << 7), /* draw all waveforms */
	SEQ_NO_WAVEFORMS            = (1 << 8), /* draw no waveforms */
	SEQ_SHOW_SAFE_CENTER        = (1 << 9),
	SEQ_SHOW_METADATA           = (1 << 10),
} eSpaceSeq_Flag;

/* SpaceSeq.view */
typedef enum eSpaceSeq_Displays {
	SEQ_VIEW_SEQUENCE = 1,
	SEQ_VIEW_PREVIEW = 2,
	SEQ_VIEW_SEQUENCE_PREVIEW = 3,
} eSpaceSeq_Dispays;

/* SpaceSeq.render_size */
typedef enum eSpaceSeq_Proxy_RenderSize {
	SEQ_PROXY_RENDER_SIZE_NONE      =  -1,
	SEQ_PROXY_RENDER_SIZE_SCENE     =   0,
	SEQ_PROXY_RENDER_SIZE_25        =  25,
	SEQ_PROXY_RENDER_SIZE_50        =  50,
	SEQ_PROXY_RENDER_SIZE_75        =  75,
	SEQ_PROXY_RENDER_SIZE_100       =  99,
	SEQ_PROXY_RENDER_SIZE_FULL      = 100,
} eSpaceSeq_Proxy_RenderSize;

typedef struct MaskSpaceInfo {
	/* **** mask editing **** */
	struct Mask *mask;
	/* draw options */
	char draw_flag;
	char draw_type;
	char overlay_mode;
	char pad3[5];
} MaskSpaceInfo;

/* SpaceSeq.mainb */
typedef enum eSpaceSeq_OverlayType {
	SEQ_DRAW_OVERLAY_RECT = 0,
	SEQ_DRAW_OVERLAY_REFERENCE = 1,
	SEQ_DRAW_OVERLAY_CURRENT = 2,
} eSpaceSeq_OverlayType;

/** \} */

/* -------------------------------------------------------------------- */
/** \name File Selector
 * \{ */

/* Config and Input for File Selector */
typedef struct FileSelectParams {
	/** Title, also used for the text of the execute button. */
	char title[96];
	/**
	 * Directory, FILE_MAX_LIBEXTRA, 1024 + 66, this is for extreme case when 1023 length path
	 * needs to be linked in, where foo.blend/Armature need adding
	 */
	char dir[1090];
	char pad_c1[2];
	char file[256];
	char renamefile[256];
	/** Annoying but the first is only used for initialization. */
	char renameedit[256];

	/** List of filetypes to filter (FILE_MAXFILE). */
	char filter_glob[256];

	/** Text items name must match to be shown. */
	char filter_search[64];
	/** Same as filter, but for ID types (aka library groups). */
	int filter_id;

	/** Active file used for keyboard navigation. */
	int active_file;
	/** File under cursor. */
	int highlight_file;
	int sel_first;
	int sel_last;
	unsigned short thumbnail_size;
	short pad;

	/* short */
	/** XXXXX for now store type here, should be moved to the operator. */
	short type;
	/** Settings for filter, hiding dots files. */
	short flag;
	/** Sort order. */
	short sort;
	/** Display mode flag. */
	short display;
	/** Filter when (flags & FILE_FILTER) is true. */
	int filter;

	/** Max number of levels in dirtree to show at once, 0 to disable recursion. */
	short recursion_level;

	/* XXX --- still unused -- */
	/** Show font preview. */
	short f_fp;
	/** String to use for font preview. */
	char fp_str[8];

	/* XXX --- end unused -- */
} FileSelectParams;

/* File Browser */
typedef struct SpaceFile {
	SpaceLink *next, *prev;
	/** Storage of regions for inactive spaces. */
	ListBase regionbase;
	char spacetype;
	char link_flag;
	char _pad0[6];
	/* End 'SpaceLink' header. */

	char _pad1[4];
	int scroll_offset;

	/* BKE_ST_MAXNAME */
	char asset_engine[64];

	struct FileSelectParams *params;

	/** Holds the list of files to show. */
	struct FileList *files;

	/** Holds the list of previous directories to show. */
	ListBase *folders_prev;
	/** Holds the list of next directories (pushed from previous) to show. */
	ListBase *folders_next;

	/* operator that is invoking fileselect
	 * op->exec() will be called on the 'Load' button.
	 * if operator provides op->cancel(), then this will be invoked
	 * on the cancel button.
	 */
	struct wmOperator *op;

	struct wmTimer *smoothscroll_timer;
	struct wmTimer *previews_timer;

	struct FileLayout *layout;

	short recentnr, bookmarknr;
	short systemnr, system_bookmarknr;
} SpaceFile;

/* FileSelectParams.display */
enum eFileDisplayType {
	FILE_DEFAULTDISPLAY = 0,
	FILE_SHORTDISPLAY = 1,
	FILE_LONGDISPLAY = 2,
	FILE_IMGDISPLAY = 3,
};

/* FileSelectParams.sort */
enum eFileSortType {
	FILE_SORT_NONE = 0,
	FILE_SORT_ALPHA = 1,
	FILE_SORT_EXTENSION = 2,
	FILE_SORT_TIME = 3,
	FILE_SORT_SIZE = 4,
};

/* these values need to be hardcoded in structs, dna does not recognize defines */
/* also defined in BKE */
#define FILE_MAXDIR         768
#define FILE_MAXFILE        256
#define FILE_MAX            1024

#define FILE_MAX_LIBEXTRA   (FILE_MAX + MAX_ID_NAME)

/* filesel types */
#define FILE_UNIX           8
#define FILE_BLENDER        8 /* don't display relative paths */
#define FILE_SPECIAL        9

#define FILE_LOADLIB        1
#define FILE_MAIN           2

/* filesel op property -> action */
typedef enum eFileSel_Action {
	FILE_OPENFILE = 0,
	FILE_SAVE = 1,
} eFileSel_Action;

/* sfile->params->flag */
/* Note: short flag, also used as 16 lower bits of flags in link/append code
 *       (WM and BLO code area, see BLO_LibLinkFlags in BLO_readfile.h). */
typedef enum eFileSel_Params_Flag {
	FILE_PARAMS_FLAG_DEPRECATED_1   = (1 << 0),  /* cleared */
	FILE_RELPATH                    = (1 << 1),
	FILE_LINK                       = (1 << 2),
	FILE_HIDE_DOT                   = (1 << 3),
	FILE_AUTOSELECT                 = (1 << 4),
	FILE_ACTIVE_COLLECTION          = (1 << 5),
	FILE_PARAMS_FLAG_DEPRECATED_6	= (1 << 6),  /* cleared */
	FILE_DIRSEL_ONLY                = (1 << 7),
	FILE_FILTER                     = (1 << 8),
	FILE_PARAMS_FLAG_DEPRECATED_9   = (1 << 9),  /* cleared */
	FILE_GROUP_INSTANCE             = (1 << 10),
} eFileSel_Params_Flag;

/* files in filesel list: file types
 * Note we could use mere values (instead of bitflags) for file types themselves,
 * but since we do not lack of bytes currently...
 */
typedef enum eFileSel_File_Types {
	FILE_TYPE_BLENDER           = (1 << 2),
	FILE_TYPE_BLENDER_BACKUP    = (1 << 3),
	FILE_TYPE_IMAGE             = (1 << 4),
	FILE_TYPE_MOVIE             = (1 << 5),
	FILE_TYPE_PYSCRIPT          = (1 << 6),
	FILE_TYPE_FTFONT            = (1 << 7),
	FILE_TYPE_SOUND             = (1 << 8),
	FILE_TYPE_TEXT              = (1 << 9),
	/* 1 << 10 was FILE_TYPE_MOVIE_ICON, got rid of this so free slot for future type... */
	/** represents folders for filtering */
	FILE_TYPE_FOLDER            = (1 << 11),
	FILE_TYPE_BTX               = (1 << 12),
	FILE_TYPE_COLLADA           = (1 << 13),
	/** from filter_glob operator property */
	FILE_TYPE_OPERATOR          = (1 << 14),
	FILE_TYPE_APPLICATIONBUNDLE = (1 << 15),
	FILE_TYPE_ALEMBIC           = (1 << 16),

	/** An FS directory (i.e. S_ISDIR on its path is true). */
	FILE_TYPE_DIR               = (1 << 30),
	FILE_TYPE_BLENDERLIB        = (1u << 31),
} eFileSel_File_Types;

/* Selection Flags in filesel: struct direntry, unsigned char selflag */
typedef enum eDirEntry_SelectFlag {
/*	FILE_SEL_ACTIVE         = (1 << 1), */ /* UNUSED */
	FILE_SEL_HIGHLIGHTED    = (1 << 2),
	FILE_SEL_SELECTED       = (1 << 3),
	FILE_SEL_EDITING        = (1 << 4),
} eDirEntry_SelectFlag;

/* ***** Related to file browser, but never saved in DNA, only here to help with RNA. ***** */

/* Container for a view, only relevant in asset context. */
typedef struct FileDirEntryView {
	struct FileDirEntryView *next, *prev;

	int uuid[4];
	char *name;
	char *description;

	uint64_t size;
	int64_t time;  /* Should be duplicate of revision's time (easier to have everything in sigle struct). */
	/* Temp caching of UI-generated strings... */
	char    size_str[16];
	char    time_str[8];
	char    date_str[16];
} FileDirEntryView;

/* Container for a revision, only relevant in asset context. */
typedef struct FileDirEntryRevision {
	struct FileDirEntryRevision *next, *prev;

	int uuid[4];
	char *comment;
	void *pad;

	int64_t time;

	ListBase views;
	int nbr_views;
	int act_view;
} FileDirEntryRevision;

/* Container for a variant, only relevant in asset context.
 * In case there are no variants, a single one shall exist, with NULL name/description. */
typedef struct FileDirEntryVariant {
	struct FileDirEntryVariant *next, *prev;

	int uuid[4];
	char *name;
	char *description;

	ListBase revisions;
	int nbr_revisions;
	int act_revision;
} FileDirEntryVariant;

/* Container for mere direntry, with additional asset-related data. */
typedef struct FileDirEntry {
	struct FileDirEntry *next, *prev;

	int uuid_repository[4];
	int uuid[4];
	char *name;
	char *description;

<<<<<<< HEAD
	/* Either point to active variant/revision if available, or own entry (in mere filebrowser case). */
	FileDirEntryView *entry;
=======
	/* Either point to active variant/revision if available, or own entry
	 * (in mere filebrowser case). */
	FileDirEntryRevision *entry;
>>>>>>> b21bd431

	/** #eFileSel_File_Types. */
	int typeflag;
	/** ID type, in case typeflag has FILE_TYPE_BLENDERLIB set. */
	int blentype;

	char *relpath;

	/** TODO: make this a real ID pointer? */
	void *poin;
	struct ImBuf *image;

	/* Tags are for info only, most of filtering is done in asset engine. */
	char **tags;
	int nbr_tags;

	short status;
	short flags;

	ListBase variants;
	int nbr_variants;
	int act_variant;
} FileDirEntry;

/* Array of direntries. */
/* This struct is used in various, different contexts.
 * In Filebrowser UI, it stores the total number of available entries, the number of visible (filtered) entries,
 *                    and a subset of those in 'entries' ListBase, from idx_start (included) to idx_end (excluded).
 * In AssetEngine context (i.e. outside of 'browsing' context), entries contain all needed data, there is no filtering,
 *                        so nbr_entries_filtered, entry_idx_start and entry_idx_end should all be set to -1.
 */
typedef struct FileDirEntryArr {
	ListBase entries;
	int nbr_entries;
	int nbr_entries_filtered;

	/** FILE_MAX. */
	char root[1024];
} FileDirEntryArr;

/* FileDirEntry.status */
enum {
	ASSET_STATUS_LOCAL  = 1 << 0,  /* If active uuid is available locally/immediately. */
	ASSET_STATUS_LATEST = 1 << 1,  /* If active uuid is latest available version. */
};

/* FileDirEntry.flags */
enum {
	FILE_ENTRY_INVALID_PREVIEW = 1 << 0,  /* The preview for this entry could not be generated. */
};

/** \} */

/* -------------------------------------------------------------------- */
/** \name Image/UV Editor
 * \{ */

/* Image/UV Editor */
typedef struct SpaceImage {
	SpaceLink *next, *prev;
	/** Storage of regions for inactive spaces. */
	ListBase regionbase;
	char spacetype;
	char link_flag;
	char _pad0[6];
	/* End 'SpaceLink' header. */

	struct Image *image;
	struct ImageUser iuser;

	/** Histogram waveform and vectorscope. */
	struct Scopes scopes;
	/** Sample line histogram. */
	struct Histogram sample_line_hist;

	/** Grease pencil data. */
	struct bGPdata *gpd;

	/** UV editor 2d cursor. */
	float cursor[2];
	/** User defined offset, image is centered. */
	float xof, yof;
	/** User defined zoom level. */
	float zoom;
	/** Storage for offset while render drawing. */
	float centx, centy;

	/** View/paint/mask. */
	char  mode;
	/* Storage for sub-space types. */
	char mode_prev;

	char  pin;
	char _pad;
	/**
	 * The currently active tile of the image when tile is enabled,
	 * is kept in sync with the active faces tile.
	 */
	short curtile;
	short lock;
	/** UV draw type. */
	char dt_uv;
	/** Sticky selection type. */
	char sticky;
	char dt_uvstretch;
	char around;

	int flag;

	char pixel_snap_mode;
	char pad[3];

	MaskSpaceInfo mask_info;
} SpaceImage;


/* SpaceImage.dt_uv */
typedef enum eSpaceImage_UVDT {
	SI_UVDT_OUTLINE = 0,
	SI_UVDT_DASH = 1,
	SI_UVDT_BLACK = 2,
	SI_UVDT_WHITE = 3,
} eSpaceImage_UVDT;

/* SpaceImage.dt_uvstretch */
typedef enum eSpaceImage_UVDT_Stretch {
	SI_UVDT_STRETCH_ANGLE = 0,
	SI_UVDT_STRETCH_AREA = 1,
} eSpaceImage_UVDT_Stretch;

/* SpaceImage.pixel_snap_mode */
typedef enum eSpaceImage_PixelSnapMode {
	SI_PIXEL_SNAP_DISABLED = 0,
	SI_PIXEL_SNAP_CENTER = 1,
	SI_PIXEL_SNAP_CORNER = 2,
} eSpaceImage_Snap_Mode;

/* SpaceImage.mode */
typedef enum eSpaceImage_Mode {
	SI_MODE_VIEW  = 0,
	SI_MODE_PAINT = 1,
	SI_MODE_MASK  = 2,
	SI_MODE_UV    = 3,
} eSpaceImage_Mode;

/* SpaceImage.sticky
 * Note DISABLE should be 0, however would also need to re-arrange icon order,
 * also, sticky loc is the default mode so this means we don't need to 'do_versions' */
typedef enum eSpaceImage_Sticky {
	SI_STICKY_LOC      = 0,
	SI_STICKY_DISABLE  = 1,
	SI_STICKY_VERTEX   = 2,
} eSpaceImage_Sticky;

/* SpaceImage.flag */
typedef enum eSpaceImage_Flag {
	SI_FLAG_DEPRECATED_0  = (1 << 0),  /* cleared */
	SI_FLAG_DEPRECATED_1  = (1 << 1),  /* cleared */
	SI_CLIP_UV            = (1 << 2),
	SI_FLAG_DEPRECATED_3  = (1 << 3),  /* cleared */
	SI_NO_DRAWFACES       = (1 << 4),
	SI_DRAWSHADOW         = (1 << 5),
	SI_FLAG_DEPRECATED_6  = (1 << 6),  /* cleared */
	SI_FLAG_DEPRECATED_7  = (1 << 7),  /* cleared */
	SI_FLAG_DEPRECATED_8  = (1 << 8),  /* cleared */
	SI_COORDFLOATS        = (1 << 9),
	SI_FLAG_DEPRECATED_10 = (1 << 10),
	SI_LIVE_UNWRAP        = (1 << 11),
	SI_USE_ALPHA          = (1 << 12),
	SI_SHOW_ALPHA         = (1 << 13),
	SI_SHOW_ZBUF          = (1 << 14),

	/* next two for render window display */
	SI_PREVSPACE          = (1 << 15),
	SI_FULLWINDOW         = (1 << 16),

	SI_FLAG_DEPRECATED_17 = (1 << 17),  /* cleared */
	SI_FLAG_DEPRECATED_18 = (1 << 18),  /* cleared */

	/* this means that the image is drawn until it reaches the view edge,
	 * in the image view, it's unrelated to the 'tile' mode for texface
	 */
	SI_DRAW_TILE          = (1 << 19),
	SI_SMOOTH_UV          = (1 << 20),
	SI_DRAW_STRETCH       = (1 << 21),
	SI_SHOW_GPENCIL       = (1 << 22),
	SI_FLAG_DEPRECATED_23 = (1 << 23),  /* cleared */

	SI_FLAG_DEPRECATED_24 = (1 << 24),

	SI_NO_DRAW_TEXPAINT   = (1 << 25),
	SI_DRAW_METADATA      = (1 << 26),

	SI_SHOW_R             = (1 << 27),
	SI_SHOW_G             = (1 << 28),
	SI_SHOW_B             = (1 << 29),

	SI_NO_DRAWEDGES         = (1 << 30),
} eSpaceImage_Flag;

/* SpaceImage.other_uv_filter */
typedef enum eSpaceImage_OtherUVFilter {
	SI_FILTER_SAME_IMAGE    = 0,
	SI_FILTER_ALL           = 1,
} eSpaceImage_OtherUVFilter;

/** \} */

/* -------------------------------------------------------------------- */
/** \name Text Editor
 * \{ */

/* Text Editor */
typedef struct SpaceText {
	SpaceLink *next, *prev;
	/** Storage of regions for inactive spaces. */
	ListBase regionbase;
	char spacetype;
	char link_flag;
	char _pad0[6];
	/* End 'SpaceLink' header. */

	struct Text *text;

	int top, viewlines;
	short flags, menunr;

	/** User preference, is font_size! */
	short lheight;
	/**
	 * Runtime computed, character width
	 * and the number of chars to use when showing line numbers.
	 */
	char cwidth, linenrs_tot;
	int left;
	int showlinenrs;
	int tabnumber;

	short showsyntax;
	short line_hlight;
	short overwrite;
	/** Run python while editing, evil. */
	short live_edit;
	float pix_per_line;

	struct rcti txtscroll, txtbar;

	int wordwrap, doplugins;

	/** ST_MAX_FIND_STR. */
	char findstr[256];
	/** ST_MAX_FIND_STR. */
	char replacestr[256];

	/** Column number to show right margin at. */
	short margin_column;
	/** Actual lineheight, dpi controlled. */
	short lheight_dpi;
	char pad[4];

	/** Cache for faster drawing. */
	void *drawcache;

	/** Runtime, for scroll increments smaller than a line. */
	float scroll_accum[2];
} SpaceText;


/* SpaceText flags (moved from DNA_text_types.h) */
typedef enum eSpaceText_Flags {
	/* scrollable */
	ST_SCROLL_SELECT        = (1 << 0),
	/* clear namespace after script execution (BPY_main.c) */
	ST_CLEAR_NAMESPACE      = (1 << 4),

	ST_FIND_WRAP            = (1 << 5),
	ST_FIND_ALL             = (1 << 6),
	ST_SHOW_MARGIN          = (1 << 7),
	ST_MATCH_CASE           = (1 << 8),

	ST_FIND_ACTIVATE		= (1 << 9),
} eSpaceText_Flags;

/* SpaceText.findstr/replacestr */
#define ST_MAX_FIND_STR     256

/** \} */

/* -------------------------------------------------------------------- */
/** \name Script View (Obsolete)
 * \{ */

/* Script Runtime Data - Obsolete (pre 2.5) */
typedef struct Script {
	ID id;

	void *py_draw;
	void *py_event;
	void *py_button;
	void *py_browsercallback;
	void *py_globaldict;

	int flags, lastspace;
	/**
	 * Store the script file here so we can re-run it on loading blender,
	 * if "Enable Scripts" is on
	 */
	/** 1024 = FILE_MAX. */
	char scriptname[1024];
	/** 1024 = FILE_MAX. */
	char scriptarg[256];
} Script;
#define SCRIPT_SET_NULL(_script) _script->py_draw = _script->py_event = _script->py_button = _script->py_browsercallback = _script->py_globaldict = NULL; _script->flags = 0

/* Script View - Obsolete (pre 2.5) */
typedef struct SpaceScript {
	SpaceLink *next, *prev;
	/** Storage of regions for inactive spaces. */
	ListBase regionbase;
	char spacetype;
	char link_flag;
	char _pad0[6];
	/* End 'SpaceLink' header. */

	struct Script *script;

	short flags, menunr;
	int pad1;

	void *but_refs;
} SpaceScript;

/** \} */

/* -------------------------------------------------------------------- */
/** \name Nodes Editor
 * \{ */

typedef struct bNodeTreePath {
	struct bNodeTreePath *next, *prev;

	struct bNodeTree *nodetree;
	/** Base key for nodes in this tree instance. */
	bNodeInstanceKey parent_key;
	int pad;
	/** V2d center point, so node trees can have different offsets in editors. */
	float view_center[2];

	/** MAX_NAME. */
	char node_name[64];
} bNodeTreePath;

typedef struct SpaceNode {
	SpaceLink *next, *prev;
	/** Storage of regions for inactive spaces. */
	ListBase regionbase;
	char spacetype;
	char link_flag;
	char _pad0[6];
	/* End 'SpaceLink' header. */

	/** Deprecated, copied to region. */
	View2D v2d DNA_DEPRECATED;

	/** Context, no need to save in file? well... pinning... */
	struct ID *id, *from;
	/** Menunr: browse id block in header. */
	short flag, pad1;
	/** Internal state variables. */
	float aspect, pad2;

	/** Offset for drawing the backdrop. */
	float xof, yof;
	/** Zoom for backdrop. */
	float zoom;
	/** Mouse pos for drawing socketless link and adding nodes. */
	float cursor[2];

	/* XXX nodetree pointer info is all in the path stack now,
	 * remove later on and use bNodeTreePath instead. For now these variables are set when pushing/popping
	 * from path stack, to avoid having to update all the functions and operators. Can be done when
	 * design is accepted and everything is properly tested.
	 */
	ListBase treepath;

	struct bNodeTree *nodetree, *edittree;

	/* tree type for the current node tree */
	char tree_idname[64];
	/** Treetype: as same nodetree->type. */
	int treetype DNA_DEPRECATED;
	int pad3;

	/** Texfrom object, world or brush. */
	short texfrom;
	/** Shader from object or world. */
	short shaderfrom;
	/** Currently on 0/1, for auto compo. */
	short recalc;

	/** Direction for offsetting nodes on insertion. */
	char insert_ofs_dir;
	char pad4;

	/** Temporary data for modal linking operator. */
	ListBase linkdrag;
	/* XXX hack for translate_attach op-macros to pass data from transform op to insert_offset op */
	/** Temporary data for node insert offset (in UI called Auto-offset). */
	struct NodeInsertOfsData *iofsd;

	/** Grease-pencil data. */
	struct bGPdata *gpd;
} SpaceNode;

/* SpaceNode.flag */
typedef enum eSpaceNode_Flag {
	SNODE_BACKDRAW       = (1 << 1),
	SNODE_SHOW_GPENCIL   = (1 << 2),
	SNODE_USE_ALPHA      = (1 << 3),
	SNODE_SHOW_ALPHA     = (1 << 4),
	SNODE_SHOW_R         = (1 << 7),
	SNODE_SHOW_G         = (1 << 8),
	SNODE_SHOW_B         = (1 << 9),
	SNODE_AUTO_RENDER    = (1 << 5),
	SNODE_FLAG_DEPRECATED_6  = (1 << 6),   /* cleared */
	SNODE_FLAG_DEPRECATED_10 = (1 << 10),  /* cleared */
	SNODE_FLAG_DEPRECATED_11 = (1 << 11),  /* cleared */
	SNODE_PIN            = (1 << 12),
	/** automatically offset following nodes in a chain on insertion */
	SNODE_SKIP_INSOFFSET = (1 << 13),
} eSpaceNode_Flag;

/* SpaceNode.texfrom */
typedef enum eSpaceNode_TexFrom {
	/* SNODE_TEX_OBJECT   = 0, */
	SNODE_TEX_WORLD    = 1,
	SNODE_TEX_BRUSH    = 2,
	SNODE_TEX_LINESTYLE = 3,
} eSpaceNode_TexFrom;

/* SpaceNode.shaderfrom */
typedef enum eSpaceNode_ShaderFrom {
	SNODE_SHADER_OBJECT = 0,
	SNODE_SHADER_WORLD = 1,
	SNODE_SHADER_LINESTYLE = 2,
} eSpaceNode_ShaderFrom;

/* SpaceNode.insert_ofs_dir */
enum {
	SNODE_INSERTOFS_DIR_RIGHT = 0,
	SNODE_INSERTOFS_DIR_LEFT  = 1,
};

/** \} */

/* -------------------------------------------------------------------- */
/** \name Console
 * \{ */

/* Console content */
typedef struct ConsoleLine {
	struct ConsoleLine *next, *prev;

	/* keep these 3 vars so as to share free, realloc funcs */
	/** Allocated length. */
	int len_alloc;
	/** Real len - strlen(). */
	int len;
	char *line;

	int cursor;
	/** Only for use when in the 'scrollback' listbase. */
	int type;
} ConsoleLine;

/* ConsoleLine.type */
typedef enum eConsoleLine_Type {
	CONSOLE_LINE_OUTPUT = 0,
	CONSOLE_LINE_INPUT = 1,
	CONSOLE_LINE_INFO = 2, /* autocomp feedback */
	CONSOLE_LINE_ERROR = 3,
} eConsoleLine_Type;


/* Console View */
typedef struct SpaceConsole {
	SpaceLink *next, *prev;
	/** Storage of regions for inactive spaces. */
	ListBase regionbase;
	char spacetype;
	char link_flag;
	char _pad0[6];
	/* End 'SpaceLink' header. */

	/* space vars */
	int lheight, pad;

	/** ConsoleLine; output. */
	ListBase scrollback;
	/** ConsoleLine; command history, current edited line is the first. */
	ListBase history;
	char prompt[256];
	/** Multiple consoles are possible, not just python. */
	char language[32];

	int sel_start;
	int sel_end;
} SpaceConsole;

/** \} */

/* -------------------------------------------------------------------- */
/** \name User Preferences
 * \{ */

typedef struct SpaceUserPref {
	SpaceLink *next, *prev;
	/** Storage of regions for inactive spaces. */
	ListBase regionbase;
	char spacetype;
	char link_flag;
	char _pad0[6];
	/* End 'SpaceLink' header. */

	char _pad1[7];
	char filter_type;
	/** Search term for filtering in the UI. */
	char filter[64];
} SpaceUserPref;

/** \} */

/* -------------------------------------------------------------------- */
/** \name Motion Tracking
 * \{ */

/* Clip Editor */
typedef struct SpaceClip {
	SpaceLink *next, *prev;
	/** Storage of regions for inactive spaces. */
	ListBase regionbase;
	char spacetype;
	char link_flag;
	char _pad0[6];
	/* End 'SpaceLink' header. */

	char _pad1[4];

	/** User defined offset, image is centered. */
	float xof, yof;
	/** User defined offset from locked position. */
	float xlockof, ylockof;
	/** User defined zoom level. */
	float zoom;

	/** User of clip. */
	struct MovieClipUser user;
	/** Clip data. */
	struct MovieClip *clip;
	/** Different scoped displayed in space panels. */
	struct MovieClipScopes scopes;

	/** Flags. */
	int flag;
	/** Editor mode (editing context being displayed). */
	short mode;
	/** Type of the clip editor view. */
	short view;

	/** Length of displaying path, in frames. */
	int path_length;

	/* current stabilization data */
	/** Pre-composed stabilization data. */
	float loc[2], scale, angle;
	int pad;
	/**
	 * Current stabilization matrix and the same matrix in unified space,
	 * defined when drawing and used for mouse position calculation.
	 */
	float stabmat[4][4], unistabmat[4][4];

	/* movie postprocessing */
	int postproc_flag;

	/* grease pencil */
	short gpencil_src, pad2;

	/** Pivot point for transforms. */
	int around, pad4;

	/** Mask editor 2d cursor. */
	float cursor[2];

	MaskSpaceInfo mask_info;
} SpaceClip;

/* SpaceClip.flag */
typedef enum eSpaceClip_Flag {
	SC_SHOW_MARKER_PATTERN      = (1 << 0),
	SC_SHOW_MARKER_SEARCH       = (1 << 1),
	SC_LOCK_SELECTION           = (1 << 2),
	SC_SHOW_TINY_MARKER         = (1 << 3),
	SC_SHOW_TRACK_PATH          = (1 << 4),
	SC_SHOW_BUNDLES             = (1 << 5),
	SC_MUTE_FOOTAGE             = (1 << 6),
	SC_HIDE_DISABLED            = (1 << 7),
	SC_SHOW_NAMES               = (1 << 8),
	SC_SHOW_GRID                = (1 << 9),
	SC_SHOW_STABLE              = (1 << 10),
	SC_MANUAL_CALIBRATION       = (1 << 11),
	SC_SHOW_ANNOTATION          = (1 << 12),
	SC_SHOW_FILTERS             = (1 << 13),
	SC_SHOW_GRAPH_FRAMES        = (1 << 14),
	SC_SHOW_GRAPH_TRACKS_MOTION = (1 << 15),
/*	SC_SHOW_PYRAMID_LEVELS      = (1 << 16), */	/* UNUSED */
	SC_LOCK_TIMECURSOR          = (1 << 17),
	SC_SHOW_SECONDS             = (1 << 18),
	SC_SHOW_GRAPH_SEL_ONLY      = (1 << 19),
	SC_SHOW_GRAPH_HIDDEN        = (1 << 20),
	SC_SHOW_GRAPH_TRACKS_ERROR  = (1 << 21),
	SC_SHOW_METADATA            = (1 << 22),
} eSpaceClip_Flag;

/* SpaceClip.mode */
typedef enum eSpaceClip_Mode {
	SC_MODE_TRACKING = 0,
	/*SC_MODE_RECONSTRUCTION = 1,*/  /* DEPRECATED */
	/*SC_MODE_DISTORTION = 2,*/  /* DEPRECATED */
	SC_MODE_MASKEDIT = 3,
} eSpaceClip_Mode;

/* SpaceClip.view */
typedef enum eSpaceClip_View {
	SC_VIEW_CLIP = 0,
	SC_VIEW_GRAPH = 1,
	SC_VIEW_DOPESHEET = 2,
} eSpaceClip_View;

/* SpaceClip.gpencil_src */
typedef enum eSpaceClip_GPencil_Source {
	SC_GPENCIL_SRC_CLIP = 0,
	SC_GPENCIL_SRC_TRACK = 1,
} eSpaceClip_GPencil_Source;


/** \} */

/* -------------------------------------------------------------------- */
/** \name Top Bar
 * \{ */

/* These two lines with # tell makesdna this struct can be excluded.
 * Should be: #ifndef WITH_GLOBAL_AREA_WRITING */
#
#
typedef struct SpaceTopBar {
	SpaceLink *next, *prev;
	/** Storage of regions for inactive spaces. */
	ListBase regionbase;
	char spacetype;
	char link_flag;
	char _pad0[6];
	/* End 'SpaceLink' header. */
} SpaceTopBar;

/** \} */

/* -------------------------------------------------------------------- */
/** \name Status Bar
 * \{ */

/* These two lines with # tell makesdna this struct can be excluded.
 * Should be: #ifndef WITH_GLOBAL_AREA_WRITING */
#
#
typedef struct SpaceStatusBar {
	SpaceLink *next, *prev;
	/** Storage of regions for inactive spaces. */
	ListBase regionbase;
	char spacetype;
	char link_flag;
	char _pad0[6];
	/* End 'SpaceLink' header. */
} SpaceStatusBar;

/** \} */

/* -------------------------------------------------------------------- */
/** \name Space Defines (eSpace_Type)
 * \{ */

/* space types, moved from DNA_screen_types.h */
/* Do NOT change order, append on end. types are hardcoded needed */
typedef enum eSpace_Type {
	SPACE_EMPTY    = 0,
	SPACE_VIEW3D   = 1,
	SPACE_IPO      = 2,
	SPACE_OUTLINER = 3,
	SPACE_BUTS     = 4,
	SPACE_FILE     = 5,
	SPACE_IMAGE    = 6,
	SPACE_INFO     = 7,
	SPACE_SEQ      = 8,
	SPACE_TEXT     = 9,
#ifdef DNA_DEPRECATED
	SPACE_IMASEL   = 10, /* deprecated */
	SPACE_SOUND    = 11, /* Deprecated */
#endif
	SPACE_ACTION   = 12,
	SPACE_NLA      = 13,
	/* TODO: fully deprecate */
	SPACE_SCRIPT   = 14, /* Deprecated */
	SPACE_TIME     = 15, /* Deprecated */
	SPACE_NODE     = 16,
	SPACE_LOGIC    = 17, /* deprecated */
	SPACE_CONSOLE  = 18,
	SPACE_USERPREF = 19,
	SPACE_CLIP     = 20,
	SPACE_TOPBAR   = 21,
	SPACE_STATUSBAR = 22,

	SPACE_TYPE_LAST = SPACE_STATUSBAR,
} eSpace_Type;

/* use for function args */
#define SPACE_TYPE_ANY -1

#define IMG_SIZE_FALLBACK 256

/** \} */

#endif  /* __DNA_SPACE_TYPES_H__ */<|MERGE_RESOLUTION|>--- conflicted
+++ resolved
@@ -903,14 +903,9 @@
 	char *name;
 	char *description;
 
-<<<<<<< HEAD
-	/* Either point to active variant/revision if available, or own entry (in mere filebrowser case). */
-	FileDirEntryView *entry;
-=======
 	/* Either point to active variant/revision if available, or own entry
 	 * (in mere filebrowser case). */
-	FileDirEntryRevision *entry;
->>>>>>> b21bd431
+	FileDirEntryView *entry;
 
 	/** #eFileSel_File_Types. */
 	int typeflag;
