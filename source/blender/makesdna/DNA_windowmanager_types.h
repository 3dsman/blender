/*
 * ***** BEGIN GPL LICENSE BLOCK *****
 *
 * This program is free software; you can redistribute it and/or
 * modify it under the terms of the GNU General Public License
 * as published by the Free Software Foundation; either version 2
 * of the License, or (at your option) any later version. 
 *
 * This program is distributed in the hope that it will be useful,
 * but WITHOUT ANY WARRANTY; without even the implied warranty of
 * MERCHANTABILITY or FITNESS FOR A PARTICULAR PURPOSE.  See the
 * GNU General Public License for more details.
 *
 * You should have received a copy of the GNU General Public License
 * along with this program; if not, write to the Free Software Foundation,
 * Inc., 51 Franklin Street, Fifth Floor, Boston, MA 02110-1301, USA.
 *
 * The Original Code is Copyright (C) 2007 Blender Foundation.
 * All rights reserved.
 *
 * 
 * Contributor(s): Blender Foundation
 *
 * ***** END GPL LICENSE BLOCK *****
 */

/** \file DNA_windowmanager_types.h
 *  \ingroup DNA
 */

#ifndef __DNA_WINDOWMANAGER_TYPES_H__
#define __DNA_WINDOWMANAGER_TYPES_H__

#include "DNA_listBase.h"
#include "DNA_vec_types.h"

#include "DNA_ID.h"

/* defined here: */
struct wmWindowManager;
struct wmWindow;

struct wmEvent;
struct wmGesture;
struct wmOperatorType;
struct wmOperator;
struct wmKeyMap;
struct wmKeyConfig;

/* forwards */
struct bContext;
struct wmLocal;
struct bScreen;
struct uiBlock;
struct wmSubWindow;
struct wmTimer;
struct StructRNA;
struct PointerRNA;
struct ReportList;
struct Report;
struct uiLayout;

#define OP_MAX_TYPENAME 64
#define KMAP_MAX_NAME   64

/* keep in sync with 'wm_report_items' in wm_rna.c */
typedef enum ReportType {
	RPT_DEBUG                   = (1 << 0),
	RPT_INFO                    = (1 << 1),
	RPT_OPERATOR                = (1 << 2),
	RPT_PROPERTY                = (1 << 3),
	RPT_WARNING                 = (1 << 4),
	RPT_ERROR                   = (1 << 5),
	RPT_ERROR_INVALID_INPUT     = (1 << 6),
	RPT_ERROR_INVALID_CONTEXT   = (1 << 7),
	RPT_ERROR_OUT_OF_MEMORY     = (1 << 8),
} ReportType;

#define RPT_DEBUG_ALL       (RPT_DEBUG)
#define RPT_INFO_ALL        (RPT_INFO)
#define RPT_OPERATOR_ALL    (RPT_OPERATOR)
#define RPT_PROPERTY_ALL    (RPT_PROPERTY)
#define RPT_WARNING_ALL     (RPT_WARNING)
#define RPT_ERROR_ALL       (RPT_ERROR|RPT_ERROR_INVALID_INPUT|RPT_ERROR_INVALID_CONTEXT|RPT_ERROR_OUT_OF_MEMORY)

enum ReportListFlags {
	RPT_PRINT   = (1 << 0),
	RPT_STORE   = (1 << 1),
	RPT_FREE    = (1 << 2),
	RPT_OP_HOLD = (1 << 3), /* don't move them into the operator global list (caller will use) */
};

/* These two Lines with # tell makesdna this struct can be excluded. */
#
#
typedef struct Report {
	struct Report *next, *prev;
	short type;  /* ReportType */
	short flag;
	int len;  /* strlen(message), saves some time calculating the word wrap  */
	const char *typestr;
	const char *message;
} Report;

/* saved in the wm, don't remove */
typedef struct ReportList {
	ListBase list;
	int printlevel;  /* ReportType */
	int storelevel;  /* ReportType */
	int flag, pad;
	struct wmTimer *reporttimer;
} ReportList;

/* timer customdata to control reports display */
/* These two Lines with # tell makesdna this struct can be excluded. */
#
#
typedef struct ReportTimerInfo {
	float col[3];
	float grayscale;
	float widthfac;
} ReportTimerInfo;

/* reports need to be before wmWindowManager */


/* windowmanager is saved, tag WMAN */
typedef struct wmWindowManager {
	ID id;

	struct wmWindow *windrawable, *winactive;  /* separate active from drawable */
	ListBase windows;
<<<<<<< HEAD
	
	int initialized;		/* set on file read */
	short file_saved;		/* indicator whether data was saved */
	short op_undo_depth;	/* operator stack depth to avoid nested undo pushes */
	
	ListBase operators;		/* operator registry */
	
	ListBase queue;			/* refresh/redraw wmNotifier structs */
	
	struct ReportList reports;	/* information and error reports */
	
	ListBase jobs;			/* threaded jobs manager */
	
	ListBase paintcursors;	/* extra overlay cursors to draw, like circles */
	
	ListBase drags;			/* active dragged items */
	
	ListBase keyconfigs;				/* known key configurations */
	struct wmKeyConfig *defaultconf;	/* default configuration */
	struct wmKeyConfig *addonconf;		/* addon configuration */
	struct wmKeyConfig *userconf;		/* user configuration */

	ListBase timers;					/* active timers */
	struct wmTimer *autosavetimer;		/* timer for auto save */

	char is_interface_locked;		/* indicates whether interface is locked for user interaction */
	char par[7];
=======

	int initialized;                  /* set on file read */
	short file_saved;                 /* indicator whether data was saved */
	short op_undo_depth;              /* operator stack depth to avoid nested undo pushes */

	ListBase operators;               /* operator registry */

	ListBase queue;                   /* refresh/redraw wmNotifier structs */

	struct ReportList reports;        /* information and error reports */

	ListBase jobs;                    /* threaded jobs manager */

	ListBase paintcursors;            /* extra overlay cursors to draw, like circles */

	ListBase drags;                   /* active dragged items */

	ListBase keyconfigs;              /* known key configurations */
	struct wmKeyConfig *defaultconf;  /* default configuration */
	struct wmKeyConfig *addonconf;    /* addon configuration */
	struct wmKeyConfig *userconf;     /* user configuration */

	ListBase timers;                  /* active timers */
	struct wmTimer *autosavetimer;    /* timer for auto save */
>>>>>>> 596982fe
} wmWindowManager;

/* wmWindowManager.initialized */
enum {
	WM_INIT_WINDOW = (1<<0),
	WM_INIT_KEYMAP = (1<<1),
};

/* the savable part, rest of data is local in ghostwinlay */
typedef struct wmWindow {
	struct wmWindow *next, *prev;

	void *ghostwin;             /* don't want to include ghost.h stuff */

	int winid;                  /* winid also in screens, is for retrieving this window after read */

	short grabcursor;           /* cursor grab mode */
	short pad;

	struct bScreen *screen;     /* active screen */
	struct bScreen *newscreen;  /* temporary when switching */
	char screenname[64];        /* MAX_ID_NAME for matching window with active screen after file read */

	short posx, posy, sizex, sizey;  /* window coords */
	short windowstate;  /* borderless, full */
	short monitor;      /* multiscreen... no idea how to store yet */
	short active;       /* set to 1 if an active window, for quick rejects */
	short cursor;       /* current mouse cursor type */
	short lastcursor;   /* previous cursor when setting modal one */
	short modalcursor;  /* the current modal cursor */
	short addmousemove; /* internal: tag this for extra mousemove event, makes cursors/buttons active on UI switching */
	short pad2;

	struct wmEvent *eventstate;   /* storage for event system */

	struct wmSubWindow *curswin;  /* internal for wm_subwindow.c only */

	struct wmGesture *tweak;      /* internal for wm_operators.c */

	int drawmethod, drawfail;     /* internal for wm_draw.c only */
	void *drawdata;               /* internal for wm_draw.c only */

	ListBase queue;               /* all events (ghost level events were handled) */
	ListBase handlers;            /* window+screen handlers, handled last */
	ListBase modalhandlers;       /* priority handlers, handled first */

	ListBase subwindows;          /* opengl stuff for sub windows, see notes in wm_subwindow.c */
	ListBase gesture;             /* gesture stuff */
} wmWindow;

/* These two Lines with # tell makesdna this struct can be excluded. */
/* should be something like DNA_EXCLUDE 
 * but the preprocessor first removes all comments, spaces etc */
#
#
typedef struct wmOperatorTypeMacro {
	struct wmOperatorTypeMacro *next, *prev;

	/* operator id */
	char idname[64];
	/* rna pointer to access properties, like keymap */
	struct IDProperty *properties;  /* operator properties, assigned to ptr->data and can be written to a file */
	struct PointerRNA *ptr;
} wmOperatorTypeMacro;

/* partial copy of the event, for matching by eventhandler */
typedef struct wmKeyMapItem {
	struct wmKeyMapItem *next, *prev;

	/* operator */
	char idname[64];                /* used to retrieve operator type pointer */
	IDProperty *properties;         /* operator properties, assigned to ptr->data and can be written to a file */

	/* modal */
	char propvalue_str[64];         /* runtime temporary storage for loading */
	short propvalue;                /* if used, the item is from modal map */

	/* event */
	short type;                     /* event code itself */
	short val;                      /* KM_ANY, KM_PRESS, KM_NOTHING etc */
	short shift, ctrl, alt, oskey;  /* oskey is apple or windowskey, value denotes order of pressed */
	short keymodifier;              /* rawkey modifier */

	/* flag: inactive, expanded */
	short flag;

	/* runtime */
	short maptype;                  /* keymap editor */
	short id;                       /* unique identifier. Positive for kmi that override builtins, negative otherwise */
	short pad;
	struct PointerRNA *ptr;         /* rna pointer to access properties */
} wmKeyMapItem;

/* used instead of wmKeyMapItem for diff keymaps */
typedef struct wmKeyMapDiffItem {
	struct wmKeyMapDiffItem *next, *prev;

	wmKeyMapItem *remove_item;
	wmKeyMapItem *add_item;
} wmKeyMapDiffItem;

/* wmKeyMapItem.flag */
enum {
	KMI_INACTIVE       = (1 << 0),
	KMI_EXPANDED       = (1 << 1),
	KMI_USER_MODIFIED  = (1 << 2),
	KMI_UPDATE         = (1 << 3),
};

/* wmKeyMapItem.maptype */
enum {
	KMI_TYPE_KEYBOARD   = 0,
	KMI_TYPE_MOUSE      = 1,
	KMI_TYPE_TWEAK      = 2,
	KMI_TYPE_TEXTINPUT  = 3,
	KMI_TYPE_TIMER      = 4,
	KMI_TYPE_NDOF       = 5,
};

/* stored in WM, the actively used keymaps */
typedef struct wmKeyMap {
	struct wmKeyMap *next, *prev;

	ListBase items;
	ListBase diff_items;

	char idname[64];  /* global editor keymaps, or for more per space/region */
	short spaceid;    /* same IDs as in DNA_space_types.h */
	short regionid;   /* see above */

	short flag;       /* general flags */
	short kmi_id;     /* last kmi id */

	/* runtime */
	int (*poll)(struct bContext *);  /* verify if enabled in the current context */
	void *modal_items;               /* for modal, EnumPropertyItem for now */
} wmKeyMap;

/* wmKeyMap.flag */
enum {
	KEYMAP_MODAL              = (1 << 0),  /* modal map, not using operatornames */
	KEYMAP_USER               = (1 << 1),  /* user keymap */
	KEYMAP_EXPANDED           = (1 << 2),
	KEYMAP_CHILDREN_EXPANDED  = (1 << 3),
	KEYMAP_DIFF               = (1 << 4),  /* diff keymap for user preferences */
	KEYMAP_USER_MODIFIED      = (1 << 5),  /* keymap has user modifications */
	KEYMAP_UPDATE             = (1 << 6),
};

typedef struct wmKeyConfig {
	struct wmKeyConfig *next, *prev;

	char idname[64];    /* unique name */
	char basename[64];  /* idname of configuration this is derives from, "" if none */

	ListBase keymaps;
	int actkeymap, flag;
} wmKeyConfig;

/* wmKeyConfig.flag */
enum {
	KEYCONF_USER          = (1 << 1),  /* And what about (1 << 0)? */
	KEYCONF_INIT_DEFAULT  = (1 << 2),
};

/* this one is the operator itself, stored in files for macros etc */
/* operator + operatortype should be able to redo entirely, but for different contextes */
typedef struct wmOperator {
	struct wmOperator *next, *prev;

	/* saved */
	char idname[64];              /* used to retrieve type pointer */
	IDProperty *properties;       /* saved, user-settable properties */

	/* runtime */
	struct wmOperatorType *type;  /* operator type definition from idname */
	void *customdata;             /* custom storage, only while operator runs */
	void *py_instance;            /* python stores the class instance here */

	struct PointerRNA *ptr;       /* rna pointer to access properties */
	struct ReportList *reports;   /* errors and warnings storage */

	ListBase macro;               /* list of operators, can be a tree */
	struct wmOperator *opm;       /* current running macro, not saved */
	struct uiLayout *layout;      /* runtime for drawing */
	short flag, pad[3];

} wmOperator;

/* operator type return flags: exec(), invoke() modal(), return values */
enum {
	OPERATOR_RUNNING_MODAL  = (1 << 0),
	OPERATOR_CANCELLED      = (1 << 1),
	OPERATOR_FINISHED       = (1 << 2),
/* add this flag if the event should pass through */
	OPERATOR_PASS_THROUGH   = (1 << 3),
/* in case operator got executed outside WM code... like via fileselect */
	OPERATOR_HANDLED        = (1 << 4),
};
#define OPERATOR_FLAGS_ALL    (OPERATOR_RUNNING_MODAL | OPERATOR_CANCELLED | OPERATOR_FINISHED | \
                               OPERATOR_PASS_THROUGH | OPERATOR_HANDLED)

/* sanity checks for debug mode only */
#define OPERATOR_RETVAL_CHECK(ret) (void)ret, BLI_assert(ret != 0 && (ret & OPERATOR_FLAGS_ALL) == ret)

/* wmOperator flag */
enum {
	OP_GRAB_POINTER    = (1 << 0),
	/* low level flag so exec() operators can tell if they were invoked, use with care.
	 * typically this shouldn't make any difference, but it rare cases its needed (see smooth-view) */
	OP_IS_INVOKE       = (1 << 1),
};

#endif /* __DNA_WINDOWMANAGER_TYPES_H__ */<|MERGE_RESOLUTION|>--- conflicted
+++ resolved
@@ -130,35 +130,6 @@
 
 	struct wmWindow *windrawable, *winactive;  /* separate active from drawable */
 	ListBase windows;
-<<<<<<< HEAD
-	
-	int initialized;		/* set on file read */
-	short file_saved;		/* indicator whether data was saved */
-	short op_undo_depth;	/* operator stack depth to avoid nested undo pushes */
-	
-	ListBase operators;		/* operator registry */
-	
-	ListBase queue;			/* refresh/redraw wmNotifier structs */
-	
-	struct ReportList reports;	/* information and error reports */
-	
-	ListBase jobs;			/* threaded jobs manager */
-	
-	ListBase paintcursors;	/* extra overlay cursors to draw, like circles */
-	
-	ListBase drags;			/* active dragged items */
-	
-	ListBase keyconfigs;				/* known key configurations */
-	struct wmKeyConfig *defaultconf;	/* default configuration */
-	struct wmKeyConfig *addonconf;		/* addon configuration */
-	struct wmKeyConfig *userconf;		/* user configuration */
-
-	ListBase timers;					/* active timers */
-	struct wmTimer *autosavetimer;		/* timer for auto save */
-
-	char is_interface_locked;		/* indicates whether interface is locked for user interaction */
-	char par[7];
-=======
 
 	int initialized;                  /* set on file read */
 	short file_saved;                 /* indicator whether data was saved */
@@ -183,7 +154,9 @@
 
 	ListBase timers;                  /* active timers */
 	struct wmTimer *autosavetimer;    /* timer for auto save */
->>>>>>> 596982fe
+
+	char is_interface_locked;		/* indicates whether interface is locked for user interaction */
+	char par[7];
 } wmWindowManager;
 
 /* wmWindowManager.initialized */
