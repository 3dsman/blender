--- conflicted
+++ resolved
@@ -281,10 +281,7 @@
 	LIB_TESTIND         = (LIB_NEED_EXPAND | LIB_INDIRECT),
 	LIB_READ            = 1 << 4,
 	LIB_NEED_LINK       = 1 << 5,
-<<<<<<< HEAD
-=======
 	/* tag datablock as a place-holder (because the real one could not be linked from its library e.g.). */
->>>>>>> 505a31bd
 	LIB_MISSING         = 1 << 6,
 
 	LIB_NEW             = 1 << 8,
