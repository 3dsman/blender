/*
 * This program is free software; you can redistribute it and/or
 * modify it under the terms of the GNU General Public License
 * as published by the Free Software Foundation; either version 2
 * of the License, or (at your option) any later version.
 *
 * This program is distributed in the hope that it will be useful,
 * but WITHOUT ANY WARRANTY; without even the implied warranty of
 * MERCHANTABILITY or FITNESS FOR A PARTICULAR PURPOSE.  See the
 * GNU General Public License for more details.
 *
 * You should have received a copy of the GNU General Public License
 * along with this program; if not, write to the Free Software Foundation,
 * Inc., 51 Franklin Street, Fifth Floor, Boston, MA 02110-1301, USA.
 *
 * The Original Code is Copyright (C) 2013 Blender Foundation
 * All rights reserved.
 */

/** \file
 * \ingroup DNA
 * \brief Types and defines for representing Rigid Body entities
 */

#ifndef __DNA_RIGIDBODY_TYPES_H__
#define __DNA_RIGIDBODY_TYPES_H__

#include "DNA_listBase.h"

struct Collection;

struct EffectorWeights;

/* ******************************** */
/* RigidBody World */

/* Container for data shared by original and evaluated copies of RigidBodyWorld */
typedef struct RigidBodyWorld_Shared {
	/* cache */
	struct PointCache *pointcache;
	struct ListBase ptcaches;

	/* References to Physics Sim objects. Exist at runtime only ---------------------- */
<<<<<<< HEAD
	void *physics_world;		/* Physics sim world (i.e. btDiscreteDynamicsWorld) */

=======
	/** Physics sim world (i.e. btDiscreteDynamicsWorld). */
	void *physics_world;
>>>>>>> 42faf52d
} RigidBodyWorld_Shared;

/* RigidBodyWorld (rbw)
 *
 * Represents a "simulation scene" existing within the parent scene.
 */
struct RigidBodyOb;

typedef struct RigidBodyWorld {
	/* Sim World Settings ------------------------------------------------------------- */
<<<<<<< HEAD
	struct EffectorWeights *effector_weights; /* effectors info */

	struct Collection *group;		/* Group containing objects to use for Rigid Bodies */
	struct Object **objects;		/* Array to access group objects by index, only used at runtime */

	struct Collection *constraints;	/* Group containing objects to use for Rigid Body Constraints*/

	int pad;
	float ltime;				/* last frame world was evaluated for (internal) */

	struct RigidBodyWorld_Shared *shared; /* This pointer is shared between all evaluated copies */
	struct PointCache *pointcache DNA_DEPRECATED; /* Moved to shared->pointcache */
	struct ListBase ptcaches DNA_DEPRECATED; /* Moved to shared->ptcaches */
	int numbodies;				/* number of objects in rigid body group */

	short steps_per_second;		/* number of simulation steps thaken per second */
	short num_solver_iterations;/* number of constraint solver iterations made per simulation step */

	int flag;					/* (eRigidBodyWorld_Flag) settings for this RigidBodyWorld */
	float time_scale;			/* used to speed up or slow down the simulation */
=======
	/** Effectors info. */
	struct EffectorWeights *effector_weights;

	/** Group containing objects to use for Rigid Bodies. */
	struct Collection *group;
	/** Array to access group objects by index, only used at runtime. */
	struct Object **objects;

	/** Group containing objects to use for Rigid Body Constraint.s*/
	struct Collection *constraints;

	char _pad[4];
	/** Last frame world was evaluated for (internal). */
	float ltime;

	/** This pointer is shared between all evaluated copies. */
	struct RigidBodyWorld_Shared *shared;
	/** Moved to shared->pointcache. */
	struct PointCache *pointcache DNA_DEPRECATED;
	/** Moved to shared->ptcaches. */
	struct ListBase ptcaches DNA_DEPRECATED;
	/** Number of objects in rigid body group. */
	int numbodies;

	/** Number of simulation steps thaken per second. */
	short steps_per_second;
	/** Number of constraint solver iterations made per simulation step. */
	short num_solver_iterations;

	/** (eRigidBodyWorld_Flag) settings for this RigidBodyWorld. */
	int flag;
	/** Used to speed up or slow down the simulation. */
	float time_scale;
>>>>>>> 42faf52d
} RigidBodyWorld;

/* Flags for RigidBodyWorld */
typedef enum eRigidBodyWorld_Flag {
	/* should sim world be skipped when evaluating (user setting) */
	RBW_FLAG_MUTED				= (1 << 0),
	/* sim data needs to be rebuilt */
	RBW_FLAG_NEEDS_REBUILD		= (1 << 1),
<<<<<<< HEAD
	/* use split impulse when stepping the simulation */
	RBW_FLAG_USE_SPLIT_IMPULSE	= (1 << 2),
	/* Flag rebuild of constraints in fracture modifier objects */
	RBW_FLAG_REBUILD_CONSTRAINTS = (1 << 3),
	/* Visualize physics objects like in game engine*/
	RBW_FLAG_VISUALIZE_PHYSICS = (1 << 4),
=======
	/* usse split impulse when stepping the simulation */
	RBW_FLAG_USE_SPLIT_IMPULSE	= (1 << 2),
>>>>>>> 42faf52d
} eRigidBodyWorld_Flag;

/* ******************************** */
/* RigidBody Object */

/* Container for data that is shared among CoW copies.
 *
 * This is placed in a separate struct so that, for example, the physics_shape
 * pointer can be replaced without having to update all CoW copies. */
#
#
typedef struct RigidBodyOb_Shared {
	/* References to Physics Sim objects. Exist at runtime only */
	/** Physics object representation (i.e. btRigidBody). */
	void *physics_object;
	/** Collision shape used by physics sim (i.e. btCollisionShape). */
	void *physics_shape;
} RigidBodyOb_Shared;

/* RigidBodyObject (rbo)
 *
 * Represents an object participating in a RigidBody sim.
 * This is attached to each object that is currently
 * participating in a sim.
 */
typedef struct RigidBodyOb {
	/* General Settings for this RigidBodyOb */
<<<<<<< HEAD
	short type;				/* (eRigidBodyOb_Type) role of RigidBody in sim  */
	short shape;			/* (eRigidBody_Shape) collision shape to use */

	int is_fractured;
	int flag;				/* (eRigidBodyOb_Flag) */
	int col_groups;			/* Collision groups that determines which rigid bodies can collide with each other */
	short mesh_source;		/* (eRigidBody_MeshSource) mesh source for mesh based collision shapes */
	short pad;

	/* Physics Parameters */
	float mass;				/* how much object 'weighs' (i.e. absolute 'amount of stuff' it holds) */

	float friction;			/* resistance of object to movement */
	float restitution;		/* how 'bouncy' object is when it collides */

	float margin;			/* tolerance for detecting collisions */

	float lin_damping;		/* damping for linear velocities */
	float ang_damping;		/* damping for angular velocities */

	float lin_sleep_thresh;	/* deactivation threshold for linear velocities */
	float ang_sleep_thresh;	/* deactivation threshold for angular velocities */

	float orn[4];			/* rigid body orientation */
	float pos[3];			/* rigid body position */

	float lin_vel[3];
	float ang_vel[3];

	float force_thresh;
	char pad2[4];

	struct RigidBodyOb_Shared *shared; /* This pointer is shared between all evaluated copies */

=======
	/** (eRigidBodyOb_Type) role of RigidBody in sim . */
	short type;
	/** (eRigidBody_Shape) collision shape to use. */
	short shape;

	/** (eRigidBodyOb_Flag). */
	int flag;
	/** Collision groups that determines which rigid bodies can collide with each other. */
	int col_groups;
	/** (eRigidBody_MeshSource) mesh source for mesh based collision shapes. */
	short mesh_source;
	char _pad[2];

	/* Physics Parameters */
	/** How much object 'weighs' (i.e. absolute 'amount of stuff' it holds). */
	float mass;

	/** Resistance of object to movement. */
	float friction;
	/** How 'bouncy' object is when it collides. */
	float restitution;

	/** Tolerance for detecting collisions. */
	float margin;

	/** Damping for linear velocities. */
	float lin_damping;
	/** Damping for angular velocities. */
	float ang_damping;

	/** Deactivation threshold for linear velocities. */
	float lin_sleep_thresh;
	/** Deactivation threshold for angular velocities. */
	float ang_sleep_thresh;

	/** Rigid body orientation. */
	float orn[4];
	/** Rigid body position. */
	float pos[3];
	char _pad1[4];

	/** This pointer is shared between all evaluated copies. */
	struct RigidBodyOb_Shared *shared;
>>>>>>> 42faf52d
} RigidBodyOb;


/* Participation types for RigidBodyOb */
typedef enum eRigidBodyOb_Type {
	/* active geometry participant in simulation. is directly controlled by sim */
	RBO_TYPE_ACTIVE	= 0,
	/* passive geometry participant in simulation. is directly controlled by animsys */
	RBO_TYPE_PASSIVE
} eRigidBodyOb_Type;

/* Flags for RigidBodyOb */
typedef enum eRigidBodyOb_Flag {
	/* rigidbody is kinematic (controlled by the animation system) */
	RBO_FLAG_KINEMATIC			= (1 << 0),
	/* rigidbody needs to be validated (usually set after duplicating and not hooked up yet) */
	RBO_FLAG_NEEDS_VALIDATE		= (1 << 1),
	/* rigidbody shape needs refreshing (usually after exiting editmode) */
	RBO_FLAG_NEEDS_RESHAPE		= (1 << 2),
	/* rigidbody can be deactivated */
	RBO_FLAG_USE_DEACTIVATION	= (1 << 3),
	/* rigidbody is deactivated at the beginning of simulation */
	RBO_FLAG_START_DEACTIVATED	= (1 << 4),
	/* rigidbody is not dynamically simulated */
	RBO_FLAG_DISABLED			= (1 << 5),
	/* collision margin is not embedded (only used by convex hull shapes for now) */
	RBO_FLAG_USE_MARGIN			= (1 << 6),
	/* collision shape deforms during simulation (only for passive triangle mesh shapes) */
	RBO_FLAG_USE_DEFORM			= (1 << 7),
<<<<<<< HEAD
	/* rebuild object after collision, (change kinematic state) */
	RBO_FLAG_KINEMATIC_REBUILD	= (1 << 8),
	/* enable / disable kinematic state change after collision */
	RBO_FLAG_IS_TRIGGERED = (1 << 9),
	/* ghost flag, do not collide with object (but can activate although) */
	RBO_FLAG_IS_GHOST = (1 << 10),
	/* trigger flag, trigger kinematic state change on other objects */
	RBO_FLAG_IS_TRIGGER = (1 << 11),
	/* propagate trigger flag, pass the trigger impulse through to other objects nearby / touched */
	RBO_FLAG_PROPAGATE_TRIGGER = (1 << 12),
	/* dissolve constraints on activated shards */
	RBO_FLAG_CONSTRAINT_DISSOLVE = (1 << 13),
	/* trigger a dynamic fracture with this type */
	RBO_FLAG_DYNAMIC_TRIGGER = (1 << 14),
	/* dissolve plastic constraints too (if any) */
	RBO_FLAG_PLASTIC_DISSOLVE = (1 << 15),
	/* anti (stop) trigger flag, make simulated objects kinematic again */
	RBO_FLAG_ANTI_TRIGGER = (1 << 16),
	/* marks bound kinematic rigidbodies (to properly handle restoreKinematic for them) */
	RBO_FLAG_KINEMATIC_BOUND = (1 << 17),

=======
>>>>>>> 42faf52d
} eRigidBodyOb_Flag;

/* RigidBody Collision Shape */
typedef enum eRigidBody_Shape {
		/* simple box (i.e. bounding box) */
	RB_SHAPE_BOX = 0,
		/* sphere */
	RB_SHAPE_SPHERE,
		/* rounded "pill" shape (i.e. calcium tablets) */
	RB_SHAPE_CAPSULE,
		/* cylinder (i.e. pringles can) */
	RB_SHAPE_CYLINDER,
		/* cone (i.e. party hat) */
	RB_SHAPE_CONE,

		/* convex hull (minimal shrinkwrap encompassing all verts) */
	RB_SHAPE_CONVEXH,
		/* triangulated mesh */
	RB_SHAPE_TRIMESH,

	/* concave mesh approximated using primitives */
	RB_SHAPE_COMPOUND,

} eRigidBody_Shape;

typedef enum eRigidBody_MeshSource {
	/* base mesh */
	RBO_MESH_BASE = 0,
	/* only deformations */
	RBO_MESH_DEFORM,
	/* final derived mesh */
	RBO_MESH_FINAL,
	/* solidifed final mesh (physics only) */
	RBO_MESH_FINAL_SOLID
} eRigidBody_MeshSource;

/* ******************************** */
/* RigidBody Constraint */

/* RigidBodyConstraint (rbc)
 *
 * Represents an constraint connecting two rigid bodies.
 */
typedef struct RigidBodyCon {
	/** First object influenced by the constraint. */
	struct Object *ob1;
	/** Second object influenced by the constraint. */
	struct Object *ob2;

	/* General Settings for this RigidBodyCon */
	/** (eRigidBodyCon_Type) role of RigidBody in sim . */
	short type;
	/** Number of constraint solver iterations made per simulation step. */
	short num_solver_iterations;

	/** (eRigidBodyCon_Flag). */
	int flag;

<<<<<<< HEAD
	float breaking_threshold;	/* breaking impulse threshold */
    char spring_type;       	/* spring implementation to use */
    char name[66];
    char pad[5];

    float orn[4];
    float pos[3];
=======
	/** Breaking impulse threshold. */
	float breaking_threshold;
	/** Spring implementation to use. */
	char spring_type;
	char _pad[3];
>>>>>>> 42faf52d

	/* limits */
	/* translation limits */
	float limit_lin_x_lower;
	float limit_lin_x_upper;
	float limit_lin_y_lower;
	float limit_lin_y_upper;
	float limit_lin_z_lower;
	float limit_lin_z_upper;
	/* rotation limits */
	float limit_ang_x_lower;
	float limit_ang_x_upper;
	float limit_ang_y_lower;
	float limit_ang_y_upper;
	float limit_ang_z_lower;
	float limit_ang_z_upper;

	/* spring settings */
	/* resistance to deformation */
	float spring_stiffness_x;
	float spring_stiffness_y;
	float spring_stiffness_z;
	float spring_stiffness_ang_x;
	float spring_stiffness_ang_y;
	float spring_stiffness_ang_z;
	/* amount of velocity lost over time */
	float spring_damping_x;
	float spring_damping_y;
	float spring_damping_z;
	float spring_damping_ang_x;
	float spring_damping_ang_y;
	float spring_damping_ang_z;

	/* motor settings */
	/** Linear velocity the motor tries to hold. */
	float motor_lin_target_velocity;
	/** Angular velocity the motor tries to hold. */
	float motor_ang_target_velocity;
	/** Maximum force used to reach linear target velocity. */
	float motor_lin_max_impulse;
	/** Maximum force used to reach angular target velocity. */
	float motor_ang_max_impulse;

	/* References to Physics Sim object. Exist at runtime only */
	/** Physics object representation (i.e. btTypedConstraint). */
	void *physics_constraint;
} RigidBodyCon;

/* RigidBodyConstraint (rbc)
 *
 * Represents an constraint connecting two shard rigid bodies.
 */
typedef struct RigidBodyShardCon {

	struct RigidBodyShardCon *next, *prev;
	struct Shard *mi1;			/* First shard influenced by the constraint */
	struct Shard *mi2;			/* Second shard influenced by the constraint */

	/* References to Physics Sim object. Exist at runtime only */
	void *physics_constraint;	/* Physics object representation (i.e. btTypedConstraint) */

	/* General Settings for this RigidBodyCon */
	short type;					/* (eRigidBodyCon_Type) role of RigidBody in sim  */
	short num_solver_iterations;/* number of constraint solver iterations made per simulation step */

	int flag;					/* (eRigidBodyCon_Flag) */
	char name[66]; /* MAX_ID_NAME */
	char pad[2];

	float breaking_threshold;	/* breaking impulse threshold */
	float start_angle;			//needed for breaking by angle and dist
	float start_dist;
	float breaking_angle;
	float breaking_dist;
	float plastic_angle;
	float plastic_dist;
	float start_angle_deform;
	float start_dist_deform;

	float orn[4];
	float pos[3];

	/* limits */
	/* translation limits */
	float limit_lin_x_lower;
	float limit_lin_x_upper;
	float limit_lin_y_lower;
	float limit_lin_y_upper;
	float limit_lin_z_lower;
	float limit_lin_z_upper;
	/* rotation limits */
	float limit_ang_x_lower;
	float limit_ang_x_upper;
	float limit_ang_y_lower;
	float limit_ang_y_upper;
	float limit_ang_z_lower;
	float limit_ang_z_upper;

	/* spring settings */
	/* resistance to deformation */
	float spring_stiffness_x;
	float spring_stiffness_y;
	float spring_stiffness_z;
	float spring_stiffness_ang_x;
	float spring_stiffness_ang_y;
	float spring_stiffness_ang_z;
	/* amount of velocity lost over time */
	float spring_damping_x;
	float spring_damping_y;
	float spring_damping_z;
	float spring_damping_ang_x;
	float spring_damping_ang_y;
	float spring_damping_ang_z;

	/* motor settings */
	float motor_lin_target_velocity;	/* linear velocity the motor tries to hold */
	float motor_ang_target_velocity;	/* angular velocity the motor tries to hold */
	float motor_lin_max_impulse;		/* maximum force used to reach linear target velocity */
	float motor_ang_max_impulse;		/* maximum force used to reach angular target velocity */

	char pad2[4];
} RigidBodyShardCon;


/* Participation types for RigidBodyOb */
typedef enum eRigidBodyCon_Type {
	/** lets bodies rotate around a specified point */
	RBC_TYPE_POINT = 0,
	/** lets bodies rotate around a specified axis */
	RBC_TYPE_HINGE,
	/** simulates wheel suspension */
	RBC_TYPE_HINGE2,
	/** restricts movent to a specified axis */
	RBC_TYPE_SLIDER,
	/** lets object rotate within a cpecified cone */
	RBC_TYPE_CONE_TWIST,
	/** allows user to specify constraint axes */
	RBC_TYPE_6DOF,
	/** like 6DOF but has springs */
	RBC_TYPE_6DOF_SPRING,
	/** simulates a universal joint */
	RBC_TYPE_UNIVERSAL,
	/** glues two bodies together */
	RBC_TYPE_FIXED,
	/** similar to slider but also allows rotation around slider axis */
	RBC_TYPE_PISTON,
	/** Simplified spring constraint with only once axis that's
	 * automatically placed between the connected bodies */
	RBC_TYPE_SPRING,
<<<<<<< HEAD
    /* drives bodies by applying linear and angular forces */
=======
	/** dirves bodies by applying linear and angular forces */
>>>>>>> 42faf52d
	RBC_TYPE_MOTOR,
    RBC_TYPE_COMPOUND,
} eRigidBodyCon_Type;

/* Spring implementation type for RigidBodyOb */
typedef enum eRigidBodyCon_SpringType {
	RBC_SPRING_TYPE1 = 0,	/* btGeneric6DofSpringConstraint */
	RBC_SPRING_TYPE2,   	/* btGeneric6DofSpring2Constraint */
} eRigidBodyCon_SpringType;

/* Flags for RigidBodyCon */
typedef enum eRigidBodyCon_Flag {
	/* constraint influences rigid body motion */
	RBC_FLAG_ENABLED					= (1 << 0),
	/* constraint needs to be validated */
	RBC_FLAG_NEEDS_VALIDATE				= (1 << 1),
	/* allow constrained bodies to collide */
	RBC_FLAG_DISABLE_COLLISIONS			= (1 << 2),
	/* constraint can break */
	RBC_FLAG_USE_BREAKING				= (1 << 3),
	/* constraint use custom number of constraint solver iterations */
	RBC_FLAG_OVERRIDE_SOLVER_ITERATIONS	= (1 << 4),
	/* limits */
	RBC_FLAG_USE_LIMIT_LIN_X			= (1 << 5),
	RBC_FLAG_USE_LIMIT_LIN_Y			= (1 << 6),
	RBC_FLAG_USE_LIMIT_LIN_Z			= (1 << 7),
	RBC_FLAG_USE_LIMIT_ANG_X			= (1 << 8),
	RBC_FLAG_USE_LIMIT_ANG_Y			= (1 << 9),
	RBC_FLAG_USE_LIMIT_ANG_Z			= (1 << 10),
	/* springs */
	RBC_FLAG_USE_SPRING_X				= (1 << 11),
	RBC_FLAG_USE_SPRING_Y				= (1 << 12),
	RBC_FLAG_USE_SPRING_Z				= (1 << 13),
	/* motors */
	RBC_FLAG_USE_MOTOR_LIN				= (1 << 14),
	RBC_FLAG_USE_MOTOR_ANG				= (1 << 15),
	/* angular springs */
	RBC_FLAG_USE_SPRING_ANG_X			= (1 << 16),
	RBC_FLAG_USE_SPRING_ANG_Y			= (1 << 17),
	RBC_FLAG_USE_SPRING_ANG_Z			= (1 << 18),
<<<<<<< HEAD
	/* prevent multiple removal and crash with kinematic deactivation */
	RBC_FLAG_USE_KINEMATIC_DEACTIVATION = (1 << 19),
	/* mark this constraint to be able to go into "plastic" mode */
	RBC_FLAG_USE_PLASTIC				= (1 << 20),
	/* mark already active plastic constraints */
	RBC_FLAG_PLASTIC_ACTIVE				= (1 << 21),
=======
>>>>>>> 42faf52d
} eRigidBodyCon_Flag;

/* ******************************** */

#endif /* __DNA_RIGIDBODY_TYPES_H__ */<|MERGE_RESOLUTION|>--- conflicted
+++ resolved
@@ -1,4 +1,6 @@
 /*
+ * ***** BEGIN GPL LICENSE BLOCK *****
+ *
  * This program is free software; you can redistribute it and/or
  * modify it under the terms of the GNU General Public License
  * as published by the Free Software Foundation; either version 2
@@ -15,11 +17,17 @@
  *
  * The Original Code is Copyright (C) 2013 Blender Foundation
  * All rights reserved.
+ *
+ * The Original Code is: all of this file.
+ *
+ * Contributor(s): Joshua Leung, Sergej Reich
+ *
+ * ***** END GPL LICENSE BLOCK *****
  */
 
-/** \file
- * \ingroup DNA
- * \brief Types and defines for representing Rigid Body entities
+/** \file DNA_rigidbody_types.h
+ *  \ingroup DNA
+ *  \brief Types and defines for representing Rigid Body entities
  */
 
 #ifndef __DNA_RIGIDBODY_TYPES_H__
@@ -41,13 +49,8 @@
 	struct ListBase ptcaches;
 
 	/* References to Physics Sim objects. Exist at runtime only ---------------------- */
-<<<<<<< HEAD
-	void *physics_world;		/* Physics sim world (i.e. btDiscreteDynamicsWorld) */
-
-=======
 	/** Physics sim world (i.e. btDiscreteDynamicsWorld). */
 	void *physics_world;
->>>>>>> 42faf52d
 } RigidBodyWorld_Shared;
 
 /* RigidBodyWorld (rbw)
@@ -58,28 +61,6 @@
 
 typedef struct RigidBodyWorld {
 	/* Sim World Settings ------------------------------------------------------------- */
-<<<<<<< HEAD
-	struct EffectorWeights *effector_weights; /* effectors info */
-
-	struct Collection *group;		/* Group containing objects to use for Rigid Bodies */
-	struct Object **objects;		/* Array to access group objects by index, only used at runtime */
-
-	struct Collection *constraints;	/* Group containing objects to use for Rigid Body Constraints*/
-
-	int pad;
-	float ltime;				/* last frame world was evaluated for (internal) */
-
-	struct RigidBodyWorld_Shared *shared; /* This pointer is shared between all evaluated copies */
-	struct PointCache *pointcache DNA_DEPRECATED; /* Moved to shared->pointcache */
-	struct ListBase ptcaches DNA_DEPRECATED; /* Moved to shared->ptcaches */
-	int numbodies;				/* number of objects in rigid body group */
-
-	short steps_per_second;		/* number of simulation steps thaken per second */
-	short num_solver_iterations;/* number of constraint solver iterations made per simulation step */
-
-	int flag;					/* (eRigidBodyWorld_Flag) settings for this RigidBodyWorld */
-	float time_scale;			/* used to speed up or slow down the simulation */
-=======
 	/** Effectors info. */
 	struct EffectorWeights *effector_weights;
 
@@ -113,7 +94,6 @@
 	int flag;
 	/** Used to speed up or slow down the simulation. */
 	float time_scale;
->>>>>>> 42faf52d
 } RigidBodyWorld;
 
 /* Flags for RigidBodyWorld */
@@ -122,17 +102,12 @@
 	RBW_FLAG_MUTED				= (1 << 0),
 	/* sim data needs to be rebuilt */
 	RBW_FLAG_NEEDS_REBUILD		= (1 << 1),
-<<<<<<< HEAD
 	/* use split impulse when stepping the simulation */
 	RBW_FLAG_USE_SPLIT_IMPULSE	= (1 << 2),
 	/* Flag rebuild of constraints in fracture modifier objects */
 	RBW_FLAG_REBUILD_CONSTRAINTS = (1 << 3),
 	/* Visualize physics objects like in game engine*/
 	RBW_FLAG_VISUALIZE_PHYSICS = (1 << 4),
-=======
-	/* usse split impulse when stepping the simulation */
-	RBW_FLAG_USE_SPLIT_IMPULSE	= (1 << 2),
->>>>>>> 42faf52d
 } eRigidBodyWorld_Flag;
 
 /* ******************************** */
@@ -160,47 +135,14 @@
  */
 typedef struct RigidBodyOb {
 	/* General Settings for this RigidBodyOb */
-<<<<<<< HEAD
-	short type;				/* (eRigidBodyOb_Type) role of RigidBody in sim  */
-	short shape;			/* (eRigidBody_Shape) collision shape to use */
-
-	int is_fractured;
-	int flag;				/* (eRigidBodyOb_Flag) */
-	int col_groups;			/* Collision groups that determines which rigid bodies can collide with each other */
-	short mesh_source;		/* (eRigidBody_MeshSource) mesh source for mesh based collision shapes */
-	short pad;
-
-	/* Physics Parameters */
-	float mass;				/* how much object 'weighs' (i.e. absolute 'amount of stuff' it holds) */
-
-	float friction;			/* resistance of object to movement */
-	float restitution;		/* how 'bouncy' object is when it collides */
-
-	float margin;			/* tolerance for detecting collisions */
-
-	float lin_damping;		/* damping for linear velocities */
-	float ang_damping;		/* damping for angular velocities */
-
-	float lin_sleep_thresh;	/* deactivation threshold for linear velocities */
-	float ang_sleep_thresh;	/* deactivation threshold for angular velocities */
-
-	float orn[4];			/* rigid body orientation */
-	float pos[3];			/* rigid body position */
-
-	float lin_vel[3];
-	float ang_vel[3];
-
-	float force_thresh;
-	char pad2[4];
-
-	struct RigidBodyOb_Shared *shared; /* This pointer is shared between all evaluated copies */
-
-=======
 	/** (eRigidBodyOb_Type) role of RigidBody in sim . */
 	short type;
 	/** (eRigidBody_Shape) collision shape to use. */
 	short shape;
 
+	/** whether this Rigidbody belongs to a fracture shard or not */
+	int is_fractured;
+	
 	/** (eRigidBodyOb_Flag). */
 	int flag;
 	/** Collision groups that determines which rigid bodies can collide with each other. */
@@ -235,11 +177,19 @@
 	float orn[4];
 	/** Rigid body position. */
 	float pos[3];
+
+	/** Linear Velocity. */
+	float lin_vel[3];
+
+	/** Angular Velocity. */
+	float ang_vel[3];
+
+	/** Force threshold which must be exceeded to activate this rigidbody */
+	float force_thresh;
 	char _pad1[4];
 
 	/** This pointer is shared between all evaluated copies. */
 	struct RigidBodyOb_Shared *shared;
->>>>>>> 42faf52d
 } RigidBodyOb;
 
 
@@ -269,7 +219,6 @@
 	RBO_FLAG_USE_MARGIN			= (1 << 6),
 	/* collision shape deforms during simulation (only for passive triangle mesh shapes) */
 	RBO_FLAG_USE_DEFORM			= (1 << 7),
-<<<<<<< HEAD
 	/* rebuild object after collision, (change kinematic state) */
 	RBO_FLAG_KINEMATIC_REBUILD	= (1 << 8),
 	/* enable / disable kinematic state change after collision */
@@ -291,8 +240,6 @@
 	/* marks bound kinematic rigidbodies (to properly handle restoreKinematic for them) */
 	RBO_FLAG_KINEMATIC_BOUND = (1 << 17),
 
-=======
->>>>>>> 42faf52d
 } eRigidBodyOb_Flag;
 
 /* RigidBody Collision Shape */
@@ -351,21 +298,21 @@
 	/** (eRigidBodyCon_Flag). */
 	int flag;
 
-<<<<<<< HEAD
-	float breaking_threshold;	/* breaking impulse threshold */
-    char spring_type;       	/* spring implementation to use */
+	/** Breaking impulse threshold */
+	float breaking_threshold;
+
+	/** Spring implementation to use */
+    char spring_type;
+
+    /** Identifier of constraint */
     char name[66];
-    char pad[5];
-
+    char _pad3[5];
+
+    /** Orientation of constraint (when belonging to shard) */
     float orn[4];
+
+    /** Position of constraint (when belonging to shard) */
     float pos[3];
-=======
-	/** Breaking impulse threshold. */
-	float breaking_threshold;
-	/** Spring implementation to use. */
-	char spring_type;
-	char _pad[3];
->>>>>>> 42faf52d
 
 	/* limits */
 	/* translation limits */
@@ -433,7 +380,7 @@
 
 	int flag;					/* (eRigidBodyCon_Flag) */
 	char name[66]; /* MAX_ID_NAME */
-	char pad[2];
+	char _pad[2];
 
 	float breaking_threshold;	/* breaking impulse threshold */
 	float start_angle;			//needed for breaking by angle and dist
@@ -486,7 +433,7 @@
 	float motor_lin_max_impulse;		/* maximum force used to reach linear target velocity */
 	float motor_ang_max_impulse;		/* maximum force used to reach angular target velocity */
 
-	char pad2[4];
+	char _pad2[4];
 } RigidBodyShardCon;
 
 
@@ -515,13 +462,10 @@
 	/** Simplified spring constraint with only once axis that's
 	 * automatically placed between the connected bodies */
 	RBC_TYPE_SPRING,
-<<<<<<< HEAD
-    /* drives bodies by applying linear and angular forces */
-=======
-	/** dirves bodies by applying linear and angular forces */
->>>>>>> 42faf52d
+    /** drives bodies by applying linear and angular forces */
 	RBC_TYPE_MOTOR,
-    RBC_TYPE_COMPOUND,
+	/*old FM compound constraints, not used anymore ?*/
+    //RBC_TYPE_COMPOUND,
 } eRigidBodyCon_Type;
 
 /* Spring implementation type for RigidBodyOb */
@@ -560,15 +504,12 @@
 	RBC_FLAG_USE_SPRING_ANG_X			= (1 << 16),
 	RBC_FLAG_USE_SPRING_ANG_Y			= (1 << 17),
 	RBC_FLAG_USE_SPRING_ANG_Z			= (1 << 18),
-<<<<<<< HEAD
 	/* prevent multiple removal and crash with kinematic deactivation */
 	RBC_FLAG_USE_KINEMATIC_DEACTIVATION = (1 << 19),
 	/* mark this constraint to be able to go into "plastic" mode */
 	RBC_FLAG_USE_PLASTIC				= (1 << 20),
 	/* mark already active plastic constraints */
 	RBC_FLAG_PLASTIC_ACTIVE				= (1 << 21),
-=======
->>>>>>> 42faf52d
 } eRigidBodyCon_Flag;
 
 /* ******************************** */
