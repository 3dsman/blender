/*
 * ***** BEGIN GPL LICENSE BLOCK *****
 *
 * This program is free software; you can redistribute it and/or
 * modify it under the terms of the GNU General Public License
 * as published by the Free Software Foundation; either version 2
 * of the License, or (at your option) any later version.
 *
 * This program is distributed in the hope that it will be useful,
 * but WITHOUT ANY WARRANTY; without even the implied warranty of
 * MERCHANTABILITY or FITNESS FOR A PARTICULAR PURPOSE.  See the
 * GNU General Public License for more details.
 *
 * You should have received a copy of the GNU General Public License
 * along with this program; if not, write to the Free Software Foundation,
 * Inc., 51 Franklin Street, Fifth Floor, Boston, MA 02110-1301, USA.
 *
 * The Original Code is Copyright (C) 2001-2002 by NaN Holding BV.
 * All rights reserved.
 *
 * The Original Code is: all of this file.
 *
 * Contributor(s): none yet.
 *
 * ***** END GPL LICENSE BLOCK *****
 */

/** \file DNA_object_types.h
 *  \ingroup DNA
 *  \brief Object is a sort of wrapper for general info.
 */

#ifndef __DNA_OBJECT_TYPES_H__
#define __DNA_OBJECT_TYPES_H__

#include "DNA_object_enums.h"

#include "DNA_defs.h"
#include "DNA_listBase.h"
#include "DNA_ID.h"
#include "DNA_action_types.h" /* bAnimVizSettings */

#ifdef __cplusplus
extern "C" {
#endif

struct Object;
struct AnimData;
struct Ipo;
struct BoundBox;
struct Path;
struct Material;
struct PartDeflect;
struct SoftBody;
struct FluidsimSettings;
struct ParticleSystem;
struct DerivedMesh;
struct SculptSession;
struct bGPdata;
struct RigidBodyOb;


/* Vertex Groups - Name Info */
typedef struct bDeformGroup {
	struct bDeformGroup *next, *prev;
	char name[64];	/* MAX_VGROUP_NAME */
	/* need this flag for locking weights */
	char flag, pad[7];
} bDeformGroup;

/* Face Maps*/
typedef struct bFaceMap {
	struct bFaceMap *next, *prev;
	char name[64];  /* MAX_VGROUP_NAME */
	char flag;
	char pad[7];
} bFaceMap;

/* Object Runtime display data */
struct ObjectEngineData;
typedef void (*ObjectEngineDataInitCb)(struct ObjectEngineData *engine_data);
typedef void (*ObjectEngineDataFreeCb)(struct ObjectEngineData *engine_data);

#
#
typedef struct ObjectEngineData {
	struct ObjectEngineData *next, *prev;
	struct DrawEngineType *engine_type;
	/* Only nested data, NOT the engine data itself. */
	ObjectEngineDataFreeCb free;
	/* Accumulated recalc flags, which corresponds to ID->recalc flags. */
	int recalc;
} ObjectEngineData;

#define MAX_VGROUP_NAME 64

/* bDeformGroup->flag */
#define DG_LOCK_WEIGHT 1

/**
 * The following illustrates the orientation of the
 * bounding box in local space
 *
 * <pre>
 *
 * Z  Y
 * | /
 * |/
 * .-----X
 *
 *
 *     2----------6
 *    /|         /|
 *   / |        / |
 *  1----------5  |
 *  |  |       |  |
 *  |  3-------|--7
 *  | /        | /
 *  |/         |/
 *  0----------4
 * </pre>
 */
typedef struct BoundBox {
	float vec[8][3];
	int flag, pad;
} BoundBox;

/* boundbox flag */
enum {
	BOUNDBOX_DISABLED = (1 << 0),
	BOUNDBOX_DIRTY  = (1 << 1),
};

typedef struct LodLevel {
	struct LodLevel *next, *prev;
	struct Object *source;
	int flags;
	float distance, pad;
	int obhysteresis;
} LodLevel;

typedef struct Object {
	ID id;
	struct AnimData *adt;		/* animation data (must be immediately after id for utilities to use it) */ 

	struct SculptSession *sculpt;
	
	short type, partype;
	int par1, par2, par3;	/* can be vertexnrs */
	char parsubstr[64];	/* String describing subobject info, MAX_ID_NAME-2 */
	struct Object *parent, *track;
	/* if ob->proxy (or proxy_group), this object is proxy for object ob->proxy */
	/* proxy_from is set in target back to the proxy. */
	struct Object *proxy, *proxy_group, *proxy_from;
	struct Ipo *ipo  DNA_DEPRECATED;  /* old animation system, deprecated for 2.5 */
	/* struct Path *path; */
	struct BoundBox *bb;  /* axis aligned boundbox (in localspace) */
	struct bAction *action  DNA_DEPRECATED;	 // XXX deprecated... old animation system
	struct bAction *poselib;
	struct bPose *pose;  /* pose data, armature objects only */
	void *data;  /* pointer to objects data - an 'ID' or NULL */
	
	struct bGPdata *gpd;	/* Grease Pencil data */
	
	bAnimVizSettings avs;	/* settings for visualization of object-transform animation */
	bMotionPath *mpath;		/* motion path cache for this object */
	void *pad1;
	
	ListBase constraintChannels  DNA_DEPRECATED; // XXX deprecated... old animation system
	ListBase effect  DNA_DEPRECATED;             // XXX deprecated... keep for readfile
	ListBase defbase;   /* list of bDeformGroup (vertex groups) names and flag only */
	ListBase modifiers; /* list of ModifierData structures */
	ListBase fmaps;     /* list of facemaps */
	
	int mode;           /* Local object mode */
	int restore_mode;   /* Keep track of what mode to return to after toggling a mode */

	/* materials */
	struct Material **mat;	/* material slots */
	char *matbits;			/* a boolean field, with each byte 1 if corresponding material is linked to object */
	int totcol;				/* copy of mesh, curve & meta struct member of same name (keep in sync) */
	int actcol;				/* currently selected material in the UI */
	
	/* rot en drot have to be together! (transform('r' en 's')) */
	float loc[3], dloc[3], orig[3];
	float size[3];              /* scale in fact */
	float dsize[3] DNA_DEPRECATED ; /* DEPRECATED, 2.60 and older only */
	float dscale[3];            /* ack!, changing */
	float rot[3], drot[3];		/* euler rotation */
	float quat[4], dquat[4];	/* quaternion rotation */
	float rotAxis[3], drotAxis[3];	/* axis angle rotation - axis part */
	float rotAngle, drotAngle;	/* axis angle rotation - angle part */
	float obmat[4][4];		/* final worldspace matrix with constraints & animsys applied */
	float parentinv[4][4]; /* inverse result of parent, so that object doesn't 'stick' to parent */
	float constinv[4][4]; /* inverse result of constraints. doesn't include effect of parent or object local transform */
	float imat[4][4];	/* inverse matrix of 'obmat' for any other use than rendering! */
	                    /* note: this isn't assured to be valid as with 'obmat',
	                     *       before using this value you should do...
	                     *       invert_m4_m4(ob->imat, ob->obmat); */
	
	/* Previously 'imat' was used at render time, but as other places use it too
	 * the interactive ui of 2.5 creates problems. So now only 'imat_ren' should
	 * be used when ever the inverse of ob->obmat * re->viewmat is needed! - jahka
	 */
	float imat_ren[4][4];
	
	unsigned int lay;	/* copy of Base's layer in the scene */

	short flag;			/* copy of Base */
	short colbits DNA_DEPRECATED;		/* deprecated, use 'matbits' */
	
	short transflag, protectflag;	/* transformation settings and transform locks  */
	short trackflag, upflag;
	short nlaflag;				/* used for DopeSheet filtering settings (expanded/collapsed) */
	short scaflag;				/* ui state for game logic */
	char scavisflag;			/* more display settings for game logic */
	char pad;

	/* did last modifier stack generation need mapping support? */
	char lastNeedMapping;  /* bool */
	char duplicator_visibility_flag;

	/* dupli-frame settings */
	int dupon, dupoff, dupsta, dupend;

	/* during realtime */

	/* note that inertia is only called inertia for historical reasons
	 * and is not changed to avoid DNA surgery. It actually reflects the 
	 * Size value in the GameButtons (= radius) */

	float mass, damping, inertia;
	/* The form factor k is introduced to give the user more control
	 * and to fix incompatibility problems.
	 * For rotational symmetric objects, the inertia value can be
	 * expressed as: Theta = k * m * r^2
	 * where m = Mass, r = Radius
	 * For a Sphere, the form factor is by default = 0.4
	 */

	float formfactor;
	float rdamping;
	float margin;
	float max_vel; /* clamp the maximum velocity 0.0 is disabled */
	float min_vel; /* clamp the minimum velocity 0.0 is disabled */
	float max_angvel; /* clamp the maximum angular velocity, 0.0 is disabled */
	float min_angvel; /* clamp the minimum angular velocity, 0.0 is disabled */
	float obstacleRad;
	
	/* "Character" physics properties */
	float step_height;
	float jump_speed;
	float fall_speed;
	unsigned char max_jumps;
	char pad2;

	/* Depsgraph */
	short base_flag; /* used by depsgraph, flushed from base */

	/** Collision mask settings */
	unsigned short col_group, col_mask;

	short rotmode;		/* rotation mode - uses defines set out in DNA_action_types.h for PoseChannel rotations... */

	char boundtype;            /* bounding box use for drawing */
	char collision_boundtype;  /* bounding box type used for collision */

	short dtx;			/* viewport draw extra settings */
	char dt;			/* viewport draw type */
	char empty_drawtype;
	float empty_drawsize;
	float dupfacesca;	/* dupliface scale */
	
	ListBase prop;			/* game logic property list (not to be confused with IDProperties) */
	ListBase sensors;		/* game logic sensors */
	ListBase controllers;	/* game logic controllers */
	ListBase actuators;		/* game logic actuators */

	float sf; /* sf is time-offset */

	short index;			/* custom index, for renderpasses */
	unsigned short actdef;	/* current deformation group, note: index starts at 1 */
	unsigned short actfmap;	/* current face map, note: index starts at 1 */
	unsigned char pad5[6];
	float col[4];			/* object color */

	int gameflag;
	int gameflag2;

	char restrictflag;		/* for restricting view, select, render etc. accessible in outliner */
	char pad3;
	short softflag;			/* softbody settings */
	float anisotropicFriction[3];

	ListBase constraints;		/* object constraints */
	ListBase nlastrips  DNA_DEPRECATED;			// XXX deprecated... old animation system
	ListBase hooks  DNA_DEPRECATED;				// XXX deprecated... old animation system
	ListBase particlesystem;	/* particle systems */
	
	struct BulletSoftBody *bsoft;	/* settings for game engine bullet soft body */
	struct PartDeflect *pd;		/* particle deflector/attractor/collision data */
	struct SoftBody *soft;		/* if exists, saved in file */
	struct Group *dup_group;	/* object duplicator for group */

	char  body_type;			/* for now used to temporarily holds the type of collision object */
	char  shapeflag;			/* flag for pinning */
	short shapenr;				/* current shape key for menu or pinned */
	float smoothresh;			/* smoothresh is phong interpolation ray_shadow correction in render */

	struct FluidsimSettings *fluidsimSettings; /* if fluidsim enabled, store additional settings */

	struct DerivedMesh *derivedDeform, *derivedFinal;
	void *pad7;
	uint64_t lastDataMask;   /* the custom data layer mask that was last used to calculate derivedDeform and derivedFinal */
	uint64_t customdata_mask; /* (extra) custom data layer mask to use for creating derivedmesh, set by depsgraph */
	unsigned int state;			/* bit masks of game controllers that are active */
	unsigned int init_state;	/* bit masks of initial state as recorded by the users */

	/* Runtime valuated curve-specific data, not stored in the file */
	struct CurveCache *curve_cache;

	ListBase gpulamp;		/* runtime, for glsl lamp display only */
	ListBase pc_ids;
	ListBase *duplilist;	/* for temporary dupli list storage, only for use by RNA API */
	
	struct RigidBodyOb *rigidbody_object;		/* settings for Bullet rigid body */
	struct RigidBodyCon *rigidbody_constraint;	/* settings for Bullet constraint */

	float ima_ofs[2];		/* offset for image empties */
	ImageUser *iuser;		/* must be non-null when oject is an empty image */
	void *pad4;

	ListBase lodlevels;		/* contains data for levels of detail */
	LodLevel *currentlod;

	struct PreviewImage *preview;

	struct IDProperty *base_collection_properties; /* used by depsgraph, flushed from base */

	ListBase drawdata;		/* runtime, ObjectEngineData */
	int pad6;
	int select_color;

	/* Mesh structure createrd during object evaluaiton.
	 * It has all modifiers applied.
	 */
	struct Mesh *mesh_evaluated;
} Object;

/* Warning, this is not used anymore because hooks are now modifiers */
typedef struct ObHook {
	struct ObHook *next, *prev;
	
	struct Object *parent;
	float parentinv[4][4];	/* matrix making current transform unmodified */
	float mat[4][4];		/* temp matrix while hooking */
	float cent[3];			/* visualization of hook */
	float falloff;			/* if not zero, falloff is distance where influence zero */
	
	char name[64];	/* MAX_NAME */

	int *indexar;
	int totindex, curindex; /* curindex is cache for fast lookup */
	short type, active;		/* active is only first hook, for button menu */
	float force;
} ObHook;

/* runtime only, but include here for rna access */
typedef struct DupliObject {
	struct DupliObject *next, *prev;
	struct Object *ob;
	float mat[4][4];
	float orco[3], uv[2];

	short type; /* from Object.transflag */
	char no_draw, animated;

	/* persistent identifier for a dupli object, for inter-frame matching of
	 * objects with motion blur, or inter-update matching for syncing */
	int persistent_id[16]; /* 2*MAX_DUPLI_RECUR */

	/* particle this dupli was generated from */
	struct ParticleSystem *particle_system;
	unsigned int random_id;
	unsigned int pad;
	struct IDProperty *collection_properties;
} DupliObject;

/* **************** OBJECT ********************* */

/* used many places... should be specialized  */
#define SELECT          1

/* type */
enum {
	OB_EMPTY      = 0,
	OB_MESH       = 1,
	OB_CURVE      = 2,
	OB_SURF       = 3,
	OB_FONT       = 4,
	OB_MBALL      = 5,

	OB_LAMP       = 10,
	OB_CAMERA     = 11,

	OB_SPEAKER    = 12,
	OB_LIGHTPROBE = 13,

/*	OB_WAVE       = 21, */
	OB_LATTICE    = 22,

/* 23 and 24 are for life and sector (old file compat.) */
	OB_ARMATURE   = 25,
};

/* check if the object type supports materials */
#define OB_TYPE_SUPPORT_MATERIAL(_type) \
	((_type) >= OB_MESH && (_type) <= OB_MBALL)
#define OB_TYPE_SUPPORT_VGROUP(_type) \
	(ELEM(_type, OB_MESH, OB_LATTICE))
#define OB_TYPE_SUPPORT_EDITMODE(_type) \
	(ELEM(_type, OB_MESH, OB_FONT, OB_CURVE, OB_SURF, OB_MBALL, OB_LATTICE, OB_ARMATURE))
#define OB_TYPE_SUPPORT_PARVERT(_type) \
	(ELEM(_type, OB_MESH, OB_SURF, OB_CURVE, OB_LATTICE))

/* is this ID type used as object data */
#define OB_DATA_SUPPORT_ID(_id_type) \
	(ELEM(_id_type, ID_ME, ID_CU, ID_MB, ID_LA, ID_SPK, ID_LP, ID_CA, ID_LT, ID_AR))

#define OB_DATA_SUPPORT_ID_CASE \
	ID_ME: case ID_CU: case ID_MB: case ID_LA: case ID_SPK: case ID_LP: case ID_CA: case ID_LT: case ID_AR

/* partype: first 4 bits: type */
enum {
	PARTYPE       = (1 << 4) - 1,
	PAROBJECT     = 0,
#ifdef DNA_DEPRECATED
	PARCURVE      = 1,  /* Deprecated. */
#endif
	PARKEY        = 2,  /* XXX Unused, deprecated? */

	PARSKEL       = 4,
	PARVERT1      = 5,
	PARVERT3      = 6,
	PARBONE       = 7,

	/* slow parenting - is not threadsafe and/or may give errors after jumping  */
	PARSLOW       = 16,
};

/* (short) transflag */
/* flags 1 and 2 were unused or relics from past features */
enum {
	OB_NEG_SCALE        = 1 << 2,
	OB_DUPLIFRAMES      = 1 << 3,
	OB_DUPLIVERTS       = 1 << 4,
	OB_DUPLIROT         = 1 << 5,
	OB_DUPLINOSPEED     = 1 << 6,
	OB_DUPLICALCDERIVED = 1 << 7, /* runtime, calculate derivedmesh for dupli before it's used */
	OB_DUPLIGROUP       = 1 << 8,
	OB_DUPLIFACES       = 1 << 9,
	OB_DUPLIFACES_SCALE = 1 << 10,
	OB_DUPLIPARTS       = 1 << 11,
	OB_RENDER_DUPLI     = 1 << 12,
	OB_NO_CONSTRAINTS   = 1 << 13,  /* runtime constraints disable */
	OB_NO_PSYS_UPDATE   = 1 << 14,  /* hack to work around particle issue */

	OB_DUPLI            = OB_DUPLIFRAMES | OB_DUPLIVERTS | OB_DUPLIGROUP | OB_DUPLIFACES | OB_DUPLIPARTS,
};

/* (short) trackflag / upflag */
enum {
	OB_POSX = 0,
	OB_POSY = 1,
	OB_POSZ = 2,
	OB_NEGX = 3,
	OB_NEGY = 4,
	OB_NEGZ = 5,
};

/* gameflag in game.h */

/* dt: no flags */
enum {
	OB_BOUNDBOX  = 1,
	OB_WIRE      = 2,
	OB_SOLID     = 3,
	OB_MATERIAL  = 4,
	OB_TEXTURE   = 5,
	OB_RENDER    = 6,

	OB_PAINT     = 100,  /* temporary used in draw code */
};

/* dtx: flags (short) */
enum {
	OB_DRAWBOUNDOX    = 1 << 0,
	OB_AXIS           = 1 << 1,
	OB_TEXSPACE       = 1 << 2,
	OB_DRAWNAME       = 1 << 3,
	OB_DRAWIMAGE      = 1 << 4,
	/* for solid+wire display */
	OB_DRAWWIRE       = 1 << 5,
	/* for overdraw s*/
	OB_DRAWXRAY       = 1 << 6,
	/* enable transparent draw */
	OB_DRAWTRANSP     = 1 << 7,
	OB_DRAW_ALL_EDGES = 1 << 8,  /* only for meshes currently */
};

/* empty_drawtype: no flags */
enum {
	OB_ARROWS        = 1,
	OB_PLAINAXES     = 2,
	OB_CIRCLE        = 3,
	OB_SINGLE_ARROW  = 4,
	OB_CUBE          = 5,
	OB_EMPTY_SPHERE  = 6,
	OB_EMPTY_CONE    = 7,
	OB_EMPTY_IMAGE   = 8,
};

/* boundtype */
enum {
	OB_BOUND_BOX           = 0,
	OB_BOUND_SPHERE        = 1,
	OB_BOUND_CYLINDER      = 2,
	OB_BOUND_CONE          = 3,
	OB_BOUND_TRIANGLE_MESH = 4,
	OB_BOUND_CONVEX_HULL   = 5,
/*	OB_BOUND_DYN_MESH      = 6, */ /*UNUSED*/
	OB_BOUND_CAPSULE       = 7,
};

/* lod flags */
enum {
	OB_LOD_USE_MESH		= 1 << 0,
	OB_LOD_USE_MAT		= 1 << 1,
	OB_LOD_USE_HYST		= 1 << 2,
};


/* **************** BASE ********************* */

/* also needed for base!!!!! or rather, they interfere....*/
/* base->flag and ob->flag */
enum {
	BA_WAS_SEL = (1 << 1),
	/* NOTE: BA_HAS_RECALC_DATA can be re-used later if freed in readfile.c. */
	// BA_HAS_RECALC_OB = (1 << 2),  /* DEPRECATED */
	// BA_HAS_RECALC_DATA =  (1 << 3),  /* DEPRECATED */
	BA_SNAP_FIX_DEPS_FIASCO = (1 << 2),  /* Yes, re-use deprecated bit, all fine since it's runtime only. */
};

	/* NOTE: this was used as a proper setting in past, so nullify before using */
#define BA_TEMP_TAG         (1 << 5)

/* #define BA_FROMSET          (1 << 7) */ /*UNUSED*/

#define BA_TRANSFORM_CHILD  (1 << 8)  /* child of a transformed object */
#define BA_TRANSFORM_PARENT (1 << 13)  /* parent of a transformed object */

#define OB_FROMDUPLI        (1 << 9)
#define OB_DONE             (1 << 10)  /* unknown state, clear before use */
/* #define OB_RADIO            (1 << 11) */  /* deprecated */
#define OB_FROMGROUP        (1 << 12)

/* WARNING - when adding flags check on PSYS_RECALC */
/* ob->recalc (flag bits!) */
enum {
	OB_RECALC_OB        = 1 << 0,
	OB_RECALC_DATA      = 1 << 1,
/* time flag is set when time changes need recalc, so baked systems can ignore it */
	OB_RECALC_TIME      = 1 << 2,
/* only use for matching any flag, NOT as an argument since more flags may be added. */
	OB_RECALC_ALL       = OB_RECALC_OB | OB_RECALC_DATA | OB_RECALC_TIME,
};

/* controller state */
#define OB_MAX_STATES       30

/* collision masks */
#define OB_MAX_COL_MASKS    16

/* ob->gameflag */
enum {
	OB_DYNAMIC               = 1 << 0,
	OB_CHILD                 = 1 << 1,
	OB_ACTOR                 = 1 << 2,
	OB_INERTIA_LOCK_X        = 1 << 3,
	OB_INERTIA_LOCK_Y        = 1 << 4,
	OB_INERTIA_LOCK_Z        = 1 << 5,
	OB_DO_FH                 = 1 << 6,
	OB_ROT_FH                = 1 << 7,
	OB_ANISOTROPIC_FRICTION  = 1 << 8,
	OB_GHOST                 = 1 << 9,
	OB_RIGID_BODY            = 1 << 10,
	OB_BOUNDS                = 1 << 11,

	OB_COLLISION_RESPONSE    = 1 << 12,
	OB_SECTOR                = 1 << 13,
	OB_PROP                  = 1 << 14,
	OB_MAINACTOR             = 1 << 15,

	OB_COLLISION             = 1 << 16,
	OB_SOFT_BODY             = 1 << 17,
	OB_OCCLUDER              = 1 << 18,
	OB_SENSOR                = 1 << 19,
	OB_NAVMESH               = 1 << 20,
	OB_HASOBSTACLE           = 1 << 21,
	OB_CHARACTER             = 1 << 22,

	OB_RECORD_ANIMATION      = 1 << 23,
};

/* ob->gameflag2 */
enum {
	OB_NEVER_DO_ACTIVITY_CULLING    = 1 << 0,
	OB_LOCK_RIGID_BODY_X_AXIS       = 1 << 2,
	OB_LOCK_RIGID_BODY_Y_AXIS       = 1 << 3,
	OB_LOCK_RIGID_BODY_Z_AXIS       = 1 << 4,
	OB_LOCK_RIGID_BODY_X_ROT_AXIS   = 1 << 5,
	OB_LOCK_RIGID_BODY_Y_ROT_AXIS   = 1 << 6,
	OB_LOCK_RIGID_BODY_Z_ROT_AXIS   = 1 << 7,

/*	OB_LIFE     = OB_PROP | OB_DYNAMIC | OB_ACTOR | OB_MAINACTOR | OB_CHILD, */
};

/* ob->body_type */
enum {
	OB_BODY_TYPE_NO_COLLISION   = 0,
	OB_BODY_TYPE_STATIC         = 1,
	OB_BODY_TYPE_DYNAMIC        = 2,
	OB_BODY_TYPE_RIGID          = 3,
	OB_BODY_TYPE_SOFT           = 4,
	OB_BODY_TYPE_OCCLUDER       = 5,
	OB_BODY_TYPE_SENSOR         = 6,
	OB_BODY_TYPE_NAVMESH        = 7,
	OB_BODY_TYPE_CHARACTER      = 8,
};

/* ob->scavisflag */
enum {
	OB_VIS_SENS     = 1 << 0,
	OB_VIS_CONT     = 1 << 1,
	OB_VIS_ACT      = 1 << 2,
};

/* ob->scaflag */
enum {
	OB_SHOWSENS     = 1 << 6,
	OB_SHOWACT      = 1 << 7,
	OB_ADDSENS      = 1 << 8,
	OB_ADDCONT      = 1 << 9,
	OB_ADDACT       = 1 << 10,
	OB_SHOWCONT     = 1 << 11,
	OB_ALLSTATE     = 1 << 12,
	OB_INITSTBIT    = 1 << 13,
	OB_DEBUGSTATE   = 1 << 14,
	OB_SHOWSTATE    = 1 << 15,
};

/* ob->restrictflag */
enum {
	OB_RESTRICT_VIEW    = 1 << 0,
	OB_RESTRICT_SELECT  = 1 << 1,
	OB_RESTRICT_RENDER  = 1 << 2,
};

/* ob->shapeflag */
enum {
	OB_SHAPE_LOCK       = 1 << 0,
	// OB_SHAPE_TEMPLOCK   = 1 << 1,  /* deprecated */
	OB_SHAPE_EDIT_MODE  = 1 << 2,
};

/* ob->nlaflag */
enum {
	/* WARNING: flags (1 << 0) and (1 << 1) were from old animsys */
	/* object-channel expanded status */
	OB_ADS_COLLAPSED    = 1 << 10,
	/* object's ipo-block */
	OB_ADS_SHOWIPO      = 1 << 11,
	/* object's constraint channels */
	OB_ADS_SHOWCONS     = 1 << 12,
	/* object's material channels */
	OB_ADS_SHOWMATS     = 1 << 13,
	/* object's marticle channels */
	OB_ADS_SHOWPARTS    = 1 << 14,
};

/* ob->protectflag */
enum {
	OB_LOCK_LOCX    = 1 << 0,
	OB_LOCK_LOCY    = 1 << 1,
	OB_LOCK_LOCZ    = 1 << 2,
	OB_LOCK_LOC     = OB_LOCK_LOCX | OB_LOCK_LOCY | OB_LOCK_LOCZ,
	OB_LOCK_ROTX    = 1 << 3,
	OB_LOCK_ROTY    = 1 << 4,
	OB_LOCK_ROTZ    = 1 << 5,
	OB_LOCK_ROT     = OB_LOCK_ROTX | OB_LOCK_ROTY | OB_LOCK_ROTZ,
	OB_LOCK_SCALEX  = 1 << 6,
	OB_LOCK_SCALEY  = 1 << 7,
	OB_LOCK_SCALEZ  = 1 << 8,
	OB_LOCK_SCALE   = OB_LOCK_SCALEX | OB_LOCK_SCALEY | OB_LOCK_SCALEZ,
	OB_LOCK_ROTW    = 1 << 9,
	OB_LOCK_ROT4D   = 1 << 10,
};
<<<<<<< HEAD

/* ob->duplicator_visibility_flag */
enum {
	OB_DUPLI_FLAG_VIEWPORT = 1 << 0,
	OB_DUPLI_FLAG_RENDER   = 1 << 1,
};

/* ob->mode */
typedef enum eObjectMode {
	OB_MODE_OBJECT        = 0,
	OB_MODE_EDIT          = 1 << 0,
	OB_MODE_SCULPT        = 1 << 1,
	OB_MODE_VERTEX_PAINT  = 1 << 2,
	OB_MODE_WEIGHT_PAINT  = 1 << 3,
	OB_MODE_TEXTURE_PAINT = 1 << 4,
	OB_MODE_PARTICLE_EDIT = 1 << 5,
	OB_MODE_POSE          = 1 << 6,
	OB_MODE_GPENCIL       = 1 << 7,  /* NOTE: Just a dummy to make the UI nicer */
} eObjectMode;

/* any mode where the brush system is used */
#define OB_MODE_ALL_PAINT (OB_MODE_SCULPT | OB_MODE_VERTEX_PAINT | OB_MODE_WEIGHT_PAINT | OB_MODE_TEXTURE_PAINT)

/* any mode that uses ob->sculpt */
#define OB_MODE_ALL_SCULPT (OB_MODE_SCULPT | OB_MODE_VERTEX_PAINT | OB_MODE_WEIGHT_PAINT)

=======
	
>>>>>>> 486e2547
#define MAX_DUPLI_RECUR 8

#ifdef __cplusplus
}
#endif

#endif
<|MERGE_RESOLUTION|>--- conflicted
+++ resolved
@@ -706,7 +706,6 @@
 	OB_LOCK_ROTW    = 1 << 9,
 	OB_LOCK_ROT4D   = 1 << 10,
 };
-<<<<<<< HEAD
 
 /* ob->duplicator_visibility_flag */
 enum {
@@ -714,28 +713,6 @@
 	OB_DUPLI_FLAG_RENDER   = 1 << 1,
 };
 
-/* ob->mode */
-typedef enum eObjectMode {
-	OB_MODE_OBJECT        = 0,
-	OB_MODE_EDIT          = 1 << 0,
-	OB_MODE_SCULPT        = 1 << 1,
-	OB_MODE_VERTEX_PAINT  = 1 << 2,
-	OB_MODE_WEIGHT_PAINT  = 1 << 3,
-	OB_MODE_TEXTURE_PAINT = 1 << 4,
-	OB_MODE_PARTICLE_EDIT = 1 << 5,
-	OB_MODE_POSE          = 1 << 6,
-	OB_MODE_GPENCIL       = 1 << 7,  /* NOTE: Just a dummy to make the UI nicer */
-} eObjectMode;
-
-/* any mode where the brush system is used */
-#define OB_MODE_ALL_PAINT (OB_MODE_SCULPT | OB_MODE_VERTEX_PAINT | OB_MODE_WEIGHT_PAINT | OB_MODE_TEXTURE_PAINT)
-
-/* any mode that uses ob->sculpt */
-#define OB_MODE_ALL_SCULPT (OB_MODE_SCULPT | OB_MODE_VERTEX_PAINT | OB_MODE_WEIGHT_PAINT)
-
-=======
-	
->>>>>>> 486e2547
 #define MAX_DUPLI_RECUR 8
 
 #ifdef __cplusplus
