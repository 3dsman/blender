/*
 * ***** BEGIN GPL LICENSE BLOCK *****
 *
 * This program is free software; you can redistribute it and/or
 * modify it under the terms of the GNU General Public License
 * as published by the Free Software Foundation; either version 2
 * of the License, or (at your option) any later version.
 *
 * This program is distributed in the hope that it will be useful,
 * but WITHOUT ANY WARRANTY; without even the implied warranty of
 * MERCHANTABILITY or FITNESS FOR A PARTICULAR PURPOSE.  See the
 * GNU General Public License for more details.
 *
 * You should have received a copy of the GNU General Public License
 * along with this program; if not, write to the Free Software Foundation,
 * Inc., 51 Franklin Street, Fifth Floor, Boston, MA 02110-1301, USA.
 *
 * The Original Code is Copyright (C) 2001-2002 by NaN Holding BV.
 * All rights reserved.
 *
 * Contributor(s): Blender Foundation
 *
 * ***** END GPL LICENSE BLOCK *****
 */

/** \file DNA_screen_types.h
 *  \ingroup DNA
 */

#ifndef __DNA_SCREEN_TYPES_H__
#define __DNA_SCREEN_TYPES_H__

#include "DNA_defs.h"
#include "DNA_listBase.h"
#include "DNA_view2d_types.h"
#include "DNA_vec_types.h"

#include "DNA_ID.h"

struct SpaceType;
struct SpaceLink;
struct ARegion;
struct ARegionType;
struct PanelType;
struct Scene;
struct uiLayout;
struct wmTimer;
struct wmTooltipState;


typedef struct bScreen {
	ID id;
	
	ListBase vertbase;					/* screens have vertices/edges to define areas */
	ListBase edgebase;
	ListBase areabase;
	ListBase regionbase;				/* screen level regions (menus), runtime only */

	struct Scene *scene DNA_DEPRECATED;

	short winid;						/* winid from WM, starts with 1 */
	short redraws_flag;					/* user-setting for which editors get redrawn during anim playback (used to be time->redraws) */

	char temp;							/* temp screen in a temp window, don't save (like user prefs) */
	char state;							/* temp screen for image render display or fileselect */
	char do_draw;						/* notifier for drawing edges */
	char do_refresh;					/* notifier for scale screen, changed screen, etc */
	char do_draw_gesture;				/* notifier for gesture draw. */
	char do_draw_paintcursor;			/* notifier for paint cursor draw. */
	char do_draw_drag;					/* notifier for dragging draw. */
	char swap;							/* indicator to survive swap-exchange systems */
	char skip_handling;					/* set to delay screen handling after switching back from maximized area */
	char scrubbing;						/* set when scrubbing to avoid some costly updates */
	char pad[6];

	/* XXX mainwin is actually entire window content now, including global bars. Should be moved out of bScreen. */
	short mainwin;						/* screensize subwindow, for screenedges and global menus */
	short subwinactive;					/* active subwindow */

	struct wmTimer *animtimer;			/* if set, screen has timer handler added in window */
	void *context;						/* context callback */

	struct wmTooltipState *tool_tip;	/* runtime */

	PreviewImage *preview;
} bScreen;

typedef struct ScrVert {
	struct ScrVert *next, *prev, *newv;
	vec2s vec;
	/* first one used internally, second one for tools */
	short flag, editflag;
} ScrVert;

typedef struct ScrEdge {
	struct ScrEdge *next, *prev;
	ScrVert *v1, *v2;
	short border;			/* 1 when at edge of screen */
	short flag;
	int pad;
} ScrEdge;

typedef struct Panel {		/* the part from uiBlock that needs saved in file */
	struct Panel *next, *prev;

	struct PanelType *type;			/* runtime */
	struct uiLayout *layout;		/* runtime for drawing */

	char panelname[64], tabname[64];	/* defined as UI_MAX_NAME_STR */
	char drawname[64];					/* panelname is identifier for restoring location */
	int ofsx, ofsy, sizex, sizey;
	short labelofs, pad;
	short flag, runtime_flag;
	short control;
	short snap;
	int sortorder;			/* panels are aligned according to increasing sortorder */
	struct Panel *paneltab;		/* this panel is tabbed in *paneltab */
	void *activedata;			/* runtime for panel manipulation */
} Panel;


/* Notes on Panel Catogories:
 *
 * ar->panels_category (PanelCategoryDyn) is a runtime only list of categories collected during draw.
 *
 * ar->panels_category_active (PanelCategoryStack) is basically a list of strings (category id's).
 *
 * Clicking on a tab moves it to the front of ar->panels_category_active,
 * If the context changes so this tab is no longer displayed,
 * then the first-most tab in ar->panels_category_active is used.
 *
 * This way you can change modes and always have the tab you last clicked on.
 */

/* region level tabs */
#
#
typedef struct PanelCategoryDyn {
	struct PanelCategoryDyn *next, *prev;
	char idname[64];
	rcti rect;
} PanelCategoryDyn;

/* region stack of active tabs */
typedef struct PanelCategoryStack {
	struct PanelCategoryStack *next, *prev;
	char idname[64];
} PanelCategoryStack;


/* uiList dynamic data... */
/* These two Lines with # tell makesdna this struct can be excluded. */
#
#
typedef struct uiListDyn {
	int height;                   /* Number of rows needed to draw all elements. */
	int visual_height;            /* Actual visual height of the list (in rows). */
	int visual_height_min;        /* Minimal visual height of the list (in rows). */

	int items_len;                /* Number of items in collection. */
	int items_shown;              /* Number of items actually visible after filtering. */

	/* Those are temp data used during drag-resize with GRIP button (they are in pixels, the meaningful data is the
	 * difference between resize_prev and resize)...
	 */
	int resize;
	int resize_prev;

	/* Filtering data. */
	int *items_filter_flags;      /* items_len length. */
	int *items_filter_neworder;   /* org_idx -> new_idx, items_len length. */
} uiListDyn;

typedef struct uiList {           /* some list UI data need to be saved in file */
	struct uiList *next, *prev;

	struct uiListType *type;      /* runtime */

	char list_id[64];             /* defined as UI_MAX_NAME_STR */

	int layout_type;              /* How items are layedout in the list */
	int flag;

	int list_scroll;
	int list_grip;
	int list_last_len;
	int list_last_activei;

	/* Filtering data. */
	char filter_byname[64];       /* defined as UI_MAX_NAME_STR */
	int filter_flag;
	int filter_sort_flag;

	/* Custom sub-classes properties. */
	IDProperty *properties;

	/* Dynamic data (runtime). */
	uiListDyn *dyn_data;
} uiList;

typedef struct TransformOrientation {
	struct TransformOrientation *next, *prev;
	char name[64];	/* MAX_NAME */
	float mat[3][3];
	int pad;
} TransformOrientation;

typedef struct uiPreview {           /* some preview UI data need to be saved in file */
	struct uiPreview *next, *prev;

	char preview_id[64];             /* defined as UI_MAX_NAME_STR */
	short height;
	short pad1[3];
} uiPreview;

typedef struct ScrArea {
	struct ScrArea *next, *prev;
	
	ScrVert *v1, *v2, *v3, *v4;		/* ordered (bl, tl, tr, br) */
	bScreen *full;			/* if area==full, this is the parent */

	rcti totrct;			/* rect bound by v1 v2 v3 v4 */

	char spacetype, butspacetype;	/* SPACE_..., butspacetype is button arg  */
	short winx, winy;				/* size */
	/* Fixed height for global areas. Ignores DPI (winy and ED_area_global_size_y don't) */
	short fixed_height;
	short pad2[3];

	short headertype;				/* OLD! 0=no header, 1= down, 2= up */
	short do_refresh;				/* private, for spacetype refresh callback */
	short flag;
	short region_active_win;		/* index of last used region of 'RGN_TYPE_WINDOW'
									 * runtime variable, updated by executing operators */
	char temp, pad;
	
	struct SpaceType *type;		/* callbacks for this space type */

	/* A list of space links (editors) that were open in this area before. When
	 * changing the editor type, we try to reuse old editor data from this list.
	 * The first item is the active/visible one.
	 */
	ListBase spacedata;  /* SpaceLink */
	/* NOTE: This region list is the one from the active/visible editor (first item in
	 * spacedata list). Use SpaceLink.regionbase if it's inactive (but only then)!
	 */
	ListBase regionbase; /* ARegion */
	ListBase handlers;   /* wmEventHandler */

	ListBase actionzones;	/* AZone */
} ScrArea;

typedef struct ARegion {
	struct ARegion *next, *prev;
	
	View2D v2d;					/* 2D-View scrolling/zoom info (most regions are 2d anyways) */
	rcti winrct;				/* coordinates of region */
	rcti drawrct;				/* runtime for partial redraw, same or smaller than winrct */
	short winx, winy;			/* size */
	
	short swinid;
	short regiontype;			/* window, header, etc. identifier for drawing */
	short alignment;			/* how it should split */
	short flag;					/* hide, ... */
	
	float fsize;				/* current split size in float (unused) */
	short sizex, sizey;			/* current split size in pixels (if zero it uses regiontype) */
	
	short do_draw;				/* private, cached notifier events */
	short do_draw_overlay;		/* private, cached notifier events */
	short swap;					/* private, indicator to survive swap-exchange */
	short overlap;				/* private, set for indicate drawing overlapped */
	short flagfullscreen;		/* temporary copy of flag settings for clean fullscreen */
	short pad;
	
	struct ARegionType *type;	/* callbacks for this region type */
	
	ListBase uiblocks;			/* uiBlock */
	ListBase panels;			/* Panel */
	ListBase panels_category_active;	/* Stack of panel categories */
	ListBase ui_lists;			/* uiList */
	ListBase ui_previews;		/* uiPreview */
	ListBase handlers;			/* wmEventHandler */
	ListBase panels_category;	/* Panel categories runtime */

	struct wmManipulatorMap *manipulator_map; /* manipulator-map of this region */
	struct wmTimer *regiontimer; /* blend in/out */

	char *headerstr;			/* use this string to draw info */
	void *regiondata;			/* XXX 2.50, need spacedata equivalent? */
} ARegion;

/* swap */
#define WIN_BACK_OK		1
#define WIN_FRONT_OK	2
// #define WIN_EQUAL		3  // UNUSED

/* area->flag */
enum {
	HEADER_NO_PULLDOWN           = (1 << 0),
<<<<<<< HEAD
	AREA_FLAG_DRAWJOINTO         = (1 << 1),
	AREA_FLAG_DRAWJOINFROM       = (1 << 2),
#ifdef DNA_DEPRECATED_ALLOW
	AREA_TEMP_INFO               = (1 << 3), /* versioned to make slot reusable */
#endif
	/* update size of regions within the area */
	AREA_FLAG_REGION_SIZE_UPDATE = (1 << 3),
	AREA_FLAG_DRAWSPLIT_H        = (1 << 4),
	AREA_FLAG_DRAWSPLIT_V        = (1 << 5),
=======
//	AREA_FLAG_DEPRECATED_1       = (1 << 1),
//	AREA_FLAG_DEPRECATED_2       = (1 << 2),
	AREA_TEMP_INFO               = (1 << 3),
//	AREA_FLAG_DEPRECATED_4       = (1 << 4),
//	AREA_FLAG_DEPRECATED_5       = (1 << 5),
>>>>>>> 1fe2b4bf
	/* used to check if we should switch back to prevspace (of a different type) */
	AREA_FLAG_TEMP_TYPE          = (1 << 6),
	/* for temporary fullscreens (file browser, image editor render) that are opened above user set fullscreens */
	AREA_FLAG_STACKED_FULLSCREEN = (1 << 7),
	/* update action zones (even if the mouse is not intersecting them) */
	AREA_FLAG_ACTIONZONES_UPDATE = (1 << 8),
};

#define EDGEWIDTH	1
#define AREAGRID	4
#define AREAMINX	32
#define HEADERY		26

#define HEADERDOWN	1
#define HEADERTOP	2

/* screen->state */
enum {
	SCREENNORMAL     = 0,
	SCREENMAXIMIZED  = 1, /* one editor taking over the screen */
	SCREENFULL       = 2, /* one editor taking over the screen with no bare-minimum UI elements */
};

/* Panel->flag */
enum {
	PNL_SELECT      = (1 << 0),
	PNL_CLOSEDX     = (1 << 1),
	PNL_CLOSEDY     = (1 << 2),
	PNL_CLOSED      = (PNL_CLOSEDX | PNL_CLOSEDY),
	/*PNL_TABBED    = (1 << 3), */ /*UNUSED*/
	PNL_OVERLAP     = (1 << 4),
	PNL_PIN         = (1 << 5),
};

/* Panel->snap - for snapping to screen edges */
#define PNL_SNAP_NONE		0
/* #define PNL_SNAP_TOP		1 */
/* #define PNL_SNAP_RIGHT		2 */
#define PNL_SNAP_BOTTOM		4
/* #define PNL_SNAP_LEFT		8 */

/* #define PNL_SNAP_DIST		9.0 */

/* paneltype flag */
#define PNL_DEFAULT_CLOSED		1
#define PNL_NO_HEADER			2

/* Fallback panel category (only for old scripts which need updating) */
#define PNL_CATEGORY_FALLBACK "Misc"

/* uiList layout_type */
enum {
	UILST_LAYOUT_DEFAULT          = 0,
	UILST_LAYOUT_COMPACT          = 1,
	UILST_LAYOUT_GRID             = 2,
};

/* uiList flag */
enum {
	UILST_SCROLL_TO_ACTIVE_ITEM   = 1 << 0,          /* Scroll list to make active item visible. */
};

/* Value (in number of items) we have to go below minimum shown items to enable auto size. */
#define UI_LIST_AUTO_SIZE_THRESHOLD 1

/* uiList filter flags (dyn_data) */
/* WARNING! Those values are used by integer RNA too, which does not handle well values > INT_MAX...
 *          So please do not use 32nd bit here. */
enum {
	UILST_FLT_ITEM      = 1 << 30,  /* This item has passed the filter process successfully. */
};

/* uiList filter options */
enum {
	UILST_FLT_SHOW      = 1 << 0,          /* Show filtering UI. */
	UILST_FLT_EXCLUDE   = UILST_FLT_ITEM,  /* Exclude filtered items, *must* use this same value. */
};

/* uiList filter orderby type */
enum {
	UILST_FLT_SORT_ALPHA        = 1 << 0,
	UILST_FLT_SORT_REVERSE      = 1u << 31  /* Special value, bitflag used to reverse order! */
};

#define UILST_FLT_SORT_MASK (((unsigned int)UILST_FLT_SORT_REVERSE) - 1)

/* regiontype, first two are the default set */
/* Do NOT change order, append on end. Types are hardcoded needed */
enum {
	RGN_TYPE_WINDOW = 0,
	RGN_TYPE_HEADER = 1,
	RGN_TYPE_CHANNELS = 2,
	RGN_TYPE_TEMPORARY = 3,
	RGN_TYPE_UI = 4,
	RGN_TYPE_TOOLS = 5,
	RGN_TYPE_TOOL_PROPS = 6,
	RGN_TYPE_PREVIEW = 7
};
/* use for function args */
#define RGN_TYPE_ANY -1

/* region alignment */
#define RGN_ALIGN_NONE		0
#define RGN_ALIGN_TOP		1
#define RGN_ALIGN_BOTTOM	2
#define RGN_ALIGN_LEFT		3
#define RGN_ALIGN_RIGHT		4
#define RGN_ALIGN_HSPLIT	5
#define RGN_ALIGN_VSPLIT	6
#define RGN_ALIGN_FLOAT		7
#define RGN_ALIGN_QSPLIT	8

#define RGN_SPLIT_PREV		32

/* region flag */
enum {
	RGN_FLAG_HIDDEN             = (1 << 0),
	RGN_FLAG_TOO_SMALL          = (1 << 1),
	/* Force delayed reinit of region size data, so that region size is calculated
	 * just big enough to show all its content (if enough space is available).
	 * Note that only ED_region_header supports this right now. */
	RGN_FLAG_DYNAMIC_SIZE     = (1 << 2),
	/* The region width stored in ARegion.sizex already has the DPI
	 * factor applied, skip applying it again (in region_rect_recursive).
	 * XXX Not nice at all. Leaving for now as temporary solution, but
	 * it might cause issues if we change how ARegion.sizex is used... */
	RGN_SIZEX_DPI_APPLIED       = (1 << 3),
};

/* region do_draw */
#define RGN_DRAW			1
#define RGN_DRAW_PARTIAL	2
#define RGN_DRAWING			4
#define RGN_DRAW_REFRESH_UI	8  /* re-create uiBlock's where possible */
#endif
<|MERGE_RESOLUTION|>--- conflicted
+++ resolved
@@ -298,23 +298,15 @@
 /* area->flag */
 enum {
 	HEADER_NO_PULLDOWN           = (1 << 0),
-<<<<<<< HEAD
-	AREA_FLAG_DRAWJOINTO         = (1 << 1),
-	AREA_FLAG_DRAWJOINFROM       = (1 << 2),
+//	AREA_FLAG_DEPRECATED_1       = (1 << 1),
+//	AREA_FLAG_DEPRECATED_2       = (1 << 2),
 #ifdef DNA_DEPRECATED_ALLOW
 	AREA_TEMP_INFO               = (1 << 3), /* versioned to make slot reusable */
 #endif
 	/* update size of regions within the area */
 	AREA_FLAG_REGION_SIZE_UPDATE = (1 << 3),
-	AREA_FLAG_DRAWSPLIT_H        = (1 << 4),
-	AREA_FLAG_DRAWSPLIT_V        = (1 << 5),
-=======
-//	AREA_FLAG_DEPRECATED_1       = (1 << 1),
-//	AREA_FLAG_DEPRECATED_2       = (1 << 2),
-	AREA_TEMP_INFO               = (1 << 3),
 //	AREA_FLAG_DEPRECATED_4       = (1 << 4),
 //	AREA_FLAG_DEPRECATED_5       = (1 << 5),
->>>>>>> 1fe2b4bf
 	/* used to check if we should switch back to prevspace (of a different type) */
 	AREA_FLAG_TEMP_TYPE          = (1 << 6),
 	/* for temporary fullscreens (file browser, image editor render) that are opened above user set fullscreens */
