/*
 * ***** BEGIN GPL LICENSE BLOCK *****
 *
 * This program is free software; you can redistribute it and/or
 * modify it under the terms of the GNU General Public License
 * as published by the Free Software Foundation; either version 2
 * of the License, or (at your option) any later version.
 *
 * This program is distributed in the hope that it will be useful,
 * but WITHOUT ANY WARRANTY; without even the implied warranty of
 * MERCHANTABILITY or FITNESS FOR A PARTICULAR PURPOSE.  See the
 * GNU General Public License for more details.
 *
 * You should have received a copy of the GNU General Public License
 * along with this program; if not, write to the Free Software Foundation,
 * Inc., 51 Franklin Street, Fifth Floor, Boston, MA 02110-1301, USA.
 *
 * The Original Code is Copyright (C) 2011 Blender Foundation.
 * All rights reserved.
 *
 * The Original Code is: all of this file.
 *
 * Contributor(s): Blender Foundation,
 *                 Sergey Sharybin
 *
 * ***** END GPL LICENSE BLOCK *****
 */

/** \file DNA_tracking_types.h
 *  \ingroup DNA
 *  \since may-2011
 *  \author Sergey Sharybin
 */

#ifndef __DNA_TRACKING_TYPES_H__
#define __DNA_TRACKING_TYPES_H__

#include "DNA_defs.h"
#include "DNA_listBase.h"

/* match-moving data */

struct bGPdata;
struct ImBuf;
struct MovieReconstructedCamera;
struct MovieTrackingCamera;
struct MovieTrackingBundle;
struct MovieTrackingMarker;
struct MovieTrackingTrack;
struct MovieTracking;

typedef struct MovieReconstructedCamera {
	int framenr;
	float error;
	float mat[4][4];
} MovieReconstructedCamera;

typedef struct MovieTrackingCamera {
	void *intrinsics;   /* intrinsics handle */

	float sensor_width; /* width of CCD sensor */
	float pixel_aspect; /* pixel aspect ratio */
	float pad;
	float focal;        /* focal length */
	short units;        /* units of focal length user is working with */
	short pad1;
	float principal[2]; /* principal point */
	float k1, k2, k3;   /* radial distortion */
} MovieTrackingCamera;

typedef struct MovieTrackingMarker {
	float pos[2];   /* 2d position of marker on frame (in unified 0..1 space) */

	/* corners of pattern in the following order:
	 *
	 *       Y
	 *       ^
	 *       | (3) --- (2)
	 *       |  |       |
	 *       |  |       |
	 *       |  |       |
	 *       | (0) --- (1)
	 *       +-------------> X
	 *
	 * the coordinates are stored relative to pos.
	 */
	float pattern_corners[4][2];

	/* positions of left-bottom and right-top corners of search area (in unified 0..1 units,
	 * relative to marker->pos
	 */
	float search_min[2], search_max[2];

	int framenr;    /* number of frame marker is associated with */
	int flag;       /* Marker's flag (alive, ...) */
} MovieTrackingMarker;

typedef struct MovieTrackingTrack {
	struct MovieTrackingTrack *next, *prev;

	char name[64];  /* MAX_NAME */

	/* ** setings ** */

	/* positions of left-bottom and right-top corners of pattern (in unified 0..1 units,
	 * relative to marker->pos)
	 * moved to marker's corners since planar tracking implementation
	 */
	float pat_min[2] DNA_DEPRECATED, pat_max[2] DNA_DEPRECATED;

	/* positions of left-bottom and right-top corners of search area (in unified 0..1 units,
	 * relative to marker->pos
	 * moved to marker since affine tracking implementation
	 */
	float search_min[2] DNA_DEPRECATED, search_max[2] DNA_DEPRECATED;

	float offset[2];                    /* offset to "parenting" point */

	/* ** track ** */
	int markersnr;                  /* count of markers in track */
	int last_marker;                /* most recently used marker */
	MovieTrackingMarker *markers;   /* markers in track */

	/* ** reconstruction data ** */
	float bundle_pos[3];            /* reconstructed position */
	float error;                    /* average track reprojection error */

	/* ** UI editing ** */
	int flag, pat_flag, search_flag;    /* flags (selection, ...) */
	float color[3];                     /* custom color for track */

	/* ** control how tracking happens */
	short frames_limit;     /* number of frames to be tarcked during single tracking session (if TRACKING_FRAMES_LIMIT is set) */
	short margin;           /* margin from frame boundaries */
	short pattern_match;    /* re-adjust every N frames */

	/* tracking parameters */
	short motion_model;     /* model of the motion for this track */
	int algorithm_flag;    /* flags for the tracking algorithm (use brute, use esm, use pyramid, etc */
	float minimum_correlation;          /* minimal correlation which is still treated as successful tracking */

	struct bGPdata *gpd;        /* grease-pencil data */
} MovieTrackingTrack;

typedef struct MovieTrackingSettings {
	int flag;

	/* ** default tracker settings */
	short default_motion_model;         /* model of the motion for this track */
	short default_algorithm_flag;       /* flags for the tracking algorithm (use brute, use esm, use pyramid, etc */
	float default_minimum_correlation;  /* minimal correlation which is still treated as successful tracking */
	short default_pattern_size;         /* size of pattern area for new tracks */
	short default_search_size;          /* size of search area for new tracks */
	short default_frames_limit;         /* number of frames to be tarcked during single tracking session (if TRACKING_FRAMES_LIMIT is set) */
	short default_margin;               /* margin from frame boundaries */
	short default_pattern_match;        /* re-adjust every N frames */
	short default_flag;                 /* default flags like color channels used by default */

	short motion_flag;      /* flags describes motion type */

	/* ** common tracker settings ** */
	short speed;            /* speed of tracking */

	/* ** reconstruction settings ** */
	int keyframe1 DNA_DEPRECATED,
		keyframe2 DNA_DEPRECATED;   /* two keyframes for reconstruction initialization
		                             * were moved to per-tracking object settings
		                             */

	float reconstruction_success_threshold;
	int reconstruction_flag;

	/* which camera intrinsics to refine. uses on the REFINE_* flags */
	short refine_camera_intrinsics, pad2;

	/* ** tool settings ** */

	/* set scale */
	float dist;                 /* distance between two bundles used for scene scaling */

	/* cleanup */
	int clean_frames, clean_action;
	float clean_error;

	/* set object scale */
	float object_distance;      /* distance between two bundles used for object scaling */

	int pad3;
} MovieTrackingSettings;

typedef struct MovieTrackingStabilization {
	int flag;
	int tot_track, act_track;       /* total number and index of active track in list */

	/* 2d stabilization */
	float maxscale;         /* max auto-scale factor */
	MovieTrackingTrack *rot_track;  /* track used to stabilize rotation */

	float locinf, scaleinf, rotinf; /* influence on location, scale and rotation */

	int filter;     /* filter used for pixel interpolation */

	/* some pre-computing run-time variables */
	int ok;                     /* are precomputed values and scaled buf relevant? */
	float scale;                /* autoscale factor */

	struct ImBuf *scaleibuf;    /* currently scaled ibuf */
} MovieTrackingStabilization;

typedef struct MovieTrackingReconstruction {
	int flag;

	float error;        /* average error of reconstruction */

	int last_camera;        /* most recently used camera */
	int camnr;              /* number of reconstructed cameras */
	struct MovieReconstructedCamera *cameras;   /* reconstructed cameras */
} MovieTrackingReconstruction;

typedef struct MovieTrackingObject {
	struct MovieTrackingObject *next, *prev;

	char name[64];          /* Name of tracking object, MAX_NAME */
	int flag;
	float scale;            /* scale of object solution in amera space */

	ListBase tracks;        /* list of tracks use to tracking this object */
	MovieTrackingReconstruction reconstruction; /* reconstruction data for this object */

	/* reconstruction options */
	int keyframe1, keyframe2;   /* two keyframes for reconstruction initialization */
} MovieTrackingObject;

typedef struct MovieTrackingStats {
	char message[256];
} MovieTrackingStats;

typedef struct MovieTrackingDopesheetChannel {
	struct MovieTrackingDopesheetChannel *next, *prev;

	MovieTrackingTrack *track;  /* motion track for which channel is created */
	int pad;

	char name[64];          /* name of channel */

	int tot_segment;        /* total number of segments */
	int *segments;          /* tracked segments */
	int max_segment, total_frames;  /* longest segment length and total number of tracked frames */
} MovieTrackingDopesheetChannel;

typedef struct MovieTrackingDopesheet {
	int ok;                     /* flag if dopesheet information is still relevant */

	short sort_method;          /* method to be used to sort tracks */
	short flag;                 /* dopesheet building flag such as inverted order of sort */

	/* runtime stuff */
	ListBase channels;
	int tot_channel;

	int pad;
} MovieTrackingDopesheet;

typedef struct MovieTracking {
	MovieTrackingSettings settings; /* different tracking-related settings */
	MovieTrackingCamera camera;     /* camera intrinsics */
	ListBase tracks;                /* list of tracks used for camera object */
	MovieTrackingReconstruction reconstruction; /* reconstruction data for camera object */
	MovieTrackingStabilization stabilization;   /* stabilization data */
	MovieTrackingTrack *act_track;      /* active track */

	ListBase objects;
	int objectnr, tot_object;       /* index of active object and total number of objects */

	MovieTrackingStats *stats;      /* statistics displaying in clip editor */

	MovieTrackingDopesheet dopesheet;   /* dopesheet data */
} MovieTracking;

/* MovieTrackingCamera->units */
enum {
	CAMERA_UNITS_PX = 0,
	CAMERA_UNITS_MM = 1
};

/* MovieTrackingMarker->flag */
enum {
	MARKER_DISABLED    = (1 << 0),
	MARKER_TRACKED     = (1 << 1),
	MARKER_GRAPH_SEL_X = (1 << 2),
	MARKER_GRAPH_SEL_Y = (1 << 3),
	MARKER_GRAPH_SEL   = (MARKER_GRAPH_SEL_X | MARKER_GRAPH_SEL_Y)
};

/* MovieTrackingTrack->flag */
enum {
	TRACK_HAS_BUNDLE        = (1 << 1),
	TRACK_DISABLE_RED       = (1 << 2),
	TRACK_DISABLE_GREEN     = (1 << 3),
	TRACK_DISABLE_BLUE      = (1 << 4),
	TRACK_HIDDEN            = (1 << 5),
	TRACK_LOCKED            = (1 << 6),
	TRACK_CUSTOMCOLOR       = (1 << 7),
	TRACK_USE_2D_STAB       = (1 << 8),
	TRACK_PREVIEW_GRAYSCALE = (1 << 9),
	TRACK_DOPE_SEL          = (1 << 10),
	TRACK_PREVIEW_ALPHA     = (1 << 11)
};

/* MovieTrackingTrack->motion_model */
enum {
	TRACK_MOTION_MODEL_TRANSLATION                 = 0,
	TRACK_MOTION_MODEL_TRANSLATION_ROTATION        = 1,
	TRACK_MOTION_MODEL_TRANSLATION_SCALE           = 2,
	TRACK_MOTION_MODEL_TRANSLATION_ROTATION_SCALE  = 3,
	TRACK_MOTION_MODEL_AFFINE                      = 4,
	TRACK_MOTION_MODEL_HOMOGRAPHY                  = 5
};

/* MovieTrackingTrack->algorithm_flag */
enum {
	TRACK_ALGORITHM_FLAG_USE_BRUTE			= (1 << 0),
	TRACK_ALGORITHM_FLAG_USE_NORMALIZATION	= (1 << 2),
	TRACK_ALGORITHM_FLAG_USE_MASK			= (1 << 3)
};

/* MovieTrackingTrack->adjframes */
enum {
	TRACK_MATCH_KEYFRAME  = 0,
	TRACK_MATCH_PREVFRAME = 1
};

/* MovieTrackingSettings->flag */
enum {
	TRACKING_SETTINGS_SHOW_DEFAULT_EXPANDED = (1 << 0)
};

/* MovieTrackingSettings->motion_flag */
enum {
	TRACKING_MOTION_TRIPOD = (1 << 0),

	TRACKING_MOTION_MODAL  = (TRACKING_MOTION_TRIPOD)
};

/* MovieTrackingSettings->speed */
enum {
	TRACKING_SPEED_FASTEST  = 0,
	TRACKING_SPEED_REALTIME = 1,
	TRACKING_SPEED_HALF     = 2,
	TRACKING_SPEED_QUARTER  = 4,
	TRACKING_SPEED_DOUBLE   = 5
};

<<<<<<< HEAD
/* MovieTrackingSettings->reconstruction_flag */
enum {
	TRACKING_USE_FALLBACK_RECONSTRUCTION = (1 << 0),
	TRACKING_USE_KEYFRAME_SELECTION      = (1 << 1)
=======
/* MovieTrackingObject->reconstruction_flag */
enum {
	TRACKING_USE_FALLBACK_RECONSTRUCTION = (1 << 0)
>>>>>>> 188718a3
};

/* MovieTrackingSettings->refine_camera_intrinsics */
enum {
	REFINE_FOCAL_LENGTH         = (1 << 0),
	REFINE_PRINCIPAL_POINT      = (1 << 1),
	REFINE_RADIAL_DISTORTION_K1 = (1 << 2),
	REFINE_RADIAL_DISTORTION_K2 = (1 << 4)
};

/* MovieTrackingStrabilization->flag */
enum {
	TRACKING_2D_STABILIZATION   = (1 << 0),
	TRACKING_AUTOSCALE          = (1 << 1),
	TRACKING_STABILIZE_ROTATION = (1 << 2)
};

/* MovieTrackingStrabilization->filter */
enum {
<<<<<<< HEAD
	TRACKING_FILTER_NEAREAST = 0,
=======
	TRACKING_FILTER_NEAREST  = 0,
>>>>>>> 188718a3
	TRACKING_FILTER_BILINEAR = 1,
	TRACKING_FILTER_BICUBIC  = 2
};

/* MovieTrackingReconstruction->flag */
enum {
	TRACKING_RECONSTRUCTED = (1 << 0)
};

/* MovieTrackingObject->flag */
enum {
	TRACKING_OBJECT_CAMERA = (1 << 0)
};

enum {
	TRACKING_CLEAN_SELECT         = 0,
	TRACKING_CLEAN_DELETE_TRACK   = 1,
	TRACKING_CLEAN_DELETE_SEGMENT = 2
};

/* MovieTrackingDopesheet->sort_method */
enum {
	TRACKING_DOPE_SORT_NAME          = 0,
	TRACKING_DOPE_SORT_LONGEST       = 1,
	TRACKING_DOPE_SORT_TOTAL         = 2,
	TRACKING_DOPE_SORT_AVERAGE_ERROR = 3
};

/* MovieTrackingDopesheet->flag */
enum {
	TRACKING_DOPE_SORT_INVERSE  = (1 << 0),
	TRACKING_DOPE_SELECTED_ONLY = (1 << 1),
	TRACKING_DOPE_SHOW_HIDDEN   = (1 << 2)
};

#endif<|MERGE_RESOLUTION|>--- conflicted
+++ resolved
@@ -351,16 +351,10 @@
 	TRACKING_SPEED_DOUBLE   = 5
 };
 
-<<<<<<< HEAD
 /* MovieTrackingSettings->reconstruction_flag */
 enum {
 	TRACKING_USE_FALLBACK_RECONSTRUCTION = (1 << 0),
 	TRACKING_USE_KEYFRAME_SELECTION      = (1 << 1)
-=======
-/* MovieTrackingObject->reconstruction_flag */
-enum {
-	TRACKING_USE_FALLBACK_RECONSTRUCTION = (1 << 0)
->>>>>>> 188718a3
 };
 
 /* MovieTrackingSettings->refine_camera_intrinsics */
@@ -380,11 +374,7 @@
 
 /* MovieTrackingStrabilization->filter */
 enum {
-<<<<<<< HEAD
-	TRACKING_FILTER_NEAREAST = 0,
-=======
 	TRACKING_FILTER_NEAREST  = 0,
->>>>>>> 188718a3
 	TRACKING_FILTER_BILINEAR = 1,
 	TRACKING_FILTER_BICUBIC  = 2
 };
