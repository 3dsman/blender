/*
 * ***** BEGIN GPL LICENSE BLOCK *****
 *
 * This program is free software; you can redistribute it and/or
 * modify it under the terms of the GNU General Public License
 * as published by the Free Software Foundation; either version 2
 * of the License, or (at your option) any later version. 
 *
 * This program is distributed in the hope that it will be useful,
 * but WITHOUT ANY WARRANTY; without even the implied warranty of
 * MERCHANTABILITY or FITNESS FOR A PARTICULAR PURPOSE.  See the
 * GNU General Public License for more details.
 *
 * You should have received a copy of the GNU General Public License
 * along with this program; if not, write to the Free Software Foundation,
 * Inc., 51 Franklin Street, Fifth Floor, Boston, MA 02110-1301, USA.
 *
 * The Original Code is Copyright (C) 2008, Blender Foundation.
 * This is a new part of Blender
 *
 * Contributor(s): Joshua Leung, Antonio Vazquez
 *
 * ***** END GPL LICENSE BLOCK *****
 */

/** \file DNA_gpencil_types.h
 *  \ingroup DNA
 */

#ifndef __DNA_GPENCIL_TYPES_H__
#define __DNA_GPENCIL_TYPES_H__

#include "DNA_listBase.h"
#include "DNA_ID.h"
#include "DNA_brush_types.h"

struct AnimData;
struct CurveMapping;
struct GHash;

/* TODO: add size as userprefs parameter */
#define GP_OBGPENCIL_DEFAULT_SIZE  0.2f 
#define GP_DEFAULT_PIX_FACTOR 500 

/* ***************************************** */
/* GP Point Weights */

/* Vertex weight info for one GP point, in one group */
typedef struct bGPDweight {
	int index;            /* vertex group index */
	float factor;         /* weight factor */
} bGPDweight;

/* ***************************************** */
/* GP Stroke Points */

/* Grease-Pencil Annotations - 'Stroke Point'
 *	-> Coordinates may either be 2d or 3d depending on settings at the time
 * 	-> Coordinates of point on stroke, in proportions of window size
 *	   This assumes that the bottom-left corner is (0,0)
 */
typedef struct bGPDspoint {
	float x, y, z;			/* co-ordinates of point (usually 2d, but can be 3d as well) */
	float pressure;			/* pressure of input device (from 0 to 1) at this point */
	float strength;			/* color strength (used for alpha factor) */
	float time;				/* seconds since start of stroke */
	int flag;				/* additional options (NOTE: can shrink this field down later if needed) */

	int totweight;          /* number of vertexgroups used */
	bGPDweight *weights;    /* vertex weight data */
} bGPDspoint;

/* bGPDspoint->flag */
typedef enum eGPDspoint_Flag {
	/* stroke point is selected (for editing) */
	GP_SPOINT_SELECT	= (1 << 0),
	
	/* stroke point is tagged (for some editing operation) */
	GP_SPOINT_TAG       = (1 << 1),
} eGPSPoint_Flag;

/* ***************************************** */
/* GP Fill - Triangle Tesselation Data */

/* Grease-Pencil Annotations - 'Triangle'
 * A triangle contains the index of three vertices for filling the stroke
 * This is only used if high quality fill is enabled.
 * (not saved to blend file).
 */
typedef struct bGPDtriangle {
<<<<<<< HEAD
	int v1, v2, v3;         /* indices for tesselated triangle used for GP Fill */
	float uv1[2];           /* texture coordinates for v1 */
	float uv2[2];           /* texture coordinates for v2 */
	float uv3[2];           /* texture coordinates for v3 */
=======
	/* indices for tesselated triangle used for GP Fill */
	unsigned int verts[3];
>>>>>>> aa7e76b2
} bGPDtriangle;

/* ***************************************** */
/* GP Drawing Brush */

/* GP brush (used for new strokes) */
typedef struct bGPDbrush {
	struct bGPDbrush *next, *prev;
	
	char info[64];            /* Brush name. Must be unique. */
	short thickness;          /* thickness to apply to strokes */
	short flag;
	float draw_smoothfac;     /* amount of smoothing to apply to newly created strokes */
	short draw_smoothlvl;     /* number of times to apply smooth factor to new strokes */
	short sublevel;           /* number of times to subdivide new strokes */
	
	float draw_sensitivity;   /* amount of sensivity to apply to newly created strokes */
	float draw_strength;      /* amount of alpha strength to apply to newly created strokes */
	float draw_jitter;        /* amount of jitter to apply to newly created strokes */
	float draw_angle;         /* angle when the brush has full thickness */
	float draw_angle_factor;  /* factor to apply when angle change (only 90 degrees) */
	float draw_random_press;  /* factor of randomness for sensitivity and strength */
	float draw_random_sub;    /* factor of randomness for subdivision */
	
	struct CurveMapping *cur_sensitivity;
	struct CurveMapping *cur_strength;
	struct CurveMapping *cur_jitter;
	
	float curcolor[3];
	char pad[4];
} bGPDbrush;

/* bGPDbrush->flag */
typedef enum eGPDbrush_Flag {
	/* brush is active */
	GP_BRUSH_ACTIVE = (1 << 0),
	/* brush use pressure */
	GP_BRUSH_USE_PRESSURE = (1 << 1),
	/* brush use pressure for alpha factor */
	GP_BRUSH_USE_STENGTH_PRESSURE = (1 << 2),
	/* brush use pressure for alpha factor */
	GP_BRUSH_USE_JITTER_PRESSURE = (1 << 3),
	/* brush use random for pressure */
	GP_BRUSH_USE_RANDOM_PRESSURE = (1 << 4),
	/* brush use random for strength */
	GP_BRUSH_USE_RANDOM_STRENGTH = (1 << 5),
	/* enable screen cursor */
	GP_BRUSH_ENABLE_CURSOR = (1 << 6)
} eGPDbrush_Flag;

/* ***************************************** */
/* GP Palettes (Deprecated - 2.78 - 2.79 only) */

/* color of palettes */
typedef struct bGPDpalettecolor {
	struct bGPDpalettecolor *next, *prev;
	char info[64];           /* Color name. Must be unique. */
	float color[4];
	float fill[4];           /* color that should be used for drawing "fills" for strokes */
	short flag;              /* settings for palette color */
	char  pad[6];            /* padding for compiler alignment error */
} bGPDpalettecolor;

/* bGPDpalettecolor->flag */
typedef enum eGPDpalettecolor_Flag {
	/* color is active */
	PC_COLOR_ACTIVE = (1 << 0),
	/* don't display color */
	PC_COLOR_HIDE = (1 << 1),
	/* protected from further editing */
	PC_COLOR_LOCKED = (1 << 2),
	/* do onion skinning */
	PC_COLOR_ONIONSKIN = (1 << 3),
	/* "volumetric" strokes */
	PC_COLOR_VOLUMETRIC = (1 << 4)
} eGPDpalettecolor_Flag;


/* palette of colors */
typedef struct bGPDpalette {
	struct bGPDpalette *next, *prev;

	/* pointer to individual colours */
	ListBase colors;
	char info[64];          /* Palette name. Must be unique. */

	short flag;
	char pad[6];            /* padding for compiler alignment error */
} bGPDpalette;

/* bGPDpalette->flag */
typedef enum eGPDpalette_Flag {
	/* palette is active */
	PL_PALETTE_ACTIVE = (1 << 0)
} eGPDpalette_Flag;

/* ***************************************** */
/* GP Palette Slots - 2.8+ Replacement for bGPDpalette */

/**
 * Palette Slot
 *
 * This is equivalent to the "Material Slot" concept on normal geometry,
 * but, instead of referencing a Material, we instead reference Blender
 * Palette datablocks (since these are used to supply GP colours).
 *
 * GP datablocks can have several of these at a time - one for each palette
 * used by a stroke in the datablock.
 */
typedef struct bGPDpaletteref {
	struct bGPDpaletteref *next, *prev;
	
	/* the palette referenced in this slot */
	Palette *palette;
} bGPDpaletteref;

/* ***************************************** */
/* GP Strokes */

/* Grease-Pencil Annotations - 'Stroke'
 * 	-> A stroke represents a (simplified version) of the curve
 *	   drawn by the user in one 'mousedown'->'mouseup' operation
 */
typedef struct bGPDstroke {
	struct bGPDstroke *next, *prev;
	
	bGPDspoint *points;		/* array of data-points for stroke */
	bGPDtriangle *triangles;/* tesselated triangles for GP Fill */
	int totpoints;          /* number of data-points in array */
	int tot_triangles;      /* number of triangles in array */
	
	short thickness;        /* thickness of stroke */
	short flag, pad[2];     /* various settings about this stroke */
	
	double inittime;		/* Init time of stroke */
	
	/* The pointer to color is only used during drawing, but not saved 
	 * colorname is the join with the palette, but when draw, the pointer is update if the value is NULL
	 * to speed up the drawing
	 */
	char colorname[128];    /* color name */
	
	Palette      *palette;  /* current palette */
	PaletteColor *palcolor; /* current palette color */
	
	/* temporary layer name only used during copy/paste to put the stroke in the original layer */
	char tmp_layerinfo[128];
} bGPDstroke;

/* bGPDstroke->flag */
typedef enum eGPDstroke_Flag {
	/* stroke is in 3d-space */
	GP_STROKE_3DSPACE		= (1 << 0),
	/* stroke is in 2d-space */
	GP_STROKE_2DSPACE		= (1 << 1),
	/* stroke is in 2d-space (but with special 'image' scaling) */
	GP_STROKE_2DIMAGE		= (1 << 2),
	/* stroke is selected */
	GP_STROKE_SELECT		= (1 << 3),
	/* Recalculate triangulation for high quality fill (when true, force a new recalc) */
	GP_STROKE_RECALC_CACHES = (1 << 4),
	/* Recalculate the color pointer using the name as index (true force a new recalc) */
	GP_STROKE_RECALC_COLOR = (1 << 5),
	/* Flag used to indicate that stroke is closed and draw edge between last and first point */
	GP_STROKE_CYCLIC = (1 << 7),
	/* only for use with stroke-buffer (while drawing eraser) */
	GP_STROKE_ERASER		= (1 << 15)
} eGPDstroke_Flag;

/* ***************************************** */
/* GP Frame */

/* Grease-Pencil Annotations - 'Frame'
 *	-> Acts as storage for the 'image' formed by strokes
 */
typedef struct bGPDframe {
	struct bGPDframe *next, *prev;
	
	ListBase strokes;	/* list of the simplified 'strokes' that make up the frame's data */
	
	int framenum;		/* frame number of this frame */
	
	short flag;			/* temp settings */
	short key_type;		/* keyframe type (eBezTriple_KeyframeType) */
	float viewmatrix[4][4];     /* parent matrix for drawing */
} bGPDframe;

/* bGPDframe->flag */
typedef enum eGPDframe_Flag {
	/* frame is being painted on */
	GP_FRAME_PAINT		= (1 << 0),
	/* for editing in Action Editor */
	GP_FRAME_SELECT		= (1 << 1)
} eGPDframe_Flag;

/* ***************************************** */
/* GP Layer */

/* Grease-Pencil Annotations - 'Layer' */
typedef struct bGPDlayer {
	struct bGPDlayer *next, *prev;
	
	ListBase frames;		/* list of annotations to display for frames (bGPDframe list) */
	bGPDframe *actframe;	/* active frame (should be the frame that is currently being displayed) */
	
	short flag;				/* settings for layer */
	short thickness;		/* current thickness to apply to strokes */

	short gstep;            /* Ghosts Before: max number of ghost frames to show between active frame and the one before it (0 = only the ghost itself) */
	short gstep_next;       /* Ghosts After:  max number of ghost frames to show after active frame and the following it    (0 = only the ghost itself) */

	float gcolor_prev[3];   /* optional color for ghosts before the active frame */
	float gcolor_next[3];   /* optional color for ghosts after the active frame */

	float color[4];			/* Color for strokes in layers (replaced by palettecolor). Only used for ruler (which uses GPencil internally) */
	float fill[4];			/* Fill color for strokes in layers.  Not used and replaced by palettecolor fill */
	
	char info[128];			/* optional reference info about this layer (i.e. "director's comments, 12/3")
							 * this is used for the name of the layer  too and kept unique. */
	
	struct Object *parent;  /* parent object */
	float inverse[4][4];    /* inverse matrix (only used if parented) */
	char parsubstr[64];     /* String describing subobject info, MAX_ID_NAME-2 */
	short partype;
	
	short onion_mode;       /* onion skinning mode (eGP_OnionModes) */
	float tintcolor[4];     /* Color used to tint layer, alpha value is used as factor */
	float opacity;          /* Opacity of the layer */
	int onion_flag;         /* Per-layer onion-skinning flags, to overide datablock settings (eGPDlayer_OnionFlag) */
	float onion_factor;     /* onion alpha factor change */
	
	
	struct GHash *derived_data;     /* runtime data created by modifiers */
} bGPDlayer;


/* bGPDlayer->flag */
typedef enum eGPDlayer_Flag {
	/* don't display layer */
	GP_LAYER_HIDE			= (1 << 0),
	/* protected from further editing */
	GP_LAYER_LOCKED			= (1 << 1),
	/* layer is 'active' layer being edited */
	GP_LAYER_ACTIVE			= (1 << 2),
	/* draw points of stroke for debugging purposes */
	GP_LAYER_DRAWDEBUG 		= (1 << 3),
	/* for editing in Action Editor */
	GP_LAYER_SELECT			= (1 << 5),
	/* current frame for layer can't be changed */
	GP_LAYER_FRAMELOCK		= (1 << 6),
	/* don't render xray (which is default) */
	GP_LAYER_NO_XRAY		= (1 << 7),
	/* "volumetric" strokes */
	GP_LAYER_VOLUMETRIC		= (1 << 10),
	/* Unlock color */
	GP_LAYER_UNLOCK_COLOR 	= (1 << 12),
	/* draw new strokes using last stroke location (only in 3d view) */
	GP_LAYER_USE_LOCATION = (1 << 14),
} eGPDlayer_Flag;

/* bGPDlayer->onion_flag */
typedef enum eGPDlayer_OnionFlag {
	/* do onion skinning */
	GP_LAYER_ONIONSKIN = (1 << 0),
	/* use custom color for ghosts before current frame */
	GP_LAYER_GHOST_PREVCOL = (1 << 1),
	/* use custom color for ghosts after current frame */
	GP_LAYER_GHOST_NEXTCOL = (1 << 2),
	/* always show onion skins (i.e. even during renders/animation playback) */
	GP_LAYER_GHOST_ALWAYS = (1 << 3),
	/* use fade color in onion skin */
	GP_LAYER_ONION_FADE = (1 << 4),
	
	/* override datablock onion skinning settings   */
	GP_LAYER_ONION_OVERRIDE = (1 << 15),
} eGPDlayer_OnionFlag;

/* ***************************************** */
/* GP Datablock */

/* Grease-Pencil Annotations - 'DataBlock' */
typedef struct bGPdata {
	ID id;					/* Grease Pencil data is a datablock */
	struct AnimData *adt;   /* animation data - for animating draw settings */
	
	/* Grease-Pencil data */
	ListBase layers;		/* bGPDlayers */
	int flag;				/* settings for this datablock */

	/* Runtime Only - Stroke Buffer data (only used during paint-session)
	 * 	- buffer must be initialized before use, but freed after 
	 *	  whole paint operation is over
	 */
	short sbuffer_size;			/* number of elements currently in cache */
	short sbuffer_sflag;		/* flags for stroke that cache represents */
	void *sbuffer;				/* stroke buffer (can hold GP_STROKE_BUFFER_MAX) */
	float scolor[4];            /* buffer color using palettes */
	float sfill[4];             /* buffer fill color */
	short sflag;                /* settings for palette color */
	short bstroke_style;        /* buffer style for drawing strokes (used to select shader type) */
	short bfill_style;          /* buffer style for filling areas (used to select shader type) */

	short xray_mode;            /* xray mode for strokes (eGP_DepthOrdering) */

	/* Palettes */
	ListBase palettes;          /* list of bGPDpalette's   - Deprecated (2.78 - 2.79 only) */
	
	/* Runtime Only - Drawing Manager cache */
	struct GHash *batch_cache_data;
	
	
	/* 3D Viewport/Appearance Settings */
	int pixfactor;              /* factor to define pixel size conversion */
	float line_color[4];        /* color for edit line */

	/* Onion skinning */
	float onion_factor;         /* onion alpha factor change */
	int onion_mode;             /* onion skinning range (eGP_OnionModes) */
	int onion_flag;             /* onion skinning flags (eGPD_OnionFlag) */
	short gstep;			    /* Ghosts Before: max number of ghost frames to show between active frame and the one before it (0 = only the ghost itself) */
	short gstep_next;		    /* Ghosts After:  max number of ghost frames to show after active frame and the following it    (0 = only the ghost itself) */

	float gcolor_prev[3];	    /* optional color for ghosts before the active frame */
	float gcolor_next[3];	    /* optional color for ghosts after the active frame */

	/* Palette Slots */
	int active_palette_slot;    /* index of active palette slot */

	ListBase palette_slots;     /* list of bGPDpaletteref's - (2.8+) */
} bGPdata;


/* bGPdata->flag */
/* NOTE: A few flags have been deprecated since early 2.5,
 *       since they have been made redundant by interaction
 *       changes made during the porting process.
 */
typedef enum eGPdata_Flag {
	/* don't allow painting to occur at all */
	/* GP_DATA_LMBPLOCK  = (1 << 0), */
	
	/* show debugging info in viewport (i.e. status print) */
	GP_DATA_DISPINFO	= (1 << 1),
	/* in Action Editor, show as expanded channel */
	GP_DATA_EXPAND		= (1 << 2),
	
	/* is the block overriding all clicks? */
	/* GP_DATA_EDITPAINT = (1 << 3), */
	
/* ------------------------------------------------ DEPRECATED */
	/* new strokes are added in viewport space */
	GP_DATA_VIEWALIGN	= (1 << 4),
	
	/* Project into the screen's Z values */
	GP_DATA_DEPTH_VIEW	= (1 << 5),
	GP_DATA_DEPTH_STROKE = (1 << 6),

	GP_DATA_DEPTH_STROKE_ENDPOINTS = (1 << 7),
/* ------------------------------------------------ DEPRECATED */
	
	/* Stroke Editing Mode - Toggle to enable alternative keymap for easier editing of stroke points */
	GP_DATA_STROKE_EDITMODE	= (1 << 8),
	
	/* Main flag to switch onion skinning on/off */
	GP_DATA_SHOW_ONIONSKINS = (1 << 9),
	/* Draw a green and red point to indicate start and end of the stroke */
	GP_DATA_SHOW_DIRECTION = (1 << 10),
	
	/* Batch drawing cache need to be recalculated */
	GP_DATA_CACHE_IS_DIRTY = (1 << 11),
	
	/* Stroke Paint Mode - Toggle paint mode */
	GP_DATA_STROKE_PAINTMODE = (1 << 12),
	/* Stroke Editing Mode - Toggle sculpt mode */
	GP_DATA_STROKE_SCULPTMODE = (1 << 13),
	/* Stroke Editing Mode - Toggle weight paint mode */
	GP_DATA_STROKE_WEIGHTMODE = (1 << 14),
	
	/* keep stroke thickness unchanged when zoom change */
	GP_DATA_STROKE_KEEPTHICKNESS = (1 << 15),
	
	/* Allow edit several frames at the same time */
	GP_DATA_STROKE_MULTIEDIT = (1 << 16),
	/* Only show edit lines */
	GP_DATA_STROKE_MULTIEDIT_LINES = (1 << 17),
	/* show edit lines */
	GP_DATA_STROKE_SHOW_EDIT_LINES = (1 << 18),
} eGPdata_Flag;


/* gpd->onion_flag */
typedef enum eGPD_OnionFlag {
	/* use custom color for ghosts before current frame */
	GP_ONION_GHOST_PREVCOL = (1 << 0),
	/* use custom color for ghosts after current frame */
	GP_ONION_GHOST_NEXTCOL = (1 << 1),
	/* always show onion skins (i.e. even during renders/animation playback) */
	GP_ONION_GHOST_ALWAYS = (1 << 2),
	/* use fade color in onion skin */
	GP_ONION_FADE = (1 << 3),
} eGPD_OnionFlag;


/* gpd->onion_mode */
typedef enum eGP_OnionModes {
	GP_ONION_MODE_ABSOLUTE = 0,
	GP_ONION_MODE_RELATIVE = 1,
	GP_ONION_MODE_SELECTED = 2,
} eGP_OnionModes;


/* xray modes (Depth Ordering) */
typedef enum eGP_DepthOrdering {
	GP_XRAY_FRONT = 0,
	GP_XRAY_3DSPACE = 1,
	GP_XRAY_BACK  = 2
} eGP_DepthOrdering;


#endif /*  __DNA_GPENCIL_TYPES_H__ */<|MERGE_RESOLUTION|>--- conflicted
+++ resolved
@@ -83,20 +83,14 @@
 /* GP Fill - Triangle Tesselation Data */
 
 /* Grease-Pencil Annotations - 'Triangle'
- * A triangle contains the index of three vertices for filling the stroke
- * This is only used if high quality fill is enabled.
- * (not saved to blend file).
+ * 	-> A triangle contains the index of three vertices for filling the stroke
+ *	   This is only used if high quality fill is enabled
  */
 typedef struct bGPDtriangle {
-<<<<<<< HEAD
-	int v1, v2, v3;         /* indices for tesselated triangle used for GP Fill */
-	float uv1[2];           /* texture coordinates for v1 */
-	float uv2[2];           /* texture coordinates for v2 */
-	float uv3[2];           /* texture coordinates for v3 */
-=======
 	/* indices for tesselated triangle used for GP Fill */
 	unsigned int verts[3];
->>>>>>> aa7e76b2
+	/* texture coordinates for verts */
+	float uv[3][2];
 } bGPDtriangle;
 
 /* ***************************************** */
@@ -105,14 +99,14 @@
 /* GP brush (used for new strokes) */
 typedef struct bGPDbrush {
 	struct bGPDbrush *next, *prev;
-	
+
 	char info[64];            /* Brush name. Must be unique. */
 	short thickness;          /* thickness to apply to strokes */
 	short flag;
 	float draw_smoothfac;     /* amount of smoothing to apply to newly created strokes */
 	short draw_smoothlvl;     /* number of times to apply smooth factor to new strokes */
 	short sublevel;           /* number of times to subdivide new strokes */
-	
+
 	float draw_sensitivity;   /* amount of sensivity to apply to newly created strokes */
 	float draw_strength;      /* amount of alpha strength to apply to newly created strokes */
 	float draw_jitter;        /* amount of jitter to apply to newly created strokes */
@@ -120,11 +114,11 @@
 	float draw_angle_factor;  /* factor to apply when angle change (only 90 degrees) */
 	float draw_random_press;  /* factor of randomness for sensitivity and strength */
 	float draw_random_sub;    /* factor of randomness for subdivision */
-	
+
 	struct CurveMapping *cur_sensitivity;
 	struct CurveMapping *cur_strength;
 	struct CurveMapping *cur_jitter;
-	
+
 	float curcolor[3];
 	char pad[4];
 } bGPDbrush;
@@ -174,7 +168,6 @@
 	PC_COLOR_VOLUMETRIC = (1 << 4)
 } eGPDpalettecolor_Flag;
 
-
 /* palette of colors */
 typedef struct bGPDpalette {
 	struct bGPDpalette *next, *prev;
@@ -222,17 +215,17 @@
  */
 typedef struct bGPDstroke {
 	struct bGPDstroke *next, *prev;
-	
+
 	bGPDspoint *points;		/* array of data-points for stroke */
 	bGPDtriangle *triangles;/* tesselated triangles for GP Fill */
 	int totpoints;          /* number of data-points in array */
 	int tot_triangles;      /* number of triangles in array */
-	
+
 	short thickness;        /* thickness of stroke */
 	short flag, pad[2];     /* various settings about this stroke */
-	
+
 	double inittime;		/* Init time of stroke */
-	
+
 	/* The pointer to color is only used during drawing, but not saved 
 	 * colorname is the join with the palette, but when draw, the pointer is update if the value is NULL
 	 * to speed up the drawing
