/*
 * ***** BEGIN GPL LICENSE BLOCK *****
 *
 * This program is free software; you can redistribute it and/or
 * modify it under the terms of the GNU General Public License
 * as published by the Free Software Foundation; either version 2
 * of the License, or (at your option) any later version.
 *
 * This program is distributed in the hope that it will be useful,
 * but WITHOUT ANY WARRANTY; without even the implied warranty of
 * MERCHANTABILITY or FITNESS FOR A PARTICULAR PURPOSE.  See the
 * GNU General Public License for more details.
 *
 * You should have received a copy of the GNU General Public License
 * along with this program; if not, write to the Free Software Foundation,
 * Inc., 51 Franklin Street, Fifth Floor, Boston, MA 02110-1301, USA.
 *
 * The Original Code is Copyright (C) 2001-2002 by NaN Holding BV.
 * All rights reserved.
 *
 * The Original Code is: all of this file.
 *
 * Contributor(s): none yet.
 *
 * ***** END GPL LICENSE BLOCK *****
 */
#ifndef DNA_MESH_TYPES_H
#define DNA_MESH_TYPES_H

/** \file DNA_mesh_types.h
 *  \ingroup DNA
 */

#include "DNA_defs.h"
#include "DNA_listBase.h"
#include "DNA_ID.h"
#include "DNA_customdata_types.h"

#include "DNA_defs.h" /* USE_BMESH_FORWARD_COMPAT */

struct DerivedMesh;
struct Ipo;
struct Key;
struct Material;
struct MVert;
struct MEdge;
struct MFace;
struct MCol;
struct MSticky;
struct Mesh;
struct OcInfo;
struct MPoly;
struct MTexPoly;
struct MLoop;
struct MLoopUV;
struct MLoopCol;
struct Multires;
struct EditMesh;
struct AnimData;

typedef struct Mesh {
	ID id;
	struct AnimData *adt;		/* animation data (must be immediately after id for utilities to use it) */

	struct BoundBox *bb;
	
	struct Ipo *ipo  DNA_DEPRECATED;  /* old animation system, deprecated for 2.5 */
	struct Key *key;
	struct Material **mat;
	
	/*new face structures*/
	struct MPoly *mpoly;
	struct MTexPoly *mtpoly;
	struct MLoop *mloop;
	struct MLoopUV *mloopuv;
	struct MLoopCol *mloopcol;

	/*mface stores the tesselation (triangulation) of the mesh,
	  real faces are now stored in nface.*/
	struct MFace *mface;	/* array of mesh object mode faces for tesselation */
	struct MTFace *mtface;	/* store tesselation face UV's and texture here */
	struct TFace *tface;	/* depecrated, use mtface */
	struct MVert *mvert;	/* array of verts */
	struct MEdge *medge;	/* array of edges */
	struct MDeformVert *dvert;	/* deformgroup vertices */
	
	/* array of colors for the tesselated faces, must be number of tesselated
	   faces * 4 in length */
	struct MCol *mcol;		
	struct MSticky *msticky;
	struct Mesh *texcomesh;
	struct MSelect *mselect;
	
	struct BMEditMesh *edit_btmesh;	/* not saved in file! */

	struct CustomData vdata, edata, fdata, pdata, ldata;

	int totvert, totedge, totface, totpoly, totloop, totselect;
	
	/* the last selected vertex/edge/face are used for the active face however
	 * this means the active face must always be selected, this is to keep track
	 * of the last selected face and is similar to the old active face flag where
	 * the face does not need to be selected, -1 is inactive */
	int act_face; 

	/* texture space, copied as one block in editobject.c */
	float loc[3];
	float size[3];
	float rot[3];

	short texflag, drawflag;
	short smoothresh, flag;

	short subdiv  DNA_DEPRECATED, subdivr  DNA_DEPRECATED;
	char subsurftype  DNA_DEPRECATED; /* only kept for backwards compat, not used anymore */
	char editflag;

	short totcol;

	struct Multires *mr DNA_DEPRECATED; /* deprecated multiresolution modeling data, only keep for loading old files */
} Mesh;

/* deprecated by MTFace, only here for file reading */
typedef struct TFace {
	void *tpage;	/* the faces image for the active UVLayer */
	float uv[4][2];
	unsigned int col[4];
	char flag, transp;
	short mode, tile, unwrap;
} TFace;

/* **************** MESH ********************* */

/* texflag */
#define AUTOSPACE	1

/* me->editflag */
#define ME_EDIT_MIRROR_X (1 << 0)
#define ME_EDIT_MIRROR_Y (1 << 1) // unused so far
#define ME_EDIT_MIRROR_Z (1 << 2) // unused so far

#define ME_EDIT_PAINT_MASK (1 << 3)
#define ME_EDIT_MIRROR_TOPO (1 << 4)
#define ME_EDIT_VERT_SEL (1 << 5)

/* we cant have both flags enabled at once,
 * flags defined in DNA_scene_types.h */
#define ME_EDIT_PAINT_SEL_MODE(_me)  (                                        \
	(_me->editflag & ME_EDIT_PAINT_MASK) ? SCE_SELECT_FACE :                  \
		(_me->editflag & ME_EDIT_VERT_SEL) ? SCE_SELECT_VERTEX :              \
			0                                                                 \
	)

/* me->flag */
/* #define ME_ISDONE		1 */
#define ME_DEPRECATED	2
#define ME_TWOSIDED		4
#define ME_UVEFFECT		8
#define ME_VCOLEFFECT	16
#define ME_AUTOSMOOTH	32
#define ME_SMESH		64
#define ME_SUBSURF		128
#define ME_OPT_EDGES	256
#define ME_DS_EXPAND	512

/* me->drawflag, short */
#define ME_DRAWEDGES	(1 << 0)
#define ME_DRAWFACES	(1 << 1)
#define ME_DRAWNORMALS	(1 << 2)
#define ME_DRAW_VNORMALS (1 << 3)

#define ME_ALLEDGES		(1 << 4)
#define ME_HIDDENEDGES  (1 << 5)

#define ME_DRAWCREASES	(1 << 6)
#define ME_DRAWSEAMS    (1 << 7)
#define ME_DRAWSHARP    (1 << 8)
#define ME_DRAWBWEIGHTS	(1 << 9)

#define ME_DRAWEXTRA_EDGELEN  (1 << 10)
#define ME_DRAWEXTRA_FACEAREA (1 << 11)
#define ME_DRAWEXTRA_FACEANG  (1 << 12)

/* debug only option */
#define ME_DRAWEXTRA_INDICES (1 << 13)

/* old global flags:
#define G_DRAWEDGES		(1 << 18)
#define G_DRAWFACES		(1 <<  7)
#define G_DRAWNORMALS	(1 <<  6)
#define G_DRAW_VNORMALS	(1 << 14)

#define G_ALLEDGES		(1 << 11)
#define G_HIDDENEDGES   (1 << 21)

#define G_DRAWCREASES	(1 << 19)
#define G_DRAWSEAMS     (1 << 20)
#define G_DRAWSHARP     (1 << 28)
#define G_DRAWBWEIGHTS	(1 << 31)

#define G_DRAW_EDGELEN  (1 << 22) 
#define G_DRAW_FACEAREA (1 << 23)
#define G_DRAW_EDGEANG  (1 << 24)
*/



/* Subsurf Type */
#define ME_CC_SUBSURF 		0
#define ME_SIMPLE_SUBSURF 	1

#define MESH_MAX_VERTS 2000000000L

/* this is so we can save bmesh files that load in trunk, ignoring NGons
 * will eventually be removed */

<<<<<<< HEAD
#define USE_MESH_FORWARDS_COMAT
=======
#if 0 /* enable in bmesh branch only for now */
#define USE_BMESH_SAVE_AS_COMPAT
#endif
>>>>>>> 5b88e163


#endif<|MERGE_RESOLUTION|>--- conflicted
+++ resolved
@@ -214,13 +214,7 @@
 /* this is so we can save bmesh files that load in trunk, ignoring NGons
  * will eventually be removed */
 
-<<<<<<< HEAD
-#define USE_MESH_FORWARDS_COMAT
-=======
-#if 0 /* enable in bmesh branch only for now */
 #define USE_BMESH_SAVE_AS_COMPAT
-#endif
->>>>>>> 5b88e163
 
 
 #endif