--- conflicted
+++ resolved
@@ -74,7 +74,6 @@
 	DepsgraphNodeBuilder(Main *bmain, Depsgraph *graph);
 	~DepsgraphNodeBuilder();
 
-<<<<<<< HEAD
 	/* For given original ID get ID which is created by CoW system. */
 	ID *get_cow_id(const ID *id_orig) const;
 	/* Similar to above, but for the cases when there is no ID node we create
@@ -109,10 +108,7 @@
 		}
 	}
 
-	void begin_build(Main *bmain);
-=======
 	void begin_build();
->>>>>>> 8d7ec519
 
 	IDDepsNode *add_id_node(ID *id, bool do_tag = true);
 	IDDepsNode *find_id_node(ID *id);
@@ -161,32 +157,18 @@
 	                                       const char *name = "",
 	                                       int name_tag = -1);
 
-<<<<<<< HEAD
-	void build_scene(Main *bmain,
-	                 Scene *scene,
+	void build_scene(Scene *scene,
 	                 eDepsNode_LinkedState_Type linked_state);
-	void build_group(Scene *scene, Group *group);
-	void build_object(Scene *scene,
-	                  Object *ob,
+	void build_group(Group *group);
+	void build_object(Object *ob,
 	                  eDepsNode_LinkedState_Type linked_state);
-	void build_object_transform(Scene *scene, Object *ob);
-	void build_object_constraints(Scene *scene, Object *ob);
-	void build_pose_constraints(Scene *scene, Object *ob, bPoseChannel *pchan);
-	void build_rigidbody(Scene *scene);
-	void build_particles(Scene *scene, Object *ob);
-	void build_particle_settings(ParticleSettings *part);
-	void build_cloth(Scene *scene, Object *object);
-=======
-	void build_scene(Scene *scene);
-	void build_group(Base *base, Group *group);
-	void build_object(Base *base, Object *ob);
 	void build_object_transform(Object *ob);
 	void build_object_constraints(Object *ob);
 	void build_pose_constraints(Object *ob, bPoseChannel *pchan);
 	void build_rigidbody(Scene *scene);
 	void build_particles(Object *ob);
+	void build_particle_settings(ParticleSettings *part);
 	void build_cloth(Object *object);
->>>>>>> 8d7ec519
 	void build_animdata(ID *id);
 	OperationDepsNode *build_driver(ID *id, FCurve *fcurve);
 	void build_ik_pose(Object *ob,
@@ -226,18 +208,14 @@
 	                             LayerCollectionState *state);
 	void build_scene_layer_collections(Scene *scene);
 protected:
-<<<<<<< HEAD
-	Main *m_bmain;
-	Depsgraph *m_graph;
-	GHash *m_cow_id_hash;
-=======
 	/* State which never changes, same for the whole builder time. */
 	Main *bmain_;
 	Depsgraph *graph_;
 
 	/* State which demotes currently built entities. */
 	Scene *scene_;
->>>>>>> 8d7ec519
+
+	GHash *cow_id_hash_;
 };
 
 }  // namespace DEG