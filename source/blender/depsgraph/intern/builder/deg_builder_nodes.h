/*
 * ***** BEGIN GPL LICENSE BLOCK *****
 *
 * This program is free software; you can redistribute it and/or
 * modify it under the terms of the GNU General Public License
 * as published by the Free Software Foundation; either version 2
 * of the License, or (at your option) any later version.
 *
 * This program is distributed in the hope that it will be useful,
 * but WITHOUT ANY WARRANTY; without even the implied warranty of
 * MERCHANTABILITY or FITNESS FOR A PARTICULAR PURPOSE.  See the
 * GNU General Public License for more details.
 *
 * You should have received a copy of the GNU General Public License
 * along with this program; if not, write to the Free Software Foundation,
 * Inc., 51 Franklin Street, Fifth Floor, Boston, MA 02110-1301, USA.
 *
 * The Original Code is Copyright (C) 2013 Blender Foundation.
 * All rights reserved.
 *
 * Original Author: Lukas Toenne
 * Contributor(s): None Yet
 *
 * ***** END GPL LICENSE BLOCK *****
 */

/** \file blender/depsgraph/intern/builder/deg_builder_nodes.h
 *  \ingroup depsgraph
 */

#pragma once

#include "intern/depsgraph_types.h"

#include "DEG_depsgraph.h"  /* used for DEG_depsgraph_use_copy_on_write() */

struct CacheFile;
struct bGPdata;
struct ListBase;
struct GHash;
struct ID;
struct Image;
struct FCurve;
struct Group;
struct Key;
struct LayerCollection;
struct Main;
struct Material;
struct Mask;
struct MTex;
struct MovieClip;
struct bNodeTree;
struct Object;
struct ParticleSettings;
struct Probe;
struct bPoseChannel;
struct bConstraint;
struct Scene;
struct Tex;
struct World;

struct PropertyRNA;

namespace DEG {

struct Depsgraph;
struct DepsNode;
struct IDDepsNode;
struct TimeSourceDepsNode;
struct ComponentDepsNode;
struct OperationDepsNode;

struct DepsgraphNodeBuilder {
	DepsgraphNodeBuilder(Main *bmain, Depsgraph *graph);
	~DepsgraphNodeBuilder();

	/* For given original ID get ID which is created by CoW system. */
	ID *get_cow_id(const ID *id_orig) const;
	/* Similar to above, but for the cases when there is no ID node we create
	 * one.
	 */
	ID *ensure_cow_id(ID *id_orig);

	/* Helper wrapper function which wraps get_cow_id with a needed type cast. */
	template<typename T>
	T *get_cow_datablock(const T *orig) const {
		return (T *)get_cow_id(&orig->id);
	}

	/* Get fully expanded (ready for use) copy-on-write datablock for the given
	 * original datablock.
	 */
	ID *expand_cow_id(IDDepsNode *id_node);
	ID *expand_cow_id(ID *id_orig);
	template<typename T>
	T *expand_cow_datablock(T *orig) {
		return (T *)expand_cow_id(&orig->id);
	}

	/* For a given COW datablock get corresponding original one. */
	template<typename T>
	T *get_orig_datablock(const T *cow) const {
		if (DEG_depsgraph_use_copy_on_write()) {
			return (T *)cow->id.newid;
		}
		else {
			return (T *)cow;
		}
	}

	void begin_build(Main *bmain);

	IDDepsNode *add_id_node(ID *id, bool do_tag = true);
<<<<<<< HEAD
=======
	IDDepsNode *find_id_node(ID *id);
>>>>>>> 0a15b7da
	TimeSourceDepsNode *add_time_source();

	ComponentDepsNode *add_component_node(ID *id,
	                                      eDepsNode_Type comp_type,
	                                      const char *comp_name = "");

	OperationDepsNode *add_operation_node(ComponentDepsNode *comp_node,
	                                      const DepsEvalOperationCb& op,
	                                      eDepsOperation_Code opcode,
	                                      const char *name = "",
	                                      int name_tag = -1);
	OperationDepsNode *add_operation_node(ID *id,
	                                      eDepsNode_Type comp_type,
	                                      const char *comp_name,
	                                      const DepsEvalOperationCb& op,
	                                      eDepsOperation_Code opcode,
	                                      const char *name = "",
	                                      int name_tag = -1);
	OperationDepsNode *add_operation_node(ID *id,
	                                      eDepsNode_Type comp_type,
	                                      const DepsEvalOperationCb& op,
	                                      eDepsOperation_Code opcode,
	                                      const char *name = "",
	                                      int name_tag = -1);

	bool has_operation_node(ID *id,
	                        eDepsNode_Type comp_type,
	                        const char *comp_name,
	                        eDepsOperation_Code opcode,
	                        const char *name = "",
	                        int name_tag = -1);

	OperationDepsNode *find_operation_node(ID *id,
	                                       eDepsNode_Type comp_type,
	                                       const char *comp_name,
	                                       eDepsOperation_Code opcode,
	                                       const char *name = "",
	                                       int name_tag = -1);

	OperationDepsNode *find_operation_node(ID *id,
	                                       eDepsNode_Type comp_type,
	                                       eDepsOperation_Code opcode,
	                                       const char *name = "",
	                                       int name_tag = -1);

<<<<<<< HEAD
	void build_scene(Main *bmain, Scene *scene);
	void build_group(Scene *scene, Group *group);
	void build_object(Scene *scene, Object *ob);
=======
	void build_scene(Main *bmain,
	                 Scene *scene,
	                 eDepsNode_LinkedState_Type linked_state);
	void build_group(Scene *scene, Group *group);
	void build_object(Scene *scene,
	                  Object *ob,
	                  eDepsNode_LinkedState_Type linked_state);
>>>>>>> 0a15b7da
	void build_object_transform(Scene *scene, Object *ob);
	void build_object_constraints(Scene *scene, Object *ob);
	void build_pose_constraints(Scene *scene, Object *ob, bPoseChannel *pchan);
	void build_rigidbody(Scene *scene);
	void build_particles(Scene *scene, Object *ob);
	void build_particle_settings(ParticleSettings *part);
	void build_cloth(Scene *scene, Object *object);
	void build_animdata(ID *id);
	OperationDepsNode *build_driver(ID *id, FCurve *fcurve);
	void build_ik_pose(Scene *scene,
	                   Object *ob,
	                   bPoseChannel *pchan,
	                   bConstraint *con);
	void build_splineik_pose(Scene *scene,
	                         Object *ob,
	                         bPoseChannel *pchan,
	                         bConstraint *con);
	void build_rig(Scene *scene, Object *ob);
	void build_proxy_rig(Object *ob);
	void build_shapekeys(Key *key);
	void build_obdata_geom(Scene *scene, Object *ob);
	void build_camera(Object *ob);
	void build_lamp(Object *ob);
	void build_nodetree(bNodeTree *ntree);
	void build_material(Material *ma);
	void build_texture(Tex *tex);
	void build_texture_stack(MTex **texture_stack);
	void build_image(Image *image);
	void build_world(World *world);
	void build_compositor(Scene *scene);
	void build_gpencil(bGPdata *gpd);
	void build_cachefile(CacheFile *cache_file);
	void build_mask(Mask *mask);
	void build_movieclip(MovieClip *clip);
	void build_lightprobe(Object *object);

	struct LayerCollectionState {
		int index;
		LayerCollection *parent;
	};
	void build_layer_collection(Scene *scene,
	                            LayerCollection *layer_collection,
	                            LayerCollectionState *state);
	void build_layer_collections(Scene *scene,
	                             ListBase *layer_collections,
	                             LayerCollectionState *state);
	void build_scene_layer_collections(Scene *scene);
protected:
	Main *m_bmain;
	Depsgraph *m_graph;
	GHash *m_cow_id_hash;
};

}  // namespace DEG<|MERGE_RESOLUTION|>--- conflicted
+++ resolved
@@ -111,10 +111,7 @@
 	void begin_build(Main *bmain);
 
 	IDDepsNode *add_id_node(ID *id, bool do_tag = true);
-<<<<<<< HEAD
-=======
 	IDDepsNode *find_id_node(ID *id);
->>>>>>> 0a15b7da
 	TimeSourceDepsNode *add_time_source();
 
 	ComponentDepsNode *add_component_node(ID *id,
@@ -160,11 +157,6 @@
 	                                       const char *name = "",
 	                                       int name_tag = -1);
 
-<<<<<<< HEAD
-	void build_scene(Main *bmain, Scene *scene);
-	void build_group(Scene *scene, Group *group);
-	void build_object(Scene *scene, Object *ob);
-=======
 	void build_scene(Main *bmain,
 	                 Scene *scene,
 	                 eDepsNode_LinkedState_Type linked_state);
@@ -172,7 +164,6 @@
 	void build_object(Scene *scene,
 	                  Object *ob,
 	                  eDepsNode_LinkedState_Type linked_state);
->>>>>>> 0a15b7da
 	void build_object_transform(Scene *scene, Object *ob);
 	void build_object_constraints(Scene *scene, Object *ob);
 	void build_pose_constraints(Scene *scene, Object *ob, bPoseChannel *pchan);
