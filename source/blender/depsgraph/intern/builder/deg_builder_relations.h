/*
 * ***** BEGIN GPL LICENSE BLOCK *****
 *
 * This program is free software; you can redistribute it and/or
 * modify it under the terms of the GNU General Public License
 * as published by the Free Software Foundation; either version 2
 * of the License, or (at your option) any later version.
 *
 * This program is distributed in the hope that it will be useful,
 * but WITHOUT ANY WARRANTY; without even the implied warranty of
 * MERCHANTABILITY or FITNESS FOR A PARTICULAR PURPOSE.  See the
 * GNU General Public License for more details.
 *
 * You should have received a copy of the GNU General Public License
 * along with this program; if not, write to the Free Software Foundation,
 * Inc., 51 Franklin Street, Fifth Floor, Boston, MA 02110-1301, USA.
 *
 * The Original Code is Copyright (C) 2013 Blender Foundation.
 * All rights reserved.
 *
 * Original Author: Lukas Toenne
 * Contributor(s): None Yet
 *
 * ***** END GPL LICENSE BLOCK *****
 */

/** \file blender/depsgraph/intern/builder/deg_builder_relations.h
 *  \ingroup depsgraph
 */

#pragma once

#include <cstdio>

#include "intern/depsgraph_types.h"

#include "DNA_ID.h"

#include "RNA_access.h"
#include "RNA_types.h"

#include "BLI_utildefines.h"
#include "BLI_string.h"

#include "intern/nodes/deg_node.h"
#include "intern/nodes/deg_node_operation.h"

struct Base;
struct bGPdata;
struct CacheFile;
struct ListBase;
struct GHash;
struct ID;
struct FCurve;
struct Group;
struct Key;
struct Main;
struct Mask;
struct Material;
struct MTex;
<<<<<<< HEAD
=======
struct ModifierData;
>>>>>>> 5e9132b3
struct MovieClip;
struct bNodeTree;
struct Object;
struct bPoseChannel;
struct bConstraint;
struct Scene;
struct Tex;
struct World;
struct EffectorWeights;
struct ParticleSystem;

struct PropertyRNA;

namespace DEG {

struct Depsgraph;
struct DepsNode;
struct DepsNodeHandle;
struct RootDepsNode;
struct IDDepsNode;
struct TimeSourceDepsNode;
struct ComponentDepsNode;
struct OperationDepsNode;
struct RootPChanMap;

<<<<<<< HEAD
struct RootKey {
	RootKey();
};

=======
>>>>>>> 5e9132b3
struct TimeSourceKey
{
	TimeSourceKey();
	TimeSourceKey(ID *id);

	string identifier() const;

	ID *id;
};

struct ComponentKey
{
	ComponentKey();
	ComponentKey(ID *id, eDepsNode_Type type, const char *name = "");

	string identifier() const;

	ID *id;
	eDepsNode_Type type;
	const char *name;
};

struct OperationKey
{
	OperationKey();
	OperationKey(ID *id,
	             eDepsNode_Type component_type,
	             const char *name,
	             int name_tag = -1);
	OperationKey(ID *id,
	             eDepsNode_Type component_type,
	             const char *component_name,
	             const char *name,
	             int name_tag);

	OperationKey(ID *id,
	             eDepsNode_Type component_type,
	             eDepsOperation_Code opcode);
	OperationKey(ID *id,
	             eDepsNode_Type component_type,
	             const char *component_name,
	             eDepsOperation_Code opcode);

	OperationKey(ID *id,
	             eDepsNode_Type component_type,
	             eDepsOperation_Code opcode,
	             const char *name,
	             int name_tag = -1);
	OperationKey(ID *id,
	             eDepsNode_Type component_type,
	             const char *component_name,
	             eDepsOperation_Code opcode,
	             const char *name,
	             int name_tag = -1);

	string identifier() const;

	ID *id;
	eDepsNode_Type component_type;
	const char *component_name;
	eDepsOperation_Code opcode;
	const char *name;
	int name_tag;
};

struct RNAPathKey
{
	/* NOTE: see depsgraph_build.cpp for implementation */
	RNAPathKey(ID *id, const char *path);

	RNAPathKey(ID *id, const PointerRNA &ptr, PropertyRNA *prop);

	string identifier() const;

	ID *id;
	PointerRNA ptr;
	PropertyRNA *prop;
};

struct DepsgraphRelationBuilder
{
	DepsgraphRelationBuilder(Depsgraph *graph);

	void begin_build(Main *bmain);

	template <typename KeyFrom, typename KeyTo>
	void add_relation(const KeyFrom& key_from,
	                  const KeyTo& key_to,
	                  const char *description);

	template <typename KeyTo>
	void add_relation(const TimeSourceKey& key_from,
	                  const KeyTo& key_to,
	                  const char *description);

	template <typename KeyType>
	void add_node_handle_relation(const KeyType& key_from,
	                              const DepsNodeHandle *handle,
	                              const char *description);

	void build_scene(Main *bmain, Scene *scene);
	void build_group(Main *bmain, Scene *scene, Object *object, Group *group);
	void build_object(Main *bmain, Scene *scene, Object *ob);
	void build_object_parent(Object *ob);
	void build_constraints(Scene *scene, ID *id,
	                       eDepsNode_Type component_type,
	                       const char *component_subdata,
	                       ListBase *constraints,
	                       RootPChanMap *root_map);
	void build_animdata(ID *id);
	void build_driver(ID *id, FCurve *fcurve);
	void build_world(World *world);
	void build_rigidbody(Scene *scene);
	void build_particles(Scene *scene, Object *ob);
	void build_cloth(Scene *scene, Object *object, ModifierData *md);
	void build_ik_pose(Object *ob,
	                   bPoseChannel *pchan,
	                   bConstraint *con,
	                   RootPChanMap *root_map);
	void build_splineik_pose(Object *ob,
	                         bPoseChannel *pchan,
	                         bConstraint *con,
	                         RootPChanMap *root_map);
	void build_rig(Scene *scene, Object *ob);
	void build_proxy_rig(Object *ob);
	void build_shapekeys(ID *obdata, Key *key);
	void build_obdata_geom(Main *bmain, Scene *scene, Object *ob);
	void build_camera(Object *ob);
	void build_lamp(Object *ob);
	void build_nodetree(bNodeTree *ntree);
	void build_material(Material *ma);
	void build_texture(Tex *tex);
	void build_texture_stack(MTex **texture_stack);
	void build_compositor(Scene *scene);
<<<<<<< HEAD
	void build_gpencil(ID *owner, bGPdata *gpd);
=======
	void build_gpencil(bGPdata *gpd);
>>>>>>> 5e9132b3
	void build_cachefile(CacheFile *cache_file);
	void build_mask(Mask *mask);
	void build_movieclip(MovieClip *clip);

	void add_collision_relations(const OperationKey &key, Scene *scene, Object *ob, Group *group, int layer, bool dupli, const char *name);
	void add_forcefield_relations(const OperationKey &key, Scene *scene, Object *ob, ParticleSystem *psys, EffectorWeights *eff, bool add_absorption, const char *name);

	template <typename KeyType>
	OperationDepsNode *find_operation_node(const KeyType &key);

	Depsgraph *getGraph();

protected:
	TimeSourceDepsNode *find_node(const TimeSourceKey &key) const;
	ComponentDepsNode *find_node(const ComponentKey &key) const;
	OperationDepsNode *find_node(const OperationKey &key) const;
	DepsNode *find_node(const RNAPathKey &key) const;
	OperationDepsNode *has_node(const OperationKey &key) const;

	void add_time_relation(TimeSourceDepsNode *timesrc,
	                       DepsNode *node_to,
	                       const char *description);
	void add_operation_relation(OperationDepsNode *node_from,
	                            OperationDepsNode *node_to,
	                            const char *description);

	template <typename KeyType>
	DepsNodeHandle create_node_handle(const KeyType& key,
	                                  const char *default_name = "");

	bool needs_animdata_node(ID *id);

private:
	Depsgraph *m_graph;
};

struct DepsNodeHandle
{
	DepsNodeHandle(DepsgraphRelationBuilder *builder, OperationDepsNode *node, const char *default_name = "") :
	    builder(builder),
	    node(node),
	    default_name(default_name)
	{
		BLI_assert(node != NULL);
	}

	DepsgraphRelationBuilder *builder;
	OperationDepsNode *node;
	const char *default_name;
};

/* Utilities for Builders ----------------------------------------------------- */

template <typename KeyType>
OperationDepsNode *DepsgraphRelationBuilder::find_operation_node(const KeyType& key)
{
	DepsNode *node = find_node(key);
	return node != NULL ? node->get_exit_operation() : NULL;
}

template <typename KeyFrom, typename KeyTo>
void DepsgraphRelationBuilder::add_relation(const KeyFrom &key_from,
                                            const KeyTo &key_to,
                                            const char *description)
{
	DepsNode *node_from = find_node(key_from);
	DepsNode *node_to = find_node(key_to);
	OperationDepsNode *op_from = node_from ? node_from->get_exit_operation() : NULL;
	OperationDepsNode *op_to = node_to ? node_to->get_entry_operation() : NULL;
	if (op_from && op_to) {
		add_operation_relation(op_from, op_to, description);
	}
	else {
		if (!op_from) {
			/* XXX TODO handle as error or report if needed */
			node_from = find_node(key_from);
<<<<<<< HEAD
			fprintf(stderr, "add_relation(%d, %s) - Could not find op_from (%s)\n",
			        type, description, key_from.identifier().c_str());
=======
			fprintf(stderr, "add_relation(%s) - Could not find op_from (%s)\n",
			        description, key_from.identifier().c_str());
>>>>>>> 5e9132b3
		}
		else {
			fprintf(stderr, "add_relation(%s) - Failed, but op_from (%s) was ok\n",
			        description, key_from.identifier().c_str());
		}
		if (!op_to) {
			/* XXX TODO handle as error or report if needed */
			fprintf(stderr, "add_relation(%s) - Could not find op_to (%s)\n",
			        description, key_to.identifier().c_str());
		}
		else {
			fprintf(stderr, "add_relation(%s) - Failed, but op_to (%s) was ok\n",
			        description, key_to.identifier().c_str());
		}
	}
}

template <typename KeyTo>
void DepsgraphRelationBuilder::add_relation(const TimeSourceKey &key_from,
                                            const KeyTo &key_to,
                                            const char *description)
{
	TimeSourceDepsNode *time_from = find_node(key_from);
	DepsNode *node_to = find_node(key_to);
	OperationDepsNode *op_to = node_to ? node_to->get_entry_operation() : NULL;
	if (time_from && op_to) {
		add_time_relation(time_from, op_to, description);
	}
	else {
	}
}

template <typename KeyType>
void DepsgraphRelationBuilder::add_node_handle_relation(
        const KeyType &key_from,
        const DepsNodeHandle *handle,
        const char *description)
{
	DepsNode *node_from = find_node(key_from);
	OperationDepsNode *op_from = node_from ? node_from->get_exit_operation() : NULL;
	OperationDepsNode *op_to = handle->node->get_entry_operation();
	if (op_from && op_to) {
		add_operation_relation(op_from, op_to, description);
	}
	else {
		if (!op_from) {
<<<<<<< HEAD
			fprintf(stderr, "add_node_handle_relation(%d, %s) - Could not find op_from (%s)\n",
			        type, description, key_from.identifier().c_str());
		}
		if (!op_to) {
			fprintf(stderr, "add_node_handle_relation(%d, %s) - Could not find op_to (%s)\n",
			        type, description, key_from.identifier().c_str());
=======
			fprintf(stderr, "add_node_handle_relation(%s) - Could not find op_from (%s)\n",
			        description, key_from.identifier().c_str());
		}
		if (!op_to) {
			fprintf(stderr, "add_node_handle_relation(%s) - Could not find op_to (%s)\n",
			        description, key_from.identifier().c_str());
>>>>>>> 5e9132b3
		}
	}
}

template <typename KeyType>
DepsNodeHandle DepsgraphRelationBuilder::create_node_handle(
        const KeyType &key,
        const char *default_name)
{
	return DepsNodeHandle(this, find_node(key), default_name);
}

}  // namespace DEG<|MERGE_RESOLUTION|>--- conflicted
+++ resolved
@@ -58,10 +58,7 @@
 struct Mask;
 struct Material;
 struct MTex;
-<<<<<<< HEAD
-=======
 struct ModifierData;
->>>>>>> 5e9132b3
 struct MovieClip;
 struct bNodeTree;
 struct Object;
@@ -87,13 +84,6 @@
 struct OperationDepsNode;
 struct RootPChanMap;
 
-<<<<<<< HEAD
-struct RootKey {
-	RootKey();
-};
-
-=======
->>>>>>> 5e9132b3
 struct TimeSourceKey
 {
 	TimeSourceKey();
@@ -228,11 +218,7 @@
 	void build_texture(Tex *tex);
 	void build_texture_stack(MTex **texture_stack);
 	void build_compositor(Scene *scene);
-<<<<<<< HEAD
-	void build_gpencil(ID *owner, bGPdata *gpd);
-=======
 	void build_gpencil(bGPdata *gpd);
->>>>>>> 5e9132b3
 	void build_cachefile(CacheFile *cache_file);
 	void build_mask(Mask *mask);
 	void build_movieclip(MovieClip *clip);
@@ -309,13 +295,8 @@
 		if (!op_from) {
 			/* XXX TODO handle as error or report if needed */
 			node_from = find_node(key_from);
-<<<<<<< HEAD
-			fprintf(stderr, "add_relation(%d, %s) - Could not find op_from (%s)\n",
-			        type, description, key_from.identifier().c_str());
-=======
 			fprintf(stderr, "add_relation(%s) - Could not find op_from (%s)\n",
 			        description, key_from.identifier().c_str());
->>>>>>> 5e9132b3
 		}
 		else {
 			fprintf(stderr, "add_relation(%s) - Failed, but op_from (%s) was ok\n",
@@ -362,21 +343,12 @@
 	}
 	else {
 		if (!op_from) {
-<<<<<<< HEAD
-			fprintf(stderr, "add_node_handle_relation(%d, %s) - Could not find op_from (%s)\n",
-			        type, description, key_from.identifier().c_str());
-		}
-		if (!op_to) {
-			fprintf(stderr, "add_node_handle_relation(%d, %s) - Could not find op_to (%s)\n",
-			        type, description, key_from.identifier().c_str());
-=======
 			fprintf(stderr, "add_node_handle_relation(%s) - Could not find op_from (%s)\n",
 			        description, key_from.identifier().c_str());
 		}
 		if (!op_to) {
 			fprintf(stderr, "add_node_handle_relation(%s) - Could not find op_to (%s)\n",
 			        description, key_from.identifier().c_str());
->>>>>>> 5e9132b3
 		}
 	}
 }
