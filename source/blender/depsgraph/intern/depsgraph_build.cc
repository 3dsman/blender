/*
 * ***** BEGIN GPL LICENSE BLOCK *****
 *
 * This program is free software; you can redistribute it and/or
 * modify it under the terms of the GNU General Public License
 * as published by the Free Software Foundation; either version 2
 * of the License, or (at your option) any later version.
 *
 * This program is distributed in the hope that it will be useful,
 * but WITHOUT ANY WARRANTY; without even the implied warranty of
 * MERCHANTABILITY or FITNESS FOR A PARTICULAR PURPOSE.  See the
 * GNU General Public License for more details.
 *
 * You should have received a copy of the GNU General Public License
 * along with this program; if not, write to the Free Software Foundation,
 * Inc., 51 Franklin Street, Fifth Floor, Boston, MA 02110-1301, USA.
 *
 * The Original Code is Copyright (C) 2013 Blender Foundation.
 * All rights reserved.
 *
 * Original Author: Joshua Leung
 * Contributor(s): Based on original depsgraph.c code - Blender Foundation (2005-2013)
 *
 * ***** END GPL LICENSE BLOCK *****
 */

/** \file blender/depsgraph/intern/depsgraph_build.cc
 *  \ingroup depsgraph
 *
 * Methods for constructing depsgraph.
 */

#include "MEM_guardedalloc.h"

extern "C" {
#include "DNA_cachefile_types.h"
#include "DNA_object_types.h"
#include "DNA_scene_types.h"

#include "BLI_utildefines.h"
#include "BLI_ghash.h"

#include "BKE_main.h"

#include "DEG_depsgraph.h"
#include "DEG_depsgraph_debug.h"
#include "DEG_depsgraph_build.h"

} /* extern "C" */

#include "builder/deg_builder.h"
#include "builder/deg_builder_cycle.h"
#include "builder/deg_builder_nodes.h"
#include "builder/deg_builder_relations.h"
#include "builder/deg_builder_transitive.h"

#include "intern/nodes/deg_node.h"
#include "intern/nodes/deg_node_component.h"
#include "intern/nodes/deg_node_operation.h"

#include "intern/depsgraph_types.h"
#include "intern/depsgraph_intern.h"

#include "util/deg_util_foreach.h"

/* ****************** */
/* External Build API */

void DEG_add_scene_relation(DepsNodeHandle *handle,
                            struct Scene *scene,
                            eDepsComponent component,
                            const char *description)
{
	if (handle->add_scene_relation)
		handle->add_scene_relation(handle, scene, component, description);
}

void DEG_add_object_relation(struct DepsNodeHandle *handle,
                             struct Object *ob,
                             eDepsComponent component,
                             const char *description)
{
	if (handle->add_object_relation)
		handle->add_object_relation(handle, ob, component, description);
}

void DEG_add_bone_relation(struct DepsNodeHandle *handle,
                           struct Object *ob,
                           const char *bone_name,
                           eDepsComponent component,
                           const char *description)
{
	if (handle->add_bone_relation)
		handle->add_bone_relation(handle, ob, bone_name, component, description);
}

void DEG_add_texture_relation(struct DepsNodeHandle *handle,
                              struct Tex *tex,
                              eDepsComponent component,
                              const char *description)
{
	if (handle->add_texture_relation)
		handle->add_texture_relation(handle, tex, component, description);
}

void DEG_add_nodetree_relation(struct DepsNodeHandle *handle,
                               struct bNodeTree *ntree,
                               eDepsComponent component,
                               const char *description)
{
	if (handle->add_nodetree_relation)
		handle->add_nodetree_relation(handle, ntree, component, description);
}

void DEG_add_image_relation(struct DepsNodeHandle *handle,
                            struct Image *ima,
                            eDepsComponent component,
                            const char *description)
{
	if (handle->add_image_relation)
		handle->add_image_relation(handle, ima, component, description);
}

<<<<<<< HEAD
void DEG_add_object_cache_relation(struct DepsNodeHandle *handle,
                                   struct CacheFile *cache_file,
                                   eDepsComponent component,
                                   const char *description)
=======
void DEG_add_cache_relation(struct DepsNodeHandle *handle,
                            struct CacheFile *cache_file,
                            eDepsComponent component,
                            const char *description)
>>>>>>> 4a801f6c
{
	if (handle->add_cache_relation)
		handle->add_cache_relation(handle, cache_file, component, description);
}

void DEG_add_special_eval_flag(Depsgraph *graph, ID *id, short flag)
{
	DEG::Depsgraph *deg_graph = reinterpret_cast<DEG::Depsgraph *>(graph);
	if (graph == NULL) {
		BLI_assert(!"Graph should always be valid");
		return;
	}
	DEG::IDDepsNode *id_node = deg_graph->find_id_node(id);
	if (id_node == NULL) {
		BLI_assert(!"ID should always be valid");
		return;
	}
	id_node->eval_flags |= flag;
}

/* ******************** */
/* Graph Building API's */

/* Build depsgraph for the given scene, and dump results in given
 * graph container.
 */
/* XXX: assume that this is called from outside, given the current scene as
 * the "main" scene.
 */
void DEG_graph_build_from_scene(Depsgraph *graph, Main *bmain, Scene *scene)
{
	DEG::Depsgraph *deg_graph = reinterpret_cast<DEG::Depsgraph *>(graph);

	/* 1) Generate all the nodes in the graph first */
	DEG::DepsgraphNodeBuilder node_builder(bmain, deg_graph);
	/* create root node for scene first
	 * - this way it should be the first in the graph,
	 *   reflecting its role as the entrypoint
	 */
	node_builder.add_root_node();
	node_builder.build_scene(bmain, scene);

	/* 2) Hook up relationships between operations - to determine evaluation
	 *    order.
	 */
	DEG::DepsgraphRelationBuilder relation_builder(deg_graph);
	/* Hook scene up to the root node as entrypoint to graph. */
	/* XXX what does this relation actually mean?
	 * it doesnt add any operations anyway and is not clear what part of the
	 * scene is to be connected.
	 */
#if 0
	relation_builder.add_relation(RootKey(),
	                              IDKey(scene),
	                              DEPSREL_TYPE_ROOT_TO_ACTIVE,
	                              "Root to Active Scene");
#endif
	relation_builder.build_scene(bmain, scene);

	/* Detect and solve cycles. */
	DEG::deg_graph_detect_cycles(deg_graph);

	/* 3) Simplify the graph by removing redundant relations (to optimize
	 *    traversal later). */
	/* TODO: it would be useful to have an option to disable this in cases where
	 *       it is causing trouble.
	 */
	if (G.debug_value == 799) {
		DEG::deg_graph_transitive_reduction(deg_graph);
	}

	/* 4) Flush visibility layer and re-schedule nodes for update. */
	DEG::deg_graph_build_finalize(deg_graph);

#if 0
	if (!DEG_debug_consistency_check(deg_graph)) {
		printf("Consistency validation failed, ABORTING!\n");
		abort();
	}
#endif
}

/* Tag graph relations for update. */
void DEG_graph_tag_relations_update(Depsgraph *graph)
{
	DEG::Depsgraph *deg_graph = reinterpret_cast<DEG::Depsgraph *>(graph);
	deg_graph->need_update = true;
}

/* Tag all relations for update. */
void DEG_relations_tag_update(Main *bmain)
{
	for (Scene *scene = (Scene *)bmain->scene.first;
	     scene != NULL;
	     scene = (Scene *)scene->id.next)
	{
		if (scene->depsgraph != NULL) {
			DEG_graph_tag_relations_update(scene->depsgraph);
		}
	}
}

/* Create new graph if didn't exist yet,
 * or update relations if graph was tagged for update.
 */
void DEG_scene_relations_update(Main *bmain, Scene *scene)
{
	if (scene->depsgraph == NULL) {
		/* Rebuild graph from scratch and exit. */
		scene->depsgraph = DEG_graph_new();
		DEG_graph_build_from_scene(scene->depsgraph, bmain, scene);
		return;
	}

	DEG::Depsgraph *graph = reinterpret_cast<DEG::Depsgraph *>(scene->depsgraph);
	if (!graph->need_update) {
		/* Graph is up to date, nothing to do. */
		return;
	}

	/* Clear all previous nodes and operations. */
	graph->clear_all_nodes();
	graph->operations.clear();
	BLI_gset_clear(graph->entry_tags, NULL);

	/* Build new nodes and relations. */
	DEG_graph_build_from_scene(reinterpret_cast< ::Depsgraph * >(graph),
	                           bmain,
	                           scene);

	graph->need_update = false;
}

/* Rebuild dependency graph only for a given scene. */
void DEG_scene_relations_rebuild(Main *bmain, Scene *scene)
{
	if (scene->depsgraph != NULL) {
		DEG_graph_tag_relations_update(scene->depsgraph);
	}
	DEG_scene_relations_update(bmain, scene);
}

void DEG_scene_graph_free(Scene *scene)
{
	if (scene->depsgraph) {
		DEG_graph_free(scene->depsgraph);
		scene->depsgraph = NULL;
	}
}<|MERGE_RESOLUTION|>--- conflicted
+++ resolved
@@ -121,17 +121,10 @@
 		handle->add_image_relation(handle, ima, component, description);
 }
 
-<<<<<<< HEAD
-void DEG_add_object_cache_relation(struct DepsNodeHandle *handle,
-                                   struct CacheFile *cache_file,
-                                   eDepsComponent component,
-                                   const char *description)
-=======
 void DEG_add_cache_relation(struct DepsNodeHandle *handle,
                             struct CacheFile *cache_file,
                             eDepsComponent component,
                             const char *description)
->>>>>>> 4a801f6c
 {
 	if (handle->add_cache_relation)
 		handle->add_cache_relation(handle, cache_file, component, description);
