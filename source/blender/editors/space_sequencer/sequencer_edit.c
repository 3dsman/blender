--- conflicted
+++ resolved
@@ -1236,7 +1236,6 @@
 	RNA_def_int(ot->srna, "frame", 0, INT_MIN, INT_MAX, "Frame", "Frame where selected strips will be snapped", INT_MIN, INT_MAX);
 }
 
-<<<<<<< HEAD
 static int sequencer_parent_exec(bContext *C, wmOperator *UNUSED(op))
 {
 	Scene *scene = CTX_data_scene(C);
@@ -1269,17 +1268,23 @@
 
 	/* api callbacks */
 	ot->exec = sequencer_parent_exec;
-=======
+	ot->poll = sequencer_edit_poll;
+
+	/* flags */
+	ot->flag = OPTYPE_REGISTER | OPTYPE_UNDO;
+}
+
 
 typedef struct TrimData {
-		int init_mouse[2];
-		float init_mouseloc[2];
-		TransSeq *ts;
-		Sequence **seq_array;
-		bool *trim;
-		int num_seq;
-		bool slow;
-		int slow_offset; /* offset at the point where offset was turned on */
+	int init_mouse[2];
+	float init_mouseloc[2];
+	TransSeq *ts;
+	Sequence **seq_array;
+	bool *trim;
+	int num_seq;
+	bool slow;
+	int slow_offset; /* offset at the point where offset was turned on */
+	void *draw_handle;
 } TrimData;
 
 static void transseq_backup(TransSeq *ts, Sequence *seq)
@@ -1313,6 +1318,120 @@
 	seq->len = ts->len;
 }
 
+static void draw_trim_extensions(const bContext *C, ARegion *ar, void *data)
+{
+	Scene *scene = CTX_data_scene(C);
+	float x1, x2, y1, y2, pixely, a;
+	unsigned char col[3], blendcol[3];
+	View2D *v2d = &ar->v2d;
+	TrimData *td = data;
+	int i;
+
+	for (i = 0; i < td->num_seq; i++) {
+		Sequence *seq = td->seq_array[i];
+
+		if ((seq->type != SEQ_TYPE_META) && td->trim[i]) {
+
+			x1 = seq->startdisp;
+			x2 = seq->enddisp;
+
+			y1 = seq->machine + SEQ_STRIP_OFSBOTTOM;
+			y2 = seq->machine + SEQ_STRIP_OFSTOP;
+
+			pixely = BLI_rctf_size_y(&v2d->cur) / BLI_rcti_size_y(&v2d->mask);
+
+			if (pixely <= 0) return;  /* can happen when the view is split/resized */
+
+			blendcol[0] = blendcol[1] = blendcol[2] = 120;
+
+			if (seq->startofs) {
+				glEnable(GL_BLEND);
+				glBlendFunc(GL_SRC_ALPHA, GL_ONE_MINUS_SRC_ALPHA);
+
+				get_seq_color3ubv(scene, seq, col);
+
+				if (seq->flag & SELECT) {
+					UI_GetColorPtrBlendShade3ubv(col, blendcol, col, 0.3, -40);
+					glColor4ub(col[0], col[1], col[2], 170);
+				}
+				else {
+					UI_GetColorPtrBlendShade3ubv(col, blendcol, col, 0.6, 0);
+					glColor4ub(col[0], col[1], col[2], 110);
+				}
+
+				glRectf((float)(seq->start), y1 - SEQ_STRIP_OFSBOTTOM, x1, y1);
+
+				if (seq->flag & SELECT) glColor4ub(col[0], col[1], col[2], 255);
+				else glColor4ub(col[0], col[1], col[2], 160);
+
+				fdrawbox((float)(seq->start), y1 - SEQ_STRIP_OFSBOTTOM, x1, y1);  //outline
+
+				glDisable(GL_BLEND);
+			}
+			if (seq->endofs) {
+				glEnable(GL_BLEND);
+				glBlendFunc(GL_SRC_ALPHA, GL_ONE_MINUS_SRC_ALPHA);
+
+				get_seq_color3ubv(scene, seq, col);
+
+				if (seq->flag & SELECT) {
+					UI_GetColorPtrBlendShade3ubv(col, blendcol, col, 0.3, -40);
+					glColor4ub(col[0], col[1], col[2], 170);
+				}
+				else {
+					UI_GetColorPtrBlendShade3ubv(col, blendcol, col, 0.6, 0);
+					glColor4ub(col[0], col[1], col[2], 110);
+				}
+
+				glRectf(x2, y2, (float)(seq->start + seq->len), y2 + SEQ_STRIP_OFSBOTTOM);
+
+				if (seq->flag & SELECT) glColor4ub(col[0], col[1], col[2], 255);
+				else glColor4ub(col[0], col[1], col[2], 160);
+
+				fdrawbox(x2, y2, (float)(seq->start + seq->len), y2 + SEQ_STRIP_OFSBOTTOM); //outline
+
+				glDisable(GL_BLEND);
+			}
+			if (seq->startstill) {
+				get_seq_color3ubv(scene, seq, col);
+				UI_GetColorPtrBlendShade3ubv(col, blendcol, col, 0.75, 40);
+				glColor3ubv((GLubyte *)col);
+
+				draw_shadedstrip(seq, col, x1, y1, (float)(seq->start), y2);
+
+				/* feint pinstripes, helps see exactly which is extended and which isn't,
+				 * especially when the extension is very small */
+				if (seq->flag & SELECT) UI_GetColorPtrBlendShade3ubv(col, col, col, 0.0, 24);
+				else UI_GetColorPtrShade3ubv(col, col, -16);
+
+				glColor3ubv((GLubyte *)col);
+
+				for (a = y1; a < y2; a += pixely * 2.0f) {
+					fdrawline(x1,  a,  (float)(seq->start),  a);
+				}
+			}
+			if (seq->endstill) {
+				get_seq_color3ubv(scene, seq, col);
+				UI_GetColorPtrBlendShade3ubv(col, blendcol, col, 0.75, 40);
+				glColor3ubv((GLubyte *)col);
+
+				draw_shadedstrip(seq, col, (float)(seq->start + seq->len), y1, x2, y2);
+
+				/* feint pinstripes, helps see exactly which is extended and which isn't,
+		 * especially when the extension is very small */
+				if (seq->flag & SELECT) UI_GetColorPtrShade3ubv(col, col, 24);
+				else UI_GetColorPtrShade3ubv(col, col, -16);
+
+				glColor3ubv((GLubyte *)col);
+
+				for (a = y1; a < y2; a += pixely * 2.0f) {
+					fdrawline((float)(seq->start + seq->len),  a,  x2,  a);
+				}
+			}
+		}
+	}
+}
+
 static int trim_add_sequences_rec(ListBase *seqbasep, Sequence **seq_array, bool *trim, int offset, bool do_trim) {
 	Sequence *seq;
 	int num_items = 0;
@@ -1358,6 +1477,7 @@
 	TrimData *data;
 	Scene *scene = CTX_data_scene(C);
 	Editing *ed = BKE_sequencer_editing_get(scene, false);
+	ARegion *ar = CTX_wm_region(C);
 	float mouseloc[2];
 	int num_seq, i;
 	View2D *v2d = UI_view2d_fromcontext(C);
@@ -1379,6 +1499,8 @@
 	for (i = 0; i < num_seq; i++) {
 		transseq_backup(data->ts + i, data->seq_array[i]);
 	}
+
+	data->draw_handle = ED_region_draw_cb_activate(ar->type, draw_trim_extensions, data, REGION_DRAW_POST_VIEW);
 
 	UI_view2d_region_to_view(v2d, event->mval[0], event->mval[1], &mouseloc[0], &mouseloc[1]);
 
@@ -1491,6 +1613,7 @@
 	Scene *scene = CTX_data_scene(C);
 	TrimData *data = (TrimData *)op->customdata;
 	ScrArea *sa = CTX_wm_area(C);
+	ARegion *ar = CTX_wm_region(C);
 
 	switch (event->type) {
 		case MOUSEMOVE:
@@ -1532,6 +1655,7 @@
 
 		case LEFTMOUSE:
 		{
+			ED_region_draw_cb_exit(ar->type, data->draw_handle);
 			MEM_freeN(data->seq_array);
 			MEM_freeN(data->trim);
 			MEM_freeN(data->ts);
@@ -1558,6 +1682,8 @@
 				BKE_sequence_calc(scene, seq);
 			}
 
+			ED_region_draw_cb_exit(ar->type, data->draw_handle);
+
 			MEM_freeN(data->seq_array);
 			MEM_freeN(data->ts);
 			MEM_freeN(data->trim);
@@ -1604,19 +1730,13 @@
 	ot->invoke = sequencer_trim_invoke;
 	ot->modal = sequencer_trim_modal;
 	ot->exec = sequencer_trim_exec;
->>>>>>> f95241eb
 	ot->poll = sequencer_edit_poll;
 
 	/* flags */
 	ot->flag = OPTYPE_REGISTER | OPTYPE_UNDO;
-<<<<<<< HEAD
-	
-=======
 
 	RNA_def_int(ot->srna, "offset", 0, INT32_MIN, INT32_MAX, "Offset", "offset to the data of the strip", INT32_MIN, INT32_MAX);
->>>>>>> f95241eb
-}
-
+}
 
 /* mute operator */
 static int sequencer_mute_exec(bContext *C, wmOperator *op)
@@ -2059,469 +2179,6 @@
 	RNA_def_int(ot->srna, "frame", 0, INT_MIN, INT_MAX, "Frame", "Frame where selected strips will be cut", INT_MIN, INT_MAX);
 	RNA_def_enum(ot->srna, "type", prop_cut_types, SEQ_CUT_SOFT, "Type", "The type of cut operation to perform on strips");
 	RNA_def_enum(ot->srna, "side", prop_side_types, SEQ_SIDE_BOTH, "Side", "The side that remains selected after cutting");
-}
-
-typedef struct TrimData {
-	int init_mouse[2];
-	float init_mouseloc[2];
-	TransSeq *ts;
-	Sequence **seq_array;
-	bool *trim;
-	int num_seq;
-	bool slow;
-	int slow_offset; /* offset at the point where offset was turned on */
-	void *draw_handle;
-} TrimData;
-
-static void transseq_backup(TransSeq *ts, Sequence *seq)
-{
-	ts->start = seq->start;
-	ts->machine = seq->machine;
-	ts->startstill = seq->startstill;
-	ts->endstill = seq->endstill;
-	ts->startdisp = seq->startdisp;
-	ts->enddisp = seq->enddisp;
-	ts->startofs = seq->startofs;
-	ts->endofs = seq->endofs;
-	ts->anim_startofs = seq->anim_startofs;
-	ts->anim_endofs = seq->anim_endofs;
-	ts->len = seq->len;
-}
-
-
-static void transseq_restore(TransSeq *ts, Sequence *seq)
-{
-	seq->start = ts->start;
-	seq->machine = ts->machine;
-	seq->startstill = ts->startstill;
-	seq->endstill = ts->endstill;
-	seq->startdisp = ts->startdisp;
-	seq->enddisp = ts->enddisp;
-	seq->startofs = ts->startofs;
-	seq->endofs = ts->endofs;
-	seq->anim_startofs = ts->anim_startofs;
-	seq->anim_endofs = ts->anim_endofs;
-	seq->len = ts->len;
-}
-
-static void draw_trim_extensions(const bContext *C, ARegion *ar, void *data)
-{
-	Scene *scene = CTX_data_scene(C);
-	float x1, x2, y1, y2, pixely, a;
-	unsigned char col[3], blendcol[3];
-	View2D *v2d = &ar->v2d;
-	TrimData *td = data;
-	int i;
-
-	for (i = 0; i < td->num_seq; i++) {
-		Sequence *seq = td->seq_array[i];
-
-		if ((seq->type != SEQ_TYPE_META) && td->trim[i]) {
-
-			x1 = seq->startdisp;
-			x2 = seq->enddisp;
-
-			y1 = seq->machine + SEQ_STRIP_OFSBOTTOM;
-			y2 = seq->machine + SEQ_STRIP_OFSTOP;
-
-			pixely = BLI_rctf_size_y(&v2d->cur) / BLI_rcti_size_y(&v2d->mask);
-
-			if (pixely <= 0) return;  /* can happen when the view is split/resized */
-
-			blendcol[0] = blendcol[1] = blendcol[2] = 120;
-
-			if (seq->startofs) {
-				glEnable(GL_BLEND);
-				glBlendFunc(GL_SRC_ALPHA, GL_ONE_MINUS_SRC_ALPHA);
-
-				get_seq_color3ubv(scene, seq, col);
-
-				if (seq->flag & SELECT) {
-					UI_GetColorPtrBlendShade3ubv(col, blendcol, col, 0.3, -40);
-					glColor4ub(col[0], col[1], col[2], 170);
-				}
-				else {
-					UI_GetColorPtrBlendShade3ubv(col, blendcol, col, 0.6, 0);
-					glColor4ub(col[0], col[1], col[2], 110);
-				}
-
-				glRectf((float)(seq->start), y1 - SEQ_STRIP_OFSBOTTOM, x1, y1);
-
-				if (seq->flag & SELECT) glColor4ub(col[0], col[1], col[2], 255);
-				else glColor4ub(col[0], col[1], col[2], 160);
-
-				fdrawbox((float)(seq->start), y1 - SEQ_STRIP_OFSBOTTOM, x1, y1);  //outline
-
-				glDisable(GL_BLEND);
-			}
-			if (seq->endofs) {
-				glEnable(GL_BLEND);
-				glBlendFunc(GL_SRC_ALPHA, GL_ONE_MINUS_SRC_ALPHA);
-
-				get_seq_color3ubv(scene, seq, col);
-
-				if (seq->flag & SELECT) {
-					UI_GetColorPtrBlendShade3ubv(col, blendcol, col, 0.3, -40);
-					glColor4ub(col[0], col[1], col[2], 170);
-				}
-				else {
-					UI_GetColorPtrBlendShade3ubv(col, blendcol, col, 0.6, 0);
-					glColor4ub(col[0], col[1], col[2], 110);
-				}
-
-				glRectf(x2, y2, (float)(seq->start + seq->len), y2 + SEQ_STRIP_OFSBOTTOM);
-
-				if (seq->flag & SELECT) glColor4ub(col[0], col[1], col[2], 255);
-				else glColor4ub(col[0], col[1], col[2], 160);
-
-				fdrawbox(x2, y2, (float)(seq->start + seq->len), y2 + SEQ_STRIP_OFSBOTTOM); //outline
-
-				glDisable(GL_BLEND);
-			}
-			if (seq->startstill) {
-				get_seq_color3ubv(scene, seq, col);
-				UI_GetColorPtrBlendShade3ubv(col, blendcol, col, 0.75, 40);
-				glColor3ubv((GLubyte *)col);
-
-				draw_shadedstrip(seq, col, x1, y1, (float)(seq->start), y2);
-
-				/* feint pinstripes, helps see exactly which is extended and which isn't,
-				 * especially when the extension is very small */
-				if (seq->flag & SELECT) UI_GetColorPtrBlendShade3ubv(col, col, col, 0.0, 24);
-				else UI_GetColorPtrShade3ubv(col, col, -16);
-
-				glColor3ubv((GLubyte *)col);
-
-				for (a = y1; a < y2; a += pixely * 2.0f) {
-					fdrawline(x1,  a,  (float)(seq->start),  a);
-				}
-			}
-			if (seq->endstill) {
-				get_seq_color3ubv(scene, seq, col);
-				UI_GetColorPtrBlendShade3ubv(col, blendcol, col, 0.75, 40);
-				glColor3ubv((GLubyte *)col);
-
-				draw_shadedstrip(seq, col, (float)(seq->start + seq->len), y1, x2, y2);
-
-				/* feint pinstripes, helps see exactly which is extended and which isn't,
-		 * especially when the extension is very small */
-				if (seq->flag & SELECT) UI_GetColorPtrShade3ubv(col, col, 24);
-				else UI_GetColorPtrShade3ubv(col, col, -16);
-
-				glColor3ubv((GLubyte *)col);
-
-				for (a = y1; a < y2; a += pixely * 2.0f) {
-					fdrawline((float)(seq->start + seq->len),  a,  x2,  a);
-				}
-			}
-		}
-	}
-}
-
-static int trim_add_sequences_rec(ListBase *seqbasep, Sequence **seq_array, bool *trim, int offset, bool do_trim) {
-	Sequence *seq;
-	int num_items = 0;
-
-	for (seq = seqbasep->first; seq; seq = seq->next) {
-		if (((seq->type & SEQ_TYPE_EFFECT) == 0) && (seq->flag & SELECT)) {
-			if (seq->type == SEQ_TYPE_META) {
-				/* trim the sub-sequences */
-				num_items += trim_add_sequences_rec(&seq->seqbase, seq_array, trim, num_items + offset, false);
-			}
-			else {
-				seq_array[offset + num_items] = seq;
-				trim[offset + num_items] = do_trim;
-				num_items++;
-			}
-		}
-	}
-
-	return num_items;
-}
-
-static int trim_count_sequences_rec(ListBase *seqbasep) {
-	Sequence *seq;
-	int trimmed_sequences = 0;
-
-	for (seq = seqbasep->first; seq; seq = seq->next) {
-		if (((seq->type & SEQ_TYPE_EFFECT) == 0) && (seq->flag & SELECT)) {
-			if (seq->type == SEQ_TYPE_META) {
-				/* trim the sub-sequences */
-				trimmed_sequences += trim_count_sequences_rec(&seq->seqbase);
-			}
-			else {
-				trimmed_sequences++;
-			}
-		}
-	}
-
-	return trimmed_sequences;
-}
-
-static int sequencer_trim_invoke(bContext *C, wmOperator *op, const wmEvent *event)
-{
-	TrimData *data;
-	Scene *scene = CTX_data_scene(C);
-	Editing *ed = BKE_sequencer_editing_get(scene, false);
-	ARegion *ar = CTX_wm_region(C);
-	float mouseloc[2];
-	int num_seq, i;
-	View2D *v2d = UI_view2d_fromcontext(C);
-
-	/* first recursively cound the trimmed elements */
-	num_seq = trim_count_sequences_rec(ed->seqbasep);
-
-	if (num_seq == 0)
-		return OPERATOR_CANCELLED;
-
-	data = op->customdata = MEM_mallocN(sizeof(TrimData), "trimdata");
-	data->ts = MEM_mallocN(num_seq * sizeof(TransSeq), "trimdata_transform");
-	data->seq_array = MEM_mallocN(num_seq * sizeof(Sequence *), "trimdata_sequences");
-	data->trim = MEM_mallocN(num_seq * sizeof(bool), "trimdata_trim");
-	data->num_seq = num_seq;
-
-	trim_add_sequences_rec(ed->seqbasep, data->seq_array, data->trim, 0, true);
-
-	for (i = 0; i < num_seq; i++) {
-		transseq_backup(data->ts + i, data->seq_array[i]);
-	}
-
-	data->draw_handle = ED_region_draw_cb_activate(ar->type, draw_trim_extensions, data, REGION_DRAW_POST_VIEW);
-	
-	UI_view2d_region_to_view(v2d, event->mval[0], event->mval[1], &mouseloc[0], &mouseloc[1]);
-	
-	copy_v2_v2_int(data->init_mouse, event->mval);
-	copy_v2_v2(data->init_mouseloc, mouseloc);
-
-	data->slow = false;
-	
-	WM_event_add_modal_handler(C, op);
-	
-	return OPERATOR_RUNNING_MODAL;
-}
-
-static bool sequencer_trim_recursively(Scene *scene, TrimData *data, int offset)
-{
-
-	/* only data types supported for now */
-	if (offset != 0) {
-		Editing *ed = BKE_sequencer_editing_get(scene, false);
-		int i;
-
-		for (i = 0; i < data->num_seq; i++) {
-			Sequence *seq = data->seq_array[i];
-			int endframe;
-			/* we have the offset, do the terrible math */
-
-			/* first, do the offset */
-			seq->start = data->ts[i].start + offset;
-
-			if (data->trim[i]) {
-				/* find the endframe */
-				endframe = seq->start + seq->len;
-
-				/* now compute the terrible offsets */
-				if (endframe > seq->enddisp) {
-					seq->endstill = 0;
-					seq->endofs = endframe - seq->enddisp;
-				}
-				else if (endframe <= seq->enddisp) {
-					seq->endstill = seq->enddisp - endframe;
-					seq->endofs = 0;
-				}
-
-				if (seq->start > seq->startdisp) {
-					seq->startstill = seq->start - seq->startdisp;
-					seq->startofs = 0;
-				}
-				else if (seq->start <= seq->startdisp) {
-					seq->startstill = 0;
-					seq->startofs = seq->startdisp - seq->start;
-				}
-			}
-			else {
-				/* if no real trim, don't change the data, rather transform the strips themselves */
-				seq->startdisp = data->ts[i].startdisp + offset;
-				seq->enddisp = data->ts[i].enddisp + offset;
-			}
-
-			BKE_sequence_reload_new_file(scene, seq, false);
-			BKE_sequence_calc(scene, seq);
-		}
-		BKE_sequencer_free_imbuf(scene, &ed->seqbase, false);
-
-		return true;
-	}
-	
-	return false;
-}
-
-static int sequencer_trim_exec(bContext *C, wmOperator *op)
-{
-	TrimData *data;
-	Scene *scene = CTX_data_scene(C);
-	Editing *ed = BKE_sequencer_editing_get(scene, false);
-	int num_seq, i;
-	int offset = RNA_int_get(op->ptr, "offset");
-	bool success = false;
-
-	/* first recursively cound the trimmed elements */
-	num_seq = trim_count_sequences_rec(ed->seqbasep);
-
-	if (num_seq == 0)
-		return OPERATOR_CANCELLED;
-
-	data = op->customdata = MEM_mallocN(sizeof(TrimData), "trimdata");
-	data->ts = MEM_mallocN(num_seq * sizeof(TransSeq), "trimdata_transform");
-	data->seq_array = MEM_mallocN(num_seq * sizeof(Sequence *), "trimdata_sequences");
-	data->trim = MEM_mallocN(num_seq * sizeof(bool), "trimdata_trim");
-	data->num_seq = num_seq;
-
-	trim_add_sequences_rec(ed->seqbasep, data->seq_array, data->trim, 0, true);
-
-	for (i = 0; i < num_seq; i++) {
-		transseq_backup(data->ts + i, data->seq_array[i]);
-	}
-
-	success = sequencer_trim_recursively(scene, data, offset);
-
-	MEM_freeN(data->seq_array);
-	MEM_freeN(data->trim);
-	MEM_freeN(data->ts);
-	MEM_freeN(data);
-
-	if (success) return OPERATOR_FINISHED;
-	else return OPERATOR_CANCELLED;
-}
-
-static int sequencer_trim_modal(bContext *C, wmOperator *op, const wmEvent *event)
-{
-	Scene *scene = CTX_data_scene(C);
-	TrimData *data = (TrimData *)op->customdata;
-	ScrArea *sa = CTX_wm_area(C);
-	ARegion *ar = CTX_wm_region(C);
-
-	switch (event->type) {
-		case MOUSEMOVE:
-		{
-			float mouseloc[2];
-			int offset;
-			int mouse_x;
-			View2D *v2d = UI_view2d_fromcontext(C);
-
-			if (data->slow) {
-				mouse_x = event->mval[0] - data->slow_offset;
-				mouse_x *= 0.1f;
-				mouse_x += data->slow_offset;
-			}
-			else {
-				mouse_x = event->mval[0];				
-			}
-			
-			
-			/* choose the side based on which side of the playhead the mouse is on */
-			UI_view2d_region_to_view(v2d, mouse_x, 0, &mouseloc[0], &mouseloc[1]);
-			offset = mouseloc[0] - data->init_mouseloc[0];
-
-			RNA_int_set(op->ptr, "offset", offset);
-			
-			if (sa) {
-#define HEADER_LENGTH 40
-				char msg[HEADER_LENGTH];
-				BLI_snprintf(msg, HEADER_LENGTH, "Trim offset: %d", offset);
-#undef HEADER_LENGTH
-				ED_area_headerprint(sa, msg);
-			}
-			
-			if (sequencer_trim_recursively(scene, data, offset)) {
-				WM_event_add_notifier(C, NC_SCENE | ND_SEQUENCER, scene);
-			}
-			break;			
-		}
-		
-		case LEFTMOUSE:
-		{
-			ED_region_draw_cb_exit(ar->type, data->draw_handle);
-			MEM_freeN(data->seq_array);
-			MEM_freeN(data->trim);
-			MEM_freeN(data->ts);
-			MEM_freeN(data);
-			op->customdata = NULL;
-			if (sa) {
-				ED_area_headerprint(sa, NULL);
-			}
-			WM_event_add_notifier(C, NC_SCENE | ND_SEQUENCER, scene);
-			return OPERATOR_FINISHED;
-		}
-		case RIGHTMOUSE:
-		{
-			int i;
-			Editing *ed = BKE_sequencer_editing_get(scene, false);
-			
-			for (i = 0; i < data->num_seq; i++) {
-				transseq_restore(data->ts + i, data->seq_array[i]);
-			}
-
-			for (i = 0; i < data->num_seq; i++) {
-				Sequence *seq = data->seq_array[i];
-				BKE_sequence_reload_new_file(scene, seq, false);
-				BKE_sequence_calc(scene, seq);
-			}
-
-			ED_region_draw_cb_exit(ar->type, data->draw_handle);
-			
-			MEM_freeN(data->seq_array);
-			MEM_freeN(data->ts);
-			MEM_freeN(data->trim);
-			MEM_freeN(data);
-			op->customdata = NULL;
-		
-			WM_event_add_notifier(C, NC_SCENE | ND_SEQUENCER, scene);
-		
-			BKE_sequencer_free_imbuf(scene, &ed->seqbase, false);
-			
-			if (sa) {
-				ED_area_headerprint(sa, NULL);
-			}
-						
-			return OPERATOR_CANCELLED;
-		}
-			
-		case RIGHTSHIFTKEY:
-		case LEFTSHIFTKEY:
-			if (event->val == KM_PRESS) {
-				data->slow = true;
-				data->slow_offset = event->mval[0];
-			}
-			else if (event->val == KM_RELEASE) {
-				data->slow = false;
-			}
-			break;
-			
-		default:
-			break;
-	}
-	
-	return OPERATOR_RUNNING_MODAL;
-}
-
-void SEQUENCER_OT_trim(struct wmOperatorType *ot)
-{
-	/* identifiers */
-	ot->name = "Trim Strips";
-	ot->idname = "SEQUENCER_OT_trim";
-	ot->description = "Trim the contents of the active strip";
-	
-	/* api callbacks */
-	ot->invoke = sequencer_trim_invoke;
-	ot->modal = sequencer_trim_modal;
-	ot->exec = sequencer_trim_exec;
-	ot->poll = sequencer_edit_poll;
-	
-	/* flags */
-	ot->flag = OPTYPE_REGISTER | OPTYPE_UNDO;
-	
-	RNA_def_int(ot->srna, "offset", 0, INT32_MIN, INT32_MAX, "Offset", "offset to the data of the strip", INT32_MIN, INT32_MAX);
 }
 
 /* duplicate operator */
