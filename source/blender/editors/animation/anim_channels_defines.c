/*
 * This program is free software; you can redistribute it and/or
 * modify it under the terms of the GNU General Public License
 * as published by the Free Software Foundation; either version 2
 * of the License, or (at your option) any later version.
 *
 * This program is distributed in the hope that it will be useful,
 * but WITHOUT ANY WARRANTY; without even the implied warranty of
 * MERCHANTABILITY or FITNESS FOR A PARTICULAR PURPOSE.  See the
 * GNU General Public License for more details.
 *
 * You should have received a copy of the GNU General Public License
 * along with this program; if not, write to the Free Software Foundation,
 * Inc., 51 Franklin Street, Fifth Floor, Boston, MA 02110-1301, USA.
 *
 * The Original Code is Copyright (C) 2009 Blender Foundation, Joshua Leung
 * All rights reserved.
 */

/** \file
 * \ingroup edanimation
 */

#include <stdio.h>

#include "MEM_guardedalloc.h"

#include "BLI_blenlib.h"
#include "BLI_math.h"
#include "BLI_utildefines.h"

#include "BLT_translation.h"

#include "DNA_anim_types.h"
#include "DNA_armature_types.h"
#include "DNA_cachefile_types.h"
#include "DNA_camera_types.h"
#include "DNA_object_types.h"
#include "DNA_particle_types.h"
#include "DNA_screen_types.h"
#include "DNA_scene_types.h"
#include "DNA_space_types.h"
#include "DNA_key_types.h"
#include "DNA_light_types.h"
#include "DNA_lattice_types.h"
#include "DNA_linestyle_types.h"
#include "DNA_mesh_types.h"
#include "DNA_material_types.h"
#include "DNA_meta_types.h"
#include "DNA_node_types.h"
#include "DNA_world_types.h"
#include "DNA_gpencil_types.h"
#include "DNA_speaker_types.h"
#include "DNA_mask_types.h"

#include "RNA_access.h"

#include "BKE_animsys.h"
#include "BKE_curve.h"
#include "BKE_gpencil.h"
#include "BKE_key.h"
#include "BKE_main.h"
#include "BKE_nla.h"
#include "BKE_context.h"

#include "GPU_immediate.h"
#include "GPU_state.h"

#include "DEG_depsgraph.h"

#include "UI_interface.h"
#include "UI_interface_icons.h"
#include "UI_resources.h"

#include "ED_anim_api.h"
#include "ED_keyframing.h"

#include "WM_api.h"
#include "WM_types.h"

/* *********************************************** */
// XXX constant defines to be moved elsewhere?

/* extra padding for lengths (to go under scrollers) */
#define EXTRA_SCROLL_PAD 100.0f

/* size of indent steps */
#define INDENT_STEP_SIZE (0.35f * U.widget_unit)

/* size of string buffers used for animation channel displayed names */
#define ANIM_CHAN_NAME_SIZE 256

/* get the pointer used for some flag */
#define GET_ACF_FLAG_PTR(ptr, type) ((*(type) = sizeof((ptr))), &(ptr))

/* *********************************************** */
/* Generic Functions (Type independent) */

/* Draw Backdrop ---------------------------------- */

/* get backdrop color for top-level widgets (Scene and Object only) */
static void acf_generic_root_color(bAnimContext *UNUSED(ac),
                                   bAnimListElem *UNUSED(ale),
                                   float r_color[3])
{
  /* darker blue for top-level widgets */
  UI_GetThemeColor3fv(TH_DOPESHEET_CHANNELOB, r_color);
}

/* backdrop for top-level widgets (Scene and Object only) */
static void acf_generic_root_backdrop(bAnimContext *ac,
                                      bAnimListElem *ale,
                                      float yminc,
                                      float ymaxc)
{
  const bAnimChannelType *acf = ANIM_channel_get_typeinfo(ale);
  View2D *v2d = &ac->ar->v2d;
  short expanded = ANIM_channel_setting_get(ac, ale, ACHANNEL_SETTING_EXPAND) != 0;
  short offset = (acf->get_offset) ? acf->get_offset(ac, ale) : 0;
  float color[3];

  /* set backdrop drawing color */
  acf->get_backdrop_color(ac, ale, color);

  /* rounded corners on LHS only - top only when expanded, but bottom too when collapsed */
  UI_draw_roundbox_corner_set((expanded) ? UI_CNR_TOP_LEFT :
                                           (UI_CNR_TOP_LEFT | UI_CNR_BOTTOM_LEFT));
  UI_draw_roundbox_3fvAlpha(
      true, offset, yminc, v2d->cur.xmax + EXTRA_SCROLL_PAD, ymaxc, 8, color, 1.0f);
}

/* get backdrop color for data expanders under top-level Scene/Object */
static void acf_generic_dataexpand_color(bAnimContext *UNUSED(ac),
                                         bAnimListElem *UNUSED(ale),
                                         float r_color[3])
{
  /* lighter color than top-level widget */
  UI_GetThemeColor3fv(TH_DOPESHEET_CHANNELSUBOB, r_color);
}

/* backdrop for data expanders under top-level Scene/Object */
static void acf_generic_dataexpand_backdrop(bAnimContext *ac,
                                            bAnimListElem *ale,
                                            float yminc,
                                            float ymaxc)
{
  const bAnimChannelType *acf = ANIM_channel_get_typeinfo(ale);
  View2D *v2d = &ac->ar->v2d;
  short offset = (acf->get_offset) ? acf->get_offset(ac, ale) : 0;
  float color[3];

  uint pos = GPU_vertformat_attr_add(immVertexFormat(), "pos", GPU_COMP_F32, 2, GPU_FETCH_FLOAT);

  /* set backdrop drawing color */
  acf->get_backdrop_color(ac, ale, color);

  immBindBuiltinProgram(GPU_SHADER_2D_UNIFORM_COLOR);
  immUniformColor3fv(color);

  /* no rounded corner - just rectangular box */
  immRectf(pos, offset, yminc, v2d->cur.xmax + EXTRA_SCROLL_PAD, ymaxc);

  immUnbindProgram();
}

/* helper method to test if group colors should be drawn */
static bool acf_show_channel_colors(bAnimContext *ac)
{
  bool showGroupColors = false;

  if (ac->sl) {
    switch (ac->spacetype) {
      case SPACE_ACTION: {
        SpaceAction *saction = (SpaceAction *)ac->sl;
        showGroupColors = !(saction->flag & SACTION_NODRAWGCOLORS);

        break;
      }
      case SPACE_GRAPH: {
        SpaceGraph *sipo = (SpaceGraph *)ac->sl;
        showGroupColors = !(sipo->flag & SIPO_NODRAWGCOLORS);

        break;
      }
    }
  }

  return showGroupColors;
}

/* get backdrop color for generic channels */
static void acf_generic_channel_color(bAnimContext *ac, bAnimListElem *ale, float r_color[3])
{
  const bAnimChannelType *acf = ANIM_channel_get_typeinfo(ale);
  bActionGroup *grp = NULL;
  short indent = (acf->get_indent_level) ? acf->get_indent_level(ac, ale) : 0;
  bool showGroupColors = acf_show_channel_colors(ac);

  if (ale->type == ANIMTYPE_FCURVE) {
    FCurve *fcu = (FCurve *)ale->data;
    grp = fcu->grp;
  }

  /* set color for normal channels
   * - use 3 shades of color group/standard color for 3 indention level
   * - only use group colors if allowed to, and if actually feasible
   */
  if (showGroupColors && (grp) && (grp->customCol)) {
    uchar cp[3];

    if (indent == 2) {
      copy_v3_v3_uchar(cp, grp->cs.solid);
    }
    else if (indent == 1) {
      copy_v3_v3_uchar(cp, grp->cs.select);
    }
    else {
      copy_v3_v3_uchar(cp, grp->cs.active);
    }

    /* copy the colors over, transforming from bytes to floats */
    rgb_uchar_to_float(r_color, cp);
  }
  else {
    /* FIXME: what happens when the indention is 1 greater than what it should be
     * (due to grouping)? */
    int colOfs = 10 - 10 * indent;
    UI_GetThemeColorShade3fv(TH_SHADE2, colOfs, r_color);
  }
}

/* get backdrop color for grease pencil channels */
static void acf_gpencil_channel_color(bAnimContext *ac, bAnimListElem *ale, float r_color[3])
{
  const bAnimChannelType *acf = ANIM_channel_get_typeinfo(ale);
  short indent = (acf->get_indent_level) ? acf->get_indent_level(ac, ale) : 0;
  bool showGroupColors = acf_show_channel_colors(ac);

  if ((showGroupColors) && (ale->type == ANIMTYPE_GPLAYER)) {
    bGPDlayer *gpl = (bGPDlayer *)ale->data;
    copy_v3_v3(r_color, gpl->color);
  }
  else {
    int colOfs = 10 - 10 * indent;
    UI_GetThemeColorShade3fv(TH_SHADE2, colOfs, r_color);
  }
}

/* backdrop for generic channels */
static void acf_generic_channel_backdrop(bAnimContext *ac,
                                         bAnimListElem *ale,
                                         float yminc,
                                         float ymaxc)
{
  const bAnimChannelType *acf = ANIM_channel_get_typeinfo(ale);
  View2D *v2d = &ac->ar->v2d;
  short offset = (acf->get_offset) ? acf->get_offset(ac, ale) : 0;
  float color[3];

  uint pos = GPU_vertformat_attr_add(immVertexFormat(), "pos", GPU_COMP_F32, 2, GPU_FETCH_FLOAT);

  /* set backdrop drawing color */
  acf->get_backdrop_color(ac, ale, color);

  immBindBuiltinProgram(GPU_SHADER_2D_UNIFORM_COLOR);
  immUniformColor3fv(color);

  /* no rounded corners - just rectangular box */
  immRectf(pos, offset, yminc, v2d->cur.xmax + EXTRA_SCROLL_PAD, ymaxc);

  immUnbindProgram();
}

/* Indention + Offset ------------------------------------------- */

/* indention level is always the value in the name */
static short acf_generic_indention_0(bAnimContext *UNUSED(ac), bAnimListElem *UNUSED(ale))
{
  return 0;
}
static short acf_generic_indention_1(bAnimContext *UNUSED(ac), bAnimListElem *UNUSED(ale))
{
  return 1;
}
#if 0  // XXX not used
static short acf_generic_indention_2(bAnimContext *ac, bAnimListElem *ale)
{
  return 2;
}
#endif

/* indention which varies with the grouping status */
static short acf_generic_indention_flexible(bAnimContext *UNUSED(ac), bAnimListElem *ale)
{
  short indent = 0;

  /* grouped F-Curves need extra level of indention */
  if (ale->type == ANIMTYPE_FCURVE) {
    FCurve *fcu = (FCurve *)ale->data;

    // TODO: we need some way of specifying that the indention color should be one less...
    if (fcu->grp) {
      indent++;
    }
  }

  /* no indention */
  return indent;
}

/* basic offset for channels derived from indention */
static short acf_generic_basic_offset(bAnimContext *ac, bAnimListElem *ale)
{
  const bAnimChannelType *acf = ANIM_channel_get_typeinfo(ale);

  if (acf && acf->get_indent_level) {
    return acf->get_indent_level(ac, ale) * INDENT_STEP_SIZE;
  }
  else {
    return 0;
  }
}

/* offset based on nodetree type */
static short acf_nodetree_rootType_offset(bNodeTree *ntree)
{
  if (ntree) {
    switch (ntree->type) {
      case NTREE_SHADER:
        /* 1 additional level (i.e. is indented one level in from material,
         * so shift all right by one step)
         */
        return INDENT_STEP_SIZE;

      case NTREE_COMPOSIT:
        /* no additional levels needed */
        return 0;

      case NTREE_TEXTURE:
        /* 2 additional levels */
        return INDENT_STEP_SIZE * 2;
    }
  }

  /* unknown */
  return 0;
}

/* offset for groups + grouped entities */
static short acf_generic_group_offset(bAnimContext *ac, bAnimListElem *ale)
{
  short offset = acf_generic_basic_offset(ac, ale);

  if (ale->id) {
    /* texture animdata */
    if (GS(ale->id->name) == ID_TE) {
      offset += U.widget_unit;
    }
    /* materials and particles animdata */
    else if (ELEM(GS(ale->id->name), ID_MA, ID_PA)) {
      offset += (short)(0.7f * U.widget_unit);

      /* If not in Action Editor mode, action-groups (and their children)
       * must carry some offset too. */
    }
    else if (ac->datatype != ANIMCONT_ACTION) {
      offset += (short)(0.7f * U.widget_unit);
    }

    /* nodetree animdata */
    if (GS(ale->id->name) == ID_NT) {
      offset += acf_nodetree_rootType_offset((bNodeTree *)ale->id);
    }
  }

  /* offset is just the normal type - i.e. based on indention */
  return offset;
}

/* Name ------------------------------------------- */

/* name for ID block entries */
static void acf_generic_idblock_name(bAnimListElem *ale, char *name)
{
  ID *id = (ID *)ale->data; /* data pointed to should be an ID block */

  /* just copy the name... */
  if (id && name) {
    BLI_strncpy(name, id->name + 2, ANIM_CHAN_NAME_SIZE);
  }
}

/* name property for ID block entries */
static bool acf_generic_idblock_name_prop(bAnimListElem *ale, PointerRNA *ptr, PropertyRNA **prop)
{
  RNA_id_pointer_create(ale->data, ptr);
  *prop = RNA_struct_name_property(ptr->type);

  return (*prop != NULL);
}

/* name property for ID block entries which are just subheading "fillers" */
static bool acf_generic_idfill_name_prop(bAnimListElem *ale, PointerRNA *ptr, PropertyRNA **prop)
{
  /* actual ID we're representing is stored in ale->data not ale->id, as id gives the owner */
  RNA_id_pointer_create(ale->data, ptr);
  *prop = RNA_struct_name_property(ptr->type);

  return (*prop != NULL);
}

/* Settings ------------------------------------------- */

#if 0
/* channel type has no settings */
static bool acf_generic_none_setting_valid(bAnimContext *ac,
                                           bAnimListElem *ale,
                                           eAnimChannel_Settings setting)
{
  return false;
}
#endif

/* check if some setting exists for this object-based data-expander (datablock only) */
static bool acf_generic_dataexpand_setting_valid(bAnimContext *ac,
                                                 bAnimListElem *UNUSED(ale),
                                                 eAnimChannel_Settings setting)
{
  switch (setting) {
    /* expand is always supported */
    case ACHANNEL_SETTING_EXPAND:
      return true;

    /* mute is only supported for NLA */
    case ACHANNEL_SETTING_MUTE:
      return ((ac) && (ac->spacetype == SPACE_NLA));

    /* select is ok for most "ds*" channels (e.g. dsmat) */
    case ACHANNEL_SETTING_SELECT:
      return true;

    case ACHANNEL_SETTING_ALWAYS_VISIBLE:
      return true;

    /* other flags are never supported */
    default:
      return false;
  }
}

/* *********************************************** */
/* Type Specific Functions + Defines */

/* Animation Summary ----------------------------------- */

/* get backdrop color for summary widget */
static void acf_summary_color(bAnimContext *UNUSED(ac),
                              bAnimListElem *UNUSED(ale),
                              float r_color[3])
{
  /* reddish color - same as the 'action' line in NLA */
  UI_GetThemeColor3fv(TH_ANIM_ACTIVE, r_color);
}

/* backdrop for summary widget */
static void acf_summary_backdrop(bAnimContext *ac, bAnimListElem *ale, float yminc, float ymaxc)
{
  const bAnimChannelType *acf = ANIM_channel_get_typeinfo(ale);
  View2D *v2d = &ac->ar->v2d;
  float color[3];

  /* set backdrop drawing color */
  acf->get_backdrop_color(ac, ale, color);

  /* rounded corners on LHS only
   * - top and bottom
   * - special hack: make the top a bit higher, since we are first...
   */
  UI_draw_roundbox_corner_set(UI_CNR_TOP_LEFT | UI_CNR_BOTTOM_LEFT);
  UI_draw_roundbox_3fvAlpha(
      true, 0, yminc - 2, v2d->cur.xmax + EXTRA_SCROLL_PAD, ymaxc, 8, color, 1.0f);
}

/* name for summary entries */
static void acf_summary_name(bAnimListElem *UNUSED(ale), char *name)
{
  if (name) {
    BLI_strncpy(name, IFACE_("Summary"), ANIM_CHAN_NAME_SIZE);
  }
}

/* check if some setting exists for this channel */
static bool acf_summary_setting_valid(bAnimContext *UNUSED(ac),
                                      bAnimListElem *UNUSED(ale),
                                      eAnimChannel_Settings setting)
{
  /* only expanded is supported, as it is used for hiding all stuff which the summary covers */
  return (setting == ACHANNEL_SETTING_EXPAND);
}

/* get the appropriate flag(s) for the setting when it is valid  */
static int acf_summary_setting_flag(bAnimContext *UNUSED(ac),
                                    eAnimChannel_Settings setting,
                                    bool *neg)
{
  if (setting == ACHANNEL_SETTING_EXPAND) {
    /* expanded */
    *neg = true;
    return ADS_FLAG_SUMMARY_COLLAPSED;
  }
  else {
    /* unsupported */
    *neg = false;
    return 0;
  }
}

/* get pointer to the setting */
static void *acf_summary_setting_ptr(bAnimListElem *ale,
                                     eAnimChannel_Settings setting,
                                     short *type)
{
  bAnimContext *ac = (bAnimContext *)ale->data;

  /* if data is valid, return pointer to active dopesheet's relevant flag
   * - this is restricted to DopeSheet/Action Editor only
   */
  if ((ac->sl) && (ac->spacetype == SPACE_ACTION) && (setting == ACHANNEL_SETTING_EXPAND)) {
    SpaceAction *saction = (SpaceAction *)ac->sl;
    bDopeSheet *ads = &saction->ads;

    /* return pointer to DopeSheet's flag */
    return GET_ACF_FLAG_PTR(ads->flag, type);
  }
  else {
    /* can't return anything useful - unsupported */
    *type = 0;
    return NULL;
  }
}

/* all animation summary (DopeSheet only) type define */
static bAnimChannelType ACF_SUMMARY = {
    "Summary",              /* type name */
    ACHANNEL_ROLE_EXPANDER, /* role */

    acf_summary_color,       /* backdrop color */
    acf_summary_backdrop,    /* backdrop */
    acf_generic_indention_0, /* indent level */
    NULL,                    /* offset */

    acf_summary_name, /* name */
    NULL,             /* name prop */
    NULL,             /* icon */

    acf_summary_setting_valid, /* has setting */
    acf_summary_setting_flag,  /* flag for setting */
    acf_summary_setting_ptr,   /* pointer for setting */
};

/* Scene ------------------------------------------- */

// TODO: just get this from RNA?
static int acf_scene_icon(bAnimListElem *UNUSED(ale))
{
  return ICON_SCENE_DATA;
}

/* check if some setting exists for this channel */
static bool acf_scene_setting_valid(bAnimContext *ac,
                                    bAnimListElem *UNUSED(ale),
                                    eAnimChannel_Settings setting)
{
  switch (setting) {
    /* muted only in NLA */
    case ACHANNEL_SETTING_MUTE:
      return ((ac) && (ac->spacetype == SPACE_NLA));

    /* visible only in Graph Editor */
    case ACHANNEL_SETTING_VISIBLE:
      return ((ac) && (ac->spacetype == SPACE_GRAPH));

    /* only select and expand supported otherwise */
    case ACHANNEL_SETTING_SELECT:
    case ACHANNEL_SETTING_EXPAND:
      return true;

    case ACHANNEL_SETTING_ALWAYS_VISIBLE:
      return false;

    default:
      return false;
  }
}

/* get the appropriate flag(s) for the setting when it is valid  */
static int acf_scene_setting_flag(bAnimContext *UNUSED(ac),
                                  eAnimChannel_Settings setting,
                                  bool *neg)
{
  /* clear extra return data first */
  *neg = false;

  switch (setting) {
    case ACHANNEL_SETTING_SELECT: /* selected */
      return SCE_DS_SELECTED;

    case ACHANNEL_SETTING_EXPAND: /* expanded */
      *neg = true;
      return SCE_DS_COLLAPSED;

    case ACHANNEL_SETTING_MUTE: /* mute (only in NLA) */
      return ADT_NLA_EVAL_OFF;

    case ACHANNEL_SETTING_VISIBLE: /* visible (only in Graph Editor) */
      *neg = true;
      return ADT_CURVES_NOT_VISIBLE;

    default: /* unsupported */
      return 0;
  }
}

/* get pointer to the setting */
static void *acf_scene_setting_ptr(bAnimListElem *ale, eAnimChannel_Settings setting, short *type)
{
  Scene *scene = (Scene *)ale->data;

  /* clear extra return data first */
  *type = 0;

  switch (setting) {
    case ACHANNEL_SETTING_SELECT: /* selected */
      return GET_ACF_FLAG_PTR(scene->flag, type);

    case ACHANNEL_SETTING_EXPAND: /* expanded */
      return GET_ACF_FLAG_PTR(scene->flag, type);

    case ACHANNEL_SETTING_MUTE:    /* mute (only in NLA) */
    case ACHANNEL_SETTING_VISIBLE: /* visible (for Graph Editor only) */
      if (scene->adt) {
        return GET_ACF_FLAG_PTR(scene->adt->flag, type);
      }
      return NULL;

    default: /* unsupported */
      return NULL;
  }
}

/* scene type define */
static bAnimChannelType ACF_SCENE = {
    "Scene",                /* type name */
    ACHANNEL_ROLE_EXPANDER, /* role */

    acf_generic_root_color,    /* backdrop color */
    acf_generic_root_backdrop, /* backdrop */
    acf_generic_indention_0,   /* indent level */
    NULL,                      /* offset */

    acf_generic_idblock_name,      /* name */
    acf_generic_idblock_name_prop, /* name prop */
    acf_scene_icon,                /* icon */

    acf_scene_setting_valid, /* has setting */
    acf_scene_setting_flag,  /* flag for setting */
    acf_scene_setting_ptr,   /* pointer for setting */
};

/* Object ------------------------------------------- */

static int acf_object_icon(bAnimListElem *ale)
{
  Base *base = (Base *)ale->data;
  Object *ob = base->object;

  /* icon depends on object-type */
  switch (ob->type) {
    case OB_LAMP:
      return ICON_OUTLINER_OB_LIGHT;
    case OB_MESH:
      return ICON_OUTLINER_OB_MESH;
    case OB_CAMERA:
      return ICON_OUTLINER_OB_CAMERA;
    case OB_CURVE:
      return ICON_OUTLINER_OB_CURVE;
    case OB_MBALL:
      return ICON_OUTLINER_OB_META;
    case OB_LATTICE:
      return ICON_OUTLINER_OB_LATTICE;
    case OB_SPEAKER:
      return ICON_OUTLINER_OB_SPEAKER;
    case OB_LIGHTPROBE:
      return ICON_OUTLINER_OB_LIGHTPROBE;
    case OB_ARMATURE:
      return ICON_OUTLINER_OB_ARMATURE;
    case OB_FONT:
      return ICON_OUTLINER_OB_FONT;
    case OB_SURF:
      return ICON_OUTLINER_OB_SURFACE;
    case OB_EMPTY:
      return ICON_OUTLINER_OB_EMPTY;
    case OB_GPENCIL:
      return ICON_OUTLINER_OB_GREASEPENCIL;
    default:
      return ICON_OBJECT_DATA;
  }
}

/* name for object */
static void acf_object_name(bAnimListElem *ale, char *name)
{
  Base *base = (Base *)ale->data;
  Object *ob = base->object;

  /* just copy the name... */
  if (ob && name) {
    BLI_strncpy(name, ob->id.name + 2, ANIM_CHAN_NAME_SIZE);
  }
}

/* name property for object */
static bool acf_object_name_prop(bAnimListElem *ale, PointerRNA *ptr, PropertyRNA **prop)
{
  RNA_id_pointer_create(ale->id, ptr);
  *prop = RNA_struct_name_property(ptr->type);

  return (*prop != NULL);
}

/* check if some setting exists for this channel */
static bool acf_object_setting_valid(bAnimContext *ac,
                                     bAnimListElem *ale,
                                     eAnimChannel_Settings setting)
{
  Base *base = (Base *)ale->data;
  Object *ob = base->object;

  switch (setting) {
    /* muted only in NLA */
    case ACHANNEL_SETTING_MUTE:
      return ((ac) && (ac->spacetype == SPACE_NLA));

    /* visible only in Graph Editor */
    case ACHANNEL_SETTING_VISIBLE:
      return ((ac) && (ac->spacetype == SPACE_GRAPH) && (ob->adt));

    /* only select and expand supported otherwise */
    case ACHANNEL_SETTING_SELECT:
    case ACHANNEL_SETTING_EXPAND:
      return true;

    case ACHANNEL_SETTING_ALWAYS_VISIBLE:
      return ((ac) && (ac->spacetype == SPACE_GRAPH) && (ob->adt));

    default:
      return false;
  }
}

/* get the appropriate flag(s) for the setting when it is valid  */
static int acf_object_setting_flag(bAnimContext *UNUSED(ac),
                                   eAnimChannel_Settings setting,
                                   bool *neg)
{
  /* clear extra return data first */
  *neg = false;

  switch (setting) {
    case ACHANNEL_SETTING_SELECT: /* selected */
      return BASE_SELECTED;

    case ACHANNEL_SETTING_EXPAND: /* expanded */
      *neg = 1;
      return OB_ADS_COLLAPSED;

    case ACHANNEL_SETTING_MUTE: /* mute (only in NLA) */
      return ADT_NLA_EVAL_OFF;

    case ACHANNEL_SETTING_VISIBLE: /* visible (only in Graph Editor) */
      *neg = true;
      return ADT_CURVES_NOT_VISIBLE;

    case ACHANNEL_SETTING_ALWAYS_VISIBLE:
      return ADT_CURVES_ALWAYS_VISIBLE;

    default: /* unsupported */
      return 0;
  }
}

/* get pointer to the setting */
static void *acf_object_setting_ptr(bAnimListElem *ale, eAnimChannel_Settings setting, short *type)
{
  Base *base = (Base *)ale->data;
  Object *ob = base->object;

  /* clear extra return data first */
  *type = 0;

  switch (setting) {
    case ACHANNEL_SETTING_SELECT: /* selected */
      return GET_ACF_FLAG_PTR(base->flag, type);

    case ACHANNEL_SETTING_EXPAND:                  /* expanded */
      return GET_ACF_FLAG_PTR(ob->nlaflag, type);  // xxx

    case ACHANNEL_SETTING_MUTE:    /* mute (only in NLA) */
    case ACHANNEL_SETTING_VISIBLE: /* visible (for Graph Editor only) */
    case ACHANNEL_SETTING_ALWAYS_VISIBLE:
      if (ob->adt) {
        return GET_ACF_FLAG_PTR(ob->adt->flag, type);
      }
      return NULL;

    default: /* unsupported */
      return NULL;
  }
}

/* object type define */
static bAnimChannelType ACF_OBJECT = {
    "Object",               /* type name */
    ACHANNEL_ROLE_EXPANDER, /* role */

    acf_generic_root_color,    /* backdrop color */
    acf_generic_root_backdrop, /* backdrop */
    acf_generic_indention_0,   /* indent level */
    NULL,                      /* offset */

    acf_object_name,      /* name */
    acf_object_name_prop, /* name prop */
    acf_object_icon,      /* icon */

    acf_object_setting_valid, /* has setting */
    acf_object_setting_flag,  /* flag for setting */
    acf_object_setting_ptr,   /* pointer for setting */
};

/* Group ------------------------------------------- */

/* get backdrop color for group widget */
static void acf_group_color(bAnimContext *ac, bAnimListElem *ale, float r_color[3])
{
  bActionGroup *agrp = (bActionGroup *)ale->data;
  bool showGroupColors = acf_show_channel_colors(ac);

  if (showGroupColors && agrp->customCol) {
    unsigned char cp[3];

    /* highlight only for active */
    if (ale->flag & AGRP_ACTIVE) {
      copy_v3_v3_uchar(cp, agrp->cs.select);
    }
    else {
      copy_v3_v3_uchar(cp, agrp->cs.solid);
    }

    /* copy the colors over, transforming from bytes to floats */
    rgb_uchar_to_float(r_color, cp);
  }
  else {
    /* highlight only for active */
    if (ale->flag & AGRP_ACTIVE) {
      UI_GetThemeColor3fv(TH_GROUP_ACTIVE, r_color);
    }
    else {
      UI_GetThemeColor3fv(TH_GROUP, r_color);
    }
  }
}

/* backdrop for group widget */
static void acf_group_backdrop(bAnimContext *ac, bAnimListElem *ale, float yminc, float ymaxc)
{
  const bAnimChannelType *acf = ANIM_channel_get_typeinfo(ale);
  View2D *v2d = &ac->ar->v2d;
  short expanded = ANIM_channel_setting_get(ac, ale, ACHANNEL_SETTING_EXPAND) != 0;
  short offset = (acf->get_offset) ? acf->get_offset(ac, ale) : 0;
  float color[3];

  /* set backdrop drawing color */
  acf->get_backdrop_color(ac, ale, color);

  /* rounded corners on LHS only - top only when expanded, but bottom too when collapsed */
  UI_draw_roundbox_corner_set(expanded ? UI_CNR_TOP_LEFT : (UI_CNR_TOP_LEFT | UI_CNR_BOTTOM_LEFT));
  UI_draw_roundbox_3fvAlpha(
      true, offset, yminc, v2d->cur.xmax + EXTRA_SCROLL_PAD, ymaxc, 8, color, 1.0f);
}

/* name for group entries */
static void acf_group_name(bAnimListElem *ale, char *name)
{
  bActionGroup *agrp = (bActionGroup *)ale->data;

  /* just copy the name... */
  if (agrp && name) {
    BLI_strncpy(name, agrp->name, ANIM_CHAN_NAME_SIZE);
  }
}

/* name property for group entries */
static bool acf_group_name_prop(bAnimListElem *ale, PointerRNA *ptr, PropertyRNA **prop)
{
  RNA_pointer_create(ale->id, &RNA_ActionGroup, ale->data, ptr);
  *prop = RNA_struct_name_property(ptr->type);

  return (*prop != NULL);
}

/* check if some setting exists for this channel */
static bool acf_group_setting_valid(bAnimContext *ac,
                                    bAnimListElem *UNUSED(ale),
                                    eAnimChannel_Settings setting)
{
  /* for now, all settings are supported, though some are only conditionally */
  switch (setting) {
    /* unsupported */
    case ACHANNEL_SETTING_SOLO: /* Only available in NLA Editor for tracks */
      return false;

    /* conditionally supported */
    case ACHANNEL_SETTING_VISIBLE: /* Only available in Graph Editor */
      return (ac->spacetype == SPACE_GRAPH);

    case ACHANNEL_SETTING_ALWAYS_VISIBLE:
      return (ac->spacetype == SPACE_GRAPH);

    default: /* always supported */
      return true;
  }
}

/* get the appropriate flag(s) for the setting when it is valid  */
static int acf_group_setting_flag(bAnimContext *ac, eAnimChannel_Settings setting, bool *neg)
{
  /* clear extra return data first */
  *neg = false;

  switch (setting) {
    case ACHANNEL_SETTING_SELECT: /* selected */
      return AGRP_SELECTED;

    case ACHANNEL_SETTING_EXPAND: /* expanded */
    {
      /* NOTE: Graph Editor uses a different flag to everywhere else for this,
       * allowing different collapsing of groups there, since sharing the flag
       * proved to be a hazard for workflows...
       */
      return (ac->spacetype == SPACE_GRAPH) ? AGRP_EXPANDED_G : /* Graph Editor case */
                 AGRP_EXPANDED;                                 /* DopeSheet and elsewhere */
    }

    case ACHANNEL_SETTING_MUTE: /* muted */
      return AGRP_MUTED;

    case ACHANNEL_SETTING_MOD_OFF: /* muted */
      *neg = 1;
      return AGRP_MODIFIERS_OFF;

    case ACHANNEL_SETTING_PROTECT: /* protected */
      return AGRP_PROTECTED;

    case ACHANNEL_SETTING_VISIBLE: /* visibility - graph editor */
      *neg = 1;
      return AGRP_NOTVISIBLE;

    case ACHANNEL_SETTING_ALWAYS_VISIBLE:
      return ADT_CURVES_ALWAYS_VISIBLE;

    default:
      /* this shouldn't happen */
      return 0;
  }
}

/* get pointer to the setting */
static void *acf_group_setting_ptr(bAnimListElem *ale,
                                   eAnimChannel_Settings UNUSED(setting),
                                   short *type)
{
  bActionGroup *agrp = (bActionGroup *)ale->data;

  /* all flags are just in agrp->flag for now... */
  return GET_ACF_FLAG_PTR(agrp->flag, type);
}

/* group type define */
static bAnimChannelType ACF_GROUP = {
    "Group",               /* type name */
    ACHANNEL_ROLE_CHANNEL, /* role */

    acf_group_color,          /* backdrop color */
    acf_group_backdrop,       /* backdrop */
    acf_generic_indention_0,  /* indent level */
    acf_generic_group_offset, /* offset */

    acf_group_name,      /* name */
    acf_group_name_prop, /* name prop */
    NULL,                /* icon */

    acf_group_setting_valid, /* has setting */
    acf_group_setting_flag,  /* flag for setting */
    acf_group_setting_ptr,   /* pointer for setting */
};

/* F-Curve ------------------------------------------- */

/* name for fcurve entries */
static void acf_fcurve_name(bAnimListElem *ale, char *name)
{
  getname_anim_fcurve(name, ale->id, ale->data);
}

/* "name" property for fcurve entries */
static bool acf_fcurve_name_prop(bAnimListElem *ale, PointerRNA *ptr, PropertyRNA **prop)
{
  FCurve *fcu = (FCurve *)ale->data;

  /* Ctrl-Click Usability Convenience Hack:
   * For disabled F-Curves, allow access to the RNA Path
   * as our "name" so that user can perform quick fixes
   */
  if (fcu->flag & FCURVE_DISABLED) {
    RNA_pointer_create(ale->id, &RNA_FCurve, ale->data, ptr);
    *prop = RNA_struct_find_property(ptr, "data_path");
  }
  else {
    /* for "normal" F-Curves - no editable name, but *prop may not be set properly yet... */
    *prop = NULL;
  }

  return (*prop != NULL);
}

/* check if some setting exists for this channel */
static bool acf_fcurve_setting_valid(bAnimContext *ac,
                                     bAnimListElem *ale,
                                     eAnimChannel_Settings setting)
{
  FCurve *fcu = (FCurve *)ale->data;

  switch (setting) {
    /* unsupported */
    case ACHANNEL_SETTING_SOLO:   /* Solo Flag is only for NLA */
    case ACHANNEL_SETTING_EXPAND: /* F-Curves are not containers */
    case ACHANNEL_SETTING_PINNED: /* This is only for NLA Actions */
      return false;

    /* conditionally available */
    case ACHANNEL_SETTING_PROTECT: /* Protection is only valid when there's keyframes */
      if (fcu->bezt) {
        return true;
      }
      else {
        return false;  // NOTE: in this special case, we need to draw ICON_ZOOMOUT
      }

    case ACHANNEL_SETTING_VISIBLE: /* Only available in Graph Editor */
      return (ac->spacetype == SPACE_GRAPH);

    case ACHANNEL_SETTING_ALWAYS_VISIBLE:
      return false;

    /* always available */
    default:
      return true;
  }
}

/* get the appropriate flag(s) for the setting when it is valid  */
static int acf_fcurve_setting_flag(bAnimContext *UNUSED(ac),
                                   eAnimChannel_Settings setting,
                                   bool *neg)
{
  /* clear extra return data first */
  *neg = false;

  switch (setting) {
    case ACHANNEL_SETTING_SELECT: /* selected */
      return FCURVE_SELECTED;

    case ACHANNEL_SETTING_MUTE: /* muted */
      return FCURVE_MUTED;

    case ACHANNEL_SETTING_PROTECT: /* protected */
      return FCURVE_PROTECTED;

    case ACHANNEL_SETTING_VISIBLE: /* visibility - graph editor */
      return FCURVE_VISIBLE;

    case ACHANNEL_SETTING_MOD_OFF:
      *neg = 1;
      return FCURVE_MOD_OFF;

    default: /* unsupported */
      return 0;
  }
}

/* get pointer to the setting */
static void *acf_fcurve_setting_ptr(bAnimListElem *ale,
                                    eAnimChannel_Settings UNUSED(setting),
                                    short *type)
{
  FCurve *fcu = (FCurve *)ale->data;

  /* all flags are just in agrp->flag for now... */
  return GET_ACF_FLAG_PTR(fcu->flag, type);
}

/* fcurve type define */
static bAnimChannelType ACF_FCURVE = {
    "F-Curve",             /* type name */
    ACHANNEL_ROLE_CHANNEL, /* role */

    acf_generic_channel_color,    /* backdrop color */
    acf_generic_channel_backdrop, /* backdrop */
    acf_generic_indention_flexible,
    /* indent level */        // xxx rename this to f-curves only?
    acf_generic_group_offset, /* offset */

    acf_fcurve_name,      /* name */
    acf_fcurve_name_prop, /* name prop */
    NULL,                 /* icon */

    acf_fcurve_setting_valid, /* has setting */
    acf_fcurve_setting_flag,  /* flag for setting */
    acf_fcurve_setting_ptr,   /* pointer for setting */
};

/* NLA Control FCurves Expander ----------------------- */

/* get backdrop color for nla controls widget */
static void acf_nla_controls_color(bAnimContext *UNUSED(ac),
                                   bAnimListElem *UNUSED(ale),
                                   float r_color[3])
{
  // TODO: give this its own theme setting?
  UI_GetThemeColorShade3fv(TH_GROUP, 55, r_color);
}

/* backdrop for nla controls expander widget */
static void acf_nla_controls_backdrop(bAnimContext *ac,
                                      bAnimListElem *ale,
                                      float yminc,
                                      float ymaxc)
{
  const bAnimChannelType *acf = ANIM_channel_get_typeinfo(ale);
  View2D *v2d = &ac->ar->v2d;
  short expanded = ANIM_channel_setting_get(ac, ale, ACHANNEL_SETTING_EXPAND) != 0;
  short offset = (acf->get_offset) ? acf->get_offset(ac, ale) : 0;
  float color[3];

  /* set backdrop drawing color */
  acf->get_backdrop_color(ac, ale, color);

  /* rounded corners on LHS only - top only when expanded, but bottom too when collapsed */
  UI_draw_roundbox_corner_set(expanded ? UI_CNR_TOP_LEFT : (UI_CNR_TOP_LEFT | UI_CNR_BOTTOM_LEFT));
  UI_draw_roundbox_3fvAlpha(
      true, offset, yminc, v2d->cur.xmax + EXTRA_SCROLL_PAD, ymaxc, 5, color, 1.0f);
}

/* name for nla controls expander entries */
static void acf_nla_controls_name(bAnimListElem *UNUSED(ale), char *name)
{
  BLI_strncpy(name, IFACE_("NLA Strip Controls"), ANIM_CHAN_NAME_SIZE);
}

/* check if some setting exists for this channel */
static bool acf_nla_controls_setting_valid(bAnimContext *UNUSED(ac),
                                           bAnimListElem *UNUSED(ale),
                                           eAnimChannel_Settings setting)
{
  /* for now, all settings are supported, though some are only conditionally */
  switch (setting) {
    /* supported */
    case ACHANNEL_SETTING_EXPAND:
      return true;

      // TODO: selected?

    default: /* unsupported */
      return false;
  }
}

/* get the appropriate flag(s) for the setting when it is valid  */
static int acf_nla_controls_setting_flag(bAnimContext *UNUSED(ac),
                                         eAnimChannel_Settings setting,
                                         bool *neg)
{
  /* clear extra return data first */
  *neg = false;

  switch (setting) {
    case ACHANNEL_SETTING_EXPAND: /* expanded */
      *neg = true;
      return ADT_NLA_SKEYS_COLLAPSED;

    default:
      /* this shouldn't happen */
      return 0;
  }
}

/* get pointer to the setting */
static void *acf_nla_controls_setting_ptr(bAnimListElem *ale,
                                          eAnimChannel_Settings UNUSED(setting),
                                          short *type)
{
  AnimData *adt = (AnimData *)ale->data;

  /* all flags are just in adt->flag for now... */
  return GET_ACF_FLAG_PTR(adt->flag, type);
}

static int acf_nla_controls_icon(bAnimListElem *UNUSED(ale))
{
  return ICON_NLA;
}

/* NLA Control FCurves Expander type define */
static bAnimChannelType ACF_NLACONTROLS = {
    "NLA Controls Expander", /* type name */
    ACHANNEL_ROLE_EXPANDER,  /* role */

    acf_nla_controls_color,    /* backdrop color */
    acf_nla_controls_backdrop, /* backdrop */
    acf_generic_indention_0,   /* indent level */
    acf_generic_group_offset,  /* offset */

    acf_nla_controls_name, /* name */
    NULL,                  /* name prop */
    acf_nla_controls_icon, /* icon */

    acf_nla_controls_setting_valid, /* has setting */
    acf_nla_controls_setting_flag,  /* flag for setting */
    acf_nla_controls_setting_ptr,   /* pointer for setting */
};

/* NLA Control F-Curve -------------------------------- */

/* name for nla control fcurve entries */
static void acf_nla_curve_name(bAnimListElem *ale, char *name)
{
  NlaStrip *strip = ale->owner;
  FCurve *fcu = ale->data;
  PropertyRNA *prop;

  /* try to get RNA property that this shortened path (relative to the strip) refers to */
  prop = RNA_struct_type_find_property(&RNA_NlaStrip, fcu->rna_path);
  if (prop) {
    /* "name" of this strip displays the UI identifier + the name of the NlaStrip */
    BLI_snprintf(name, 256, "%s (%s)", RNA_property_ui_name(prop), strip->name);
  }
  else {
    /* unknown property... */
    BLI_snprintf(name, 256, "%s[%d]", fcu->rna_path, fcu->array_index);
  }
}

/* NLA Control F-Curve type define */
static bAnimChannelType ACF_NLACURVE = {
    "NLA Control F-Curve", /* type name */
    ACHANNEL_ROLE_CHANNEL, /* role */

    acf_generic_channel_color,    /* backdrop color */
    acf_generic_channel_backdrop, /* backdrop */
    acf_generic_indention_1,      /* indent level */
    acf_generic_group_offset,     /* offset */

    acf_nla_curve_name,   /* name */
    acf_fcurve_name_prop, /* name prop */
    NULL,                 /* icon */

    acf_fcurve_setting_valid, /* has setting */
    acf_fcurve_setting_flag,  /* flag for setting */
    acf_fcurve_setting_ptr,   /* pointer for setting */
};

/* Object Action Expander  ------------------------------------------- */

// TODO: just get this from RNA?
static int acf_fillactd_icon(bAnimListElem *UNUSED(ale))
{
  return ICON_ACTION;
}

/* check if some setting exists for this channel */
static bool acf_fillactd_setting_valid(bAnimContext *UNUSED(ac),
                                       bAnimListElem *UNUSED(ale),
                                       eAnimChannel_Settings setting)
{
  switch (setting) {
    /* only select and expand supported */
    case ACHANNEL_SETTING_SELECT:
    case ACHANNEL_SETTING_EXPAND:
      return true;

    default:
      return false;
  }
}

/* get the appropriate flag(s) for the setting when it is valid  */
static int acf_fillactd_setting_flag(bAnimContext *UNUSED(ac),
                                     eAnimChannel_Settings setting,
                                     bool *neg)
{
  /* clear extra return data first */
  *neg = false;

  switch (setting) {
    case ACHANNEL_SETTING_SELECT: /* selected */
      return ADT_UI_SELECTED;

    case ACHANNEL_SETTING_EXPAND: /* expanded */
      *neg = true;
      return ACT_COLLAPSED;

    default: /* unsupported */
      return 0;
  }
}

/* get pointer to the setting */
static void *acf_fillactd_setting_ptr(bAnimListElem *ale,
                                      eAnimChannel_Settings setting,
                                      short *type)
{
  bAction *act = (bAction *)ale->data;
  AnimData *adt = ale->adt;

  /* clear extra return data first */
  *type = 0;

  switch (setting) {
    case ACHANNEL_SETTING_SELECT: /* selected */
      if (adt) {
        return GET_ACF_FLAG_PTR(adt->flag, type);
      }
      return NULL;

    case ACHANNEL_SETTING_EXPAND: /* expanded */
      return GET_ACF_FLAG_PTR(act->flag, type);

    default: /* unsupported */
      return NULL;
  }
}

/* object action expander type define */
static bAnimChannelType ACF_FILLACTD = {
    "Ob-Action Filler",     /* type name */
    ACHANNEL_ROLE_EXPANDER, /* role */

    acf_generic_dataexpand_color,    /* backdrop color */
    acf_generic_dataexpand_backdrop, /* backdrop */
    acf_generic_indention_1,         /* indent level */
    acf_generic_basic_offset,        /* offset */

    acf_generic_idblock_name,     /* name */
    acf_generic_idfill_name_prop, /* name prop */
    acf_fillactd_icon,            /* icon */

    acf_fillactd_setting_valid, /* has setting */
    acf_fillactd_setting_flag,  /* flag for setting */
    acf_fillactd_setting_ptr,   /* pointer for setting */
};

/* Drivers Expander  ------------------------------------------- */

// TODO: just get this from RNA?
static int acf_filldrivers_icon(bAnimListElem *UNUSED(ale))
{
  return ICON_DRIVER;
}

static void acf_filldrivers_name(bAnimListElem *UNUSED(ale), char *name)
{
  BLI_strncpy(name, IFACE_("Drivers"), ANIM_CHAN_NAME_SIZE);
}

/* check if some setting exists for this channel */
// TODO: this could be made more generic
static bool acf_filldrivers_setting_valid(bAnimContext *UNUSED(ac),
                                          bAnimListElem *UNUSED(ale),
                                          eAnimChannel_Settings setting)
{
  switch (setting) {
    /* only expand supported */
    case ACHANNEL_SETTING_EXPAND:
      return true;

    default:
      return false;
  }
}

/* get the appropriate flag(s) for the setting when it is valid  */
static int acf_filldrivers_setting_flag(bAnimContext *UNUSED(ac),
                                        eAnimChannel_Settings setting,
                                        bool *neg)
{
  /* clear extra return data first */
  *neg = false;

  switch (setting) {
    case ACHANNEL_SETTING_EXPAND: /* expanded */
      *neg = true;
      return ADT_DRIVERS_COLLAPSED;

    default: /* unsupported */
      return 0;
  }
}

/* get pointer to the setting */
static void *acf_filldrivers_setting_ptr(bAnimListElem *ale,
                                         eAnimChannel_Settings setting,
                                         short *type)
{
  AnimData *adt = (AnimData *)ale->data;

  /* clear extra return data first */
  *type = 0;

  switch (setting) {
    case ACHANNEL_SETTING_EXPAND: /* expanded */
      return GET_ACF_FLAG_PTR(adt->flag, type);

    default: /* unsupported */
      return NULL;
  }
}

/* drivers expander type define */
static bAnimChannelType ACF_FILLDRIVERS = {
    "Drivers Filler",       /* type name */
    ACHANNEL_ROLE_EXPANDER, /* role */

    acf_generic_dataexpand_color,    /* backdrop color */
    acf_generic_dataexpand_backdrop, /* backdrop */
    acf_generic_indention_1,         /* indent level */
    acf_generic_basic_offset,        /* offset */

    acf_filldrivers_name, /* name */
    NULL,                 /* name prop */
    acf_filldrivers_icon, /* icon */

    acf_filldrivers_setting_valid, /* has setting */
    acf_filldrivers_setting_flag,  /* flag for setting */
    acf_filldrivers_setting_ptr,   /* pointer for setting */
};

/* Material Expander  ------------------------------------------- */

// TODO: just get this from RNA?
static int acf_dsmat_icon(bAnimListElem *UNUSED(ale))
{
  return ICON_MATERIAL_DATA;
}

/* get the appropriate flag(s) for the setting when it is valid  */
static int acf_dsmat_setting_flag(bAnimContext *UNUSED(ac),
                                  eAnimChannel_Settings setting,
                                  bool *neg)
{
  /* clear extra return data first */
  *neg = false;

  switch (setting) {
    case ACHANNEL_SETTING_EXPAND: /* expanded */
      return MA_DS_EXPAND;

    case ACHANNEL_SETTING_MUTE: /* mute (only in NLA) */
      return ADT_NLA_EVAL_OFF;

    case ACHANNEL_SETTING_VISIBLE: /* visible (only in Graph Editor) */
      *neg = true;
      return ADT_CURVES_NOT_VISIBLE;

    case ACHANNEL_SETTING_SELECT: /* selected */
      return ADT_UI_SELECTED;

    default: /* unsupported */
      return 0;
  }
}

/* get pointer to the setting */
static void *acf_dsmat_setting_ptr(bAnimListElem *ale, eAnimChannel_Settings setting, short *type)
{
  Material *ma = (Material *)ale->data;

  /* clear extra return data first */
  *type = 0;

  switch (setting) {
    case ACHANNEL_SETTING_EXPAND: /* expanded */
      return GET_ACF_FLAG_PTR(ma->flag, type);

    case ACHANNEL_SETTING_SELECT:  /* selected */
    case ACHANNEL_SETTING_MUTE:    /* muted (for NLA only) */
    case ACHANNEL_SETTING_VISIBLE: /* visible (for Graph Editor only) */
      if (ma->adt) {
        return GET_ACF_FLAG_PTR(ma->adt->flag, type);
      }
      return NULL;

    default: /* unsupported */
      return NULL;
  }
}

/* material expander type define */
static bAnimChannelType ACF_DSMAT = {
    "Material Data Expander", /* type name */
    ACHANNEL_ROLE_EXPANDER,   /* role */

    acf_generic_dataexpand_color,    /* backdrop color */
    acf_generic_dataexpand_backdrop, /* backdrop */
    acf_generic_indention_1,         /* indent level */
    acf_generic_basic_offset,        /* offset */

    acf_generic_idblock_name,      /* name */
    acf_generic_idblock_name_prop, /* name prop */
    acf_dsmat_icon,                /* icon */

    acf_generic_dataexpand_setting_valid, /* has setting */
    acf_dsmat_setting_flag,               /* flag for setting */
    acf_dsmat_setting_ptr,                /* pointer for setting */
};

/* Light Expander  ------------------------------------------- */

// TODO: just get this from RNA?
static int acf_dslight_icon(bAnimListElem *UNUSED(ale))
{
  return ICON_LIGHT_DATA;
}

/* get the appropriate flag(s) for the setting when it is valid  */
static int acf_dslight_setting_flag(bAnimContext *UNUSED(ac),
                                    eAnimChannel_Settings setting,
                                    bool *neg)
{
  /* clear extra return data first */
  *neg = false;

  switch (setting) {
    case ACHANNEL_SETTING_EXPAND: /* expanded */
      return LA_DS_EXPAND;

    case ACHANNEL_SETTING_MUTE: /* mute (only in NLA) */
      return ADT_NLA_EVAL_OFF;

    case ACHANNEL_SETTING_VISIBLE: /* visible (only in Graph Editor) */
      *neg = true;
      return ADT_CURVES_NOT_VISIBLE;

    case ACHANNEL_SETTING_SELECT: /* selected */
      return ADT_UI_SELECTED;

    default: /* unsupported */
      return 0;
  }
}

/* get pointer to the setting */
static void *acf_dslight_setting_ptr(bAnimListElem *ale,
                                     eAnimChannel_Settings setting,
                                     short *type)
{
  Light *la = (Light *)ale->data;

  /* clear extra return data first */
  *type = 0;

  switch (setting) {
    case ACHANNEL_SETTING_EXPAND: /* expanded */
      return GET_ACF_FLAG_PTR(la->flag, type);

    case ACHANNEL_SETTING_SELECT:  /* selected */
    case ACHANNEL_SETTING_MUTE:    /* muted (for NLA only) */
    case ACHANNEL_SETTING_VISIBLE: /* visible (for Graph Editor only) */
      if (la->adt) {
        return GET_ACF_FLAG_PTR(la->adt->flag, type);
      }
      return NULL;

    default: /* unsupported */
      return NULL;
  }
}

/* light expander type define */
static bAnimChannelType ACF_DSLIGHT = {
    "Light Expander",       /* type name */
    ACHANNEL_ROLE_EXPANDER, /* role */

    acf_generic_dataexpand_color,    /* backdrop color */
    acf_generic_dataexpand_backdrop, /* backdrop */
    acf_generic_indention_1,         /* indent level */
    acf_generic_basic_offset,        /* offset */

    acf_generic_idblock_name,      /* name */
    acf_generic_idblock_name_prop, /* name prop */
    acf_dslight_icon,              /* icon */

    acf_generic_dataexpand_setting_valid, /* has setting */
    acf_dslight_setting_flag,             /* flag for setting */
    acf_dslight_setting_ptr,              /* pointer for setting */
};

/* Texture Expander  ------------------------------------------- */

// TODO: just get this from RNA?
static int acf_dstex_icon(bAnimListElem *UNUSED(ale))
{
  return ICON_TEXTURE_DATA;
}

/* offset for texture expanders */
// FIXME: soon to be obsolete?
static short acf_dstex_offset(bAnimContext *UNUSED(ac), bAnimListElem *UNUSED(ale))
{
  return 14;  // XXX: simply include this in indention instead?
}

/* get the appropriate flag(s) for the setting when it is valid  */
static int acf_dstex_setting_flag(bAnimContext *UNUSED(ac),
                                  eAnimChannel_Settings setting,
                                  bool *neg)
{
  /* clear extra return data first */
  *neg = false;

  switch (setting) {
    case ACHANNEL_SETTING_EXPAND: /* expanded */
      return TEX_DS_EXPAND;

    case ACHANNEL_SETTING_MUTE: /* mute (only in NLA) */
      return ADT_NLA_EVAL_OFF;

    case ACHANNEL_SETTING_VISIBLE: /* visible (only in Graph Editor) */
      *neg = true;
      return ADT_CURVES_NOT_VISIBLE;

    case ACHANNEL_SETTING_SELECT: /* selected */
      return ADT_UI_SELECTED;

    default: /* unsupported */
      return 0;
  }
}

/* get pointer to the setting */
static void *acf_dstex_setting_ptr(bAnimListElem *ale, eAnimChannel_Settings setting, short *type)
{
  Tex *tex = (Tex *)ale->data;

  /* clear extra return data first */
  *type = 0;

  switch (setting) {
    case ACHANNEL_SETTING_EXPAND: /* expanded */
      return GET_ACF_FLAG_PTR(tex->flag, type);

    case ACHANNEL_SETTING_SELECT:  /* selected */
    case ACHANNEL_SETTING_MUTE:    /* muted (for NLA only) */
    case ACHANNEL_SETTING_VISIBLE: /* visible (for Graph Editor only) */
      if (tex->adt) {
        return GET_ACF_FLAG_PTR(tex->adt->flag, type);
      }
      return NULL;

    default: /* unsupported */
      return NULL;
  }
}

/* texture expander type define */
static bAnimChannelType ACF_DSTEX = {
    "Texture Data Expander", /* type name */
    ACHANNEL_ROLE_EXPANDER,  /* role */

    acf_generic_dataexpand_color,    /* backdrop color */
    acf_generic_dataexpand_backdrop, /* backdrop */
    acf_generic_indention_1,         /* indent level */
    acf_dstex_offset,                /* offset */

    acf_generic_idblock_name,     /* name */
    acf_generic_idfill_name_prop, /* name prop */
    acf_dstex_icon,               /* icon */

    acf_generic_dataexpand_setting_valid, /* has setting */
    acf_dstex_setting_flag,               /* flag for setting */
    acf_dstex_setting_ptr,                /* pointer for setting */
};

/* Camera Expander  ------------------------------------------- */

// TODO: just get this from RNA?
static int acf_dscachefile_icon(bAnimListElem *ale)
{
  UNUSED_VARS(ale);
  return ICON_FILE;
}

/* get the appropriate flag(s) for the setting when it is valid  */
static int acf_dscachefile_setting_flag(bAnimContext *ac, eAnimChannel_Settings setting, bool *neg)
{
  /* clear extra return data first */
  *neg = false;

  switch (setting) {
    case ACHANNEL_SETTING_EXPAND: /* expanded */
      return CACHEFILE_DS_EXPAND;

    case ACHANNEL_SETTING_MUTE: /* mute (only in NLA) */
      return ADT_NLA_EVAL_OFF;

    case ACHANNEL_SETTING_VISIBLE: /* visible (only in Graph Editor) */
      *neg = true;
      return ADT_CURVES_NOT_VISIBLE;

    case ACHANNEL_SETTING_SELECT: /* selected */
      return ADT_UI_SELECTED;

    default: /* unsupported */
      return 0;
  }

  UNUSED_VARS(ac);
}

/* get pointer to the setting */
static void *acf_dscachefile_setting_ptr(bAnimListElem *ale,
                                         eAnimChannel_Settings setting,
                                         short *type)
{
  CacheFile *cache_file = (CacheFile *)ale->data;

  /* clear extra return data first */
  *type = 0;

  switch (setting) {
    case ACHANNEL_SETTING_EXPAND: /* expanded */
      return GET_ACF_FLAG_PTR(cache_file->flag, type);

    case ACHANNEL_SETTING_SELECT:  /* selected */
    case ACHANNEL_SETTING_MUTE:    /* muted (for NLA only) */
    case ACHANNEL_SETTING_VISIBLE: /* visible (for Graph Editor only) */
      if (cache_file->adt) {
        return GET_ACF_FLAG_PTR(cache_file->adt->flag, type);
      }

      return NULL;

    default: /* unsupported */
      return NULL;
  }
}

/* CacheFile expander type define. */
static bAnimChannelType ACF_DSCACHEFILE = {
    "Cache File Expander",  /* type name */
    ACHANNEL_ROLE_EXPANDER, /* role */

    acf_generic_dataexpand_color,    /* backdrop color */
    acf_generic_dataexpand_backdrop, /* backdrop */
    acf_generic_indention_1,         /* indent level */
    acf_generic_basic_offset,        /* offset */

    acf_generic_idblock_name,     /* name */
    acf_generic_idfill_name_prop, /* name prop */
    acf_dscachefile_icon,         /* icon */

    acf_generic_dataexpand_setting_valid, /* has setting */
    acf_dscachefile_setting_flag,         /* flag for setting */
    acf_dscachefile_setting_ptr,          /* pointer for setting */
};

/* Camera Expander  ------------------------------------------- */

// TODO: just get this from RNA?
static int acf_dscam_icon(bAnimListElem *UNUSED(ale))
{
  return ICON_CAMERA_DATA;
}

/* get the appropriate flag(s) for the setting when it is valid  */
static int acf_dscam_setting_flag(bAnimContext *UNUSED(ac),
                                  eAnimChannel_Settings setting,
                                  bool *neg)
{
  /* clear extra return data first */
  *neg = false;

  switch (setting) {
    case ACHANNEL_SETTING_EXPAND: /* expanded */
      return CAM_DS_EXPAND;

    case ACHANNEL_SETTING_MUTE: /* mute (only in NLA) */
      return ADT_NLA_EVAL_OFF;

    case ACHANNEL_SETTING_VISIBLE: /* visible (only in Graph Editor) */
      *neg = true;
      return ADT_CURVES_NOT_VISIBLE;

    case ACHANNEL_SETTING_SELECT: /* selected */
      return ADT_UI_SELECTED;

    case ACHANNEL_SETTING_ALWAYS_VISIBLE:
      return ADT_CURVES_ALWAYS_VISIBLE;

    default: /* unsupported */
      return 0;
  }
}

/* get pointer to the setting */
static void *acf_dscam_setting_ptr(bAnimListElem *ale, eAnimChannel_Settings setting, short *type)
{
  Camera *ca = (Camera *)ale->data;

  /* clear extra return data first */
  *type = 0;

  switch (setting) {
    case ACHANNEL_SETTING_EXPAND: /* expanded */
      return GET_ACF_FLAG_PTR(ca->flag, type);

    case ACHANNEL_SETTING_SELECT:  /* selected */
    case ACHANNEL_SETTING_MUTE:    /* muted (for NLA only) */
    case ACHANNEL_SETTING_VISIBLE: /* visible (for Graph Editor only) */
    case ACHANNEL_SETTING_ALWAYS_VISIBLE:
      if (ca->adt) {
        return GET_ACF_FLAG_PTR(ca->adt->flag, type);
      }
      return NULL;

    default: /* unsupported */
      return NULL;
  }
}

/* camera expander type define */
static bAnimChannelType ACF_DSCAM = {
    "Camera Expander",      /* type name */
    ACHANNEL_ROLE_EXPANDER, /* role */

    acf_generic_dataexpand_color,    /* backdrop color */
    acf_generic_dataexpand_backdrop, /* backdrop */
    acf_generic_indention_1,         /* indent level */
    acf_generic_basic_offset,        /* offset */

    acf_generic_idblock_name,     /* name */
    acf_generic_idfill_name_prop, /* name prop */
    acf_dscam_icon,               /* icon */

    acf_generic_dataexpand_setting_valid, /* has setting */
    acf_dscam_setting_flag,               /* flag for setting */
    acf_dscam_setting_ptr,                /* pointer for setting */
};

/* Curve Expander  ------------------------------------------- */

// TODO: just get this from RNA?
static int acf_dscur_icon(bAnimListElem *ale)
{
  Curve *cu = (Curve *)ale->data;
  short obtype = BKE_curve_type_get(cu);

  switch (obtype) {
    case OB_FONT:
      return ICON_FONT_DATA;
    case OB_SURF:
      return ICON_SURFACE_DATA;
    default:
      return ICON_CURVE_DATA;
  }
}

/* get the appropriate flag(s) for the setting when it is valid  */
static int acf_dscur_setting_flag(bAnimContext *UNUSED(ac),
                                  eAnimChannel_Settings setting,
                                  bool *neg)
{
  /* clear extra return data first */
  *neg = false;

  switch (setting) {
    case ACHANNEL_SETTING_EXPAND: /* expanded */
      return CU_DS_EXPAND;

    case ACHANNEL_SETTING_MUTE: /* mute (only in NLA) */
      return ADT_NLA_EVAL_OFF;

    case ACHANNEL_SETTING_VISIBLE: /* visible (only in Graph Editor) */
      *neg = true;
      return ADT_CURVES_NOT_VISIBLE;

    case ACHANNEL_SETTING_SELECT: /* selected */
      return ADT_UI_SELECTED;

    default: /* unsupported */
      return 0;
  }
}

/* get pointer to the setting */
static void *acf_dscur_setting_ptr(bAnimListElem *ale, eAnimChannel_Settings setting, short *type)
{
  Curve *cu = (Curve *)ale->data;

  /* clear extra return data first */
  *type = 0;

  switch (setting) {
    case ACHANNEL_SETTING_EXPAND: /* expanded */
      return GET_ACF_FLAG_PTR(cu->flag, type);

    case ACHANNEL_SETTING_SELECT:  /* selected */
    case ACHANNEL_SETTING_MUTE:    /* muted (for NLA only) */
    case ACHANNEL_SETTING_VISIBLE: /* visible (for Graph Editor only) */
      if (cu->adt) {
        return GET_ACF_FLAG_PTR(cu->adt->flag, type);
      }
      return NULL;

    default: /* unsupported */
      return NULL;
  }
}

/* curve expander type define */
static bAnimChannelType ACF_DSCUR = {
    "Curve Expander",       /* type name */
    ACHANNEL_ROLE_EXPANDER, /* role */

    acf_generic_dataexpand_color,    /* backdrop color */
    acf_generic_dataexpand_backdrop, /* backdrop */
    acf_generic_indention_1,         /* indent level */
    acf_generic_basic_offset,        /* offset */

    acf_generic_idblock_name,      /* name */
    acf_generic_idblock_name_prop, /* name prop */
    acf_dscur_icon,                /* icon */

    acf_generic_dataexpand_setting_valid, /* has setting */
    acf_dscur_setting_flag,               /* flag for setting */
    acf_dscur_setting_ptr,                /* pointer for setting */
};

/* Shape Key Expander  ------------------------------------------- */

// TODO: just get this from RNA?
static int acf_dsskey_icon(bAnimListElem *UNUSED(ale))
{
  return ICON_SHAPEKEY_DATA;
}

/* get the appropriate flag(s) for the setting when it is valid  */
static int acf_dsskey_setting_flag(bAnimContext *UNUSED(ac),
                                   eAnimChannel_Settings setting,
                                   bool *neg)
{
  /* clear extra return data first */
  *neg = false;

  switch (setting) {
    case ACHANNEL_SETTING_EXPAND: /* expanded */
      return KEY_DS_EXPAND;

    case ACHANNEL_SETTING_MUTE: /* mute (only in NLA) */
      return ADT_NLA_EVAL_OFF;

    case ACHANNEL_SETTING_VISIBLE: /* visible (only in Graph Editor) */
      *neg = true;
      return ADT_CURVES_NOT_VISIBLE;

    case ACHANNEL_SETTING_SELECT: /* selected */
      return ADT_UI_SELECTED;

    default: /* unsupported */
      return 0;
  }
}

/* get pointer to the setting */
static void *acf_dsskey_setting_ptr(bAnimListElem *ale, eAnimChannel_Settings setting, short *type)
{
  Key *key = (Key *)ale->data;

  /* clear extra return data first */
  *type = 0;

  switch (setting) {
    case ACHANNEL_SETTING_EXPAND: /* expanded */
      return GET_ACF_FLAG_PTR(key->flag, type);

    case ACHANNEL_SETTING_SELECT:  /* selected */
    case ACHANNEL_SETTING_MUTE:    /* muted (for NLA only) */
    case ACHANNEL_SETTING_VISIBLE: /* visible (for Graph Editor only) */
      if (key->adt) {
        return GET_ACF_FLAG_PTR(key->adt->flag, type);
      }
      return NULL;

    default: /* unsupported */
      return NULL;
  }
}

/* shapekey expander type define */
static bAnimChannelType ACF_DSSKEY = {
    "Shape Key Expander",   /* type name */
    ACHANNEL_ROLE_EXPANDER, /* role */

    acf_generic_dataexpand_color,    /* backdrop color */
    acf_generic_dataexpand_backdrop, /* backdrop */
    acf_generic_indention_1,         /* indent level */
    acf_generic_basic_offset,        /* offset */

    acf_generic_idblock_name,      /* name */
    acf_generic_idblock_name_prop, /* name prop */
    acf_dsskey_icon,               /* icon */

    acf_generic_dataexpand_setting_valid, /* has setting */
    acf_dsskey_setting_flag,              /* flag for setting */
    acf_dsskey_setting_ptr,               /* pointer for setting */
};

/* World Expander  ------------------------------------------- */

// TODO: just get this from RNA?
static int acf_dswor_icon(bAnimListElem *UNUSED(ale))
{
  return ICON_WORLD_DATA;
}

/* get the appropriate flag(s) for the setting when it is valid  */
static int acf_dswor_setting_flag(bAnimContext *UNUSED(ac),
                                  eAnimChannel_Settings setting,
                                  bool *neg)
{
  /* clear extra return data first */
  *neg = false;

  switch (setting) {
    case ACHANNEL_SETTING_EXPAND: /* expanded */
      return WO_DS_EXPAND;

    case ACHANNEL_SETTING_MUTE: /* mute (only in NLA) */
      return ADT_NLA_EVAL_OFF;

    case ACHANNEL_SETTING_VISIBLE: /* visible (only in Graph Editor) */
      *neg = true;
      return ADT_CURVES_NOT_VISIBLE;

    case ACHANNEL_SETTING_SELECT: /* selected */
      return ADT_UI_SELECTED;

    default: /* unsupported */
      return 0;
  }
}

/* get pointer to the setting */
static void *acf_dswor_setting_ptr(bAnimListElem *ale, eAnimChannel_Settings setting, short *type)
{
  World *wo = (World *)ale->data;

  /* clear extra return data first */
  *type = 0;

  switch (setting) {
    case ACHANNEL_SETTING_EXPAND: /* expanded */
      return GET_ACF_FLAG_PTR(wo->flag, type);

    case ACHANNEL_SETTING_SELECT:  /* selected */
    case ACHANNEL_SETTING_MUTE:    /* muted (for NLA only) */
    case ACHANNEL_SETTING_VISIBLE: /* visible (for Graph Editor only) */
      if (wo->adt) {
        return GET_ACF_FLAG_PTR(wo->adt->flag, type);
      }
      return NULL;

    default: /* unsupported */
      return NULL;
  }
}

/* world expander type define */
static bAnimChannelType ACF_DSWOR = {
    "World Expander",       /* type name */
    ACHANNEL_ROLE_EXPANDER, /* role */

    acf_generic_dataexpand_color,    /* backdrop color */
    acf_generic_dataexpand_backdrop, /* backdrop */
    acf_generic_indention_1,         /* indent level */
    acf_generic_basic_offset,        /* offset */

    acf_generic_idblock_name,     /* name */
    acf_generic_idfill_name_prop, /* name prop */
    acf_dswor_icon,               /* icon */

    acf_generic_dataexpand_setting_valid, /* has setting */
    acf_dswor_setting_flag,               /* flag for setting */
    acf_dswor_setting_ptr,                /* pointer for setting */
};

/* Particle Expander  ------------------------------------------- */

// TODO: just get this from RNA?
static int acf_dspart_icon(bAnimListElem *UNUSED(ale))
{
  return ICON_PARTICLE_DATA;
}

/* get the appropriate flag(s) for the setting when it is valid  */
static int acf_dspart_setting_flag(bAnimContext *UNUSED(ac),
                                   eAnimChannel_Settings setting,
                                   bool *neg)
{
  /* clear extra return data first */
  *neg = false;

  switch (setting) {
    case ACHANNEL_SETTING_EXPAND: /* expanded */
      return PART_DS_EXPAND;

    case ACHANNEL_SETTING_MUTE: /* mute (only in NLA) */
      return ADT_NLA_EVAL_OFF;

    case ACHANNEL_SETTING_VISIBLE: /* visible (only in Graph Editor) */
      *neg = true;
      return ADT_CURVES_NOT_VISIBLE;

    case ACHANNEL_SETTING_SELECT: /* selected */
      return ADT_UI_SELECTED;

    default: /* unsupported */
      return 0;
  }
}

/* get pointer to the setting */
static void *acf_dspart_setting_ptr(bAnimListElem *ale, eAnimChannel_Settings setting, short *type)
{
  ParticleSettings *part = (ParticleSettings *)ale->data;

  /* clear extra return data first */
  *type = 0;

  switch (setting) {
    case ACHANNEL_SETTING_EXPAND: /* expanded */
      return GET_ACF_FLAG_PTR(part->flag, type);

    case ACHANNEL_SETTING_SELECT:  /* selected */
    case ACHANNEL_SETTING_MUTE:    /* muted (for NLA only) */
    case ACHANNEL_SETTING_VISIBLE: /* visible (for Graph Editor only) */
      if (part->adt) {
        return GET_ACF_FLAG_PTR(part->adt->flag, type);
      }
      return NULL;

    default: /* unsupported */
      return NULL;
  }
}

/* particle expander type define */
static bAnimChannelType ACF_DSPART = {
    "Particle Data Expander", /* type name */
    ACHANNEL_ROLE_EXPANDER,   /* role */

    acf_generic_dataexpand_color,    /* backdrop color */
    acf_generic_dataexpand_backdrop, /* backdrop */
    acf_generic_indention_1,         /* indent level */
    acf_generic_basic_offset,        /* offset */

    acf_generic_idblock_name,      /* name */
    acf_generic_idblock_name_prop, /* name prop */
    acf_dspart_icon,               /* icon */

    acf_generic_dataexpand_setting_valid, /* has setting */
    acf_dspart_setting_flag,              /* flag for setting */
    acf_dspart_setting_ptr,               /* pointer for setting */
};

/* MetaBall Expander  ------------------------------------------- */

// TODO: just get this from RNA?
static int acf_dsmball_icon(bAnimListElem *UNUSED(ale))
{
  return ICON_META_DATA;
}

/* get the appropriate flag(s) for the setting when it is valid  */
static int acf_dsmball_setting_flag(bAnimContext *UNUSED(ac),
                                    eAnimChannel_Settings setting,
                                    bool *neg)
{
  /* clear extra return data first */
  *neg = false;

  switch (setting) {
    case ACHANNEL_SETTING_EXPAND: /* expanded */
      return MB_DS_EXPAND;

    case ACHANNEL_SETTING_MUTE: /* mute (only in NLA) */
      return ADT_NLA_EVAL_OFF;

    case ACHANNEL_SETTING_VISIBLE: /* visible (only in Graph Editor) */
      *neg = true;
      return ADT_CURVES_NOT_VISIBLE;

    case ACHANNEL_SETTING_SELECT: /* selected */
      return ADT_UI_SELECTED;

    default: /* unsupported */
      return 0;
  }
}

/* get pointer to the setting */
static void *acf_dsmball_setting_ptr(bAnimListElem *ale,
                                     eAnimChannel_Settings setting,
                                     short *type)
{
  MetaBall *mb = (MetaBall *)ale->data;

  /* clear extra return data first */
  *type = 0;

  switch (setting) {
    case ACHANNEL_SETTING_EXPAND: /* expanded */
      return GET_ACF_FLAG_PTR(mb->flag2, type);

    case ACHANNEL_SETTING_SELECT:  /* selected */
    case ACHANNEL_SETTING_MUTE:    /* muted (for NLA only) */
    case ACHANNEL_SETTING_VISIBLE: /* visible (for Graph Editor only) */
      if (mb->adt) {
        return GET_ACF_FLAG_PTR(mb->adt->flag, type);
      }
      return NULL;

    default: /* unsupported */
      return NULL;
  }
}

/* metaball expander type define */
static bAnimChannelType ACF_DSMBALL = {
    "Metaball Expander",    /* type name */
    ACHANNEL_ROLE_EXPANDER, /* role */

    acf_generic_dataexpand_color,    /* backdrop color */
    acf_generic_dataexpand_backdrop, /* backdrop */
    acf_generic_indention_1,         /* indent level */
    acf_generic_basic_offset,        /* offset */

    acf_generic_idblock_name,      /* name */
    acf_generic_idblock_name_prop, /* name prop */
    acf_dsmball_icon,              /* icon */

    acf_generic_dataexpand_setting_valid, /* has setting */
    acf_dsmball_setting_flag,             /* flag for setting */
    acf_dsmball_setting_ptr,              /* pointer for setting */
};

/* Armature Expander  ------------------------------------------- */

// TODO: just get this from RNA?
static int acf_dsarm_icon(bAnimListElem *UNUSED(ale))
{
  return ICON_ARMATURE_DATA;
}

/* get the appropriate flag(s) for the setting when it is valid  */
static int acf_dsarm_setting_flag(bAnimContext *UNUSED(ac),
                                  eAnimChannel_Settings setting,
                                  bool *neg)
{
  /* clear extra return data first */
  *neg = false;

  switch (setting) {
    case ACHANNEL_SETTING_EXPAND: /* expanded */
      return ARM_DS_EXPAND;

    case ACHANNEL_SETTING_MUTE: /* mute (only in NLA) */
      return ADT_NLA_EVAL_OFF;

    case ACHANNEL_SETTING_VISIBLE: /* visible (only in Graph Editor) */
      *neg = true;
      return ADT_CURVES_NOT_VISIBLE;

    case ACHANNEL_SETTING_SELECT: /* selected */
      return ADT_UI_SELECTED;

    default: /* unsupported */
      return 0;
  }
}

/* get pointer to the setting */
static void *acf_dsarm_setting_ptr(bAnimListElem *ale, eAnimChannel_Settings setting, short *type)
{
  bArmature *arm = (bArmature *)ale->data;

  /* clear extra return data first */
  *type = 0;

  switch (setting) {
    case ACHANNEL_SETTING_EXPAND: /* expanded */
      return GET_ACF_FLAG_PTR(arm->flag, type);

    case ACHANNEL_SETTING_SELECT:  /* selected */
    case ACHANNEL_SETTING_MUTE:    /* muted (for NLA only) */
    case ACHANNEL_SETTING_VISIBLE: /* visible (for Graph Editor only) */
      if (arm->adt) {
        return GET_ACF_FLAG_PTR(arm->adt->flag, type);
      }
      return NULL;

    default: /* unsupported */
      return NULL;
  }
}

/* metaball expander type define */
static bAnimChannelType ACF_DSARM = {
    "Armature Expander",    /* type name */
    ACHANNEL_ROLE_EXPANDER, /* role */

    acf_generic_dataexpand_color,    /* backdrop color */
    acf_generic_dataexpand_backdrop, /* backdrop */
    acf_generic_indention_1,         /* indent level */
    acf_generic_basic_offset,        /* offset */

    acf_generic_idblock_name,      /* name */
    acf_generic_idblock_name_prop, /* name prop */
    acf_dsarm_icon,                /* icon */

    acf_generic_dataexpand_setting_valid, /* has setting */
    acf_dsarm_setting_flag,               /* flag for setting */
    acf_dsarm_setting_ptr,                /* pointer for setting */
};

/* NodeTree Expander  ------------------------------------------- */

// TODO: just get this from RNA?
static int acf_dsntree_icon(bAnimListElem *UNUSED(ale))
{
  return ICON_NODETREE;
}

/* offset for nodetree expanders */
static short acf_dsntree_offset(bAnimContext *ac, bAnimListElem *ale)
{
  bNodeTree *ntree = (bNodeTree *)ale->data;
  short offset = acf_generic_basic_offset(ac, ale);

  offset += acf_nodetree_rootType_offset(ntree);

  return offset;
}

/* get the appropriate flag(s) for the setting when it is valid  */
static int acf_dsntree_setting_flag(bAnimContext *UNUSED(ac),
                                    eAnimChannel_Settings setting,
                                    bool *neg)
{
  /* clear extra return data first */
  *neg = false;

  switch (setting) {
    case ACHANNEL_SETTING_EXPAND: /* expanded */
      return NTREE_DS_EXPAND;

    case ACHANNEL_SETTING_MUTE: /* mute (only in NLA) */
      return ADT_NLA_EVAL_OFF;

    case ACHANNEL_SETTING_VISIBLE: /* visible (only in Graph Editor) */
      *neg = true;
      return ADT_CURVES_NOT_VISIBLE;

    case ACHANNEL_SETTING_SELECT: /* selected */
      return ADT_UI_SELECTED;

    default: /* unsupported */
      return 0;
  }
}

/* get pointer to the setting */
static void *acf_dsntree_setting_ptr(bAnimListElem *ale,
                                     eAnimChannel_Settings setting,
                                     short *type)
{
  bNodeTree *ntree = (bNodeTree *)ale->data;

  /* clear extra return data first */
  *type = 0;

  switch (setting) {
    case ACHANNEL_SETTING_EXPAND: /* expanded */
      return GET_ACF_FLAG_PTR(ntree->flag, type);

    case ACHANNEL_SETTING_SELECT:  /* selected */
    case ACHANNEL_SETTING_MUTE:    /* muted (for NLA only) */
    case ACHANNEL_SETTING_VISIBLE: /* visible (for Graph Editor only) */
      if (ntree->adt) {
        return GET_ACF_FLAG_PTR(ntree->adt->flag, type);
      }
      return NULL;

    default: /* unsupported */
      return NULL;
  }
}

/* node tree expander type define */
static bAnimChannelType ACF_DSNTREE = {
    "Node Tree Expander",   /* type name */
    ACHANNEL_ROLE_EXPANDER, /* role */

    acf_generic_dataexpand_color,    /* backdrop color */
    acf_generic_dataexpand_backdrop, /* backdrop */
    acf_generic_indention_1,         /* indent level */
    acf_dsntree_offset,              /* offset */

    acf_generic_idblock_name,      /* name */
    acf_generic_idblock_name_prop, /* name prop */
    acf_dsntree_icon,              /* icon */

    acf_generic_dataexpand_setting_valid, /* has setting */
    acf_dsntree_setting_flag,             /* flag for setting */
    acf_dsntree_setting_ptr,              /* pointer for setting */
};

/* LineStyle Expander  ------------------------------------------- */

/* TODO: just get this from RNA? */
static int acf_dslinestyle_icon(bAnimListElem *UNUSED(ale))
{
  return ICON_LINE_DATA;
}

/* get the appropriate flag(s) for the setting when it is valid  */
static int acf_dslinestyle_setting_flag(bAnimContext *UNUSED(ac),
                                        eAnimChannel_Settings setting,
                                        bool *neg)
{
  /* clear extra return data first */
  *neg = false;

  switch (setting) {
    case ACHANNEL_SETTING_EXPAND: /* expanded */
      return LS_DS_EXPAND;

    case ACHANNEL_SETTING_MUTE: /* mute (only in NLA) */
      return ADT_NLA_EVAL_OFF;

    case ACHANNEL_SETTING_VISIBLE: /* visible (only in Graph Editor) */
      *neg = true;
      return ADT_CURVES_NOT_VISIBLE;

    case ACHANNEL_SETTING_SELECT: /* selected */
      return ADT_UI_SELECTED;

    default: /* unsupported */
      return 0;
  }
}

/* get pointer to the setting */
static void *acf_dslinestyle_setting_ptr(bAnimListElem *ale,
                                         eAnimChannel_Settings setting,
                                         short *type)
{
  FreestyleLineStyle *linestyle = (FreestyleLineStyle *)ale->data;

  /* clear extra return data first */
  *type = 0;

  switch (setting) {
    case ACHANNEL_SETTING_EXPAND: /* expanded */
      return GET_ACF_FLAG_PTR(linestyle->flag, type);

    case ACHANNEL_SETTING_SELECT:  /* selected */
    case ACHANNEL_SETTING_MUTE:    /* muted (for NLA only) */
    case ACHANNEL_SETTING_VISIBLE: /* visible (for Graph Editor only) */
      if (linestyle->adt) {
        return GET_ACF_FLAG_PTR(linestyle->adt->flag, type);
      }
      return NULL;

    default: /* unsupported */
      return NULL;
  }
}

/* node tree expander type define */
static bAnimChannelType ACF_DSLINESTYLE = {
    "Line Style Expander",  /* type name */
    ACHANNEL_ROLE_EXPANDER, /* role */

    acf_generic_dataexpand_color,    /* backdrop color */
    acf_generic_dataexpand_backdrop, /* backdrop */
    acf_generic_indention_1,         /* indent level */
    acf_generic_basic_offset,        /* offset */

    acf_generic_idblock_name,      /* name */
    acf_generic_idblock_name_prop, /* name prop */
    acf_dslinestyle_icon,          /* icon */

    acf_generic_dataexpand_setting_valid, /* has setting */
    acf_dslinestyle_setting_flag,         /* flag for setting */
    acf_dslinestyle_setting_ptr,          /* pointer for setting */
};

/* Mesh Expander  ------------------------------------------- */

// TODO: just get this from RNA?
static int acf_dsmesh_icon(bAnimListElem *UNUSED(ale))
{
  return ICON_MESH_DATA;
}

/* get the appropriate flag(s) for the setting when it is valid  */
static int acf_dsmesh_setting_flag(bAnimContext *UNUSED(ac),
                                   eAnimChannel_Settings setting,
                                   bool *neg)
{
  /* clear extra return data first */
  *neg = false;

  switch (setting) {
    case ACHANNEL_SETTING_EXPAND: /* expanded */
      return ME_DS_EXPAND;

    case ACHANNEL_SETTING_MUTE: /* mute (only in NLA) */
      return ADT_NLA_EVAL_OFF;

    case ACHANNEL_SETTING_VISIBLE: /* visible (only in Graph Editor) */
      *neg = true;
      return ADT_CURVES_NOT_VISIBLE;

    case ACHANNEL_SETTING_SELECT: /* selected */
      return ADT_UI_SELECTED;

    default: /* unsupported */
      return 0;
  }
}

/* get pointer to the setting */
static void *acf_dsmesh_setting_ptr(bAnimListElem *ale, eAnimChannel_Settings setting, short *type)
{
  Mesh *me = (Mesh *)ale->data;

  /* clear extra return data first */
  *type = 0;

  switch (setting) {
    case ACHANNEL_SETTING_EXPAND: /* expanded */
      return GET_ACF_FLAG_PTR(me->flag, type);

    case ACHANNEL_SETTING_SELECT:  /* selected */
    case ACHANNEL_SETTING_MUTE:    /* muted (for NLA only) */
    case ACHANNEL_SETTING_VISIBLE: /* visible (for Graph Editor only) */
      if (me->adt) {
        return GET_ACF_FLAG_PTR(me->adt->flag, type);
      }
      return NULL;

    default: /* unsupported */
      return NULL;
  }
}

/* node tree expander type define */
static bAnimChannelType ACF_DSMESH = {
    "Mesh Expander",        /* type name */
    ACHANNEL_ROLE_EXPANDER, /* role */

    acf_generic_dataexpand_color,    /* backdrop color */
    acf_generic_dataexpand_backdrop, /* backdrop */
    acf_generic_indention_1,
    /* indent level */        // XXX this only works for compositing
    acf_generic_basic_offset, /* offset */

    acf_generic_idblock_name,      /* name */
    acf_generic_idblock_name_prop, /* name prop */
    acf_dsmesh_icon,               /* icon */

    acf_generic_dataexpand_setting_valid, /* has setting */
    acf_dsmesh_setting_flag,              /* flag for setting */
    acf_dsmesh_setting_ptr,               /* pointer for setting */
};

/* Lattice Expander  ------------------------------------------- */

// TODO: just get this from RNA?
static int acf_dslat_icon(bAnimListElem *UNUSED(ale))
{
  return ICON_LATTICE_DATA;
}

/* get the appropriate flag(s) for the setting when it is valid  */
static int acf_dslat_setting_flag(bAnimContext *UNUSED(ac),
                                  eAnimChannel_Settings setting,
                                  bool *neg)
{
  /* clear extra return data first */
  *neg = false;

  switch (setting) {
    case ACHANNEL_SETTING_EXPAND: /* expanded */
      return LT_DS_EXPAND;

    case ACHANNEL_SETTING_MUTE: /* mute (only in NLA) */
      return ADT_NLA_EVAL_OFF;

    case ACHANNEL_SETTING_VISIBLE: /* visible (only in Graph Editor) */
      *neg = true;
      return ADT_CURVES_NOT_VISIBLE;

    case ACHANNEL_SETTING_SELECT: /* selected */
      return ADT_UI_SELECTED;

    default: /* unsupported */
      return 0;
  }
}

/* get pointer to the setting */
static void *acf_dslat_setting_ptr(bAnimListElem *ale, eAnimChannel_Settings setting, short *type)
{
  Lattice *lt = (Lattice *)ale->data;

  /* clear extra return data first */
  *type = 0;

  switch (setting) {
    case ACHANNEL_SETTING_EXPAND: /* expanded */
      return GET_ACF_FLAG_PTR(lt->flag, type);

    case ACHANNEL_SETTING_SELECT:  /* selected */
    case ACHANNEL_SETTING_MUTE:    /* muted (for NLA only) */
    case ACHANNEL_SETTING_VISIBLE: /* visible (for Graph Editor only) */
      if (lt->adt) {
        return GET_ACF_FLAG_PTR(lt->adt->flag, type);
      }
      return NULL;

    default: /* unsupported */
      return NULL;
  }
}

/* node tree expander type define */
static bAnimChannelType ACF_DSLAT = {
    "Lattice Expander",     /* type name */
    ACHANNEL_ROLE_EXPANDER, /* role */

    acf_generic_dataexpand_color,    /* backdrop color */
    acf_generic_dataexpand_backdrop, /* backdrop */
    acf_generic_indention_1,
    /* indent level */        // XXX this only works for compositing
    acf_generic_basic_offset, /* offset */

    acf_generic_idblock_name,      /* name */
    acf_generic_idblock_name_prop, /* name prop */
    acf_dslat_icon,                /* icon */

    acf_generic_dataexpand_setting_valid, /* has setting */
    acf_dslat_setting_flag,               /* flag for setting */
    acf_dslat_setting_ptr,                /* pointer for setting */
};

/* Speaker Expander  ------------------------------------------- */

// TODO: just get this from RNA?
static int acf_dsspk_icon(bAnimListElem *UNUSED(ale))
{
  return ICON_SPEAKER;
}

/* get the appropriate flag(s) for the setting when it is valid  */
static int acf_dsspk_setting_flag(bAnimContext *UNUSED(ac),
                                  eAnimChannel_Settings setting,
                                  bool *neg)
{
  /* clear extra return data first */
  *neg = false;

  switch (setting) {
    case ACHANNEL_SETTING_EXPAND: /* expanded */
      return SPK_DS_EXPAND;

    case ACHANNEL_SETTING_MUTE: /* mute (only in NLA) */
      return ADT_NLA_EVAL_OFF;

    case ACHANNEL_SETTING_VISIBLE: /* visible (only in Graph Editor) */
      *neg = true;
      return ADT_CURVES_NOT_VISIBLE;

    case ACHANNEL_SETTING_SELECT: /* selected */
      return ADT_UI_SELECTED;

    default: /* unsupported */
      return 0;
  }
}

/* get pointer to the setting */
static void *acf_dsspk_setting_ptr(bAnimListElem *ale, eAnimChannel_Settings setting, short *type)
{
  Speaker *spk = (Speaker *)ale->data;

  /* clear extra return data first */
  *type = 0;

  switch (setting) {
    case ACHANNEL_SETTING_EXPAND: /* expanded */
      return GET_ACF_FLAG_PTR(spk->flag, type);

    case ACHANNEL_SETTING_SELECT:  /* selected */
    case ACHANNEL_SETTING_MUTE:    /* muted (for NLA only) */
    case ACHANNEL_SETTING_VISIBLE: /* visible (for Graph Editor only) */
      if (spk->adt) {
        return GET_ACF_FLAG_PTR(spk->adt->flag, type);
      }
      return NULL;

    default: /* unsupported */
      return NULL;
  }
}

/* speaker expander type define */
static bAnimChannelType ACF_DSSPK = {
    "Speaker Expander",     /* type name */
    ACHANNEL_ROLE_EXPANDER, /* role */

    acf_generic_dataexpand_color,    /* backdrop color */
    acf_generic_dataexpand_backdrop, /* backdrop */
    acf_generic_indention_1,         /* indent level */
    acf_generic_basic_offset,        /* offset */

    acf_generic_idblock_name,      /* name */
    acf_generic_idblock_name_prop, /* name prop */
    acf_dsspk_icon,                /* icon */

    acf_generic_dataexpand_setting_valid, /* has setting */
    acf_dsspk_setting_flag,               /* flag for setting */
    acf_dsspk_setting_ptr,                /* pointer for setting */
};

/* GPencil Expander  ------------------------------------------- */

// TODO: just get this from RNA?
static int acf_dsgpencil_icon(bAnimListElem *UNUSED(ale))
{
  return ICON_GREASEPENCIL;
}

/* get the appropriate flag(s) for the setting when it is valid  */
static int acf_dsgpencil_setting_flag(bAnimContext *UNUSED(ac),
                                      eAnimChannel_Settings setting,
                                      bool *neg)
{
  /* clear extra return data first */
  *neg = false;

  switch (setting) {
    case ACHANNEL_SETTING_EXPAND: /* expanded */
      return GP_DATA_EXPAND;

    case ACHANNEL_SETTING_MUTE: /* mute (only in NLA) */
      return ADT_NLA_EVAL_OFF;

    case ACHANNEL_SETTING_VISIBLE: /* visible (only in Graph Editor) */
      *neg = true;
      return ADT_CURVES_NOT_VISIBLE;

    case ACHANNEL_SETTING_SELECT: /* selected */
      return ADT_UI_SELECTED;

    default: /* unsupported */
      return 0;
  }
}

/* get pointer to the setting */
static void *acf_dsgpencil_setting_ptr(bAnimListElem *ale,
                                       eAnimChannel_Settings setting,
                                       short *type)
{
  bGPdata *gpd = (bGPdata *)ale->data;

  /* clear extra return data first */
  *type = 0;

  switch (setting) {
    case ACHANNEL_SETTING_EXPAND: /* expanded */
      return GET_ACF_FLAG_PTR(gpd->flag, type);

    case ACHANNEL_SETTING_SELECT:  /* selected */
    case ACHANNEL_SETTING_MUTE:    /* muted (for NLA only) */
    case ACHANNEL_SETTING_VISIBLE: /* visible (for Graph Editor only) */
      if (gpd->adt) {
        return GET_ACF_FLAG_PTR(gpd->adt->flag, type);
      }
      return NULL;

    default: /* unsupported */
      return NULL;
  }
}

/* grease pencil expander type define */
static bAnimChannelType ACF_DSGPENCIL = {
    "GPencil DS Expander",  /* type name */
    ACHANNEL_ROLE_EXPANDER, /* role */

    acf_generic_dataexpand_color,    /* backdrop color */
    acf_generic_dataexpand_backdrop, /* backdrop */
    acf_generic_indention_1,         /* indent level */
    acf_generic_basic_offset,        /* offset */

    acf_generic_idblock_name,      /* name */
    acf_generic_idblock_name_prop, /* name prop */
    acf_dsgpencil_icon,            /* icon */

    acf_generic_dataexpand_setting_valid, /* has setting */
    acf_dsgpencil_setting_flag,           /* flag for setting */
    acf_dsgpencil_setting_ptr,            /* pointer for setting */
};

/* World Expander  ------------------------------------------- */

// TODO: just get this from RNA?
static int acf_dsmclip_icon(bAnimListElem *UNUSED(ale))
{
  return ICON_SEQUENCE;
}

/* get the appropriate flag(s) for the setting when it is valid  */
static int acf_dsmclip_setting_flag(bAnimContext *UNUSED(ac),
                                    eAnimChannel_Settings setting,
                                    bool *neg)
{
  /* clear extra return data first */
  *neg = false;

  switch (setting) {
    case ACHANNEL_SETTING_EXPAND: /* expanded */
      return MCLIP_DATA_EXPAND;

    case ACHANNEL_SETTING_MUTE: /* mute (only in NLA) */
      return ADT_NLA_EVAL_OFF;

    case ACHANNEL_SETTING_VISIBLE: /* visible (only in Graph Editor) */
      *neg = true;
      return ADT_CURVES_NOT_VISIBLE;

    case ACHANNEL_SETTING_SELECT: /* selected */
      return ADT_UI_SELECTED;

    default: /* unsupported */
      return 0;
  }
}

/* get pointer to the setting */
static void *acf_dsmclip_setting_ptr(bAnimListElem *ale,
                                     eAnimChannel_Settings setting,
                                     short *type)
{
  MovieClip *clip = (MovieClip *)ale->data;

  /* clear extra return data first */
  *type = 0;

  switch (setting) {
    case ACHANNEL_SETTING_EXPAND: /* expanded */
      return GET_ACF_FLAG_PTR(clip->flag, type);

    case ACHANNEL_SETTING_SELECT:  /* selected */
    case ACHANNEL_SETTING_MUTE:    /* muted (for NLA only) */
    case ACHANNEL_SETTING_VISIBLE: /* visible (for Graph Editor only) */
      if (clip->adt != NULL) {
        return GET_ACF_FLAG_PTR(clip->adt->flag, type);
      }
      return NULL;

    default: /* unsupported */
      return NULL;
  }
}

/* world expander type define */
static bAnimChannelType ACF_DSMCLIP = {
    "Movieclip Expander",   /* type name */
    ACHANNEL_ROLE_EXPANDER, /* role */

    acf_generic_dataexpand_color,    /* backdrop color */
    acf_generic_dataexpand_backdrop, /* backdrop */
    acf_generic_indention_1,         /* indent level */
    acf_generic_basic_offset,        /* offset */

    acf_generic_idblock_name,     /* name */
    acf_generic_idfill_name_prop, /* name prop */
    acf_dsmclip_icon,             /* icon */

    acf_generic_dataexpand_setting_valid, /* has setting */
    acf_dsmclip_setting_flag,             /* flag for setting */
    acf_dsmclip_setting_ptr,              /* pointer for setting */
};

/* ShapeKey Entry  ------------------------------------------- */

/* name for ShapeKey */
static void acf_shapekey_name(bAnimListElem *ale, char *name)
{
  KeyBlock *kb = (KeyBlock *)ale->data;

  /* just copy the name... */
  if (kb && name) {
    /* if the KeyBlock had a name, use it, otherwise use the index */
    if (kb->name[0]) {
      BLI_strncpy(name, kb->name, ANIM_CHAN_NAME_SIZE);
    }
    else {
      BLI_snprintf(name, ANIM_CHAN_NAME_SIZE, IFACE_("Key %d"), ale->index);
    }
  }
}

/* name property for ShapeKey entries */
static bool acf_shapekey_name_prop(bAnimListElem *ale, PointerRNA *ptr, PropertyRNA **prop)
{
  KeyBlock *kb = (KeyBlock *)ale->data;

  /* if the KeyBlock had a name, use it, otherwise use the index */
  if (kb && kb->name[0]) {
    RNA_pointer_create(ale->id, &RNA_ShapeKey, kb, ptr);
    *prop = RNA_struct_name_property(ptr->type);

    return (*prop != NULL);
  }

  return false;
}

/* check if some setting exists for this channel */
static bool acf_shapekey_setting_valid(bAnimContext *UNUSED(ac),
                                       bAnimListElem *UNUSED(ale),
                                       eAnimChannel_Settings setting)
{
  switch (setting) {
    case ACHANNEL_SETTING_SELECT:  /* selected */
    case ACHANNEL_SETTING_MUTE:    /* muted */
    case ACHANNEL_SETTING_PROTECT: /* protected */
      return true;

    /* nothing else is supported */
    default:
      return false;
  }
}

/* get the appropriate flag(s) for the setting when it is valid  */
static int acf_shapekey_setting_flag(bAnimContext *UNUSED(ac),
                                     eAnimChannel_Settings setting,
                                     bool *neg)
{
  /* clear extra return data first */
  *neg = false;

  switch (setting) {
    case ACHANNEL_SETTING_MUTE: /* mute */
      return KEYBLOCK_MUTE;

    case ACHANNEL_SETTING_SELECT: /* selected */
      return KEYBLOCK_SEL;

    case ACHANNEL_SETTING_PROTECT: /* locked */
      return KEYBLOCK_LOCKED;

    default: /* unsupported */
      return 0;
  }
}

/* get pointer to the setting */
static void *acf_shapekey_setting_ptr(bAnimListElem *ale,
                                      eAnimChannel_Settings setting,
                                      short *type)
{
  KeyBlock *kb = (KeyBlock *)ale->data;

  /* clear extra return data first */
  *type = 0;

  switch (setting) {
    case ACHANNEL_SETTING_SELECT:  /* selected */
    case ACHANNEL_SETTING_MUTE:    /* muted */
    case ACHANNEL_SETTING_PROTECT: /* protected */
      return GET_ACF_FLAG_PTR(kb->flag, type);

    default: /* unsupported */
      return NULL;
  }
}

/* shapekey expander type define */
static bAnimChannelType ACF_SHAPEKEY = {
    "Shape Key",           /* type name */
    ACHANNEL_ROLE_CHANNEL, /* role */

    acf_generic_channel_color,    /* backdrop color */
    acf_generic_channel_backdrop, /* backdrop */
    acf_generic_indention_0,      /* indent level */
    acf_generic_basic_offset,     /* offset */

    acf_shapekey_name,      /* name */
    acf_shapekey_name_prop, /* name prop */
    NULL,                   /* icon */

    acf_shapekey_setting_valid, /* has setting */
    acf_shapekey_setting_flag,  /* flag for setting */
    acf_shapekey_setting_ptr,   /* pointer for setting */
};

/* GPencil Datablock ------------------------------------------- */

/* get backdrop color for gpencil datablock widget */
static void acf_gpd_color(bAnimContext *UNUSED(ac), bAnimListElem *UNUSED(ale), float r_color[3])
{
  /* these are ID-blocks, but not exactly standalone... */
  UI_GetThemeColorShade3fv(TH_DOPESHEET_CHANNELSUBOB, 20, r_color);
}

// TODO: just get this from RNA?
static int acf_gpd_icon(bAnimListElem *UNUSED(ale))
{
  return ICON_GREASEPENCIL;
}

/* check if some setting exists for this channel */
static bool acf_gpd_setting_valid(bAnimContext *UNUSED(ac),
                                  bAnimListElem *UNUSED(ale),
                                  eAnimChannel_Settings setting)
{
  switch (setting) {
    /* only select and expand supported */
    case ACHANNEL_SETTING_SELECT:
    case ACHANNEL_SETTING_EXPAND:
      return true;

    default:
      return false;
  }
}

/* get the appropriate flag(s) for the setting when it is valid  */
static int acf_gpd_setting_flag(bAnimContext *UNUSED(ac), eAnimChannel_Settings setting, bool *neg)
{
  /* clear extra return data first */
  *neg = false;

  switch (setting) {
    case ACHANNEL_SETTING_SELECT: /* selected */
      return AGRP_SELECTED;

    case ACHANNEL_SETTING_EXPAND: /* expanded */
      return GP_DATA_EXPAND;

    default:
      /* these shouldn't happen */
      return 0;
  }
}

/* get pointer to the setting */
static void *acf_gpd_setting_ptr(bAnimListElem *ale,
                                 eAnimChannel_Settings UNUSED(setting),
                                 short *type)
{
  bGPdata *gpd = (bGPdata *)ale->data;

  /* all flags are just in gpd->flag for now... */
  return GET_ACF_FLAG_PTR(gpd->flag, type);
}

/* gpencil datablock type define */
static bAnimChannelType ACF_GPD = {
    "GPencil Datablock",    /* type name */
    ACHANNEL_ROLE_EXPANDER, /* role */

    acf_gpd_color,            /* backdrop color */
    acf_group_backdrop,       /* backdrop */
    acf_generic_indention_0,  /* indent level */
    acf_generic_group_offset, /* offset */

    acf_generic_idblock_name,     /* name */
    acf_generic_idfill_name_prop, /* name prop */
    acf_gpd_icon,                 /* icon */

    acf_gpd_setting_valid, /* has setting */
    acf_gpd_setting_flag,  /* flag for setting */
    acf_gpd_setting_ptr,   /* pointer for setting */
};

/* GPencil Layer ------------------------------------------- */

/* name for grease pencil layer entries */
static void acf_gpl_name(bAnimListElem *ale, char *name)
{
  bGPDlayer *gpl = (bGPDlayer *)ale->data;

  if (gpl && name) {
    BLI_strncpy(name, gpl->info, ANIM_CHAN_NAME_SIZE);
  }
}

/* name property for grease pencil layer entries */
static bool acf_gpl_name_prop(bAnimListElem *ale, PointerRNA *ptr, PropertyRNA **prop)
{
  if (ale->data) {
    RNA_pointer_create(ale->id, &RNA_GPencilLayer, ale->data, ptr);
    *prop = RNA_struct_name_property(ptr->type);

    return (*prop != NULL);
  }

  return false;
}

/* check if some setting exists for this channel */
static bool acf_gpl_setting_valid(bAnimContext *UNUSED(ac),
                                  bAnimListElem *UNUSED(ale),
                                  eAnimChannel_Settings setting)
{
  switch (setting) {
    /* unsupported */
    case ACHANNEL_SETTING_EXPAND: /* gpencil layers are more like F-Curves than groups */
    case ACHANNEL_SETTING_SOLO:   /* nla editor only */
      return false;

    /* always available */
    default:
      return true;
  }
}

/* get the appropriate flag(s) for the setting when it is valid  */
static int acf_gpl_setting_flag(bAnimContext *UNUSED(ac), eAnimChannel_Settings setting, bool *neg)
{
  /* clear extra return data first */
  *neg = false;

  switch (setting) {
    case ACHANNEL_SETTING_SELECT: /* selected */
      return GP_LAYER_SELECT;

    case ACHANNEL_SETTING_MUTE: /* animation muting - similar to frame lock... */
      return GP_LAYER_FRAMELOCK;

    case ACHANNEL_SETTING_VISIBLE: /* visibility of the layers (NOT muting) */
      *neg = true;
      return GP_LAYER_HIDE;

    case ACHANNEL_SETTING_PROTECT: /* protected */
      return GP_LAYER_LOCKED;

    default: /* unsupported */
      return 0;
  }
}

/* get pointer to the setting */
static void *acf_gpl_setting_ptr(bAnimListElem *ale,
                                 eAnimChannel_Settings UNUSED(setting),
                                 short *type)
{
  bGPDlayer *gpl = (bGPDlayer *)ale->data;

  /* all flags are just in gpl->flag for now... */
  return GET_ACF_FLAG_PTR(gpl->flag, type);
}

/* grease pencil layer type define */
static bAnimChannelType ACF_GPL = {
    "GPencil Layer",       /* type name */
    ACHANNEL_ROLE_CHANNEL, /* role */

    acf_gpencil_channel_color,      /* backdrop color */
    acf_generic_channel_backdrop,   /* backdrop */
    acf_generic_indention_flexible, /* indent level */
    acf_generic_group_offset,       /* offset */

    acf_gpl_name,      /* name */
    acf_gpl_name_prop, /* name prop */
    NULL,              /* icon */

    acf_gpl_setting_valid, /* has setting */
    acf_gpl_setting_flag,  /* flag for setting */
    acf_gpl_setting_ptr,   /* pointer for setting */
};

/* Mask Datablock ------------------------------------------- */

/* get backdrop color for mask datablock widget */
static void acf_mask_color(bAnimContext *UNUSED(ac), bAnimListElem *UNUSED(ale), float r_color[3])
{
  /* these are ID-blocks, but not exactly standalone... */
  UI_GetThemeColorShade3fv(TH_DOPESHEET_CHANNELSUBOB, 20, r_color);
}

// TODO: just get this from RNA?
static int acf_mask_icon(bAnimListElem *UNUSED(ale))
{
  return ICON_MOD_MASK;
}

/* check if some setting exists for this channel */
static bool acf_mask_setting_valid(bAnimContext *UNUSED(ac),
                                   bAnimListElem *UNUSED(ale),
                                   eAnimChannel_Settings setting)
{
  switch (setting) {
    /* only select and expand supported */
    case ACHANNEL_SETTING_SELECT:
    case ACHANNEL_SETTING_EXPAND:
      return true;

    default:
      return false;
  }
}

/* get the appropriate flag(s) for the setting when it is valid  */
static int acf_mask_setting_flag(bAnimContext *UNUSED(ac),
                                 eAnimChannel_Settings setting,
                                 bool *neg)
{
  /* clear extra return data first */
  *neg = false;

  switch (setting) {
    case ACHANNEL_SETTING_SELECT: /* selected */
      return AGRP_SELECTED;

    case ACHANNEL_SETTING_EXPAND: /* expanded */
      return MASK_ANIMF_EXPAND;

    default:
      /* this shouldn't happen */
      return 0;
  }
}

/* get pointer to the setting */
static void *acf_mask_setting_ptr(bAnimListElem *ale,
                                  eAnimChannel_Settings UNUSED(setting),
                                  short *type)
{
  Mask *mask = (Mask *)ale->data;

  /* all flags are just in mask->flag for now... */
  return GET_ACF_FLAG_PTR(mask->flag, type);
}

/* mask datablock type define */
static bAnimChannelType ACF_MASKDATA = {
    "Mask Datablock",       /* type name */
    ACHANNEL_ROLE_EXPANDER, /* role */

    acf_mask_color,           /* backdrop color */
    acf_group_backdrop,       /* backdrop */
    acf_generic_indention_0,  /* indent level */
    acf_generic_group_offset, /* offset */

    acf_generic_idblock_name,     /* name */
    acf_generic_idfill_name_prop, /* name prop */
    acf_mask_icon,                /* icon */

    acf_mask_setting_valid, /* has setting */
    acf_mask_setting_flag,  /* flag for setting */
    acf_mask_setting_ptr,   /* pointer for setting */
};

/* Mask Layer ------------------------------------------- */

/* name for grease pencil layer entries */
static void acf_masklay_name(bAnimListElem *ale, char *name)
{
  MaskLayer *masklay = (MaskLayer *)ale->data;

  if (masklay && name) {
    BLI_strncpy(name, masklay->name, ANIM_CHAN_NAME_SIZE);
  }
}

/* name property for grease pencil layer entries */
static bool acf_masklay_name_prop(bAnimListElem *ale, PointerRNA *ptr, PropertyRNA **prop)
{
  if (ale->data) {
    RNA_pointer_create(ale->id, &RNA_MaskLayer, ale->data, ptr);
    *prop = RNA_struct_name_property(ptr->type);

    return (*prop != NULL);
  }

  return false;
}

/* check if some setting exists for this channel */
static bool acf_masklay_setting_valid(bAnimContext *UNUSED(ac),
                                      bAnimListElem *UNUSED(ale),
                                      eAnimChannel_Settings setting)
{
  switch (setting) {
    /* unsupported */
    case ACHANNEL_SETTING_EXPAND:  /* mask layers are more like F-Curves than groups */
    case ACHANNEL_SETTING_VISIBLE: /* graph editor only */
    case ACHANNEL_SETTING_SOLO:    /* nla editor only */
      return false;

    /* always available */
    default:
      return true;
  }
}

/* get the appropriate flag(s) for the setting when it is valid  */
static int acf_masklay_setting_flag(bAnimContext *UNUSED(ac),
                                    eAnimChannel_Settings setting,
                                    bool *neg)
{
  /* clear extra return data first */
  *neg = false;

  switch (setting) {
    case ACHANNEL_SETTING_SELECT: /* selected */
      return MASK_LAYERFLAG_SELECT;

    case ACHANNEL_SETTING_PROTECT: /* protected */
      return MASK_LAYERFLAG_LOCKED;

    default: /* unsupported */
      return 0;
  }
}

/* get pointer to the setting */
static void *acf_masklay_setting_ptr(bAnimListElem *ale,
                                     eAnimChannel_Settings UNUSED(setting),
                                     short *type)
{
  MaskLayer *masklay = (MaskLayer *)ale->data;

  /* all flags are just in masklay->flag for now... */
  return GET_ACF_FLAG_PTR(masklay->flag, type);
}

/* grease pencil layer type define */
static bAnimChannelType ACF_MASKLAYER = {
    "Mask Layer",          /* type name */
    ACHANNEL_ROLE_CHANNEL, /* role */

    acf_generic_channel_color,      /* backdrop color */
    acf_generic_channel_backdrop,   /* backdrop */
    acf_generic_indention_flexible, /* indent level */
    acf_generic_group_offset,       /* offset */

    acf_masklay_name,      /* name */
    acf_masklay_name_prop, /* name prop */
    NULL,                  /* icon */

    acf_masklay_setting_valid, /* has setting */
    acf_masklay_setting_flag,  /* flag for setting */
    acf_masklay_setting_ptr,   /* pointer for setting */
};

/* NLA Track ----------------------------------------------- */

/* get backdrop color for nla track channels */
static void acf_nlatrack_color(bAnimContext *UNUSED(ac), bAnimListElem *ale, float r_color[3])
{
  NlaTrack *nlt = (NlaTrack *)ale->data;
  AnimData *adt = ale->adt;
  bool nonSolo = false;

  /* is track enabled for solo drawing? */
  if ((adt) && (adt->flag & ADT_NLA_SOLO_TRACK)) {
    if ((nlt->flag & NLATRACK_SOLO) == 0) {
      /* tag for special non-solo handling */
      nonSolo = true;
    }
  }

  /* set color for nla track */
  UI_GetThemeColorShade3fv(TH_NLA_TRACK, ((nonSolo == false) ? 20 : -20), r_color);
}

/* name for nla track entries */
static void acf_nlatrack_name(bAnimListElem *ale, char *name)
{
  NlaTrack *nlt = (NlaTrack *)ale->data;

  if (nlt && name) {
    BLI_strncpy(name, nlt->name, ANIM_CHAN_NAME_SIZE);
  }
}

/* name property for nla track entries */
static bool acf_nlatrack_name_prop(bAnimListElem *ale, PointerRNA *ptr, PropertyRNA **prop)
{
  if (ale->data) {
    RNA_pointer_create(ale->id, &RNA_NlaTrack, ale->data, ptr);
    *prop = RNA_struct_name_property(ptr->type);

    return (*prop != NULL);
  }

  return false;
}

/* check if some setting exists for this channel */
static bool acf_nlatrack_setting_valid(bAnimContext *UNUSED(ac),
                                       bAnimListElem *ale,
                                       eAnimChannel_Settings setting)
{
  NlaTrack *nlt = (NlaTrack *)ale->data;
  AnimData *adt = ale->adt;

  /* visibility of settings depends on various states... */
  switch (setting) {
    /* always supported */
    case ACHANNEL_SETTING_SELECT:
    case ACHANNEL_SETTING_SOLO:
      return true;

    /* conditionally supported... */
    case ACHANNEL_SETTING_PROTECT:
    case ACHANNEL_SETTING_MUTE:
      /* if this track is active and we're tweaking it, don't draw these toggles */
      if (((nlt->flag & NLATRACK_ACTIVE) && (nlt->flag & NLATRACK_DISABLED)) == 0) {
        /* is track enabled for solo drawing? */
        if ((adt) && (adt->flag & ADT_NLA_SOLO_TRACK)) {
          if (nlt->flag & NLATRACK_SOLO) {
            /* ok - we've got a solo track, and this is it */
            return true;
          }
          else {
            /* not ok - we've got a solo track, but this isn't it, so make it more obvious */
            return false;
          }
        }

        /* ok - no tracks are solo'd, and this isn't being tweaked */
        return true;
      }
      else {
        /* unsupported - this track is being tweaked */
        return false;
      }

    /* unsupported */
    default:
      return false;
  }
}

/* get the appropriate flag(s) for the setting when it is valid  */
static int acf_nlatrack_setting_flag(bAnimContext *UNUSED(ac),
                                     eAnimChannel_Settings setting,
                                     bool *neg)
{
  /* clear extra return data first */
  *neg = false;

  switch (setting) {
    case ACHANNEL_SETTING_SELECT: /* selected */
      return NLATRACK_SELECTED;

    case ACHANNEL_SETTING_MUTE: /* muted */
      return NLATRACK_MUTED;

    case ACHANNEL_SETTING_PROTECT: /* protected */
      return NLATRACK_PROTECTED;

    case ACHANNEL_SETTING_SOLO: /* solo */
      return NLATRACK_SOLO;

    default: /* unsupported */
      return 0;
  }
}

/* get pointer to the setting */
static void *acf_nlatrack_setting_ptr(bAnimListElem *ale,
                                      eAnimChannel_Settings UNUSED(setting),
                                      short *type)
{
  NlaTrack *nlt = (NlaTrack *)ale->data;
  return GET_ACF_FLAG_PTR(nlt->flag, type);
}

/* nla track type define */
static bAnimChannelType ACF_NLATRACK = {
    "NLA Track",           /* type name */
    ACHANNEL_ROLE_CHANNEL, /* role */

    acf_nlatrack_color,             /* backdrop color */
    acf_generic_channel_backdrop,   /* backdrop */
    acf_generic_indention_flexible, /* indent level */
    acf_generic_group_offset,
    /* offset */  // XXX?

    acf_nlatrack_name,      /* name */
    acf_nlatrack_name_prop, /* name prop */
    NULL,                   /* icon */

    acf_nlatrack_setting_valid, /* has setting */
    acf_nlatrack_setting_flag,  /* flag for setting */
    acf_nlatrack_setting_ptr,   /* pointer for setting */
};

/* NLA Action ----------------------------------------------- */

/* icon for action depends on whether it's in tweaking mode */
static int acf_nlaaction_icon(bAnimListElem *ale)
{
  AnimData *adt = ale->adt;

  /* indicate tweaking-action state by changing the icon... */
  if ((adt) && (adt->flag & ADT_NLA_EDIT_ON)) {
    return ICON_ACTION_TWEAK;
  }
  else {
    return ICON_ACTION;
  }
}

/* Backdrop color for nla action channel
 * Although this can't be used directly for NLA Action drawing,
 * it is still needed for use behind the RHS toggles
 */
static void acf_nlaaction_color(bAnimContext *UNUSED(ac), bAnimListElem *ale, float r_color[3])
{
  float color[4];

  /* Action Line
   *   The alpha values action_get_color returns are only useful for drawing
   *   strips backgrounds but here we're doing channel list backgrounds instead
   *   so we ignore that and use our own when needed
   */
  nla_action_get_color(ale->adt, (bAction *)ale->data, color);

  /* NOTE: since the return types only allow rgb, we cannot do the alpha-blending we'd
   * like for the solo-drawing case. Hence, this method isn't actually used for drawing
   * most of the channel...
   */
  copy_v3_v3(r_color, color);
}

/* backdrop for nla action channel */
static void acf_nlaaction_backdrop(bAnimContext *ac, bAnimListElem *ale, float yminc, float ymaxc)
{
  const bAnimChannelType *acf = ANIM_channel_get_typeinfo(ale);
  View2D *v2d = &ac->ar->v2d;
  AnimData *adt = ale->adt;
  short offset = (acf->get_offset) ? acf->get_offset(ac, ale) : 0;
  float color[4];

  /* Action Line
   *   The alpha values action_get_color returns are only useful for drawing
   *   strips backgrounds but here we're doing channel list backgrounds instead
   *   so we ignore that and use our own when needed
   */
  nla_action_get_color(adt, (bAction *)ale->data, color);

  if (adt && (adt->flag & ADT_NLA_EDIT_ON)) {
    color[3] = 1.0f;
  }
  else {
    color[3] = (adt && (adt->flag & ADT_NLA_SOLO_TRACK)) ? 0.3f : 1.0f;
  }

  /* only on top left corner, to show that this channel sits on top of the preceding ones
   * while still linking into the action line strip to the right
   */
  UI_draw_roundbox_corner_set(UI_CNR_TOP_LEFT);

  /* draw slightly shifted up vertically to look like it has more separation from other channels,
   * but we then need to slightly shorten it so that it doesn't look like it overlaps
   */
  UI_draw_roundbox_4fv(true,
                       offset,
                       yminc + NLACHANNEL_SKIP,
                       (float)v2d->cur.xmax,
                       ymaxc + NLACHANNEL_SKIP - 1,
                       8,
                       color);
}

/* name for nla action entries */
static void acf_nlaaction_name(bAnimListElem *ale, char *name)
{
  bAction *act = (bAction *)ale->data;

  if (name) {
    if (act) {
      // TODO: add special decoration when doing this in tweaking mode?
      BLI_strncpy(name, act->id.name + 2, ANIM_CHAN_NAME_SIZE);
    }
    else {
      BLI_strncpy(name, "<No Action>", ANIM_CHAN_NAME_SIZE);
    }
  }
}

/* name property for nla action entries */
static bool acf_nlaaction_name_prop(bAnimListElem *ale, PointerRNA *ptr, PropertyRNA **prop)
{
  if (ale->data) {
    RNA_pointer_create(ale->id, &RNA_Action, ale->data, ptr);
    *prop = RNA_struct_name_property(ptr->type);

    return (*prop != NULL);
  }

  return false;
}

/* check if some setting exists for this channel */
static bool acf_nlaaction_setting_valid(bAnimContext *UNUSED(ac),
                                        bAnimListElem *ale,
                                        eAnimChannel_Settings setting)
{
  AnimData *adt = ale->adt;

  /* visibility of settings depends on various states... */
  switch (setting) {
    /* conditionally supported */
    case ACHANNEL_SETTING_PINNED: /* pinned - map/unmap */
      if ((adt) && (adt->flag & ADT_NLA_EDIT_ON)) {
        /* this should only appear in tweakmode */
        return true;
      }
      else {
        return false;
      }

    /* unsupported */
    default:
      return false;
  }
}

/* get the appropriate flag(s) for the setting when it is valid  */
static int acf_nlaaction_setting_flag(bAnimContext *UNUSED(ac),
                                      eAnimChannel_Settings setting,
                                      bool *neg)
{
  /* clear extra return data first */
  *neg = false;

  switch (setting) {
    case ACHANNEL_SETTING_PINNED: /* pinned - map/unmap */
      *neg = true;                // XXX
      return ADT_NLA_EDIT_NOMAP;

    default: /* unsupported */
      return 0;
  }
}

/* get pointer to the setting */
static void *acf_nlaaction_setting_ptr(bAnimListElem *ale,
                                       eAnimChannel_Settings UNUSED(setting),
                                       short *type)
{
  AnimData *adt = ale->adt;
  return GET_ACF_FLAG_PTR(adt->flag, type);
}

/* nla action type define */
static bAnimChannelType ACF_NLAACTION = {
    "NLA Active Action",   /* type name */
    ACHANNEL_ROLE_CHANNEL, /* role */

    acf_nlaaction_color,            /* backdrop color (NOTE: the backdrop handles this too,
                                     * since it needs special hacks). */
    acf_nlaaction_backdrop,         /* backdrop */
    acf_generic_indention_flexible, /* indent level */
    acf_generic_group_offset,
    /* offset */  // XXX?

    acf_nlaaction_name,      /* name */
    acf_nlaaction_name_prop, /* name prop */
    acf_nlaaction_icon,      /* icon */

    acf_nlaaction_setting_valid, /* has setting */
    acf_nlaaction_setting_flag,  /* flag for setting */
    acf_nlaaction_setting_ptr,   /* pointer for setting */
};

/* *********************************************** */
/* Type Registration and General Access */

/* These globals only ever get directly accessed in this file */
static bAnimChannelType *animchannelTypeInfo[ANIMTYPE_NUM_TYPES];
static short ACF_INIT = 1; /* when non-zero, the list needs to be updated */

/* Initialize type info definitions */
static void ANIM_init_channel_typeinfo_data(void)
{
  int type = 0;

  /* start initializing if necessary... */
  if (ACF_INIT) {
    ACF_INIT = 0;

    /* NOTE: need to keep the order of these synchronized with the definition of
     * channel types (eAnim_ChannelType) in ED_anim_api.h
     */
    animchannelTypeInfo[type++] = NULL; /* None */
    animchannelTypeInfo[type++] = NULL; /* AnimData */
    animchannelTypeInfo[type++] = NULL; /* Special */

    animchannelTypeInfo[type++] = &ACF_SUMMARY; /* Motion Summary */

    animchannelTypeInfo[type++] = &ACF_SCENE;  /* Scene */
    animchannelTypeInfo[type++] = &ACF_OBJECT; /* Object */
    animchannelTypeInfo[type++] = &ACF_GROUP;  /* Group */
    animchannelTypeInfo[type++] = &ACF_FCURVE; /* F-Curve */

    animchannelTypeInfo[type++] = &ACF_NLACONTROLS; /* NLA Control FCurve Expander */
    animchannelTypeInfo[type++] = &ACF_NLACURVE;    /* NLA Control FCurve Channel */

    animchannelTypeInfo[type++] = &ACF_FILLACTD;    /* Object Action Expander */
    animchannelTypeInfo[type++] = &ACF_FILLDRIVERS; /* Drivers Expander */

    animchannelTypeInfo[type++] = &ACF_DSMAT;       /* Material Channel */
    animchannelTypeInfo[type++] = &ACF_DSLIGHT;     /* Light Channel */
    animchannelTypeInfo[type++] = &ACF_DSCAM;       /* Camera Channel */
    animchannelTypeInfo[type++] = &ACF_DSCACHEFILE; /* CacheFile Channel */
    animchannelTypeInfo[type++] = &ACF_DSCUR;       /* Curve Channel */
    animchannelTypeInfo[type++] = &ACF_DSSKEY;      /* ShapeKey Channel */
    animchannelTypeInfo[type++] = &ACF_DSWOR;       /* World Channel */
    animchannelTypeInfo[type++] = &ACF_DSNTREE;     /* NodeTree Channel */
    animchannelTypeInfo[type++] = &ACF_DSPART;      /* Particle Channel */
    animchannelTypeInfo[type++] = &ACF_DSMBALL;     /* MetaBall Channel */
    animchannelTypeInfo[type++] = &ACF_DSARM;       /* Armature Channel */
    animchannelTypeInfo[type++] = &ACF_DSMESH;      /* Mesh Channel */
    animchannelTypeInfo[type++] = &ACF_DSTEX;       /* Texture Channel */
    animchannelTypeInfo[type++] = &ACF_DSLAT;       /* Lattice Channel */
    animchannelTypeInfo[type++] = &ACF_DSLINESTYLE; /* LineStyle Channel */
    animchannelTypeInfo[type++] = &ACF_DSSPK;       /* Speaker Channel */
    animchannelTypeInfo[type++] = &ACF_DSGPENCIL;   /* GreasePencil Channel */
    animchannelTypeInfo[type++] = &ACF_DSMCLIP;     /* MovieClip Channel */

    animchannelTypeInfo[type++] = &ACF_SHAPEKEY; /* ShapeKey */

    animchannelTypeInfo[type++] = &ACF_GPD; /* Grease Pencil Datablock */
    animchannelTypeInfo[type++] = &ACF_GPL; /* Grease Pencil Layer */

    animchannelTypeInfo[type++] = &ACF_MASKDATA;  /* Mask Datablock */
    animchannelTypeInfo[type++] = &ACF_MASKLAYER; /* Mask Layer */

    animchannelTypeInfo[type++] = &ACF_NLATRACK;  /* NLA Track */
    animchannelTypeInfo[type++] = &ACF_NLAACTION; /* NLA Action */
  }
}

/* Get type info from given channel type */
const bAnimChannelType *ANIM_channel_get_typeinfo(bAnimListElem *ale)
{
  /* santiy checks */
  if (ale == NULL) {
    return NULL;
  }

  /* init the typeinfo if not available yet... */
  ANIM_init_channel_typeinfo_data();

  /* check if type is in bounds... */
  if ((ale->type >= 0) && (ale->type < ANIMTYPE_NUM_TYPES)) {
    return animchannelTypeInfo[ale->type];
  }
  else {
    return NULL;
  }
}

/* --------------------------- */

/* Print debug info string for the given channel */
void ANIM_channel_debug_print_info(bAnimListElem *ale, short indent_level)
{
  const bAnimChannelType *acf = ANIM_channel_get_typeinfo(ale);

  /* print indents */
  for (; indent_level > 0; indent_level--) {
    printf("  ");
  }

  /* print info */
  if (acf) {
    char name[ANIM_CHAN_NAME_SIZE]; /* hopefully this will be enough! */

    /* get UI name */
    if (acf->name) {
      acf->name(ale, name);
    }
    else {
      BLI_strncpy(name, "<No name>", sizeof(name));
    }

    /* print type name + ui name */
    printf("ChanType: <%s> Name: \"%s\"\n", acf->channel_type_name, name);
  }
  else if (ale) {
    printf("ChanType: <Unknown - %d>\n", ale->type);
  }
  else {
    printf("<Invalid channel - NULL>\n");
  }
}

/* --------------------------- */

/* Check if some setting for a channel is enabled
 * Returns: 1 = On, 0 = Off, -1 = Invalid
 */
short ANIM_channel_setting_get(bAnimContext *ac, bAnimListElem *ale, eAnimChannel_Settings setting)
{
  const bAnimChannelType *acf = ANIM_channel_get_typeinfo(ale);

  /* 1) check that the setting exists for the current context */
  if ((acf) && (!acf->has_setting || acf->has_setting(ac, ale, setting))) {
    /* 2) get pointer to check for flag in, and the flag to check for */
    short ptrsize;
    bool negflag;
    int flag;
    void *ptr;

    flag = acf->setting_flag(ac, setting, &negflag);
    ptr = acf->setting_ptr(ale, setting, &ptrsize);

    /* check if flag is enabled */
    if (ptr && flag) {
      switch (ptrsize) {
        case sizeof(int): /* integer pointer for setting */
        {
          const int *val = (int *)ptr;

          if (negflag) {
            return ((*val) & flag) == 0;
          }
          else {
            return ((*val) & flag) != 0;
          }
        }
        case sizeof(short): /* short pointer for setting */
        {
          const short *val = (short *)ptr;

          if (negflag) {
            return ((*val) & flag) == 0;
          }
          else {
            return ((*val) & flag) != 0;
          }
        }
        case sizeof(char): /* char pointer for setting */
        {
          const char *val = (char *)ptr;

          if (negflag) {
            return ((*val) & flag) == 0;
          }
          else {
            return ((*val) & flag) != 0;
          }
        }
      }
    }
  }

  /* not found... */
  return -1;
}

/* Quick macro for use in ANIM_channel_setting_set -
 * set flag for setting according the mode given. */
#define ACF_SETTING_SET(sval, sflag, smode) \
  { \
    if (negflag) { \
      if (smode == ACHANNEL_SETFLAG_INVERT) \
        (sval) ^= (sflag); \
      else if (smode == ACHANNEL_SETFLAG_ADD) \
        (sval) &= ~(sflag); \
      else \
        (sval) |= (sflag); \
    } \
    else { \
      if (smode == ACHANNEL_SETFLAG_INVERT) \
        (sval) ^= (sflag); \
      else if (smode == ACHANNEL_SETFLAG_ADD) \
        (sval) |= (sflag); \
      else \
        (sval) &= ~(sflag); \
    } \
  } \
  (void)0

/* Change value of some setting for a channel
 * - setting: eAnimChannel_Settings
 * - mode: eAnimChannels_SetFlag
 */
void ANIM_channel_setting_set(bAnimContext *ac,
                              bAnimListElem *ale,
                              eAnimChannel_Settings setting,
                              eAnimChannels_SetFlag mode)
{
  const bAnimChannelType *acf = ANIM_channel_get_typeinfo(ale);

  /* 1) check that the setting exists for the current context */
  if ((acf) && (!acf->has_setting || acf->has_setting(ac, ale, setting))) {
    /* 2) get pointer to check for flag in, and the flag to check for */
    short ptrsize;
    bool negflag;
    int flag;
    void *ptr;

    flag = acf->setting_flag(ac, setting, &negflag);
    ptr = acf->setting_ptr(ale, setting, &ptrsize);

    /* check if flag is enabled */
    if (ptr && flag) {
      switch (ptrsize) {
        case sizeof(int): /* integer pointer for setting */
        {
          int *val = (int *)ptr;
          ACF_SETTING_SET(*val, flag, mode);
          break;
        }
        case sizeof(short): /* short pointer for setting */
        {
          short *val = (short *)ptr;
          ACF_SETTING_SET(*val, flag, mode);
          break;
        }
        case sizeof(char): /* char pointer for setting */
        {
          char *val = (char *)ptr;
          ACF_SETTING_SET(*val, flag, mode);
          break;
        }
      }
    }
  }
}

/* --------------------------- */

// size of icons
#define ICON_WIDTH (0.85f * U.widget_unit)
// width of sliders
#define SLIDER_WIDTH (4 * U.widget_unit)
// min-width of rename textboxes
#define RENAME_TEXT_MIN_WIDTH (U.widget_unit)

/* Helper - Check if a channel needs renaming */
static bool achannel_is_being_renamed(const bAnimContext *ac,
                                      const bAnimChannelType *acf,
                                      size_t channel_index)
{
  if (acf->name_prop && ac->ads) {
    /* if rename index matches, this channel is being renamed */
    if (ac->ads->renameIndex == channel_index + 1) {
      return true;
    }
  }

  /* not being renamed */
  return false;
}

/* Draw the given channel */
void ANIM_channel_draw(
    bAnimContext *ac, bAnimListElem *ale, float yminc, float ymaxc, size_t channel_index)
{
  const bAnimChannelType *acf = ANIM_channel_get_typeinfo(ale);
  View2D *v2d = &ac->ar->v2d;
  short selected, offset;
  float y, ymid, ytext;

  /* sanity checks - don't draw anything */
  if (ELEM(NULL, acf, ale)) {
    return;
  }

  /* get initial offset */
  if (acf->get_offset) {
    offset = acf->get_offset(ac, ale);
  }
  else {
    offset = 0;
  }

  /* calculate appropriate y-coordinates for icon buttons */
  y = (ymaxc - yminc) / 2 + yminc;
  ymid = y - 0.5f * ICON_WIDTH;
  /* y-coordinates for text is only 4 down from middle */
  ytext = y - 0.2f * U.widget_unit;

  /* check if channel is selected */
  if (acf->has_setting(ac, ale, ACHANNEL_SETTING_SELECT)) {
    selected = ANIM_channel_setting_get(ac, ale, ACHANNEL_SETTING_SELECT);
  }
  else {
    selected = 0;
  }

  /* set blending again, as may not be set in previous step */
  GPU_blend_set_func_separate(
      GPU_SRC_ALPHA, GPU_ONE_MINUS_SRC_ALPHA, GPU_ONE, GPU_ONE_MINUS_SRC_ALPHA);
  GPU_blend(true);

  /* step 1) draw backdrop ...........................................  */
  if (acf->draw_backdrop) {
    acf->draw_backdrop(ac, ale, yminc, ymaxc);
  }

  /* step 2) draw expand widget ....................................... */
  if (acf->has_setting(ac, ale, ACHANNEL_SETTING_EXPAND)) {
    /* just skip - drawn as widget now */
    offset += ICON_WIDTH;
  }

  /* step 3) draw icon ............................................... */
  if (acf->icon) {
    UI_icon_draw(offset, ymid, acf->icon(ale));
    offset += ICON_WIDTH;
  }

  /* turn off blending, since not needed anymore... */
  GPU_blend(false);

  /* step 4) draw special toggles  .................................
   * - in Graph Editor, checkboxes for visibility in curves area
   * - in NLA Editor, glowing dots for solo/not solo...
   * - in Grease Pencil mode, color swatches for layer color
   */
  if (ac->sl) {
    if ((ac->spacetype == SPACE_GRAPH) &&
        (acf->has_setting(ac, ale, ACHANNEL_SETTING_VISIBLE) ||
         acf->has_setting(ac, ale, ACHANNEL_SETTING_ALWAYS_VISIBLE))) {
      /* for F-Curves, draw color-preview of curve behind checkbox */
      if (ELEM(ale->type, ANIMTYPE_FCURVE, ANIMTYPE_NLACURVE)) {
        FCurve *fcu = (FCurve *)ale->data;
        uint pos = GPU_vertformat_attr_add(
            immVertexFormat(), "pos", GPU_COMP_F32, 2, GPU_FETCH_FLOAT);

        immBindBuiltinProgram(GPU_SHADER_2D_UNIFORM_COLOR);

        /* F-Curve channels need to have a special 'color code' box drawn,
         * which is colored with whatever color the curve has stored.
         */
        immUniformColor3fv(fcu->color);

        /* just a solid color rect
         */
        immRectf(pos, offset, yminc, offset + ICON_WIDTH, ymaxc);

        immUnbindProgram();
      }
      /* icon is drawn as widget now... */
      if (acf->has_setting(ac, ale, ACHANNEL_SETTING_VISIBLE)) {
        offset += ICON_WIDTH;
      }
      if (acf->has_setting(ac, ale, ACHANNEL_SETTING_ALWAYS_VISIBLE)) {
        offset += ICON_WIDTH;
      }
    }
    else if ((ac->spacetype == SPACE_NLA) && acf->has_setting(ac, ale, ACHANNEL_SETTING_SOLO)) {
      /* just skip - drawn as widget now */
      offset += ICON_WIDTH;
    }
    else if (ale->type == ANIMTYPE_GPLAYER) {
      /* just skip - drawn as a widget */
      offset += ICON_WIDTH;
    }
  }

  /* step 5) draw name ............................................... */
  /* Don't draw this if renaming... */
  if (acf->name && !achannel_is_being_renamed(ac, acf, channel_index)) {
    const uiFontStyle *fstyle = UI_FSTYLE_WIDGET;
    char name[ANIM_CHAN_NAME_SIZE]; /* hopefully this will be enough! */
    unsigned char col[4];

    /* set text color */
    /* XXX: if active, highlight differently? */

    if (selected) {
      UI_GetThemeColor4ubv(TH_TEXT_HI, col);
    }
    else {
      UI_GetThemeColor4ubv(TH_TEXT, col);
    }

    /* get name */
    acf->name(ale, name);

    offset += 3;
    UI_fontstyle_draw_simple(fstyle, offset, ytext, name, col);

    /* draw red underline if channel is disabled */
    if (ELEM(ale->type, ANIMTYPE_FCURVE, ANIMTYPE_NLACURVE) && (ale->flag & FCURVE_DISABLED)) {
      uint pos = GPU_vertformat_attr_add(
          immVertexFormat(), "pos", GPU_COMP_F32, 2, GPU_FETCH_FLOAT);

      immBindBuiltinProgram(GPU_SHADER_2D_UNIFORM_COLOR);

      /* FIXME: replace hardcoded color here, and check on extents! */
      immUniformColor3f(1.0f, 0.0f, 0.0f);

      GPU_line_width(2.0f);

      immBegin(GPU_PRIM_LINES, 2);
      immVertex2f(pos, (float)offset, yminc);
      immVertex2f(pos, (float)v2d->cur.xmax, yminc);
      immEnd();

      immUnbindProgram();
    }
  }

  /* step 6) draw backdrops behind mute+protection toggles + (sliders) ....................... */
  /* reset offset - now goes from RHS of panel */
  offset = 0;

  /* TODO: when drawing sliders, make those draw instead of these toggles if not enough space */

  if (v2d) {
    short draw_sliders = 0;
    float ymin_ofs = 0.0f;
    float color[3];
    uint pos = GPU_vertformat_attr_add(immVertexFormat(), "pos", GPU_COMP_F32, 2, GPU_FETCH_FLOAT);

    immBindBuiltinProgram(GPU_SHADER_2D_UNIFORM_COLOR);

    /* get and set backdrop color */
    acf->get_backdrop_color(ac, ale, color);
    immUniformColor3fv(color);

    /* check if we need to show the sliders */
    if ((ac->sl) && ELEM(ac->spacetype, SPACE_ACTION, SPACE_GRAPH)) {
      switch (ac->spacetype) {
        case SPACE_ACTION: {
          SpaceAction *saction = (SpaceAction *)ac->sl;
          draw_sliders = (saction->flag & SACTION_SLIDERS);
          break;
        }
        case SPACE_GRAPH: {
          SpaceGraph *sipo = (SpaceGraph *)ac->sl;
          draw_sliders = (sipo->flag & SIPO_SLIDERS);
          break;
        }
      }
    }

    /* check if there's enough space for the toggles if the sliders are drawn too */
    if (!(draw_sliders) || (BLI_rcti_size_x(&v2d->mask) > ACHANNEL_BUTTON_WIDTH / 2)) {
      /* protect... */
      if (acf->has_setting(ac, ale, ACHANNEL_SETTING_PROTECT)) {
        offset += ICON_WIDTH;
      }

      /* mute... */
      if (acf->has_setting(ac, ale, ACHANNEL_SETTING_MUTE)) {
        offset += ICON_WIDTH;
      }
      if (ale->type == ANIMTYPE_GPLAYER) {
        offset += ICON_WIDTH;
      }

      /* pinned... */
      if (acf->has_setting(ac, ale, ACHANNEL_SETTING_PINNED)) {
        offset += ICON_WIDTH;
      }

      /* NOTE: technically, NLA Action "pushdown" should be here too,
       * but there are no sliders there. */

      /* NLA action channels have slightly different spacing requirements... */
      if (ale->type == ANIMTYPE_NLAACTION) {
        ymin_ofs = NLACHANNEL_SKIP;
      }
    }

    /* Draw slider:
     * - Even if we can draw sliders for this view,
     *   we must also check that the channel-type supports them
     *   (only only F-Curves really can support them for now).
     * - Slider should start before the toggles (if they're visible)
     *   to keep a clean line down the side.
     */
    if ((draw_sliders) &&
        ELEM(ale->type, ANIMTYPE_FCURVE, ANIMTYPE_NLACURVE, ANIMTYPE_SHAPEKEY, ANIMTYPE_GPLAYER)) {
      /* adjust offset */
      offset += SLIDER_WIDTH;
    }

    /* Finally draw a backdrop rect behind these:
     * - Starts from the point where the first toggle/slider starts.
     * - Ends past the space that might be reserved for a scroller.
     */
    immRectf(pos,
             v2d->cur.xmax - (float)offset,
             yminc + ymin_ofs,
             v2d->cur.xmax + EXTRA_SCROLL_PAD,
             ymaxc);

    immUnbindProgram();
  }
}

/* ------------------ */

/* callback for (normal) widget settings - send notifiers */
static void achannel_setting_widget_cb(bContext *C, void *UNUSED(arg1), void *UNUSED(arg2))
{
  WM_event_add_notifier(C, NC_ANIMATION | ND_ANIMCHAN | NA_EDITED, NULL);
}

/* callback for widget settings that need flushing */
static void achannel_setting_flush_widget_cb(bContext *C, void *ale_npoin, void *setting_wrap)
{
  bAnimListElem *ale_setting = (bAnimListElem *)ale_npoin;
  bAnimContext ac;
  ListBase anim_data = {NULL, NULL};
  int filter;
  int setting = POINTER_AS_INT(setting_wrap);
  short on = 0;

  /* send notifiers before doing anything else... */
  WM_event_add_notifier(C, NC_ANIMATION | ND_ANIMCHAN | NA_EDITED, NULL);

  /* verify that we have a channel to operate on. */
  if (!ale_setting) {
    return;
  }

  if (ale_setting->type == ANIMTYPE_GPLAYER) {
    /* draw cache updates for settings that affect the visible strokes */
    if (setting == ACHANNEL_SETTING_VISIBLE) {
      bGPdata *gpd = (bGPdata *)ale_setting->id;
      DEG_id_tag_update(&gpd->id, ID_RECALC_TRANSFORM | ID_RECALC_GEOMETRY);
    }

    /* UI updates */
    WM_event_add_notifier(C, NC_GPENCIL | ND_DATA, NULL);
  }

  /* Tag for full animation update, so that the settings will have an effect. */
  if (ale_setting->id) {
    DEG_id_tag_update(ale_setting->id, ID_RECALC_ANIMATION);
  }
  if (ale_setting->adt && ale_setting->adt->action) {
    /* Action is it's own datablock, so has to be tagged specifically. */
    DEG_id_tag_update(&ale_setting->adt->action->id, ID_RECALC_ANIMATION);
  }

  /* verify animation context */
  if (ANIM_animdata_get_context(C, &ac) == 0) {
    return;
  }

  /* check if the setting is on... */
  on = ANIM_channel_setting_get(&ac, ale_setting, setting);

  /* on == -1 means setting not found... */
  if (on == -1) {
    return;
  }

  /* get all channels that can possibly be chosen - but ignore hierarchy */
  filter = ANIMFILTER_DATA_VISIBLE | ANIMFILTER_LIST_CHANNELS;
  ANIM_animdata_filter(&ac, &anim_data, filter, ac.data, ac.datatype);

  /* call API method to flush the setting */
  ANIM_flush_setting_anim_channels(&ac, &anim_data, ale_setting, setting, on);

  /* free temp data */
  ANIM_animdata_freelist(&anim_data);
}

/* callback for wrapping NLA Track "solo" toggle logic */
static void achannel_nlatrack_solo_widget_cb(bContext *C, void *ale_poin, void *UNUSED(arg2))
{
  bAnimListElem *ale = ale_poin;
  AnimData *adt = ale->adt;
  NlaTrack *nlt = ale->data;

  /* Toggle 'solo' mode. There are several complications here which need explaining:
   * - The method call is needed to perform a few additional validation operations
   *   to ensure that the mode is applied properly
   * - BUT, since the button already toggles the value, we need to un-toggle it
   *   before the API call gets to it, otherwise it will end up clearing the result
   *   again!
   */
  nlt->flag ^= NLATRACK_SOLO;
  BKE_nlatrack_solo_toggle(adt, nlt);

  /* send notifiers */
  DEG_id_tag_update(ale->id, ID_RECALC_ANIMATION);
  WM_event_add_notifier(C, NC_ANIMATION | ND_NLA | NA_EDITED, NULL);
}

/* callback for widget sliders - insert keyframes */
static void achannel_setting_slider_cb(bContext *C, void *id_poin, void *fcu_poin)
{
  ID *id = (ID *)id_poin;
  AnimData *adt = BKE_animdata_from_id(id);
  FCurve *fcu = (FCurve *)fcu_poin;

  ReportList *reports = CTX_wm_reports(C);
  Scene *scene = CTX_data_scene(C);
  ToolSettings *ts = scene->toolsettings;
  ListBase nla_cache = {NULL, NULL};
  PointerRNA id_ptr, ptr;
  PropertyRNA *prop;
  short flag = 0;
  bool done = false;
  float cfra;

  /* Get RNA pointer */
  RNA_id_pointer_create(id, &id_ptr);

  /* Get NLA context for value remapping */
  NlaKeyframingContext *nla_context = BKE_animsys_get_nla_keyframing_context(
      &nla_cache, &id_ptr, adt, (float)CFRA, false);

  /* get current frame and apply NLA-mapping to it (if applicable) */
  cfra = BKE_nla_tweakedit_remap(adt, (float)CFRA, NLATIME_CONVERT_UNMAP);

  /* get flags for keyframing */
  flag = ANIM_get_keyframing_flags(scene, 1);

  /* try to resolve the path stored in the F-Curve */
  if (RNA_path_resolve_property(&id_ptr, fcu->rna_path, &ptr, &prop)) {
    /* set the special 'replace' flag if on a keyframe */
    if (fcurve_frame_has_keyframe(fcu, cfra, 0)) {
      flag |= INSERTKEY_REPLACE;
    }

    /* insert a keyframe for this F-Curve */
    done = insert_keyframe_direct(
        reports, ptr, prop, fcu, cfra, ts->keyframe_type, nla_context, flag);

    if (done) {
      if (adt->action != NULL) {
        DEG_id_tag_update(&adt->action->id, ID_RECALC_ANIMATION_NO_FLUSH);
      }
      DEG_id_tag_update(id, ID_RECALC_ANIMATION_NO_FLUSH);
      WM_event_add_notifier(C, NC_ANIMATION | ND_ANIMCHAN | NA_EDITED, NULL);
    }
  }

  BKE_animsys_free_nla_keyframing_context_cache(&nla_cache);
}

/* callback for shapekey widget sliders - insert keyframes */
static void achannel_setting_slider_shapekey_cb(bContext *C, void *key_poin, void *kb_poin)
{
  Main *bmain = CTX_data_main(C);
  Key *key = (Key *)key_poin;
  KeyBlock *kb = (KeyBlock *)kb_poin;
  char *rna_path = BKE_keyblock_curval_rnapath_get(key, kb);

  ReportList *reports = CTX_wm_reports(C);
  Scene *scene = CTX_data_scene(C);
  ToolSettings *ts = scene->toolsettings;
  ListBase nla_cache = {NULL, NULL};
  PointerRNA id_ptr, ptr;
  PropertyRNA *prop;
  short flag = 0;
  bool done = false;
  float cfra;

  /* Get RNA pointer */
  RNA_id_pointer_create((ID *)key, &id_ptr);

  /* Get NLA context for value remapping */
  NlaKeyframingContext *nla_context = BKE_animsys_get_nla_keyframing_context(
      &nla_cache, &id_ptr, key->adt, (float)CFRA, false);

  /* get current frame and apply NLA-mapping to it (if applicable) */
  cfra = BKE_nla_tweakedit_remap(key->adt, (float)CFRA, NLATIME_CONVERT_UNMAP);

  /* get flags for keyframing */
  flag = ANIM_get_keyframing_flags(scene, 1);

  /* try to resolve the path stored in the F-Curve */
  if (RNA_path_resolve_property(&id_ptr, rna_path, &ptr, &prop)) {
    /* find or create new F-Curve */
    // XXX is the group name for this ok?
    bAction *act = verify_adt_action(bmain, (ID *)key, 1);
    FCurve *fcu = verify_fcurve(bmain, act, NULL, &ptr, rna_path, 0, 1);

    /* set the special 'replace' flag if on a keyframe */
    if (fcurve_frame_has_keyframe(fcu, cfra, 0)) {
      flag |= INSERTKEY_REPLACE;
    }

    /* insert a keyframe for this F-Curve */
    done = insert_keyframe_direct(
        reports, ptr, prop, fcu, cfra, ts->keyframe_type, nla_context, flag);

    if (done) {
      WM_event_add_notifier(C, NC_ANIMATION | ND_ANIMCHAN | NA_EDITED, NULL);
    }
  }

  /* free the path */
  if (rna_path) {
    MEM_freeN(rna_path);
  }

  BKE_animsys_free_nla_keyframing_context_cache(&nla_cache);
}

/* callback for NLA Control Curve widget sliders - insert keyframes */
static void achannel_setting_slider_nla_curve_cb(bContext *C,
                                                 void *UNUSED(id_poin),
                                                 void *fcu_poin)
{
  /* ID *id = (ID *)id_poin; */
  FCurve *fcu = (FCurve *)fcu_poin;

  PointerRNA ptr;
  PropertyRNA *prop;
  int index;

  ReportList *reports = CTX_wm_reports(C);
  Scene *scene = CTX_data_scene(C);
  ToolSettings *ts = scene->toolsettings;
  short flag = 0;
  bool done = false;
  float cfra;

  /* get current frame - *no* NLA mapping should be done */
  cfra = (float)CFRA;

  /* get flags for keyframing */
  flag = ANIM_get_keyframing_flags(scene, 1);

  /* Get pointer and property from the slider -
   * this should all match up with the NlaStrip required. */
  UI_context_active_but_prop_get(C, &ptr, &prop, &index);

  if (fcu && prop) {
    /* set the special 'replace' flag if on a keyframe */
    if (fcurve_frame_has_keyframe(fcu, cfra, 0)) {
      flag |= INSERTKEY_REPLACE;
    }

    /* insert a keyframe for this F-Curve */
    done = insert_keyframe_direct(reports, ptr, prop, fcu, cfra, ts->keyframe_type, NULL, flag);

    if (done) {
      WM_event_add_notifier(C, NC_ANIMATION | ND_ANIMCHAN | NA_EDITED, NULL);
    }
  }
}

/* Draw a widget for some setting */
static void draw_setting_widget(bAnimContext *ac,
                                bAnimListElem *ale,
                                const bAnimChannelType *acf,
                                uiBlock *block,
                                int xpos,
                                int ypos,
                                int setting)
{
  short ptrsize, butType;
  bool negflag;
  bool usetoggle = true;
  int flag, icon;
  void *ptr;
  const char *tooltip;
  uiBut *but = NULL;
  bool enabled;

  /* get the flag and the pointer to that flag */
  flag = acf->setting_flag(ac, setting, &negflag);
  ptr = acf->setting_ptr(ale, setting, &ptrsize);
  enabled = ANIM_channel_setting_get(ac, ale, setting);

  /* get the base icon for the setting */
  switch (setting) {
    case ACHANNEL_SETTING_VISIBLE: /* visibility eyes */
      // icon = ((enabled) ? ICON_HIDE_OFF : ICON_HIDE_ON);
      icon = ICON_HIDE_ON;

      if (ELEM(ale->type, ANIMTYPE_FCURVE, ANIMTYPE_NLACURVE)) {
        tooltip = TIP_("F-Curve is visible in Graph Editor for editing");
      }
      else if (ale->type == ANIMTYPE_GPLAYER) {
        tooltip = TIP_("Grease Pencil layer is visible in the viewport");
      }
      else {
        tooltip = TIP_("Channels are visible in Graph Editor for editing");
      }
      break;

    case ACHANNEL_SETTING_ALWAYS_VISIBLE:
      icon = ICON_UNPINNED;
      tooltip = TIP_("Channels are visible in Graph Editor for editing");
      break;

    case ACHANNEL_SETTING_MOD_OFF: /* modifiers disabled */
      icon = ICON_MODIFIER_OFF;
      tooltip = TIP_("F-Curve modifiers are disabled");
      break;

    case ACHANNEL_SETTING_EXPAND: /* expanded triangle */
      // icon = ((enabled) ? ICON_TRIA_DOWN : ICON_TRIA_RIGHT);
      icon = ICON_TRIA_RIGHT;
      tooltip = TIP_("Make channels grouped under this channel visible");
      break;

    case ACHANNEL_SETTING_SOLO: /* NLA Tracks only */
      // icon = ((enabled) ? ICON_SOLO_OFF : ICON_SOLO_ON);
      icon = ICON_SOLO_OFF;
      tooltip = TIP_(
          "NLA Track is the only one evaluated in this animation data-block, with all others "
          "muted");
      break;

      /* --- */

    case ACHANNEL_SETTING_PROTECT: /* protected lock */
      // TODO: what about when there's no protect needed?
      // icon = ((enabled) ? ICON_LOCKED : ICON_UNLOCKED);
      icon = ICON_UNLOCKED;

      if (ale->datatype != ALE_NLASTRIP) {
        tooltip = TIP_("Editability of keyframes for this channel");
      }
      else {
        tooltip = TIP_("Editability of NLA Strips in this track");
      }
      break;

    case ACHANNEL_SETTING_MUTE: /* muted speaker */
      icon = ((enabled) ? ICON_CHECKBOX_DEHLT : ICON_CHECKBOX_HLT);
      usetoggle = false;

      if (ELEM(ale->type, ANIMTYPE_FCURVE, ANIMTYPE_NLACURVE)) {
        tooltip = TIP_("Does F-Curve contribute to result");
      }
      else if ((ac) && (ac->spacetype == SPACE_NLA) && (ale->type != ANIMTYPE_NLATRACK)) {
        tooltip = TIP_(
            "Temporarily disable NLA stack evaluation (i.e. only the active action is evaluated)");
      }
      else if (ale->type == ANIMTYPE_GPLAYER) {
        tooltip = TIP_("Lock current frame displayed by layer (i.e. disable animation playback)");
      }
      else {
        tooltip = TIP_("Do channels contribute to result (toggle channel muting)");
      }
      break;

    case ACHANNEL_SETTING_PINNED: /* pin icon */
      // icon = ((enabled) ? ICON_PINNED : ICON_UNPINNED);
      icon = ICON_UNPINNED;

      if (ale->type == ANIMTYPE_NLAACTION) {
        tooltip = TIP_("Display action without any time remapping (when unpinned)");
      }
      else {
        /* TODO: there are no other tools which require the 'pinning' concept yet */
        tooltip = NULL;
      }
      break;

    default:
      tooltip = NULL;
      icon = 0;
      break;
  }

  /* type of button */
  if (usetoggle) {
    if (negflag) {
      butType = UI_BTYPE_ICON_TOGGLE_N;
    }
    else {
      butType = UI_BTYPE_ICON_TOGGLE;
    }
  }
  else {
    if (negflag) {
      butType = UI_BTYPE_TOGGLE_N;
    }
    else {
      butType = UI_BTYPE_TOGGLE;
    }
  }
  /* draw button for setting */
  if (ptr && flag) {
    switch (ptrsize) {
      case sizeof(int): /* integer pointer for setting */
        but = uiDefIconButBitI(block,
                               butType,
                               flag,
                               0,
                               icon,
                               xpos,
                               ypos,
                               ICON_WIDTH,
                               ICON_WIDTH,
                               ptr,
                               0,
                               0,
                               0,
                               0,
                               tooltip);
        break;

      case sizeof(short): /* short pointer for setting */
        but = uiDefIconButBitS(block,
                               butType,
                               flag,
                               0,
                               icon,
                               xpos,
                               ypos,
                               ICON_WIDTH,
                               ICON_WIDTH,
                               ptr,
                               0,
                               0,
                               0,
                               0,
                               tooltip);
        break;

      case sizeof(char): /* char pointer for setting */
        but = uiDefIconButBitC(block,
                               butType,
                               flag,
                               0,
                               icon,
                               xpos,
                               ypos,
                               ICON_WIDTH,
                               ICON_WIDTH,
                               ptr,
                               0,
                               0,
                               0,
                               0,
                               tooltip);
        break;
    }

    /* set call to send relevant notifiers and/or perform type-specific updates */
    if (but) {
      switch (setting) {
        /* settings needing flushing up/down hierarchy  */
        case ACHANNEL_SETTING_VISIBLE: /* Graph Editor - 'visibility' toggles */
        case ACHANNEL_SETTING_PROTECT: /* General - protection flags */
        case ACHANNEL_SETTING_MUTE:    /* General - muting flags */
        case ACHANNEL_SETTING_PINNED:  /* NLA Actions - 'map/nomap' */
        case ACHANNEL_SETTING_MOD_OFF:
        case ACHANNEL_SETTING_ALWAYS_VISIBLE:
          UI_but_funcN_set(but,
                           achannel_setting_flush_widget_cb,
                           MEM_dupallocN(ale),
                           POINTER_FROM_INT(setting));
          break;

        /* settings needing special attention */
        case ACHANNEL_SETTING_SOLO: /* NLA Tracks - Solo toggle */
          UI_but_funcN_set(but, achannel_nlatrack_solo_widget_cb, MEM_dupallocN(ale), NULL);
          break;

        /* no flushing */
        case ACHANNEL_SETTING_EXPAND: /* expanding - cannot flush,
                                       * otherwise all would open/close at once */
        default:
          UI_but_func_set(but, achannel_setting_widget_cb, NULL, NULL);
          break;
      }

      if ((ale->fcurve_owner_id != NULL && ID_IS_LINKED(ale->fcurve_owner_id)) ||
          (ale->id != NULL && ID_IS_LINKED(ale->id))) {
        if (setting != ACHANNEL_SETTING_EXPAND) {
          UI_but_flag_enable(but, UI_BUT_DISABLED);
        }
      }
    }
  }
}

/* Draw UI widgets the given channel */
void ANIM_channel_draw_widgets(const bContext *C,
                               bAnimContext *ac,
                               bAnimListElem *ale,
                               uiBlock *block,
                               rctf *rect,
                               size_t channel_index)
{
  const bAnimChannelType *acf = ANIM_channel_get_typeinfo(ale);
  View2D *v2d = &ac->ar->v2d;
  float ymid;
  const short channel_height = round_fl_to_int(BLI_rctf_size_y(rect));
  const bool is_being_renamed = achannel_is_being_renamed(ac, acf, channel_index);

  /* sanity checks - don't draw anything */
  if (ELEM(NULL, acf, ale, block)) {
    return;
  }

  /* get initial offset */
  short offset = rect->xmin;
  if (acf->get_offset) {
    offset += acf->get_offset(ac, ale);
  }

  /* calculate appropriate y-coordinates for icon buttons */
  ymid = BLI_rctf_cent_y(rect) - 0.5f * ICON_WIDTH;

  /* no button backdrop behind icons */
  UI_block_emboss_set(block, UI_EMBOSS_NONE);

  /* step 1) draw expand widget ....................................... */
  if (acf->has_setting(ac, ale, ACHANNEL_SETTING_EXPAND)) {
    draw_setting_widget(ac, ale, acf, block, offset, ymid, ACHANNEL_SETTING_EXPAND);
    offset += ICON_WIDTH;
  }

  /* step 2) draw icon ............................................... */
  if (acf->icon) {
    /* icon is not drawn here (not a widget) */
    offset += ICON_WIDTH;
  }

  /* step 3) draw special toggles  .................................
   * - in Graph Editor, checkboxes for visibility in curves area
   * - in NLA Editor, glowing dots for solo/not solo...
   * - in Grease Pencil mode, color swatches for layer color
   */
  if (ac->sl) {
    if ((ac->spacetype == SPACE_GRAPH) &&
        (acf->has_setting(ac, ale, ACHANNEL_SETTING_VISIBLE) ||
         acf->has_setting(ac, ale, ACHANNEL_SETTING_ALWAYS_VISIBLE))) {
      /* pin toggle  */
      if (acf->has_setting(ac, ale, ACHANNEL_SETTING_ALWAYS_VISIBLE)) {
        draw_setting_widget(ac, ale, acf, block, offset, ymid, ACHANNEL_SETTING_ALWAYS_VISIBLE);
        offset += ICON_WIDTH;
      }
      /* visibility toggle  */
      if (acf->has_setting(ac, ale, ACHANNEL_SETTING_VISIBLE)) {
        draw_setting_widget(ac, ale, acf, block, offset, ymid, ACHANNEL_SETTING_VISIBLE);
        offset += ICON_WIDTH;
      }
    }
    else if ((ac->spacetype == SPACE_NLA) && acf->has_setting(ac, ale, ACHANNEL_SETTING_SOLO)) {
      /* 'solo' setting for NLA Tracks */
      draw_setting_widget(ac, ale, acf, block, offset, ymid, ACHANNEL_SETTING_SOLO);
      offset += ICON_WIDTH;
    }
    else if (ale->type == ANIMTYPE_GPLAYER) {
#if 0
      /* XXX: Maybe need a better design */
      /* color swatch for layer color */
      bGPDlayer *gpl = (bGPDlayer *)ale->data;
      PointerRNA ptr;
      float w = ICON_WIDTH / 2.0f;

      RNA_pointer_create(ale->id, &RNA_GPencilLayer, ale->data, &ptr);

      UI_block_align_begin(block);
      UI_block_emboss_set(block,
                          RNA_boolean_get(&ptr, "is_stroke_visible") ? UI_EMBOSS : UI_EMBOSS_NONE);
      uiDefButR(block,
                UI_BTYPE_COLOR,
                1,
                "",
                offset,
                yminc,
                w,
                ICON_WIDTH,
                &ptr,
                "color",
                -1,
                0,
                0,
                0,
                0,
                gpl->info);

      UI_block_emboss_set(block,
                          RNA_boolean_get(&ptr, "is_fill_visible") ? UI_EMBOSS : UI_EMBOSS_NONE);
      uiDefButR(block,
                UI_BTYPE_COLOR,
                1,
                "",
                offset + w,
                yminc,
                w,
                ICON_WIDTH,
                &ptr,
                "fill_color",
                -1,
                0,
                0,
                0,
                0,
                gpl->info);
      UI_block_emboss_set(block, UI_EMBOSS_NONE);
      UI_block_align_end(block);

      offset += ICON_WIDTH;
#endif
    }
  }

  /* step 4) draw text - check if renaming widget is in use... */
  if (is_being_renamed) {
    PointerRNA ptr = {NULL};
    PropertyRNA *prop = NULL;

    /* draw renaming widget if we can get RNA pointer for it
     * NOTE: property may only be available in some cases, even if we have
     *       a callback available (e.g. broken F-Curve rename)
     */
    if (acf->name_prop(ale, &ptr, &prop)) {
      const short margin_x = 3 * round_fl_to_int(UI_DPI_FAC);
      const short width = ac->ar->winx - offset - (margin_x * 2);
      uiBut *but;

      UI_block_emboss_set(block, UI_EMBOSS);

      but = uiDefButR(block,
                      UI_BTYPE_TEXT,
                      1,
                      "",
                      offset + margin_x,
                      rect->ymin,
                      MAX2(width, RENAME_TEXT_MIN_WIDTH),
                      channel_height,
                      &ptr,
                      RNA_property_identifier(prop),
                      -1,
                      0,
                      0,
                      -1,
                      -1,
                      NULL);

      /* copy what outliner does here, see outliner_buttons */
      if (UI_but_active_only(C, ac->ar, block, but) == false) {
        ac->ads->renameIndex = 0;

        /* send notifiers */
        WM_event_add_notifier(C, NC_ANIMATION | ND_ANIMCHAN | NA_RENAME, NULL);
      }

      UI_block_emboss_set(block, UI_EMBOSS_NONE);
    }
    else {
      /* Cannot get property/cannot or rename for some reason, so clear rename index
       * so that this doesn't hang around, and the name can be drawn normally - T47492
       */
      ac->ads->renameIndex = 0;
      WM_event_add_notifier(C, NC_ANIMATION | ND_ANIMCHAN, NULL);
    }
  }

  /* step 5) draw mute+protection toggles + (sliders) ....................... */
  /* reset offset - now goes from RHS of panel */
  offset = (int)rect->xmax;

  // TODO: when drawing sliders, make those draw instead of these toggles if not enough space
  if (v2d && !is_being_renamed) {
    short draw_sliders = 0;

    /* check if we need to show the sliders */
    if ((ac->sl) && ELEM(ac->spacetype, SPACE_ACTION, SPACE_GRAPH)) {
      switch (ac->spacetype) {
        case SPACE_ACTION: {
          SpaceAction *saction = (SpaceAction *)ac->sl;
          draw_sliders = (saction->flag & SACTION_SLIDERS);
          break;
        }
        case SPACE_GRAPH: {
          SpaceGraph *sipo = (SpaceGraph *)ac->sl;
          draw_sliders = (sipo->flag & SIPO_SLIDERS);
          break;
        }
      }
    }

    /* check if there's enough space for the toggles if the sliders are drawn too */
    if (!(draw_sliders) || (BLI_rcti_size_x(&v2d->mask) > ACHANNEL_BUTTON_WIDTH / 2)) {
      /* protect... */
      if (acf->has_setting(ac, ale, ACHANNEL_SETTING_PROTECT)) {
        offset -= ICON_WIDTH;
        draw_setting_widget(ac, ale, acf, block, offset, ymid, ACHANNEL_SETTING_PROTECT);
      }
      /* mute... */
      if (acf->has_setting(ac, ale, ACHANNEL_SETTING_MUTE)) {
        offset -= ICON_WIDTH;
        draw_setting_widget(ac, ale, acf, block, offset, ymid, ACHANNEL_SETTING_MUTE);
      }
      if (ale->type == ANIMTYPE_GPLAYER) {
        /* Not technically "mute"
         * (in terms of anim channels, but this sets layer visibility instead). */
        offset -= ICON_WIDTH;
        draw_setting_widget(ac, ale, acf, block, offset, ymid, ACHANNEL_SETTING_VISIBLE);
      }

      /* modifiers disable */
      if (acf->has_setting(ac, ale, ACHANNEL_SETTING_MOD_OFF)) {
        /* hack: extra spacing, to avoid touching the mute toggle */
        offset -= ICON_WIDTH * 1.2f;
        draw_setting_widget(ac, ale, acf, block, offset, ymid, ACHANNEL_SETTING_MOD_OFF);
      }

      /* ----------- */

      /* pinned... */
      if (acf->has_setting(ac, ale, ACHANNEL_SETTING_PINNED)) {
        offset -= ICON_WIDTH;
        draw_setting_widget(ac, ale, acf, block, offset, ymid, ACHANNEL_SETTING_PINNED);
      }

      /* NLA Action "pushdown" */
      if ((ale->type == ANIMTYPE_NLAACTION) && (ale->adt && ale->adt->action) &&
          !(ale->adt->flag & ADT_NLA_EDIT_ON)) {
        uiBut *but;
        PointerRNA *opptr_b;

        UI_block_emboss_set(block, UI_EMBOSS);

        offset -= UI_UNIT_X;
        but = uiDefIconButO(block,
                            UI_BTYPE_BUT,
                            "NLA_OT_action_pushdown",
                            WM_OP_INVOKE_DEFAULT,
                            ICON_NLA_PUSHDOWN,
                            offset,
                            ymid,
                            UI_UNIT_X,
                            UI_UNIT_X,
                            NULL);

        opptr_b = UI_but_operator_ptr_get(but);
        RNA_int_set(opptr_b, "channel_index", channel_index);

        UI_block_emboss_set(block, UI_EMBOSS_NONE);
      }
    }

    /* Draw slider:
     * - Even if we can draw sliders for this view, we must also check that the channel-type
     *   supports them (only only F-Curves really can support them for now).
     * - To make things easier, we use RNA-autobuts for this so that changes are
     *   reflected immediately, wherever they occurred.
     *   BUT, we don't use the layout engine, otherwise we'd get wrong alignment,
     *   and wouldn't be able to auto-keyframe.
     * - Slider should start before the toggles (if they're visible)
     *   to keep a clean line down the side.
     */
    if ((draw_sliders) &&
        ELEM(ale->type, ANIMTYPE_FCURVE, ANIMTYPE_NLACURVE, ANIMTYPE_SHAPEKEY, ANIMTYPE_GPLAYER)) {
      /* adjust offset */
      /* TODO: make slider width dynamic,
       * so that they can be easier to use when the view is wide enough. */
      offset -= SLIDER_WIDTH;

      /* need backdrop behind sliders... */
      UI_block_emboss_set(block, UI_EMBOSS);

      if (ale->owner) { /* Slider using custom RNA Access ---------- */
        if (ale->type == ANIMTYPE_NLACURVE) {
          NlaStrip *strip = (NlaStrip *)ale->owner;
          FCurve *fcu = (FCurve *)ale->data;
          PointerRNA ptr;
          PropertyRNA *prop;

          /* create RNA pointers */
          RNA_pointer_create(ale->id, &RNA_NlaStrip, strip, &ptr);
          prop = RNA_struct_find_property(&ptr, fcu->rna_path);

          /* create property slider */
          if (prop) {
            uiBut *but;

            /* Create the slider button,
             * and assign relevant callback to ensure keyframes are inserted. */
            but = uiDefAutoButR(block,
                                &ptr,
                                prop,
                                fcu->array_index,
                                "",
                                ICON_NONE,
                                offset,
                                ymid,
                                SLIDER_WIDTH,
                                channel_height);
            UI_but_func_set(but, achannel_setting_slider_nla_curve_cb, ale->id, ale->data);
          }
        }
      }
      else if (ale->id) { /* Slider using RNA Access --------------- */
        PointerRNA id_ptr, ptr;
        PropertyRNA *prop;
        char *rna_path = NULL;
        int array_index = 0;
        short free_path = 0;

        /* get destination info */
        if (ale->type == ANIMTYPE_FCURVE) {
          FCurve *fcu = (FCurve *)ale->data;

          rna_path = fcu->rna_path;
          array_index = fcu->array_index;
        }
        else if (ale->type == ANIMTYPE_SHAPEKEY) {
          KeyBlock *kb = (KeyBlock *)ale->data;
          Key *key = (Key *)ale->id;

          rna_path = BKE_keyblock_curval_rnapath_get(key, kb);
          free_path = 1;
        }
        /* Special for Grease Pencil Layer. */
        else if (ale->type == ANIMTYPE_GPLAYER) {
<<<<<<< HEAD
          /* Add some offset to make it more pleasing to the eye. */
          offset += SLIDER_WIDTH / 2.1f;

          char *gp_rna_path = NULL;
          bGPDlayer *gpl = (bGPDlayer *)ale->data;
          const short width = SLIDER_WIDTH / 5;

          /* Create the RNA pointers. */
          RNA_pointer_create(ale->id, &RNA_GPencilLayer, ale->data, &ptr);
          RNA_id_pointer_create(ale->id, &id_ptr);
          int icon;

          /* Layer opacity. */
          UI_block_emboss_set(block, UI_EMBOSS);
          prop = RNA_struct_find_property(&ptr, "opacity");
          gp_rna_path = RNA_path_from_ID_to_property(&ptr, prop);
          if (RNA_path_resolve_property(&id_ptr, gp_rna_path, &ptr, &prop)) {
            uiDefAutoButR(block,
                          &ptr,
                          prop,
                          array_index,
                          "",
                          ICON_NONE,
                          offset,
                          ymid,
                          width * 3,
                          channel_height);
          }
          MEM_freeN(gp_rna_path);

          /* Mask Layer. */
          UI_block_emboss_set(block, UI_EMBOSS_NONE);
          prop = RNA_struct_find_property(&ptr, "mask_layer");
          gp_rna_path = RNA_path_from_ID_to_property(&ptr, prop);
          if (RNA_path_resolve_property(&id_ptr, gp_rna_path, &ptr, &prop)) {
            icon = ICON_LAYER_ACTIVE;
            if (gpl->flag & GP_LAYER_USE_MASK) {
              if (gpl->flag & GP_LAYER_MASK_INVERT) {
                icon = ICON_HOLDOUT_ON;
              }
              else {
                icon = ICON_MOD_MASK;
              }
            }
            uiDefAutoButR(block,
                          &ptr,
                          prop,
                          array_index,
                          "",
                          icon,
                          offset + (width * 3),
                          ymid,
                          width,
                          channel_height);
          }
          MEM_freeN(gp_rna_path);

          /* Layer onion skinning switch. */
          prop = RNA_struct_find_property(&ptr, "use_onion_skinning");
          gp_rna_path = RNA_path_from_ID_to_property(&ptr, prop);
          if (RNA_path_resolve_property(&id_ptr, gp_rna_path, &ptr, &prop)) {
            icon = (gpl->onion_flag & GP_LAYER_ONIONSKIN) ? ICON_ONIONSKIN_ON : ICON_ONIONSKIN_OFF;
            uiDefAutoButR(block,
                          &ptr,
                          prop,
                          array_index,
                          "",
                          icon,
                          offset + (width * 4),
                          ymid,
                          width,
                          channel_height);
=======
          bGPdata *gpd = (bGPdata *)ale->id;
          if ((gpd != NULL) && ((gpd->flag & GP_DATA_ANNOTATIONS) == 0)) {
            /* Add some offset to make it more pleasing to the eye. */
            offset += SLIDER_WIDTH / 2.1f;

            char *gp_rna_path = NULL;
            bGPDlayer *gpl = (bGPDlayer *)ale->data;
            const short width = SLIDER_WIDTH / 5;

            /* Create the RNA pointers. */
            RNA_pointer_create(ale->id, &RNA_GPencilLayer, ale->data, &ptr);
            RNA_id_pointer_create(ale->id, &id_ptr);
            int icon;

            /* Layer opacity. */
            UI_block_emboss_set(block, UI_EMBOSS);
            prop = RNA_struct_find_property(&ptr, "opacity");
            gp_rna_path = RNA_path_from_ID_to_property(&ptr, prop);
            if (RNA_path_resolve_property(&id_ptr, gp_rna_path, &ptr, &prop)) {
              uiDefAutoButR(block,
                            &ptr,
                            prop,
                            array_index,
                            "",
                            ICON_NONE,
                            offset,
                            ymid,
                            width * 3,
                            channel_height);
            }
            MEM_freeN(gp_rna_path);

            /* Mask Layer. */
            UI_block_emboss_set(block, UI_EMBOSS_NONE);
            prop = RNA_struct_find_property(&ptr, "mask_layer");
            gp_rna_path = RNA_path_from_ID_to_property(&ptr, prop);
            if (RNA_path_resolve_property(&id_ptr, gp_rna_path, &ptr, &prop)) {
              icon = (gpl->flag & GP_LAYER_USE_MASK) ? ICON_MOD_MASK : ICON_LAYER_ACTIVE;
              uiDefAutoButR(block,
                            &ptr,
                            prop,
                            array_index,
                            "",
                            icon,
                            offset + (width * 3),
                            ymid,
                            width,
                            channel_height);
            }
            MEM_freeN(gp_rna_path);

            /* Layer onion skinning switch. */
            prop = RNA_struct_find_property(&ptr, "use_onion_skinning");
            gp_rna_path = RNA_path_from_ID_to_property(&ptr, prop);
            if (RNA_path_resolve_property(&id_ptr, gp_rna_path, &ptr, &prop)) {
              icon = (gpl->onion_flag & GP_LAYER_ONIONSKIN) ? ICON_ONIONSKIN_ON :
                                                              ICON_ONIONSKIN_OFF;
              uiDefAutoButR(block,
                            &ptr,
                            prop,
                            array_index,
                            "",
                            icon,
                            offset + (width * 4),
                            ymid,
                            width,
                            channel_height);
            }
            MEM_freeN(gp_rna_path);
>>>>>>> 14b697c9
          }
        }

        /* Only if RNA-Path found. */
        if (rna_path) {
          /* get RNA pointer, and resolve the path */
          RNA_id_pointer_create(ale->id, &id_ptr);

          /* try to resolve the path */
          if (RNA_path_resolve_property(&id_ptr, rna_path, &ptr, &prop)) {
            uiBut *but;

            /* Create the slider button,
             * and assign relevant callback to ensure keyframes are inserted. */
            but = uiDefAutoButR(block,
                                &ptr,
                                prop,
                                array_index,
                                "",
                                ICON_NONE,
                                offset,
                                ymid,
                                SLIDER_WIDTH,
                                channel_height);

            /* assign keyframing function according to slider type */
            if (ale->type == ANIMTYPE_SHAPEKEY) {
              UI_but_func_set(but, achannel_setting_slider_shapekey_cb, ale->id, ale->data);
            }
            else {
              UI_but_func_set(but, achannel_setting_slider_cb, ale->id, ale->data);
            }
          }

          /* free the path if necessary */
          if (free_path) {
            MEM_freeN(rna_path);
          }
        }
      }
      else { /* Special Slider for stuff without RNA Access ---------- */
        // TODO: only implement this case when we really need it...
      }
    }
  }
}

/* *********************************************** */<|MERGE_RESOLUTION|>--- conflicted
+++ resolved
@@ -5057,36 +5057,37 @@
         }
         /* Special for Grease Pencil Layer. */
         else if (ale->type == ANIMTYPE_GPLAYER) {
-<<<<<<< HEAD
-          /* Add some offset to make it more pleasing to the eye. */
-          offset += SLIDER_WIDTH / 2.1f;
-
-          char *gp_rna_path = NULL;
-          bGPDlayer *gpl = (bGPDlayer *)ale->data;
-          const short width = SLIDER_WIDTH / 5;
-
-          /* Create the RNA pointers. */
-          RNA_pointer_create(ale->id, &RNA_GPencilLayer, ale->data, &ptr);
-          RNA_id_pointer_create(ale->id, &id_ptr);
-          int icon;
-
-          /* Layer opacity. */
-          UI_block_emboss_set(block, UI_EMBOSS);
-          prop = RNA_struct_find_property(&ptr, "opacity");
-          gp_rna_path = RNA_path_from_ID_to_property(&ptr, prop);
-          if (RNA_path_resolve_property(&id_ptr, gp_rna_path, &ptr, &prop)) {
-            uiDefAutoButR(block,
-                          &ptr,
-                          prop,
-                          array_index,
-                          "",
-                          ICON_NONE,
-                          offset,
-                          ymid,
-                          width * 3,
-                          channel_height);
-          }
-          MEM_freeN(gp_rna_path);
+          bGPdata *gpd = (bGPdata *)ale->id;
+          if ((gpd != NULL) && ((gpd->flag & GP_DATA_ANNOTATIONS) == 0)) {
+            /* Add some offset to make it more pleasing to the eye. */
+            offset += SLIDER_WIDTH / 2.1f;
+
+            char *gp_rna_path = NULL;
+            bGPDlayer *gpl = (bGPDlayer *)ale->data;
+            const short width = SLIDER_WIDTH / 5;
+
+            /* Create the RNA pointers. */
+            RNA_pointer_create(ale->id, &RNA_GPencilLayer, ale->data, &ptr);
+            RNA_id_pointer_create(ale->id, &id_ptr);
+            int icon;
+
+            /* Layer opacity. */
+            UI_block_emboss_set(block, UI_EMBOSS);
+            prop = RNA_struct_find_property(&ptr, "opacity");
+            gp_rna_path = RNA_path_from_ID_to_property(&ptr, prop);
+            if (RNA_path_resolve_property(&id_ptr, gp_rna_path, &ptr, &prop)) {
+              uiDefAutoButR(block,
+                            &ptr,
+                            prop,
+                            array_index,
+                            "",
+                            ICON_NONE,
+                            offset,
+                            ymid,
+                            width * 3,
+                            channel_height);
+            }
+            MEM_freeN(gp_rna_path);
 
           /* Mask Layer. */
           UI_block_emboss_set(block, UI_EMBOSS_NONE);
@@ -5115,73 +5116,6 @@
           }
           MEM_freeN(gp_rna_path);
 
-          /* Layer onion skinning switch. */
-          prop = RNA_struct_find_property(&ptr, "use_onion_skinning");
-          gp_rna_path = RNA_path_from_ID_to_property(&ptr, prop);
-          if (RNA_path_resolve_property(&id_ptr, gp_rna_path, &ptr, &prop)) {
-            icon = (gpl->onion_flag & GP_LAYER_ONIONSKIN) ? ICON_ONIONSKIN_ON : ICON_ONIONSKIN_OFF;
-            uiDefAutoButR(block,
-                          &ptr,
-                          prop,
-                          array_index,
-                          "",
-                          icon,
-                          offset + (width * 4),
-                          ymid,
-                          width,
-                          channel_height);
-=======
-          bGPdata *gpd = (bGPdata *)ale->id;
-          if ((gpd != NULL) && ((gpd->flag & GP_DATA_ANNOTATIONS) == 0)) {
-            /* Add some offset to make it more pleasing to the eye. */
-            offset += SLIDER_WIDTH / 2.1f;
-
-            char *gp_rna_path = NULL;
-            bGPDlayer *gpl = (bGPDlayer *)ale->data;
-            const short width = SLIDER_WIDTH / 5;
-
-            /* Create the RNA pointers. */
-            RNA_pointer_create(ale->id, &RNA_GPencilLayer, ale->data, &ptr);
-            RNA_id_pointer_create(ale->id, &id_ptr);
-            int icon;
-
-            /* Layer opacity. */
-            UI_block_emboss_set(block, UI_EMBOSS);
-            prop = RNA_struct_find_property(&ptr, "opacity");
-            gp_rna_path = RNA_path_from_ID_to_property(&ptr, prop);
-            if (RNA_path_resolve_property(&id_ptr, gp_rna_path, &ptr, &prop)) {
-              uiDefAutoButR(block,
-                            &ptr,
-                            prop,
-                            array_index,
-                            "",
-                            ICON_NONE,
-                            offset,
-                            ymid,
-                            width * 3,
-                            channel_height);
-            }
-            MEM_freeN(gp_rna_path);
-
-            /* Mask Layer. */
-            UI_block_emboss_set(block, UI_EMBOSS_NONE);
-            prop = RNA_struct_find_property(&ptr, "mask_layer");
-            gp_rna_path = RNA_path_from_ID_to_property(&ptr, prop);
-            if (RNA_path_resolve_property(&id_ptr, gp_rna_path, &ptr, &prop)) {
-              icon = (gpl->flag & GP_LAYER_USE_MASK) ? ICON_MOD_MASK : ICON_LAYER_ACTIVE;
-              uiDefAutoButR(block,
-                            &ptr,
-                            prop,
-                            array_index,
-                            "",
-                            icon,
-                            offset + (width * 3),
-                            ymid,
-                            width,
-                            channel_height);
-            }
-            MEM_freeN(gp_rna_path);
-
             /* Layer onion skinning switch. */
             prop = RNA_struct_find_property(&ptr, "use_onion_skinning");
             gp_rna_path = RNA_path_from_ID_to_property(&ptr, prop);
@@ -5200,7 +5134,6 @@
                             channel_height);
             }
             MEM_freeN(gp_rna_path);
->>>>>>> 14b697c9
           }
         }
 
