--- conflicted
+++ resolved
@@ -87,11 +87,7 @@
 			 * then calculate new parent inverse matrix
 			 */
 			BKE_object_apply_mat4(ob, ob->obmat, false, false);
-<<<<<<< HEAD
-			
-=======
-
->>>>>>> 95011f6d
+
 			BKE_object_workob_calc_parent(depsgraph, scene, ob, &workob);
 			invert_m4_m4(ob->parentinv, workob.obmat);
 		}
@@ -138,11 +134,7 @@
 		/* simply copy the head/tail values from pchan over to curbone */
 		copy_v3_v3(curbone->head, pchan_eval->pose_head);
 		copy_v3_v3(curbone->tail, pchan_eval->pose_tail);
-<<<<<<< HEAD
-		
-=======
-
->>>>>>> 95011f6d
+
 		/* fix roll:
 		 *	1. find auto-calculated roll value for this bone now
 		 *	2. remove this from the 'visual' y-rotation
@@ -158,11 +150,7 @@
 
 			/* get pchan 'visual' matrix */
 			copy_m3_m4(pmat, pchan_eval->pose_mat);
-<<<<<<< HEAD
-			
-=======
-
->>>>>>> 95011f6d
+
 			/* remove auto from visual and get euler rotation */
 			mul_m3_m3m3(tmat, imat, pmat);
 			mat3_to_eul(eul, tmat);
@@ -186,11 +174,7 @@
 			curbone->ease2 += pchan_eval->ease2;
 			curbone->scaleIn += pchan_eval->scaleIn;
 			curbone->scaleOut += pchan_eval->scaleOut;
-<<<<<<< HEAD
-			
-=======
-
->>>>>>> 95011f6d
+
 			/* reset pose values */
 			pchan->curveInX = pchan->curveOutX = 0.0f;
 			pchan->curveInY = pchan->curveOutY = 0.0f;
@@ -216,25 +200,14 @@
 
 	/* flush positions of posebones */
 	BKE_pose_where_is(depsgraph, scene, ob);
-<<<<<<< HEAD
-	
+
 	/* fix parenting of objects which are bone-parented */
 	applyarmature_fix_boneparents(C, scene, ob);
-	
+
 	/* note, notifier might evolve */
 	WM_event_add_notifier(C, NC_OBJECT | ND_POSE, ob);
 	DEG_id_tag_update(&ob->id, DEG_TAG_COPY_ON_WRITE);
-	
-=======
-
-	/* fix parenting of objects which are bone-parented */
-	applyarmature_fix_boneparents(C, scene, ob);
-
-	/* note, notifier might evolve */
-	WM_event_add_notifier(C, NC_OBJECT | ND_POSE, ob);
-	DEG_id_tag_update(&ob->id, DEG_TAG_COPY_ON_WRITE);
-
->>>>>>> 95011f6d
+
 	return OPERATOR_FINISHED;
 }
 
@@ -271,40 +244,23 @@
 			const Object *ob_eval = DEG_get_evaluated_object(depsgraph, ob);
 			bPoseChannel *pchan_eval = BKE_pose_channel_find_name(ob_eval->pose, pchan->name);
 			float delta_mat[4][4];
-<<<<<<< HEAD
-			
-			/* chan_mat already contains the delta transform from rest pose to pose-mode pose
-			 * as that is baked into there so that B-Bones will work. Once we've set this as the
-			 * new raw-transform components, don't recalc the poses yet, otherwise IK result will 
-=======
 
 			/* chan_mat already contains the delta transform from rest pose to pose-mode pose
 			 * as that is baked into there so that B-Bones will work. Once we've set this as the
 			 * new raw-transform components, don't recalc the poses yet, otherwise IK result will
->>>>>>> 95011f6d
 			 * change, thus changing the result we may be trying to record.
 			 */
 			/* XXX For some reason, we can't use pchan->chan_mat here, gives odd rotation/offset (see T38251).
 			 *     Using pchan->pose_mat and bringing it back in bone space seems to work as expected!
 			 */
 			BKE_armature_mat_pose_to_bone(pchan_eval, pchan_eval->pose_mat, delta_mat);
-<<<<<<< HEAD
-			
+
 			BKE_pchan_apply_mat4(pchan, delta_mat, true);
 		}
 		FOREACH_PCHAN_SELECTED_IN_OBJECT_END;
-		
+
 		DEG_id_tag_update(&ob->id, OB_RECALC_DATA);
 
-=======
-
-			BKE_pchan_apply_mat4(pchan, delta_mat, true);
-		}
-		FOREACH_PCHAN_SELECTED_IN_OBJECT_END;
-
-		DEG_id_tag_update(&ob->id, OB_RECALC_DATA);
-
->>>>>>> 95011f6d
 		/* note, notifier might evolve */
 		WM_event_add_notifier(C, NC_OBJECT | ND_POSE, ob);
 	}
@@ -624,11 +580,7 @@
 
 	/* Update event for pose and deformation children. */
 	DEG_id_tag_update(&ob->id, OB_RECALC_DATA);
-<<<<<<< HEAD
-	
-=======
-
->>>>>>> 95011f6d
+
 	/* Recalculate paths if any of the bones have paths... */
 	if ((ob->pose->avs.path_bakeflag & MOTIONPATH_BAKE_HAS_PATHS)) {
 		ED_pose_recalculate_paths(C, scene, ob);
@@ -846,11 +798,7 @@
 				}
 				/* tag for autokeying later */
 				ANIM_relative_keyingset_add_source(&dsources, &ob_iter->id, &RNA_PoseBone, pchan);
-<<<<<<< HEAD
-				
-=======
-
->>>>>>> 95011f6d
+
 #if 1			/* XXX: Ugly Hack - Run clearing function on evaluated copy of pchan */
 				bPoseChannel *pchan_eval = BKE_pose_channel_find_name(ob_eval->pose, pchan->name);
 				clear_func(pchan_eval);
@@ -989,11 +937,7 @@
 	Scene *scene = CTX_data_scene(C);
 	float cframe = (float)CFRA;
 	const bool only_select = RNA_boolean_get(op->ptr, "only_selected");
-<<<<<<< HEAD
-	
-=======
-
->>>>>>> 95011f6d
+
 	FOREACH_OBJECT_IN_MODE_BEGIN (view_layer, OB_MODE_POSE, ob)
 	{
 		if ((ob->adt) && (ob->adt->action)) {
@@ -1003,17 +947,10 @@
 			bPose *dummyPose = NULL;
 			Object workob = {{NULL}};
 			bPoseChannel *pchan;
-<<<<<<< HEAD
-			
+
 			/* execute animation step for current frame using a dummy copy of the pose */
 			BKE_pose_copy_data(&dummyPose, ob->pose, 0);
-			
-=======
-
-			/* execute animation step for current frame using a dummy copy of the pose */
-			BKE_pose_copy_data(&dummyPose, ob->pose, 0);
-
->>>>>>> 95011f6d
+
 			BLI_strncpy(workob.id.name, "OB<ClearTfmWorkOb>", sizeof(workob.id.name));
 			workob.type = OB_ARMATURE;
 			workob.data = ob->data;
@@ -1021,13 +958,12 @@
 			workob.pose = dummyPose;
 
 			BKE_animsys_evaluate_animdata(NULL, scene, &workob.id, workob.adt, cframe, ADT_RECALC_ANIM);
-<<<<<<< HEAD
-			
+
 			/* copy back values, but on selected bones only  */
 			for (pchan = dummyPose->chanbase.first; pchan; pchan = pchan->next) {
 				pose_bone_do_paste(ob, pchan, only_select, 0);
 			}
-			
+
 			/* free temp data - free manually as was copied without constraints */
 			for (pchan = dummyPose->chanbase.first; pchan; pchan = pchan->next) {
 				if (pchan->prop) {
@@ -1035,7 +971,7 @@
 					MEM_freeN(pchan->prop);
 				}
 			}
-			
+
 			/* was copied without constraints */
 			BLI_freelistN(&dummyPose->chanbase);
 			MEM_freeN(dummyPose);
@@ -1046,44 +982,13 @@
 			 */
 			BKE_pose_rest(ob->pose);
 		}
-		
-=======
-
-			/* copy back values, but on selected bones only  */
-			for (pchan = dummyPose->chanbase.first; pchan; pchan = pchan->next) {
-				pose_bone_do_paste(ob, pchan, only_select, 0);
-			}
-
-			/* free temp data - free manually as was copied without constraints */
-			for (pchan = dummyPose->chanbase.first; pchan; pchan = pchan->next) {
-				if (pchan->prop) {
-					IDP_FreeProperty(pchan->prop);
-					MEM_freeN(pchan->prop);
-				}
-			}
-
-			/* was copied without constraints */
-			BLI_freelistN(&dummyPose->chanbase);
-			MEM_freeN(dummyPose);
-		}
-		else {
-			/* no animation, so just reset whole pose to rest pose
-			 * (cannot just restore for selected though)
-			 */
-			BKE_pose_rest(ob->pose);
-		}
-
->>>>>>> 95011f6d
+
 		/* notifiers and updates */
 		DEG_id_tag_update(&ob->id, OB_RECALC_DATA);
 		WM_event_add_notifier(C, NC_OBJECT | ND_TRANSFORM, ob);
 	}
 	FOREACH_OBJECT_IN_MODE_END;
-<<<<<<< HEAD
-	
-=======
-
->>>>>>> 95011f6d
+
 	return OPERATOR_FINISHED;
 }
 
