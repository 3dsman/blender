/*
 * This program is free software; you can redistribute it and/or
 * modify it under the terms of the GNU General Public License
 * as published by the Free Software Foundation; either version 2
 * of the License, or (at your option) any later version.
 *
 * This program is distributed in the hope that it will be useful,
 * but WITHOUT ANY WARRANTY; without even the implied warranty of
 * MERCHANTABILITY or FITNESS FOR A PARTICULAR PURPOSE.  See the
 * GNU General Public License for more details.
 *
 * You should have received a copy of the GNU General Public License
 * along with this program; if not, write to the Free Software Foundation,
 * Inc., 51 Franklin Street, Fifth Floor, Boston, MA 02110-1301, USA.
 *
 * The Original Code is Copyright (C) 2008 Blender Foundation.
 * All rights reserved.
 */

/** \file
 * \ingroup editors
 */

#ifndef __ED_FILESELECT_H__
#define __ED_FILESELECT_H__

struct ARegion;
struct AssetEngine;
struct FileSelectParams;
struct ScrArea;
struct SpaceFile;
struct bContext;
struct bScreen;
struct uiBlock;
struct wmWindowManager;

#define FILE_LAYOUT_HOR 1
#define FILE_LAYOUT_VER 2

typedef enum FileAttributeColumnType {
  COLUMN_NONE = -1,
  COLUMN_NAME = 0,
  COLUMN_DATETIME,
  COLUMN_SIZE,

  ATTRIBUTE_COLUMN_MAX
} FileAttributeColumnType;

typedef struct FileAttributeColumn {
  /** UI name for this column */
  const char *name;

  float width;
  /* The sort type to use when sorting by this column. */
  int sort_type; /* eFileSortType */

  /* Alignment of column texts, header text is always left aligned */
  int text_align; /* eFontStyle_Align */
} FileAttributeColumn;

typedef struct FileLayout {
  /* view settings - XXX - move into own struct */
  int offset_top;
  /* Height of the header for the different FileAttributeColumn's. */
  int attribute_column_header_h;
  int prv_w;
  int prv_h;
  int tile_w;
  int tile_h;
  int tile_border_x;
  int tile_border_y;
  int prv_border_x;
  int prv_border_y;
  int rows;
  /* Those are the major layout columns the files are distributed across, not to be confused with
   * 'attribute_columns' array below. */
  int flow_columns;
  int width;
  int height;
  int flag;
  int dirty;
  int textheight;
  /* The columns for each item (name, modification date/time, size). Not to be confused with the
   * 'flow_columns' above. */
  FileAttributeColumn attribute_columns[ATTRIBUTE_COLUMN_MAX];

  /* When we change display size, we may have to update static strings like size of files... */
  short curr_size;
} FileLayout;

typedef struct FileSelection {
  int first;
  int last;
} FileSelection;

struct View2D;
struct rcti;

struct FileSelectParams *ED_fileselect_get_params(struct SpaceFile *sfile);

short ED_fileselect_set_params(struct SpaceFile *sfile);

void ED_fileselect_reset_params(struct SpaceFile *sfile);

void ED_fileselect_init_layout(struct SpaceFile *sfile, struct ARegion *ar);

FileLayout *ED_fileselect_get_layout(struct SpaceFile *sfile, struct ARegion *ar);

int ED_fileselect_layout_numfiles(FileLayout *layout, struct ARegion *ar);
int ED_fileselect_layout_offset(FileLayout *layout, int x, int y);
FileSelection ED_fileselect_layout_offset_rect(FileLayout *layout, const struct rcti *rect);

void ED_fileselect_layout_maskrect(const FileLayout *layout,
                                   const struct View2D *v2d,
                                   struct rcti *r_rect);
bool ED_fileselect_layout_is_inside_pt(const FileLayout *layout,
                                       const struct View2D *v2d,
                                       int x,
                                       int y);
bool ED_fileselect_layout_isect_rect(const FileLayout *layout,
                                     const struct View2D *v2d,
                                     const struct rcti *rect,
                                     struct rcti *r_dst);
void ED_fileselect_layout_tilepos(FileLayout *layout, int tile, int *x, int *y);

void ED_operatormacros_file(void);

void ED_fileselect_clear(struct wmWindowManager *wm, struct ScrArea *sa, struct SpaceFile *sfile);

void ED_fileselect_exit(struct wmWindowManager *wm, struct ScrArea *sa, struct SpaceFile *sfile);

int ED_path_extension_type(const char *path);
int ED_file_extension_icon(const char *path);

void ED_file_read_bookmarks(void);

void ED_file_change_dir(struct bContext *C);

<<<<<<< HEAD
struct AssetEngine *ED_filelist_assetengine_get(struct SpaceFile *sfile);
=======
void ED_file_path_button(struct bScreen *screen,
                         const struct SpaceFile *sfile,
                         struct FileSelectParams *params,
                         struct uiBlock *block);
>>>>>>> 62c820cd

/* File menu stuff */

/* FSMenuEntry's without paths indicate separators */
typedef struct FSMenuEntry {
  struct FSMenuEntry *next;

  char *path;
  char name[256]; /* FILE_MAXFILE */
  short save;
  short valid;
  short pad[2];
} FSMenuEntry;

typedef enum FSMenuCategory {
  FS_CATEGORY_SYSTEM,
  FS_CATEGORY_SYSTEM_BOOKMARKS,
  FS_CATEGORY_BOOKMARKS,
  FS_CATEGORY_RECENT,
} FSMenuCategory;

typedef enum FSMenuInsert {
  FS_INSERT_SORTED = (1 << 0),
  FS_INSERT_SAVE = (1 << 1),
  /** moves the item to the front of the list when its not already there */
  FS_INSERT_FIRST = (1 << 2),
  /** just append to preseve delivered order */
  FS_INSERT_LAST = (1 << 3),
} FSMenuInsert;

struct FSMenu;
struct FSMenuEntry;

struct FSMenu *ED_fsmenu_get(void);
struct FSMenuEntry *ED_fsmenu_get_category(struct FSMenu *fsmenu, FSMenuCategory category);
void ED_fsmenu_set_category(struct FSMenu *fsmenu,
                            FSMenuCategory category,
                            struct FSMenuEntry *fsm_head);

int ED_fsmenu_get_nentries(struct FSMenu *fsmenu, FSMenuCategory category);

struct FSMenuEntry *ED_fsmenu_get_entry(struct FSMenu *fsmenu, FSMenuCategory category, int index);

char *ED_fsmenu_entry_get_path(struct FSMenuEntry *fsentry);
void ED_fsmenu_entry_set_path(struct FSMenuEntry *fsentry, const char *path);

char *ED_fsmenu_entry_get_name(struct FSMenuEntry *fsentry);
void ED_fsmenu_entry_set_name(struct FSMenuEntry *fsentry, const char *name);

#endif /* __ED_FILESELECT_H__ */<|MERGE_RESOLUTION|>--- conflicted
+++ resolved
@@ -136,14 +136,12 @@
 
 void ED_file_change_dir(struct bContext *C);
 
-<<<<<<< HEAD
-struct AssetEngine *ED_filelist_assetengine_get(struct SpaceFile *sfile);
-=======
 void ED_file_path_button(struct bScreen *screen,
                          const struct SpaceFile *sfile,
                          struct FileSelectParams *params,
                          struct uiBlock *block);
->>>>>>> 62c820cd
+
+struct AssetEngine *ED_filelist_assetengine_get(struct SpaceFile *sfile);
 
 /* File menu stuff */
 
