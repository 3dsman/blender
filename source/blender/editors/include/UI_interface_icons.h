/*
 * ***** BEGIN GPL LICENSE BLOCK *****
 *
 * This program is free software; you can redistribute it and/or
 * modify it under the terms of the GNU General Public License
 * as published by the Free Software Foundation; either version 2
 * of the License, or (at your option) any later version.
 *
 * This program is distributed in the hope that it will be useful,
 * but WITHOUT ANY WARRANTY; without even the implied warranty of
 * MERCHANTABILITY or FITNESS FOR A PARTICULAR PURPOSE.  See the
 * GNU General Public License for more details.
 *
 * You should have received a copy of the GNU General Public License
 * along with this program; if not, write to the Free Software Foundation,
 * Inc., 51 Franklin Street, Fifth Floor, Boston, MA 02110-1301, USA.
 *
 * The Original Code is Copyright (C) 2001-2002 by NaN Holding BV.
 * All rights reserved.
 *
 * The Original Code is: all of this file.
 *
 * Contributor(s): none yet.
 * 
 * ***** END GPL LICENSE BLOCK *****
 */

/** \file UI_interface_icons.h
 *  \ingroup editorui
 */

#ifndef __UI_INTERFACE_ICONS_H__
#define __UI_INTERFACE_ICONS_H__

struct bContext;
struct ID;
struct Scene;
struct PreviewImage;
struct PointerRNA;

enum eIconSizes;

typedef struct IconFile {
	struct IconFile *next, *prev;
	char filename[256]; /* FILE_MAXFILE size */
	int index;
} IconFile;

#define ICON_DEFAULT_HEIGHT 16
#define ICON_DEFAULT_WIDTH  16
#define PREVIEW_DEFAULT_HEIGHT 128

#define ICON_DEFAULT_HEIGHT_SCALE ((int)(UI_UNIT_Y * 0.8f))
#define ICON_DEFAULT_WIDTH_SCALE  ((int)(UI_UNIT_X * 0.8f))

<<<<<<< HEAD
#define ICON_RENDER_DEFAULT_HEIGHT 32
#define PREVIEW_RENDER_DEFAULT_HEIGHT 128  /* Warning, also linked to thumbnail code, shal not be changed. */
=======
#define PREVIEW_DEFAULT_HEIGHT 128
>>>>>>> 4fc31881

/*
 * Resizable Icons for Blender
 */
void UI_icons_init(int first_dyn_id);
int UI_icon_get_width(int icon_id);
int UI_icon_get_height(int icon_id);

void UI_id_icon_render(
        const struct bContext *C, struct Scene *scene, struct ID *id, const bool big, const bool use_job);
int UI_preview_render_size(enum eIconSizes size);

void UI_icon_draw(float x, float y, int icon_id);
void UI_icon_draw_preview(float x, float y, int icon_id);
void UI_icon_draw_preview_aspect(float x, float y, int icon_id, float aspect);
void UI_icon_draw_preview_aspect_size(float x, float y, int icon_id, float aspect, int size);

void UI_icon_draw_aspect(float x, float y, int icon_id, float aspect, float alpha);
void UI_icon_draw_aspect_color(float x, float y, int icon_id, float aspect, const float rgb[3]);
void UI_icon_draw_size(float x, float y, int size, int icon_id, float alpha);
void UI_icons_free(void);
void UI_icons_free_drawinfo(void *drawinfo);

struct ListBase *UI_iconfile_list(void);
int UI_iconfile_get_index(const char *filename);

struct PreviewImage *UI_icon_to_preview(int icon_id);

#if 0
struct ImBuf *UI_icon_to_imbuf(int icon_id);
#endif

int UI_rnaptr_icon_get(struct bContext *C, struct PointerRNA *ptr, int rnaicon, const bool big);

#endif /*  __UI_INTERFACE_ICONS_H__ */<|MERGE_RESOLUTION|>--- conflicted
+++ resolved
@@ -48,17 +48,11 @@
 
 #define ICON_DEFAULT_HEIGHT 16
 #define ICON_DEFAULT_WIDTH  16
-#define PREVIEW_DEFAULT_HEIGHT 128
 
 #define ICON_DEFAULT_HEIGHT_SCALE ((int)(UI_UNIT_Y * 0.8f))
 #define ICON_DEFAULT_WIDTH_SCALE  ((int)(UI_UNIT_X * 0.8f))
 
-<<<<<<< HEAD
-#define ICON_RENDER_DEFAULT_HEIGHT 32
-#define PREVIEW_RENDER_DEFAULT_HEIGHT 128  /* Warning, also linked to thumbnail code, shal not be changed. */
-=======
 #define PREVIEW_DEFAULT_HEIGHT 128
->>>>>>> 4fc31881
 
 /*
  * Resizable Icons for Blender
