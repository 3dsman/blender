/*
 * ***** BEGIN GPL LICENSE BLOCK *****
 *
 * This program is free software; you can redistribute it and/or
 * modify it under the terms of the GNU General Public License
 * as published by the Free Software Foundation; either version 2
 * of the License, or (at your option) any later version. 
 *
 * This program is distributed in the hope that it will be useful,
 * but WITHOUT ANY WARRANTY; without even the implied warranty of
 * MERCHANTABILITY or FITNESS FOR A PARTICULAR PURPOSE.  See the
 * GNU General Public License for more details.
 *
 * You should have received a copy of the GNU General Public License
 * along with this program; if not, write to the Free Software Foundation,
 * Inc., 51 Franklin Street, Fifth Floor, Boston, MA 02110-1301, USA.
 *
 * The Original Code is Copyright (C) 2008 Blender Foundation.
 * All rights reserved.
 *
 * 
 * Contributor(s): Blender Foundation
 *
 * ***** END GPL LICENSE BLOCK *****
 */

/** \file ED_view3d.h
 *  \ingroup editors
 */

#ifndef __ED_VIEW3D_H__
#define __ED_VIEW3D_H__

/* ********* exports for space_view3d/ module ********** */
struct ARegion;
struct BMEdge;
struct BMFace;
struct BMVert;
struct BPoint;
struct Base;
struct BezTriple;
struct BoundBox;
struct EditBone;
struct wmEvent;
struct ImBuf;
struct MVert;
struct Main;
struct MetaElem;
struct Nurb;
struct Object;
struct RegionView3D;
struct Scene;
struct ScrArea;
struct View3D;
struct ViewContext;
struct bContext;
struct bPoseChannel;
struct bScreen;
struct bglMats;
struct rctf;
struct rcti;
struct wmOperator;
struct wmOperatorType;
struct wmWindow;
<<<<<<< HEAD
struct GPUFX;
struct GPUOffScreen;
struct GPUFXOptions;
=======
struct wmWidget;
struct wmWidgetGroup;
>>>>>>> ef310b2a

/* for derivedmesh drawing callbacks, for view3d_select, .... */
typedef struct ViewContext {
	struct Scene *scene;
	struct Object *obact;
	struct Object *obedit;
	struct ARegion *ar;
	struct View3D *v3d;
	struct RegionView3D *rv3d;
	struct BMEditMesh *em;
	int mval[2];
} ViewContext;

typedef struct ViewDepths {
	unsigned short w, h;
	short x, y; /* only for temp use for sub-rects, added to ar->winx/y */
	float *depths;
	double depth_range[2];
	
	bool damaged;
} ViewDepths;

float *ED_view3d_cursor3d_get(struct Scene *scene, struct View3D *v3d);
void   ED_view3d_cursor3d_position(struct bContext *C, float fp[3], const int mval[2]);
void   ED_view3d_cursor3d_update(struct bContext *C, const int mval[2]);

struct Camera *ED_view3d_camera_data_get(struct View3D *v3d, struct RegionView3D *rv3d);

void ED_view3d_to_m4(float mat[4][4], const float ofs[3], const float quat[4], const float dist);
void ED_view3d_from_m4(float mat[4][4], float ofs[3], float quat[4], float *dist);

void ED_view3d_from_object(struct Object *ob, float ofs[3], float quat[4], float *dist, float *lens);
void ED_view3d_to_object(struct Object *ob, const float ofs[3], const float quat[4], const float dist);

void ED_view3d_lastview_store(struct RegionView3D *rv3d);

/* Depth buffer */
void  ED_view3d_depth_update(struct ARegion *ar);
float ED_view3d_depth_read_cached(struct ViewContext *vc, int x, int y);
void  ED_view3d_depth_tag_update(struct RegionView3D *rv3d);

/* Projection */
#define IS_CLIPPED        12000

/* return values for ED_view3d_project_...() */
typedef enum {
	V3D_PROJ_RET_OK   = 0,
	V3D_PROJ_RET_CLIP_NEAR = 1,  /* can't avoid this when in perspective mode, (can't avoid) */
	V3D_PROJ_RET_CLIP_ZERO = 2,  /* so close to zero we can't apply a perspective matrix usefully */
	V3D_PROJ_RET_CLIP_BB   = 3,  /* bounding box clip - RV3D_CLIPPING */
	V3D_PROJ_RET_CLIP_WIN  = 4,  /* outside window bounds */
	V3D_PROJ_RET_OVERFLOW  = 5   /* outside range (mainly for short), (can't avoid) */
} eV3DProjStatus;

/* some clipping tests are optional */
typedef enum {
	V3D_PROJ_TEST_NOP        = 0,
	V3D_PROJ_TEST_CLIP_BB    = (1 << 0),
	V3D_PROJ_TEST_CLIP_WIN   = (1 << 1),
	V3D_PROJ_TEST_CLIP_NEAR  = (1 << 2),
	V3D_PROJ_TEST_CLIP_ZERO  = (1 << 3)
} eV3DProjTest;

#define V3D_PROJ_TEST_CLIP_DEFAULT \
	(V3D_PROJ_TEST_CLIP_BB | V3D_PROJ_TEST_CLIP_WIN | V3D_PROJ_TEST_CLIP_NEAR)
#define V3D_PROJ_TEST_ALL \
	(V3D_PROJ_TEST_CLIP_BB | V3D_PROJ_TEST_CLIP_WIN | V3D_PROJ_TEST_CLIP_NEAR | V3D_PROJ_TEST_CLIP_ZERO)


/* view3d_iterators.c */

/* foreach iterators */
void meshobject_foreachScreenVert(
        struct ViewContext *vc,
        void (*func)(void *userData, struct MVert *eve, const float screen_co[2], int index),
        void *userData, const eV3DProjTest clip_flag);
void mesh_foreachScreenVert(
        struct ViewContext *vc,
        void (*func)(void *userData, struct BMVert *eve, const float screen_co[2], int index),
        void *userData, const eV3DProjTest clip_flag);
void mesh_foreachScreenEdge(
        struct ViewContext *vc,
        void (*func)(void *userData, struct BMEdge *eed, const float screen_co_a[2], const float screen_co_b[2],
                     int index),
        void *userData, const eV3DProjTest clip_flag);
void mesh_foreachScreenFace(
        struct ViewContext *vc,
        void (*func)(void *userData, struct BMFace *efa, const float screen_co[2], int index),
        void *userData, const eV3DProjTest clip_flag);
void nurbs_foreachScreenVert(
        struct ViewContext *vc,
        void (*func)(void *userData, struct Nurb *nu, struct BPoint *bp, struct BezTriple *bezt,
                     int beztindex, const float screen_co[2]),
        void *userData, const eV3DProjTest clip_flag);
void mball_foreachScreenElem(
        struct ViewContext *vc,
        void (*func)(void *userData, struct MetaElem *ml, const float screen_co[2]),
        void *userData, const eV3DProjTest clip_flag);
void lattice_foreachScreenVert(
        struct ViewContext *vc,
        void (*func)(void *userData, struct BPoint *bp,
                     const float screen_co[2]),
        void *userData, const eV3DProjTest clip_flag);
void armature_foreachScreenBone(
        struct ViewContext *vc,
        void (*func)(void *userData, struct EditBone *ebone,
                     const float screen_co_a[2], const float screen_co_b[2]),
        void *userData, const eV3DProjTest clip_flag);
void pose_foreachScreenBone(
        struct ViewContext *vc,
        void (*func)(void *userData, struct bPoseChannel *pchan,
                     const float screen_co_a[2], const float screen_co_b[2]),
        void *userData, const eV3DProjTest clip_flag);
/* *** end iterators *** */


/* view3d_project.c */
void ED_view3d_project_float_v2_m4(const struct ARegion *ar, const float co[3], float r_co[2], float mat[4][4]);
void ED_view3d_project_float_v3_m4(const struct ARegion *ar, const float co[3], float r_co[3], float mat[4][4]);

eV3DProjStatus ED_view3d_project_base(const struct ARegion *ar, struct Base *base);

/* *** short *** */
eV3DProjStatus ED_view3d_project_short_ex(const struct ARegion *ar, float perspmat[4][4], const bool is_local,
                                          const float co[3], short r_co[2], const eV3DProjTest flag);
eV3DProjStatus ED_view3d_project_short_global(const struct ARegion *ar, const float co[3], short r_co[2], const eV3DProjTest flag);
eV3DProjStatus ED_view3d_project_short_object(const struct ARegion *ar, const float co[3], short r_co[2], const eV3DProjTest flag);

/* *** int *** */
eV3DProjStatus ED_view3d_project_int_ex(const struct ARegion *ar, float perspmat[4][4], const bool is_local,
                                        const float co[3], int r_co[2], const eV3DProjTest flag);
eV3DProjStatus ED_view3d_project_int_global(const struct ARegion *ar, const float co[3], int r_co[2], const eV3DProjTest flag);
eV3DProjStatus ED_view3d_project_int_object(const struct ARegion *ar, const float co[3], int r_co[2], const eV3DProjTest flag);

/* *** float *** */
eV3DProjStatus ED_view3d_project_float_ex(const struct ARegion *ar, float perspmat[4][4], const bool is_local,
                                          const float co[3], float r_co[2], const eV3DProjTest flag);
eV3DProjStatus ED_view3d_project_float_global(const struct ARegion *ar, const float co[3], float r_co[2], const eV3DProjTest flag);
eV3DProjStatus ED_view3d_project_float_object(const struct ARegion *ar, const float co[3], float r_co[2], const eV3DProjTest flag);

float ED_view3d_calc_zfac(const struct RegionView3D *rv3d, const float co[3], bool *r_flip);
bool ED_view3d_win_to_ray(const struct ARegion *ar, struct View3D *v3d, const float mval[2],
                          float ray_start[3], float ray_normal[3], const bool do_clip);
bool ED_view3d_win_to_ray_ex(const struct ARegion *ar, struct View3D *v3d, const float mval[2],
                             float r_ray_co[3], float r_ray_normal[3], float r_ray_start[3], bool do_clip);
void ED_view3d_global_to_vector(const struct RegionView3D *rv3d, const float coord[3], float vec[3]);
void ED_view3d_win_to_3d(const struct ARegion *ar, const float depth_pt[3], const float mval[2], float out[3]);
void ED_view3d_win_to_3d_int(const struct ARegion *ar, const float depth_pt[3], const int mval[2], float out[3]);
void ED_view3d_win_to_delta(const struct ARegion *ar, const float mval[2], float out[3], const float zfac);
void ED_view3d_win_to_vector(const struct ARegion *ar, const float mval[2], float out[3]);
bool ED_view3d_win_to_segment(const struct ARegion *ar, struct View3D *v3d, const float mval[2],
                              float r_ray_start[3], float r_ray_end[3], const bool do_clip);
void ED_view3d_ob_project_mat_get(const struct RegionView3D *v3d, struct Object *ob, float pmat[4][4]);
void ED_view3d_unproject(struct bglMats *mats, float out[3], const float x, const float y, const float z);

/* end */


void ED_view3d_dist_range_get(struct View3D *v3d,
                              float r_dist_range[2]);
bool ED_view3d_clip_range_get(struct View3D *v3d, struct RegionView3D *rv3d,
                              float *r_clipsta, float *r_clipend, const bool use_ortho_factor);
bool ED_view3d_viewplane_get(struct View3D *v3d, struct RegionView3D *rv3d, int winxi, int winyi,
                             struct rctf *r_viewplane, float *r_clipsta, float *r_clipend, float *r_pixsize);

void ED_view3d_polygon_offset(const struct RegionView3D *rv3d, const float dist);

void ED_view3d_calc_camera_border(struct Scene *scene, struct ARegion *ar,
                                  struct View3D *v3d, struct RegionView3D *rv3d,
                                  struct rctf *r_viewborder, const bool no_shift);
void ED_view3d_calc_camera_border_size(struct Scene *scene, struct ARegion *ar,
                                       struct View3D *v3d, struct RegionView3D *rv3d,
                                       float r_size[2]);
bool ED_view3d_calc_render_border(struct Scene *scene, struct View3D *v3d,
                                  struct ARegion *ar, struct rcti *rect);

void ED_view3d_clipping_calc(struct BoundBox *bb, float planes[4][4], struct bglMats *mats, const struct rcti *rect);
void ED_view3d_clipping_local(struct RegionView3D *rv3d, float mat[4][4]);
bool ED_view3d_clipping_test(struct RegionView3D *rv3d, const float co[3], const bool is_local);
void ED_view3d_clipping_set(struct RegionView3D *rv3d);
void ED_view3d_clipping_enable(void);
void ED_view3d_clipping_disable(void);

float ED_view3d_pixel_size(struct RegionView3D *rv3d, const float co[3]);

float ED_view3d_radius_to_persp_dist(const float angle, const float radius);
float ED_view3d_radius_to_ortho_dist(const float lens, const float radius);

void drawcircball(int mode, const float cent[3], float rad, float tmat[4][4]);

/* backbuffer select and draw support */
void view3d_validate_backbuf(struct ViewContext *vc);
struct ImBuf *view3d_read_backbuf(struct ViewContext *vc, short xmin, short ymin, short xmax, short ymax);
unsigned int view3d_sample_backbuf_rect(struct ViewContext *vc, const int mval[2], int size,
                                        unsigned int min, unsigned int max, float *dist, short strict,
                                        void *handle, bool (*indextest)(void *handle, unsigned int index));
unsigned int view3d_sample_backbuf(struct ViewContext *vc, int x, int y);

/* draws and does a 4x4 sample */
bool ED_view3d_autodist(struct Scene *scene, struct ARegion *ar, struct View3D *v3d,
                        const int mval[2], float mouse_worldloc[3],
                        const bool alphaoverride, const float fallback_depth_pt[3]);

/* only draw so ED_view3d_autodist_simple can be called many times after */
void ED_view3d_autodist_init(struct Scene *scene, struct ARegion *ar, struct View3D *v3d, int mode);
bool ED_view3d_autodist_simple(struct ARegion *ar, const int mval[2], float mouse_worldloc[3], int margin, float *force_depth);
bool ED_view3d_autodist_depth(struct ARegion *ar, const int mval[2], int margin, float *depth);
bool ED_view3d_autodist_depth_seg(struct ARegion *ar, const int mval_sta[2], const int mval_end[2], int margin, float *depth);

/* select */
#define MAXPICKBUF      10000
short view3d_opengl_select(struct ViewContext *vc, unsigned int *buffer, unsigned int bufsize, const struct rcti *input, bool do_nearest);

/* view3d_select.c */
float ED_view3d_select_dist_px(void);
void view3d_set_viewcontext(struct bContext *C, struct ViewContext *vc);
void view3d_operator_needs_opengl(const struct bContext *C);
void view3d_region_operator_needs_opengl(struct wmWindow *win, struct ARegion *ar);
void view3d_opengl_read_pixels(struct ARegion *ar, int x, int y, int w, int h, int format, int type, void *data);
void view3d_get_transformation(const struct ARegion *ar, struct RegionView3D *rv3d, struct Object *ob, struct bglMats *mats);

/* XXX should move to BLI_math */
bool edge_inside_circle(const float cent[2], float radius, const float screen_co_a[2], const float screen_co_b[2]);

/* get 3d region from context, also if mouse is in header or toolbar */
struct RegionView3D *ED_view3d_context_rv3d(struct bContext *C);
bool ED_view3d_context_user_region(struct bContext *C, struct View3D **r_v3d, struct ARegion **r_ar);
int ED_operator_rv3d_user_region_poll(struct bContext *C);

void ED_view3d_init_mats_rv3d(struct Object *ob, struct RegionView3D *rv3d);
void ED_view3d_init_mats_rv3d_gl(struct Object *ob, struct RegionView3D *rv3d);
#ifdef DEBUG
void ED_view3d_clear_mats_rv3d(struct RegionView3D *rv3d);
void ED_view3d_check_mats_rv3d(struct RegionView3D *rv3d);
#else
#  define ED_view3d_clear_mats_rv3d(rv3d) (void)(rv3d)
#  define ED_view3d_check_mats_rv3d(rv3d) (void)(rv3d)
#endif
int ED_view3d_scene_layer_set(int lay, const int *values, int *active);

bool ED_view3d_context_activate(struct bContext *C);
void ED_view3d_draw_offscreen_init(struct Scene *scene, struct View3D *v3d);
void ED_view3d_draw_offscreen(struct Scene *scene, struct View3D *v3d, struct ARegion *ar, int winx, int winy, float viewmat[4][4],
                              float winmat[4][4], bool do_bgpic, bool do_sky, struct GPUFX *fx, bool is_persp, struct GPUOffScreen *ofs, struct GPUFXOptions *fxoptions, int fxflags);

struct ImBuf *ED_view3d_draw_offscreen_imbuf(struct Scene *scene, struct View3D *v3d, struct ARegion *ar, int sizex, int sizey, unsigned int flag,
                                             bool draw_background, int alpha_mode, char err_out[256]);
struct ImBuf *ED_view3d_draw_offscreen_imbuf_simple(struct Scene *scene, struct Object *camera, int width, int height, unsigned int flag, int drawtype,
                                                    bool use_solid_tex, bool draw_background, int alpha_mode, char err_out[256]);
void ED_view3d_offscreen_sky_color_get(struct Scene *scene, float sky_color[3]);

struct Base *ED_view3d_give_base_under_cursor(struct bContext *C, const int mval[2]);
void ED_view3d_quadview_update(struct ScrArea *sa, struct ARegion *ar, bool do_clip);
void ED_view3d_update_viewmat(struct Scene *scene, struct View3D *v3d, struct ARegion *ar, float viewmat[4][4], float winmat[4][4]);
bool ED_view3d_quat_from_axis_view(const char view, float quat[4]);
char ED_view3d_quat_to_axis_view(const float quat[4], const float epsilon);
char ED_view3d_lock_view_from_index(int index);
bool ED_view3d_lock(struct RegionView3D *rv3d);

uint64_t ED_view3d_datamask(struct Scene *scene, struct View3D *v3d);
uint64_t ED_view3d_screen_datamask(struct bScreen *screen);

bool ED_view3d_view_lock_check(struct View3D *v3d, struct RegionView3D *rv3d);

bool ED_view3d_offset_lock_check(struct View3D *v3d, struct RegionView3D *rv3d);

/* camera lock functions */
bool ED_view3d_camera_lock_check(struct View3D *v3d, struct RegionView3D *rv3d);
/* copy the camera to the view before starting a view transformation */
void ED_view3d_camera_lock_init_ex(struct View3D *v3d, struct RegionView3D *rv3d, const bool calc_dist);
void ED_view3d_camera_lock_init(struct View3D *v3d, struct RegionView3D *rv3d);
/* copy the view to the camera, return true if */
bool ED_view3d_camera_lock_sync(struct View3D *v3d, struct RegionView3D *rv3d);

bool ED_view3d_camera_autokey(
        struct Scene *scene, struct ID *id_key,
        struct bContext *C, const bool do_rotate, const bool do_translate);
bool ED_view3d_camera_lock_autokey(
        struct View3D *v3d, struct RegionView3D *rv3d,
        struct bContext *C, const bool do_rotate, const bool do_translate);

void ED_view3D_lock_clear(struct View3D *v3d);

struct BGpic *ED_view3D_background_image_new(struct View3D *v3d);
void ED_view3D_background_image_remove(struct View3D *v3d, struct BGpic *bgpic);
void ED_view3D_background_image_clear(struct View3D *v3d);

#define VIEW3D_MARGIN 1.4f
#define VIEW3D_DIST_FALLBACK 1.0f

float ED_view3d_offset_distance(float mat[4][4], const float ofs[3], const float dist_fallback);
void  ED_view3d_distance_set(struct RegionView3D *rv3d, const float dist);

float ED_scene_grid_scale(struct Scene *scene, const char **grid_unit);
float ED_view3d_grid_scale(struct Scene *scene, struct View3D *v3d, const char **grid_unit);

void ED_scene_draw_fps(struct Scene *scene, const struct rcti *rect);

/* view matrix properties utilities */
/* unused */
#if 0
void ED_view3d_operator_properties_viewmat(struct wmOperatorType *ot);
void ED_view3d_operator_properties_viewmat_set(struct bContext *C, struct wmOperator *op);
void ED_view3d_operator_properties_viewmat_get(struct wmOperator *op, int *winx, int *winy, float persmat[4][4]);
#endif

typedef struct WidgetGroupLamp {
	struct PointerRNA *lamp;
} WidgetGroupLamp;

bool WIDGETGROUP_lamp_poll(struct wmWidgetGroup *wgroup, const struct bContext *C);
void WIDGETGROUP_lamp_update(struct wmWidgetGroup *wgroup, const struct bContext *C);
void WIDGETGROUP_lamp_free(struct wmWidgetGroup *wgroup);
void WIDGETGROUP_lamp_create(struct wmWidgetGroup *wgroup);

/* render */
void ED_view3d_shade_update(struct Main *bmain, struct Scene *scene, struct View3D *v3d, struct ScrArea *sa);

#endif /* __ED_VIEW3D_H__ */<|MERGE_RESOLUTION|>--- conflicted
+++ resolved
@@ -62,14 +62,11 @@
 struct wmOperator;
 struct wmOperatorType;
 struct wmWindow;
-<<<<<<< HEAD
 struct GPUFX;
 struct GPUOffScreen;
 struct GPUFXOptions;
-=======
 struct wmWidget;
 struct wmWidgetGroup;
->>>>>>> ef310b2a
 
 /* for derivedmesh drawing callbacks, for view3d_select, .... */
 typedef struct ViewContext {
