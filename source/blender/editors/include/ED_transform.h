--- conflicted
+++ resolved
@@ -43,11 +43,7 @@
 struct wmKeyConfig;
 struct wmKeyMap;
 struct wmOperatorType;
-<<<<<<< HEAD
-struct wmWindowManager;
-struct PointerRNA;
-=======
->>>>>>> 59740a6c
+/*struct PointerRNA;*/  /* view3d manipulators */
 
 void transform_keymap_for_space(struct wmKeyConfig *keyconf, struct wmKeyMap *keymap, int spaceid);
 void transform_operatortypes(void);
