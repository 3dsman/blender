--- conflicted
+++ resolved
@@ -1579,12 +1579,8 @@
 			offset = -offset;
 			length = -length;
 			size = -size;
-<<<<<<< HEAD
-			/* fall through! */
-
-=======
 			/* fall-through */
->>>>>>> 42946c37
+
 		case RIGHT:
 			gpuBegin(GL_LINES);
 			gpuVertex2i(offset, 0);
@@ -1600,12 +1596,8 @@
 			offset = -offset;
 			length = -length;
 			size = -size;
-<<<<<<< HEAD
-			/* fall through! */
-
-=======
 			/* fall-through */
->>>>>>> 42946c37
+
 		case UP:
 			gpuBegin(GL_LINES);
 			gpuVertex2i(0, offset);
@@ -1636,12 +1628,8 @@
 
 		case DOWN:
 			size = -size;
-<<<<<<< HEAD
-			/* fall through! */
-
-=======
 			/* fall-through */
->>>>>>> 42946c37
+
 		case UP:
 			gpuBegin(GL_LINES);
 			gpuVertex2i(0, 0);
@@ -6409,86 +6397,6 @@
 	return TREDRAW_NOTHING;
 }
 
-<<<<<<< HEAD
-=======
-static void drawEdgeSlide(const struct bContext *C, TransInfo *t)
-{
-	if (t->mode == TFM_EDGE_SLIDE) {
-		EdgeSlideData *sld = (EdgeSlideData *)t->customData;
-		/* Non-Prop mode */
-		if (sld && sld->is_proportional == FALSE) {
-			View3D *v3d = CTX_wm_view3d(C);
-			float co_a[3], co_b[3], co_mark[3];
-			TransDataEdgeSlideVert *curr_sv = &sld->sv[sld->curr_sv_index];
-			const float fac = (sld->perc + 1.0f) / 2.0f;
-			const float ctrl_size = UI_GetThemeValuef(TH_FACEDOT_SIZE) + 1.5f;
-			const float guide_size = ctrl_size - 0.5f;
-			const float line_size = UI_GetThemeValuef(TH_OUTLINE_WIDTH) + 0.5f;
-			const int alpha_shade = -30;
-
-			add_v3_v3v3(co_a, curr_sv->v_co_orig, curr_sv->dir_a);
-			add_v3_v3v3(co_b, curr_sv->v_co_orig, curr_sv->dir_b);
-
-			if (v3d && v3d->zbuf)
-				glDisable(GL_DEPTH_TEST);
-
-			glEnable(GL_BLEND);
-			glBlendFunc(GL_SRC_ALPHA, GL_ONE_MINUS_SRC_ALPHA);
-
-			glPushAttrib(GL_CURRENT_BIT | GL_LINE_BIT | GL_POINT_BIT);
-			glPushMatrix();
-
-			glMultMatrixf(t->obedit->obmat);
-
-			glLineWidth(line_size);
-			UI_ThemeColorShadeAlpha(TH_EDGE_SELECT, 80, alpha_shade);
-			glBegin(GL_LINES);
-			if (curr_sv->v_a) {
-				glVertex3fv(curr_sv->v_a->co);
-				glVertex3fv(curr_sv->v_co_orig);
-			}
-			if (curr_sv->v_b) {
-				glVertex3fv(curr_sv->v_b->co);
-				glVertex3fv(curr_sv->v_co_orig);
-			}
-			bglEnd();
-
-
-			UI_ThemeColorShadeAlpha(TH_SELECT, -30, alpha_shade);
-			glPointSize(ctrl_size);
-			bglBegin(GL_POINTS);
-			if (sld->flipped_vtx) {
-				if (curr_sv->v_b) bglVertex3fv(curr_sv->v_b->co);
-			}
-			else {
-				if (curr_sv->v_a) bglVertex3fv(curr_sv->v_a->co);
-			}
-			bglEnd();
-
-			UI_ThemeColorShadeAlpha(TH_SELECT, 255, alpha_shade);
-			glPointSize(guide_size);
-			bglBegin(GL_POINTS);
-#if 0
-			interp_v3_v3v3(co_mark, co_b, co_a, fac);
-			bglVertex3fv(co_mark);
-#endif
-			interp_line_v3_v3v3v3(co_mark, co_b, curr_sv->v_co_orig, co_a, fac);
-			bglVertex3fv(co_mark);
-			bglEnd();
-
-
-			glPopMatrix();
-			glPopAttrib();
-
-			glDisable(GL_BLEND);
-
-			if (v3d && v3d->zbuf)
-				glEnable(GL_DEPTH_TEST);
-		}
-	}
-}
->>>>>>> 42946c37
-
 static int doEdgeSlide(TransInfo *t, float perc)
 {
 	EdgeSlideData *sld = t->customData;
