--- conflicted
+++ resolved
@@ -1355,11 +1355,7 @@
 {
 	/* Physic Tab */
 	if (ELEM(md->type, eModifierType_Cloth, eModifierType_Collision, eModifierType_Fluidsim, eModifierType_Smoke,
-<<<<<<< HEAD
 	          eModifierType_Softbody, eModifierType_Surface, eModifierType_DynamicPaint, eModifierType_Fracture))
-=======
-	         eModifierType_Softbody, eModifierType_Surface, eModifierType_DynamicPaint))
->>>>>>> e60c49ec
 	{
 		return 1;
 	}
@@ -1537,11 +1533,7 @@
 			UI_block_lock_set(block, ob && ID_IS_LINKED(ob), ERROR_LIBDATA_MESSAGE);
 
 			if (!ELEM(md->type, eModifierType_Fluidsim, eModifierType_Softbody, eModifierType_ParticleSystem,
-<<<<<<< HEAD
 			           eModifierType_Cloth, eModifierType_Smoke, eModifierType_Fracture))
-=======
-			          eModifierType_Cloth, eModifierType_Smoke))
->>>>>>> e60c49ec
 			{
 				uiItemO(row, CTX_IFACE_(BLT_I18NCONTEXT_OPERATOR_DEFAULT, "Copy"), ICON_NONE,
 				        "OBJECT_OT_modifier_copy");
