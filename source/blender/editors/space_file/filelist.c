--- conflicted
+++ resolved
@@ -295,7 +295,7 @@
 	return is_hidden;
 }
 
-static int is_filtered_file(struct direntry* file, const char* UNUSED(dir), unsigned int filter, short hide_dot)
+static int is_filtered_file(struct direntry* file, const char* dir, unsigned int filter, short hide_dot)
 {
 	int is_filtered=0;
 	if (filter) {
@@ -324,7 +324,7 @@
 	return is_filtered;
 }
 
-static int is_filtered_main(struct direntry* file, const char* UNUSED(dir), unsigned int UNUSED(filter), short hide_dot)
+static int is_filtered_main(struct direntry* file, const char* dir, unsigned int filter, short hide_dot)
 {
 	return !is_hidden_file(file->relname, hide_dot);
 }
@@ -371,7 +371,7 @@
 			for (x=0; x<SPECIAL_IMG_COLS; x++) {
 				int tile = SPECIAL_IMG_COLS*y + x; 
 				if (tile < SPECIAL_IMG_MAX) {
-					ibuf = IMB_allocImBuf(SPECIAL_IMG_SIZE, SPECIAL_IMG_SIZE, 32, IB_rect);
+					ibuf = IMB_allocImBuf(SPECIAL_IMG_SIZE, SPECIAL_IMG_SIZE, 32, IB_rect, 0);
 					for (k=0; k<SPECIAL_IMG_SIZE; k++) {
 						memcpy(&ibuf->rect[k*SPECIAL_IMG_SIZE], &bbuf->rect[(k+y*SPECIAL_IMG_SIZE)*SPECIAL_IMG_SIZE*SPECIAL_IMG_COLS+x*SPECIAL_IMG_SIZE], SPECIAL_IMG_SIZE*sizeof(int));
 					}
@@ -730,7 +730,7 @@
 
 	BLI_getwdN(wdir);	 
 
-	BLI_cleanup_dir(G.main->name, filelist->dir);
+	BLI_cleanup_dir(G.sce, filelist->dir);
 	filelist->numfiles = BLI_getdir(filelist->dir, &(filelist->filelist));
 
 	if(!chdir(wdir)) {} /* fix warning about not checking return value */
@@ -747,7 +747,7 @@
 static void filelist_read_library(struct FileList* filelist)
 {
 	if (!filelist) return;
-	BLI_cleanup_dir(G.main->name, filelist->dir);
+	BLI_cleanup_dir(G.sce, filelist->dir);
 	filelist_from_library(filelist);
 	if(!filelist->libfiledata) {
 		int num;
@@ -830,20 +830,13 @@
 		} else if(BLI_testextensie_array(file->relname, imb_ext_movie)) {
 				file->flags |= MOVIEFILE;			
 		} else if(BLI_testextensie_array(file->relname, imb_ext_audio)) {
-<<<<<<< HEAD
 				file->flags |= SOUNDFILE;
+		} else if(filelist->filter_glob
+					&& BLI_testextensie_glob(file->relname, filelist->filter_glob)) {
+			file->flags |= OPERATORFILE;
 			}
 			}
 			}
-=======
-			file->flags |= SOUNDFILE;
-		} else if(filelist->filter_glob
-					&& BLI_testextensie_glob(file->relname, filelist->filter_glob)) {
-			file->flags |= OPERATORFILE;
-		}
-	}
-}
->>>>>>> f48f8d3b
 
 void filelist_swapselect(struct FileList* filelist)
 {
@@ -894,7 +887,7 @@
 	char buf[32];
 	char *lslash;
 	
-	BLI_strncpy(buf, group, sizeof(buf));
+	BLI_strncpy(buf, group, 31);
 	lslash= BLI_last_slash(buf);
 	if (lslash)
 		lslash[0]= '\0';
@@ -919,7 +912,7 @@
 		return;
 	}
 	
-	BLI_strncpy(filename, G.main->name, sizeof(filename));
+	BLI_strncpy(filename, G.sce, sizeof(filename));	// G.sce = last file loaded, for UI
 
 	/* there we go */
 	/* for the time being only read filedata when libfiledata==0 */
@@ -972,7 +965,7 @@
 
 				/* first allocate imbuf for copying preview into it */
 				if (w > 0 && h > 0 && rect) {
-					ima = IMB_allocImBuf(w, h, 32, IB_rect);
+					ima = IMB_allocImBuf(w, h, 32, IB_rect, 0);
 					memcpy(ima->rect, rect, w*h*sizeof(unsigned int));
 					filelist->filelist[i + 1].image = ima;
 					filelist->filelist[i + 1].flags = IMAGEFILE;
@@ -986,7 +979,7 @@
 
 	filelist_sort(filelist, FILE_SORT_ALPHA);
 
-	BLI_strncpy(G.main->name, filename, sizeof(filename));	// prevent G.main->name to change
+	BLI_strncpy(G.sce, filename, sizeof(filename));	// prevent G.sce to change
 
 	filelist->filter = 0;
 	filelist_filter(filelist);
@@ -1152,7 +1145,7 @@
 	BLI_freelistN(&tj->loadimages);
 }
 
-static void thumbnails_startjob(void *tjv, short *stop, short *do_update, float *UNUSED(progress))
+static void thumbnails_startjob(void *tjv, short *stop, short *do_update, float *progress)
 {
 	ThumbnailJob *tj= tjv;
 	FileImage* limg = tj->loadimages.first;
