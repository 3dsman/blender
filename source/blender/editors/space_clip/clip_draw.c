--- conflicted
+++ resolved
@@ -215,26 +215,16 @@
 	x = (sc->user.framenr - sfra) / (efra - sfra + 1) * ar->winx;
 
 	UI_ThemeColor(TH_CFRAME);
-<<<<<<< HEAD
-	gpuSingleFilledRecti(x, 0, x + framelen, 8);
-=======
-	glRecti(x, 0, x + ceilf(framelen), 8);
->>>>>>> 83de5cb3
+	gpuSingleFilledRecti(x, 0, x + ceilf(framelen), 8);
 
 	clip_draw_curfra_label(sc->user.framenr, x, 8.0f);
 
 	/* solver keyframes */
-<<<<<<< HEAD
 	gpuCurrentColor4ub(175, 255, 0, 255);
 	gpuImmediateFormat_V2();
-	draw_keyframe(tracking->settings.keyframe1 + clip->start_frame - 1, CFRA, sfra, framelen, 2);
-	draw_keyframe(tracking->settings.keyframe2 + clip->start_frame - 1, CFRA, sfra, framelen, 2);
-	gpuImmediateUnformat();
-=======
-	glColor4ub(175, 255, 0, 255);
 	draw_keyframe(act_object->keyframe1 + clip->start_frame - 1, CFRA, sfra, framelen, 2);
 	draw_keyframe(act_object->keyframe2 + clip->start_frame - 1, CFRA, sfra, framelen, 2);
->>>>>>> 83de5cb3
+	gpuImmediateUnformat();
 
 	/* movie clip animation */
 	if ((sc->mode == SC_MODE_MASKEDIT) && sc->mask_info.mask) {
