/*
 * ***** BEGIN GPL LICENSE BLOCK *****
 *
 * This program is free software; you can redistribute it and/or
 * modify it under the terms of the GNU General Public License
 * as published by the Free Software Foundation; either version 2
 * of the License, or (at your option) any later version.
 *
 * This program is distributed in the hope that it will be useful,
 * but WITHOUT ANY WARRANTY; without even the implied warranty of
 * MERCHANTABILITY or FITNESS FOR A PARTICULAR PURPOSE.  See the
 * GNU General Public License for more details.
 *
 * You should have received a copy of the GNU General Public License
 * along with this program; if not, write to the Free Software Foundation,
 * Inc., 51 Franklin Street, Fifth Floor, Boston, MA 02110-1301, USA.
 *
 * The Original Code is Copyright (C) 2011 Blender Foundation.
 * All rights reserved.
 *
 *
 * Contributor(s): Blender Foundation,
 *                 Sergey Sharybin
 *
 * ***** END GPL LICENSE BLOCK *****
 */

/** \file blender/editors/space_clip/clip_draw.c
 *  \ingroup spclip
 */

#include "DNA_gpencil_types.h"
#include "DNA_movieclip_types.h"
#include "DNA_scene_types.h"

#include "MEM_guardedalloc.h"

#include "IMB_colormanagement.h"
#include "IMB_imbuf_types.h"
#include "IMB_imbuf.h"

#include "BLI_utildefines.h"
#include "BLI_math.h"
#include "BLI_string.h"
#include "BLI_math_base.h"
#include "BLI_rect.h"

#include "BKE_context.h"
#include "BKE_image.h"
#include "BKE_movieclip.h"
#include "BKE_tracking.h"

#include "ED_screen.h"
#include "ED_clip.h"
#include "ED_mask.h"
#include "ED_gpencil.h"

#include "BIF_gl.h"
#include "BIF_glutil.h"

#include "GPU_basic_shader.h"
#include "GPU_immediate.h"
#include "GPU_matrix.h"

#include "WM_types.h"

#include "UI_interface.h"
#include "UI_resources.h"
#include "UI_view2d.h"


#include "BLF_api.h"

#include "clip_intern.h"    // own include

/*********************** main area drawing *************************/

static void draw_keyframe(int frame, int cfra, int sfra, float framelen, int width, unsigned int pos)
{
	int height = (frame == cfra) ? 22 : 10;
	int x = (frame - sfra) * framelen;

	if (width == 1) {
		immBegin(GL_LINES, 2);
		immVertex2i(pos, x, 0);
		immVertex2i(pos, x, height * UI_DPI_FAC);
		immEnd();
	}
	else {
		immRecti(pos, x, 0, x + width, height * UI_DPI_FAC);
	}
}

static int generic_track_get_markersnr(MovieTrackingTrack *track, MovieTrackingPlaneTrack *plane_track)
{
	if (track) {
		return track->markersnr;
	}
	else if (plane_track) {
		return plane_track->markersnr;
	}

	return 0;
}

static int generic_track_get_marker_framenr(MovieTrackingTrack *track, MovieTrackingPlaneTrack *plane_track,
                                            int marker_index)
{
	if (track) {
		BLI_assert(marker_index < track->markersnr);
		return track->markers[marker_index].framenr;
	}
	else if (plane_track) {
		BLI_assert(marker_index < plane_track->markersnr);
		return plane_track->markers[marker_index].framenr;
	}

	return 0;
}

static bool generic_track_is_marker_enabled(MovieTrackingTrack *track, MovieTrackingPlaneTrack *plane_track,
                                            int marker_index)
{
	if (track) {
		BLI_assert(marker_index < track->markersnr);
		return (track->markers[marker_index].flag & MARKER_DISABLED) == 0;
	}
	else if (plane_track) {
		return true;
	}

	return false;
}

static bool generic_track_is_marker_keyframed(MovieTrackingTrack *track, MovieTrackingPlaneTrack *plane_track,
                                              int marker_index)
{
	if (track) {
		BLI_assert(marker_index < track->markersnr);
		return (track->markers[marker_index].flag & MARKER_TRACKED) == 0;
	}
	else if (plane_track) {
		BLI_assert(marker_index < plane_track->markersnr);
		return (plane_track->markers[marker_index].flag & PLANE_MARKER_TRACKED) == 0;
	}

	return false;
}

static void draw_movieclip_cache(SpaceClip *sc, ARegion *ar, MovieClip *clip, Scene *scene)
{
	float x;
	int *points, totseg, i, a;
	float sfra = SFRA, efra = EFRA, framelen = ar->winx / (efra - sfra + 1);
	MovieTracking *tracking = &clip->tracking;
	MovieTrackingObject *act_object = BKE_tracking_object_get_active(tracking);
	MovieTrackingTrack *act_track = BKE_tracking_track_get_active(&clip->tracking);
	MovieTrackingPlaneTrack *act_plane_track = BKE_tracking_plane_track_get_active(&clip->tracking);
	MovieTrackingReconstruction *reconstruction = BKE_tracking_get_active_reconstruction(tracking);

	glEnable(GL_BLEND);
	glBlendFunc(GL_SRC_ALPHA, GL_ONE_MINUS_SRC_ALPHA);

	/* cache background */
	ED_region_cache_draw_background(ar);

	/* cached segments -- could be usefu lto debug caching strategies */
	BKE_movieclip_get_cache_segments(clip, &sc->user, &totseg, &points);
	ED_region_cache_draw_cached_segments(ar, totseg, points, sfra, efra);

	unsigned int pos = add_attrib(immVertexFormat(), "pos", COMP_I32, 2, CONVERT_INT_TO_FLOAT);
	immBindBuiltinProgram(GPU_SHADER_2D_UNIFORM_COLOR);

	/* track */
	if (act_track || act_plane_track) {
		for (i = sfra - clip->start_frame + 1, a = 0; i <= efra - clip->start_frame + 1; i++) {
			int framenr;
			int markersnr = generic_track_get_markersnr(act_track, act_plane_track);

			while (a < markersnr) {
				int marker_framenr = generic_track_get_marker_framenr(act_track, act_plane_track, a);

				if (marker_framenr >= i)
					break;

				if (a < markersnr - 1 && generic_track_get_marker_framenr(act_track, act_plane_track, a + 1) > i)
					break;

				a++;
			}

			a = min_ii(a, markersnr - 1);

			if (generic_track_is_marker_enabled(act_track, act_plane_track, a)) {
				framenr = generic_track_get_marker_framenr(act_track, act_plane_track, a);

				if (framenr != i) {
					immUniformColor4ub(128, 128, 0, 96);
				}
				else if (generic_track_is_marker_keyframed(act_track, act_plane_track, a)) {
					immUniformColor4ub(255, 255, 0, 196);
				}
				else {
					immUniformColor4ub(255, 255, 0, 96);
				}

				immRecti(pos, (i - sfra + clip->start_frame - 1) * framelen, 0, (i - sfra + clip->start_frame) * framelen, 4 * UI_DPI_FAC);
			}
		}
	}

	/* failed frames */
	if (reconstruction->flag & TRACKING_RECONSTRUCTED) {
		int n = reconstruction->camnr;
		MovieReconstructedCamera *cameras = reconstruction->cameras;

		immUniformColor4ub(255, 0, 0, 96);

		for (i = sfra, a = 0; i <= efra; i++) {
			bool ok = false;

			while (a < n) {
				if (cameras[a].framenr == i) {
					ok = true;
					break;
				}
				else if (cameras[a].framenr > i) {
					break;
				}

				a++;
			}

			if (!ok) {
				immRecti(pos, (i - sfra + clip->start_frame - 1) * framelen, 0, (i - sfra + clip->start_frame) * framelen, 8 * UI_DPI_FAC);
			}
		}
	}

	glDisable(GL_BLEND);

	/* current frame */
	x = (sc->user.framenr - sfra) / (efra - sfra + 1) * ar->winx;

	immUniformThemeColor(TH_CFRAME);
	immRecti(pos, x, 0, x + ceilf(framelen), 8 * UI_DPI_FAC);

	immUnbindProgram();

	ED_region_cache_draw_curfra_label(sc->user.framenr, x, 8.0f * UI_DPI_FAC);

	pos = add_attrib(immVertexFormat(), "pos", COMP_I32, 2, CONVERT_INT_TO_FLOAT);
	immBindBuiltinProgram(GPU_SHADER_2D_UNIFORM_COLOR);

	/* solver keyframes */
	immUniformColor4ub(175, 255, 0, 255);
	draw_keyframe(act_object->keyframe1 + clip->start_frame - 1, CFRA, sfra, framelen, 2, pos);
	draw_keyframe(act_object->keyframe2 + clip->start_frame - 1, CFRA, sfra, framelen, 2, pos);

	immUnbindProgram();

	/* movie clip animation */
	if ((sc->mode == SC_MODE_MASKEDIT) && sc->mask_info.mask) {
		ED_mask_draw_frames(sc->mask_info.mask, ar, CFRA, sfra, efra);
	}
}

static void draw_movieclip_notes(SpaceClip *sc, ARegion *ar)
{
	MovieClip *clip = ED_space_clip_get_clip(sc);
	MovieTracking *tracking = &clip->tracking;
	char str[256] = {0};
	bool full_redraw = false;

	if (tracking->stats) {
		BLI_strncpy(str, tracking->stats->message, sizeof(str));
		full_redraw = true;
	}
	else {
		if (sc->flag & SC_LOCK_SELECTION)
			strcpy(str, "Locked");
	}

	if (str[0]) {
		float fill_color[4] = {0.0f, 0.0f, 0.0f, 0.6f};
		ED_region_info_draw(ar, str, fill_color, full_redraw);
	}
}

static void draw_movieclip_muted(ARegion *ar, int width, int height, float zoomx, float zoomy)
{
	int x, y;

	unsigned int pos = add_attrib(immVertexFormat(), "pos", GL_FLOAT, 2, KEEP_FLOAT);
	immBindBuiltinProgram(GPU_SHADER_2D_UNIFORM_COLOR);

	/* find window pixel coordinates of origin */
	UI_view2d_view_to_region(&ar->v2d, 0.0f, 0.0f, &x, &y);

	immUniformColor3f(0.0f, 0.0f, 0.0f);
	immRectf(pos, x, y, x + zoomx * width, y + zoomy * height);

	immUnbindProgram();
}

static void draw_movieclip_buffer(const bContext *C, SpaceClip *sc, ARegion *ar, ImBuf *ibuf,
                                  int width, int height, float zoomx, float zoomy)
{
	MovieClip *clip = ED_space_clip_get_clip(sc);
	int filter = GL_LINEAR;
	int x, y;

	/* find window pixel coordinates of origin */
	UI_view2d_view_to_region(&ar->v2d, 0.0f, 0.0f, &x, &y);

	/* checkerboard for case alpha */
	if (ibuf->planes == 32) {
		glEnable(GL_BLEND);
		glBlendFunc(GL_SRC_ALPHA, GL_ONE_MINUS_SRC_ALPHA);

		imm_draw_checker_box(x, y, x + zoomx * ibuf->x, y + zoomy * ibuf->y);
	}

	/* non-scaled proxy shouldn't use filtering */
	if ((clip->flag & MCLIP_USE_PROXY) == 0 ||
	    ELEM(sc->user.render_size, MCLIP_PROXY_RENDER_SIZE_FULL, MCLIP_PROXY_RENDER_SIZE_100))
	{
		filter = GL_NEAREST;
	}

<<<<<<< HEAD
	/* set zoom */
	glPixelZoom(zoomx * width / ibuf->x, zoomy * height / ibuf->y);

	glaDrawImBuf_glsl_ctx(C, ibuf, x, y, filter, 1.0f);

	/* reset zoom */
	glPixelZoom(1.0f, 1.0f);

=======
	glaDrawImBuf_glsl_ctx(C, ibuf, x, y, filter, zoomx * width / ibuf->x, zoomy * height / ibuf->y);
>>>>>>> bda04569

	if (sc->flag & SC_SHOW_METADATA) {
		rctf frame;
		BLI_rctf_init(&frame, 0.0f, ibuf->x, 0.0f, ibuf->y);
		ED_region_image_metadata_draw(x, y, ibuf, &frame, zoomx * width / ibuf->x, zoomy * height / ibuf->y);
	}

	if (ibuf->planes == 32)
		glDisable(GL_BLEND);
}

static void draw_stabilization_border(SpaceClip *sc, ARegion *ar, int width, int height, float zoomx, float zoomy)
{
	int x, y;
	MovieClip *clip = ED_space_clip_get_clip(sc);

	/* find window pixel coordinates of origin */
	UI_view2d_view_to_region(&ar->v2d, 0.0f, 0.0f, &x, &y);

	/* draw boundary border for frame if stabilization is enabled */
	if (sc->flag & SC_SHOW_STABLE && clip->tracking.stabilization.flag & TRACKING_2D_STABILIZATION) {
		setlinestyle(3);

		glEnable(GL_COLOR_LOGIC_OP);
		glLogicOp(GL_NOR);

		glPushMatrix();
		glTranslatef(x, y, 0.0f);

		glScalef(zoomx, zoomy, 1.0f);
		glMultMatrixf(sc->stabmat);

		unsigned int pos = add_attrib(immVertexFormat(), "pos", GL_FLOAT, 2, KEEP_FLOAT);

		immBindBuiltinProgram(GPU_SHADER_2D_UNIFORM_COLOR);
		immUniformColor3f(0.0f, 0.0f, 0.0f);

		imm_draw_line_box(pos, 0.0f, 0.0f, width, height);

		immUnbindProgram();

		glPopMatrix();

		glDisable(GL_COLOR_LOGIC_OP);

		setlinestyle(0);
	}
}

static void draw_track_path(SpaceClip *sc, MovieClip *UNUSED(clip), MovieTrackingTrack *track)
{
	int count = sc->path_length;
	int i, a, b, curindex = -1;
	float path[102][2];
	int tiny = sc->flag & SC_SHOW_TINY_MARKER, framenr, start_frame;
	MovieTrackingMarker *marker;

	if (count == 0)
		return;

	start_frame = framenr = ED_space_clip_get_clip_frame_number(sc);

	marker = BKE_tracking_marker_get(track, framenr);
	if (marker->framenr != framenr || marker->flag & MARKER_DISABLED)
		return;

	a = count;
	i = framenr - 1;
	while (i >= framenr - count) {
		marker = BKE_tracking_marker_get(track, i);

		if (!marker || marker->flag & MARKER_DISABLED)
			break;

		if (marker->framenr == i) {
			add_v2_v2v2(path[--a], marker->pos, track->offset);
			ED_clip_point_undistorted_pos(sc, path[a], path[a]);

			if (marker->framenr == start_frame)
				curindex = a;
		}
		else {
			break;
		}

		i--;
	}

	b = count;
	i = framenr;
	while (i <= framenr + count) {
		marker = BKE_tracking_marker_get(track, i);

		if (!marker || marker->flag & MARKER_DISABLED)
			break;

		if (marker->framenr == i) {
			if (marker->framenr == start_frame)
				curindex = b;

			add_v2_v2v2(path[b++], marker->pos, track->offset);
			ED_clip_point_undistorted_pos(sc, path[b - 1], path[b - 1]);
		}
		else
			break;

		i++;
	}

	unsigned int pos = add_attrib(immVertexFormat(), "pos", GL_FLOAT, 2, KEEP_FLOAT);

	immBindBuiltinProgram(GPU_SHADER_2D_UNIFORM_COLOR);

	if (!tiny) {
		immUniformThemeColor(TH_MARKER_OUTLINE);

		if (TRACK_VIEW_SELECTED(sc, track)) {
			if ((b - a - 1) >= 1) {
				glPointSize(5.0f);

				immBegin(GL_POINTS, b - a - 1);

				for (i = a; i < b; i++) {
					if (i != curindex) {
						immVertex2f(pos, path[i][0], path[i][1]);
					}
				}

				immEnd();
			}
		}

		if ((b - a) >= 2) {
			glLineWidth(3.0f);

			immBegin(GL_LINE_STRIP, b - a);

			for (i = a; i < b; i++) {
				immVertex2f(pos, path[i][0], path[i][1]);
			}

			immEnd();
		}
	}

	if (TRACK_VIEW_SELECTED(sc, track)) {
		glPointSize(3.0f);

		if ((curindex - a) >= 1) {
			immUniformThemeColor(TH_PATH_BEFORE);

			immBegin(GL_POINTS, curindex - a);

			for (i = a; i < curindex; i++) {
				immVertex2f(pos, path[i][0], path[i][1]);
			}

			immEnd();
		}

		if ((b - curindex - 1) >= 1) {
			immUniformThemeColor(TH_PATH_AFTER);

			immBegin(GL_POINTS, b - curindex - 1);

			for (i = curindex + 1; i < b; i++) {
				immVertex2f(pos, path[i][0], path[i][1]);
			}

			immEnd();
		}
	}

	glLineWidth(1);

	if ((curindex - a + 1) >= 2) {
		immUniformThemeColor(TH_PATH_BEFORE);

		immBegin(GL_LINE_STRIP, curindex - a + 1);

		for (i = a; i <= curindex; i++) {
			immVertex2f(pos, path[i][0], path[i][1]);
		}

		immEnd();
	}

	if ((b - curindex) >= 2) {
		immUniformThemeColor(TH_PATH_AFTER);

		immBegin(GL_LINE_STRIP, b - curindex);

		for (i = curindex; i < b; i++) {
			immVertex2f(pos, path[i][0], path[i][1]);
		}

		immEnd();
	}

	immUnbindProgram();
}

static void draw_marker_outline(SpaceClip *sc, MovieTrackingTrack *track, MovieTrackingMarker *marker,
                                const float marker_pos[2], int width, int height, unsigned int position)
{
	int tiny = sc->flag & SC_SHOW_TINY_MARKER;
	bool show_search = false;
	float px[2];

	px[0] = 1.0f / width / sc->zoom;
	px[1] = 1.0f / height / sc->zoom;

	glLineWidth(tiny ? 1.0f : 3.0f);

	immUniformThemeColor(TH_MARKER_OUTLINE);

	if ((marker->flag & MARKER_DISABLED) == 0) {
		float pos[2];
		float p[2];

		add_v2_v2v2(pos, marker->pos, track->offset);

		ED_clip_point_undistorted_pos(sc, pos, pos);

		sub_v2_v2v2(p, pos, marker_pos);

		if (isect_point_quad_v2(p, marker->pattern_corners[0], marker->pattern_corners[1],
		                        marker->pattern_corners[2], marker->pattern_corners[3]))
		{
			glPointSize(tiny ? 3.0f : 4.0f);

			immBegin(GL_POINTS, 1);
			immVertex2f(position, pos[0], pos[1]);
			immEnd();
		}
		else {
			immBegin(GL_LINES, 8);

			immVertex2f(position, pos[0] + px[0] * 2, pos[1]);
			immVertex2f(position, pos[0] + px[0] * 8, pos[1]);

			immVertex2f(position, pos[0] - px[0] * 2, pos[1]);
			immVertex2f(position, pos[0] - px[0] * 8, pos[1]);

			immVertex2f(position, pos[0], pos[1] - px[1] * 2);
			immVertex2f(position, pos[0], pos[1] - px[1] * 8);

			immVertex2f(position, pos[0], pos[1] + px[1] * 2);
			immVertex2f(position, pos[0], pos[1] + px[1] * 8);

			immEnd();
		}
	}

	/* pattern and search outline */
	glPushMatrix();
	glTranslate2fv(marker_pos);
	gpuMatrixUpdate_legacy();

	if (sc->flag & SC_SHOW_MARKER_PATTERN) {
		immBegin(GL_LINE_LOOP, 4);
		immVertex2fv(position, marker->pattern_corners[0]);
		immVertex2fv(position, marker->pattern_corners[1]);
		immVertex2fv(position, marker->pattern_corners[2]);
		immVertex2fv(position, marker->pattern_corners[3]);
		immEnd();
	}

	show_search = (TRACK_VIEW_SELECTED(sc, track) &&
	               ((marker->flag & MARKER_DISABLED) == 0 || (sc->flag & SC_SHOW_MARKER_PATTERN) == 0)) != 0;

	if (sc->flag & SC_SHOW_MARKER_SEARCH && show_search) {
		imm_draw_line_box(position, marker->search_min[0],
		                            marker->search_min[1],
		                            marker->search_max[0],
		                            marker->search_max[1]);
	}

	glPopMatrix();
	gpuMatrixUpdate_legacy();
}

static void track_colors(MovieTrackingTrack *track, int act, float col[3], float scol[3])
{
	if (track->flag & TRACK_CUSTOMCOLOR) {
		if (act)
			UI_GetThemeColor3fv(TH_ACT_MARKER, scol);
		else
			copy_v3_v3(scol, track->color);

		mul_v3_v3fl(col, track->color, 0.5f);
	}
	else {
		UI_GetThemeColor3fv(TH_MARKER, col);

		if (act)
			UI_GetThemeColor3fv(TH_ACT_MARKER, scol);
		else
			UI_GetThemeColor3fv(TH_SEL_MARKER, scol);
	}
}

static void draw_marker_areas(SpaceClip *sc, MovieTrackingTrack *track, MovieTrackingMarker *marker,
                              const float marker_pos[2], int width, int height, int act, int sel, unsigned int position)
{
	int tiny = sc->flag & SC_SHOW_TINY_MARKER;
	bool show_search = false;
	float col[3], scol[3], px[2];

	track_colors(track, act, col, scol);

	px[0] = 1.0f / width / sc->zoom;
	px[1] = 1.0f / height / sc->zoom;

	glLineWidth(1.0f);

	/* marker position and offset position */
	if ((track->flag & SELECT) == sel && (marker->flag & MARKER_DISABLED) == 0) {
		float pos[2], p[2];

		if (track->flag & TRACK_LOCKED) {
			if (act) {
				immUniformThemeColor(TH_ACT_MARKER);
			}
			else if (track->flag & SELECT) {
				immUniformThemeColorShade(TH_LOCK_MARKER, 64);
			}
			else {
				immUniformThemeColor(TH_LOCK_MARKER);
			}
		}
		else {
			immUniformColor3fv((track->flag & SELECT) ? scol : col);
		}

		add_v2_v2v2(pos, marker->pos, track->offset);
		ED_clip_point_undistorted_pos(sc, pos, pos);

		sub_v2_v2v2(p, pos, marker_pos);

		if (isect_point_quad_v2(p, marker->pattern_corners[0], marker->pattern_corners[1],
		                        marker->pattern_corners[2], marker->pattern_corners[3]))
		{
			glPointSize(tiny ? 1.0f : 2.0f);

			immBegin(GL_POINTS, 1);
			immVertex2f(position, pos[0], pos[1]);
			immEnd();
		}
		else {
			immBegin(GL_LINES, 8);

			immVertex2f(position, pos[0] + px[0] * 3, pos[1]);
			immVertex2f(position, pos[0] + px[0] * 7, pos[1]);

			immVertex2f(position, pos[0] - px[0] * 3, pos[1]);
			immVertex2f(position, pos[0] - px[0] * 7, pos[1]);

			immVertex2f(position, pos[0], pos[1] - px[1] * 3);
			immVertex2f(position, pos[0], pos[1] - px[1] * 7);

			immVertex2f(position, pos[0], pos[1] + px[1] * 3);
			immVertex2f(position, pos[0], pos[1] + px[1] * 7);

			immEnd();

			immUniformColor3f(0.0f, 0.0f, 0.0f);
			setlinestyle(3);

			glEnable(GL_COLOR_LOGIC_OP);
			glLogicOp(GL_NOR);

			immBegin(GL_LINES, 2);
			immVertex2fv(position, pos);
			immVertex2fv(position, marker_pos);
			immEnd();

			glDisable(GL_COLOR_LOGIC_OP);

			setlinestyle(0);
		}
	}

	/* pattern */
	glPushMatrix();
	glTranslate2fv(marker_pos);
	gpuMatrixUpdate_legacy();

	if (tiny) {
		setlinestyle(3);
	}

	if (track->flag & TRACK_LOCKED) {
		if (act) {
			immUniformThemeColor(TH_ACT_MARKER);
		}
		else if (track->pat_flag & SELECT) {
			immUniformThemeColorShade(TH_LOCK_MARKER, 64);
		}
		else {
			immUniformThemeColor(TH_LOCK_MARKER);
		}
	}
	else if (marker->flag & MARKER_DISABLED) {
		if (act) {
			immUniformThemeColor(TH_ACT_MARKER);
		}
		else if (track->pat_flag & SELECT) {
			immUniformThemeColorShade(TH_DIS_MARKER, 128);
		}
		else {
			immUniformThemeColor(TH_DIS_MARKER);
		}
	}
	else {
		immUniformColor3fv((track->pat_flag & SELECT) ? scol : col);
	}

	if ((track->pat_flag & SELECT) == sel && (sc->flag & SC_SHOW_MARKER_PATTERN)) {
		immBegin(GL_LINE_LOOP, 4);
		immVertex2fv(position, marker->pattern_corners[0]);
		immVertex2fv(position, marker->pattern_corners[1]);
		immVertex2fv(position, marker->pattern_corners[2]);
		immVertex2fv(position, marker->pattern_corners[3]);
		immEnd();
	}

	/* search */
	show_search = (TRACK_VIEW_SELECTED(sc, track) &&
	               ((marker->flag & MARKER_DISABLED) == 0 || (sc->flag & SC_SHOW_MARKER_PATTERN) == 0)) != 0;

	if ((track->search_flag & SELECT) == sel && (sc->flag & SC_SHOW_MARKER_SEARCH) && show_search) {
		imm_draw_line_box(position, marker->search_min[0],
		                            marker->search_min[1],
		                            marker->search_max[0],
		                            marker->search_max[1]);
	}

	if (tiny) {
		setlinestyle(0);
	}

	glPopMatrix();
	gpuMatrixUpdate_legacy();
}

static float get_shortest_pattern_side(MovieTrackingMarker *marker)
{
	int i, next;
	float len_sq = FLT_MAX;

	for (i = 0; i < 4; i++) {
		float cur_len;

		next = (i + 1) % 4;

		cur_len = len_squared_v2v2(marker->pattern_corners[i], marker->pattern_corners[next]);

		len_sq = min_ff(cur_len, len_sq);
	}

	return sqrtf(len_sq);
}

static void draw_marker_slide_square(float x, float y, float dx, float dy, int outline, float px[2], unsigned int pos)
{
	float tdx, tdy;

	tdx = dx;
	tdy = dy;

	if (outline) {
		tdx += px[0];
		tdy += px[1];
	}

	immRectf(pos, x - tdx, y - tdy, x + tdx, y + tdy);
}

static void draw_marker_slide_triangle(float x, float y, float dx, float dy, int outline, float px[2], unsigned int pos)
{
	float tdx, tdy;

	tdx = dx * 2.0f;
	tdy = dy * 2.0f;

	if (outline) {
		tdx += px[0];
		tdy += px[1];
	}

	immBegin(GL_TRIANGLES, 3);
	immVertex2f(pos, x, y);
	immVertex2f(pos, x - tdx, y);
	immVertex2f(pos, x, y + tdy);
	immEnd();
}

static void draw_marker_slide_zones(SpaceClip *sc, MovieTrackingTrack *track, MovieTrackingMarker *marker,
                                    const float marker_pos[2], int outline, int sel, int act,
                                    int width, int height, unsigned int pos)
{
	float dx, dy, patdx, patdy, searchdx, searchdy;
	int tiny = sc->flag & SC_SHOW_TINY_MARKER;
	float col[3], scol[3], px[2], side;

	if ((tiny && outline) || (marker->flag & MARKER_DISABLED))
		return;

	if (!TRACK_VIEW_SELECTED(sc, track) || track->flag & TRACK_LOCKED)
		return;

	track_colors(track, act, col, scol);

	if (outline) {
		immUniformThemeColor(TH_MARKER_OUTLINE);
	}

	glPushMatrix();
	glTranslate2fv(marker_pos);
	gpuMatrixUpdate_legacy();

	dx = 6.0f / width / sc->zoom;
	dy = 6.0f / height / sc->zoom;

	side = get_shortest_pattern_side(marker);
	patdx = min_ff(dx * 2.0f / 3.0f, side / 6.0f) * UI_DPI_FAC;
	patdy = min_ff(dy * 2.0f / 3.0f, side * width / height / 6.0f) * UI_DPI_FAC;

	searchdx = min_ff(dx, (marker->search_max[0] - marker->search_min[0]) / 6.0f) * UI_DPI_FAC;
	searchdy = min_ff(dy, (marker->search_max[1] - marker->search_min[1]) / 6.0f) * UI_DPI_FAC;

	px[0] = 1.0f / sc->zoom / width / sc->scale;
	px[1] = 1.0f / sc->zoom / height / sc->scale;

	if ((sc->flag & SC_SHOW_MARKER_SEARCH) && ((track->search_flag & SELECT) == sel || outline)) {
		if (!outline) {
			immUniformColor3fv((track->search_flag & SELECT) ? scol : col);
		}

		/* search offset square */
		draw_marker_slide_square(marker->search_min[0], marker->search_max[1], searchdx, searchdy, outline, px, pos);

		/* search re-sizing triangle */
		draw_marker_slide_triangle(marker->search_max[0], marker->search_min[1], searchdx, searchdy, outline, px, pos);
	}

	if ((sc->flag & SC_SHOW_MARKER_PATTERN) && ((track->pat_flag & SELECT) == sel || outline)) {
		int i;
		float pat_min[2], pat_max[2];
/*		float dx = 12.0f / width, dy = 12.0f / height;*/ /* XXX UNUSED */
		float tilt_ctrl[2];

		if (!outline) {
			immUniformColor3fv((track->pat_flag & SELECT) ? scol : col);
		}

		/* pattern's corners sliding squares */
		for (i = 0; i < 4; i++) {
			draw_marker_slide_square(marker->pattern_corners[i][0], marker->pattern_corners[i][1],
			                         patdx / 1.5f, patdy / 1.5f, outline, px, pos);
		}

		/* ** sliders to control overall pattern  ** */
		add_v2_v2v2(tilt_ctrl, marker->pattern_corners[1], marker->pattern_corners[2]);

		BKE_tracking_marker_pattern_minmax(marker, pat_min, pat_max);

		glLineWidth(outline ? 3.0f : 1.0f);

		immBegin(GL_LINES, 2);
		immVertex2f(pos, 0.0f, 0.0f);
		immVertex2fv(pos, tilt_ctrl);
		immEnd();

		/* slider to control pattern tilt */
		draw_marker_slide_square(tilt_ctrl[0], tilt_ctrl[1], patdx, patdy, outline, px, pos);
	}

	glPopMatrix();
	gpuMatrixUpdate_legacy();
}

static void draw_marker_texts(SpaceClip *sc, MovieTrackingTrack *track, MovieTrackingMarker *marker,
                              const float marker_pos[2], int act, int width, int height, float zoomx, float zoomy)
{
	char str[128] = {0}, state[64] = {0};
	float dx = 0.0f, dy = 0.0f, fontsize, pos[3];
	uiStyle *style = U.uistyles.first;
	int fontid = style->widget.uifont_id;

	if (!TRACK_VIEW_SELECTED(sc, track))
		return;

	BLF_size(fontid, 11.0f * U.pixelsize, U.dpi);
	fontsize = BLF_height_max(fontid);

	if (marker->flag & MARKER_DISABLED) {
		if (act) {
			UI_FontThemeColor(fontid, TH_ACT_MARKER);
		}
		else {
			unsigned char color[4];
			UI_GetThemeColorShade4ubv(TH_DIS_MARKER, 128, color);
			BLF_color4ubv(fontid, color);
		}
	}
	else {
		UI_FontThemeColor(fontid, act ? TH_ACT_MARKER : TH_SEL_MARKER);
	}

	if ((sc->flag & SC_SHOW_MARKER_SEARCH) &&
	    ((marker->flag & MARKER_DISABLED) == 0 || (sc->flag & SC_SHOW_MARKER_PATTERN) == 0))
	{
		dx = marker->search_min[0];
		dy = marker->search_min[1];
	}
	else if (sc->flag & SC_SHOW_MARKER_PATTERN) {
		float pat_min[2], pat_max[2];

		BKE_tracking_marker_pattern_minmax(marker, pat_min, pat_max);
		dx = pat_min[0];
		dy = pat_min[1];
	}

	pos[0] = (marker_pos[0] + dx) * width;
	pos[1] = (marker_pos[1] + dy) * height;
	pos[2] = 0.0f;

	mul_m4_v3(sc->stabmat, pos);

	pos[0] = pos[0] * zoomx;
	pos[1] = pos[1] * zoomy - fontsize;

	if (marker->flag & MARKER_DISABLED)
		strcpy(state, "disabled");
	else if (marker->framenr != ED_space_clip_get_clip_frame_number(sc))
		strcpy(state, "estimated");
	else if (marker->flag & MARKER_TRACKED)
		strcpy(state, "tracked");
	else
		strcpy(state, "keyframed");

	if (state[0])
		BLI_snprintf(str, sizeof(str), "%s: %s", track->name, state);
	else
		BLI_strncpy(str, track->name, sizeof(str));

	BLF_position(fontid, pos[0], pos[1], 0.0f);
	BLF_draw(fontid, str, sizeof(str));
	pos[1] -= fontsize;

	if (track->flag & TRACK_HAS_BUNDLE) {
		BLI_snprintf(str, sizeof(str), "Average error: %.3f", track->error);
		BLF_position(fontid, pos[0], pos[1], 0.0f);
		BLF_draw(fontid, str, sizeof(str));
		pos[1] -= fontsize;
	}

	if (track->flag & TRACK_LOCKED) {
		BLF_position(fontid, pos[0], pos[1], 0.0f);
		BLF_draw(fontid, "locked", 6);
	}
}

static void plane_track_colors(bool is_active, float color[3], float selected_color[3])
{
	UI_GetThemeColor3fv(TH_MARKER, color);

	UI_GetThemeColor3fv(is_active ? TH_ACT_MARKER : TH_SEL_MARKER, selected_color);
}

static void getArrowEndPoint(const int width, const int height, const float zoom,
                             const float start_corner[2], const float end_corner[2],
                             float end_point[2])
{
	float direction[2];
	float max_length;

	sub_v2_v2v2(direction, end_corner, start_corner);

	direction[0] *= width;
	direction[1] *= height;
	max_length = normalize_v2(direction);
	mul_v2_fl(direction, min_ff(32.0f / zoom, max_length));
	direction[0] /= width;
	direction[1] /= height;

	add_v2_v2v2(end_point, start_corner, direction);
}

static void homogeneous_2d_to_gl_matrix(/*const*/ float matrix[3][3],
                                        float gl_matrix[4][4])
{
	gl_matrix[0][0] = matrix[0][0];
	gl_matrix[0][1] = matrix[0][1];
	gl_matrix[0][2] = 0.0f;
	gl_matrix[0][3] = matrix[0][2];

	gl_matrix[1][0] = matrix[1][0];
	gl_matrix[1][1] = matrix[1][1];
	gl_matrix[1][2] = 0.0f;
	gl_matrix[1][3] = matrix[1][2];

	gl_matrix[2][0] = 0.0f;
	gl_matrix[2][1] = 0.0f;
	gl_matrix[2][2] = 1.0f;
	gl_matrix[2][3] = 0.0f;

	gl_matrix[3][0] = matrix[2][0];
	gl_matrix[3][1] = matrix[2][1];
	gl_matrix[3][2] = 0.0f;
	gl_matrix[3][3] = matrix[2][2];
}

static void draw_plane_marker_image(Scene *scene,
                                    MovieTrackingPlaneTrack *plane_track,
                                    MovieTrackingPlaneMarker *plane_marker)
{
	Image *image = plane_track->image;
	ImBuf *ibuf;
	void *lock;

	if (image == NULL) {
		return;
	}

	ibuf = BKE_image_acquire_ibuf(image, NULL, &lock);

	if (ibuf) {
		unsigned char *display_buffer;
		void *cache_handle;

		if (image->flag & IMA_VIEW_AS_RENDER) {
			display_buffer = IMB_display_buffer_acquire(ibuf,
			                                            &scene->view_settings,
			                                            &scene->display_settings,
			                                            &cache_handle);
		}
		else {
			display_buffer = IMB_display_buffer_acquire(ibuf, NULL,
			                                            &scene->display_settings,
			                                            &cache_handle);
		}

		if (display_buffer) {
			GLuint texid;
			float frame_corners[4][2] = {{0.0f, 0.0f},
			                             {1.0f, 0.0f},
			                             {1.0f, 1.0f},
			                             {0.0f, 1.0f}};
			float perspective_matrix[3][3];
			float gl_matrix[4][4];
			bool transparent = false;
			BKE_tracking_homography_between_two_quads(frame_corners,
			                                          plane_marker->corners,
			                                          perspective_matrix);

			homogeneous_2d_to_gl_matrix(perspective_matrix, gl_matrix);

			if (plane_track->image_opacity != 1.0f || ibuf->planes == 32) {
				transparent = true;
				glEnable(GL_BLEND);
				glBlendFunc(GL_SRC_ALPHA,  GL_ONE_MINUS_SRC_ALPHA);
			}

			glGenTextures(1, (GLuint *)&texid);

			glBindTexture(GL_TEXTURE_2D, texid);

			glTexParameteri(GL_TEXTURE_2D, GL_TEXTURE_MIN_FILTER, GL_NEAREST);
			glTexParameteri(GL_TEXTURE_2D, GL_TEXTURE_MAG_FILTER, GL_NEAREST);

			glTexImage2D(GL_TEXTURE_2D, 0, GL_RGBA8, ibuf->x, ibuf->y, 0, GL_RGBA,
			             GL_UNSIGNED_BYTE, display_buffer);

			glPushMatrix();
			glMultMatrixf(gl_matrix);

			VertexFormat *imm_format = immVertexFormat();
			unsigned int pos = add_attrib(imm_format, "pos", GL_FLOAT, 2, KEEP_FLOAT);
			unsigned int texCoord = add_attrib(imm_format, "texCoord", GL_FLOAT, 2, KEEP_FLOAT);

			immBindBuiltinProgram(GPU_SHADER_2D_IMAGE_COLOR);
			immUniform4f("color", 1.0f, 1.0f, 1.0f, plane_track->image_opacity);
			immUniform1i("image", GL_TEXTURE0);

			immBegin(GL_QUADS, 4);

			immAttrib2f(texCoord, 0.0f, 0.0f);
			immVertex2f(pos, 0.0f, 0.0f);

			immAttrib2f(texCoord, 1.0f, 0.0f);
			immVertex2f(pos, 1.0f, 0.0f);

			immAttrib2f(texCoord, 1.0f, 1.0f);
			immVertex2f(pos, 1.0f, 1.0f);

			immAttrib2f(texCoord, 0.0f, 1.0f);
			immVertex2f(pos, 0.0f, 1.0f);

			immEnd();

			immUnbindProgram();

			glPopMatrix();

			glBindTexture(GL_TEXTURE_2D, 0);

			if (transparent) {
				glDisable(GL_BLEND);
			}
		}

		IMB_display_buffer_release(cache_handle);
	}

	BKE_image_release_ibuf(image, ibuf, lock);
}

static void draw_plane_marker_ex(SpaceClip *sc, Scene *scene, MovieTrackingPlaneTrack *plane_track,
                                 MovieTrackingPlaneMarker *plane_marker, bool is_active_track,
                                 bool draw_outline, int width, int height)
{
	bool tiny = (sc->flag & SC_SHOW_TINY_MARKER) != 0;
	bool is_selected_track = (plane_track->flag & SELECT) != 0;
	const bool has_image = plane_track->image != NULL &&
	                       BKE_image_has_ibuf(plane_track->image, NULL);
	const bool draw_plane_quad = !has_image || plane_track->image_opacity == 0.0f;
	float px[2];
	float color[3], selected_color[3];

	px[0] = 1.0f / width / sc->zoom;
	px[1] = 1.0f / height / sc->zoom;

	/* Draw image */
	if (draw_outline == false) {
		draw_plane_marker_image(scene, plane_track, plane_marker);
	}

	if (draw_plane_quad || is_selected_track) {
		unsigned int pos = add_attrib(immVertexFormat(), "pos", GL_FLOAT, 2, KEEP_FLOAT);

		immBindBuiltinProgram(GPU_SHADER_2D_UNIFORM_COLOR);

		if (draw_outline) {
			immUniformThemeColor(TH_MARKER_OUTLINE);
		}
		else {
			plane_track_colors(is_active_track, color, selected_color);

			immUniformColor3fv(is_selected_track ? selected_color : color);
		}

		if (draw_plane_quad) {
			const bool stipple = !draw_outline && tiny;
			const bool thick = draw_outline && !tiny;

			if (stipple) {
				setlinestyle(3);
			}

			glLineWidth(thick ? 3.0f : 1.0f);

			/* Draw rectangle itself. */
			immBegin(GL_LINE_LOOP, 4);
			immVertex2fv(pos, plane_marker->corners[0]);
			immVertex2fv(pos, plane_marker->corners[1]);
			immVertex2fv(pos, plane_marker->corners[2]);
			immVertex2fv(pos, plane_marker->corners[3]);
			immEnd();

			/* Draw axis. */
			if (!draw_outline) {
				float end_point[2];

				immUniformColor3f(1.0f, 0.0f, 0.0f);

				immBegin(GL_LINES, 2);

				getArrowEndPoint(width, height, sc->zoom, plane_marker->corners[0], plane_marker->corners[1], end_point);
				immVertex2fv(pos, plane_marker->corners[0]);
				immVertex2fv(pos, end_point);

				immEnd();

				immUniformColor3f(0.0f, 1.0f, 0.0f);

				immBegin(GL_LINES, 2);

				getArrowEndPoint(width, height, sc->zoom, plane_marker->corners[0], plane_marker->corners[3], end_point);
				immVertex2fv(pos, plane_marker->corners[0]);
				immVertex2fv(pos, end_point);

				immEnd();
			}

			if (stipple) {
				setlinestyle(0);
			}
		}

		/* Draw sliders. */
		if (is_selected_track) {
			if (draw_outline) {
				immUniformThemeColor(TH_MARKER_OUTLINE);
			}
			else {
				immUniformColor3fv(selected_color);
			}

			int i;
			for (i = 0; i < 4; i++) {
				draw_marker_slide_square(plane_marker->corners[i][0], plane_marker->corners[i][1],
										 3.0f * px[0], 3.0f * px[1], draw_outline, px, pos);
			}
		}

		immUnbindProgram();
	}
}

static void draw_plane_marker_outline(SpaceClip *sc, Scene *scene, MovieTrackingPlaneTrack *plane_track,
                                      MovieTrackingPlaneMarker *plane_marker, int width, int height)
{
	draw_plane_marker_ex(sc, scene, plane_track, plane_marker, false, true, width, height);
}

static void draw_plane_marker(SpaceClip *sc, Scene *scene, MovieTrackingPlaneTrack *plane_track,
                              MovieTrackingPlaneMarker *plane_marker, bool is_active_track,
                              int width, int height)
{
	draw_plane_marker_ex(sc, scene, plane_track, plane_marker, is_active_track, false, width, height);
}

static void draw_plane_track(SpaceClip *sc, Scene *scene, MovieTrackingPlaneTrack *plane_track,
                             int framenr, bool is_active_track, int width, int height)
{
	MovieTrackingPlaneMarker *plane_marker;

	plane_marker = BKE_tracking_plane_marker_get(plane_track, framenr);

	draw_plane_marker_outline(sc, scene, plane_track, plane_marker, width, height);
	draw_plane_marker(sc, scene, plane_track, plane_marker, is_active_track, width, height);
}

/* Draw all kind of tracks. */
static void draw_tracking_tracks(SpaceClip *sc, Scene *scene, ARegion *ar, MovieClip *clip,
                                 int width, int height, float zoomx, float zoomy)
{
	float x, y;
	MovieTracking *tracking = &clip->tracking;
	ListBase *tracksbase = BKE_tracking_get_active_tracks(tracking);
	ListBase *plane_tracks_base = BKE_tracking_get_active_plane_tracks(tracking);
	MovieTrackingTrack *track, *act_track;
	MovieTrackingPlaneTrack *plane_track, *active_plane_track;
	MovieTrackingMarker *marker;
	int framenr = ED_space_clip_get_clip_frame_number(sc);
	int undistort = sc->user.render_flag & MCLIP_PROXY_RENDER_UNDISTORT;
	float *marker_pos = NULL, *fp, *active_pos = NULL, cur_pos[2];

	/* ** find window pixel coordinates of origin ** */

	/* UI_view2d_view_to_region_no_clip return integer values, this could
	 * lead to 1px flickering when view is locked to selection during playback.
	 * to avoid this flickering, calculate base point in the same way as it happens
	 * in UI_view2d_view_to_region_no_clip, but do it in floats here */

	UI_view2d_view_to_region_fl(&ar->v2d, 0.0f, 0.0f, &x, &y);

	glPushMatrix();
	glTranslatef(x, y, 0);

	glPushMatrix();
	glScalef(zoomx, zoomy, 0);
	glMultMatrixf(sc->stabmat);
	glScalef(width, height, 0);

	act_track = BKE_tracking_track_get_active(tracking);

	/* Draw plane tracks */
	active_plane_track = BKE_tracking_plane_track_get_active(tracking);
	for (plane_track = plane_tracks_base->first;
	     plane_track;
	     plane_track = plane_track->next)
	{
		if ((plane_track->flag & PLANE_TRACK_HIDDEN) == 0) {
			draw_plane_track(sc, scene, plane_track, framenr, plane_track == active_plane_track, width, height);
		}
	}

	if (sc->user.render_flag & MCLIP_PROXY_RENDER_UNDISTORT) {
		int count = 0;

		/* count */
		track = tracksbase->first;
		while (track) {
			if ((track->flag & TRACK_HIDDEN) == 0) {
				marker = BKE_tracking_marker_get(track, framenr);

				if (MARKER_VISIBLE(sc, track, marker))
					count++;
			}

			track = track->next;
		}

		/* undistort */
		if (count) {
			marker_pos = MEM_callocN(2 * sizeof(float) * count, "draw_tracking_tracks marker_pos");

			track = tracksbase->first;
			fp = marker_pos;
			while (track) {
				if ((track->flag & TRACK_HIDDEN) == 0) {
					marker = BKE_tracking_marker_get(track, framenr);

					if (MARKER_VISIBLE(sc, track, marker)) {
						ED_clip_point_undistorted_pos(sc, marker->pos, fp);

						if (track == act_track)
							active_pos = fp;

						fp += 2;
					}
				}

				track = track->next;
			}
		}
	}

	if (sc->flag & SC_SHOW_TRACK_PATH) {
		track = tracksbase->first;
		while (track) {
			if ((track->flag & TRACK_HIDDEN) == 0)
				draw_track_path(sc, clip, track);

			track = track->next;
		}
	}

	unsigned int position = add_attrib(immVertexFormat(), "pos", GL_FLOAT, 2, KEEP_FLOAT);

	immBindBuiltinProgram(GPU_SHADER_2D_UNIFORM_COLOR);

	/* markers outline and non-selected areas */
	track = tracksbase->first;
	fp = marker_pos;
	while (track) {
		if ((track->flag & TRACK_HIDDEN) == 0) {
			marker = BKE_tracking_marker_get(track, framenr);

			if (MARKER_VISIBLE(sc, track, marker)) {
				copy_v2_v2(cur_pos, fp ? fp : marker->pos);

				draw_marker_outline(sc, track, marker, cur_pos, width, height, position);
				draw_marker_areas(sc, track, marker, cur_pos, width, height, 0, 0, position);
				draw_marker_slide_zones(sc, track, marker, cur_pos, 1, 0, 0, width, height, position);
				draw_marker_slide_zones(sc, track, marker, cur_pos, 0, 0, 0, width, height, position);

				if (fp)
					fp += 2;
			}
		}

		track = track->next;
	}

	/* selected areas only, so selection wouldn't be overlapped by
	 * non-selected areas */
	track = tracksbase->first;
	fp = marker_pos;
	while (track) {
		if ((track->flag & TRACK_HIDDEN) == 0) {
			int act = track == act_track;
			marker = BKE_tracking_marker_get(track, framenr);

			if (MARKER_VISIBLE(sc, track, marker)) {
				if (!act) {
					copy_v2_v2(cur_pos, fp ? fp : marker->pos);

					draw_marker_areas(sc, track, marker, cur_pos, width, height, 0, 1, position);
					draw_marker_slide_zones(sc, track, marker, cur_pos, 0, 1, 0, width, height, position);
				}

				if (fp)
					fp += 2;
			}
		}

		track = track->next;
	}

	/* active marker would be displayed on top of everything else */
	if (act_track) {
		if ((act_track->flag & TRACK_HIDDEN) == 0) {
			marker = BKE_tracking_marker_get(act_track, framenr);

			if (MARKER_VISIBLE(sc, act_track, marker)) {
				copy_v2_v2(cur_pos, active_pos ? active_pos : marker->pos);

				draw_marker_areas(sc, act_track, marker, cur_pos, width, height, 1, 1, position);
				draw_marker_slide_zones(sc, act_track, marker, cur_pos, 0, 1, 1, width, height, position);
			}
		}
	}

	if (sc->flag & SC_SHOW_BUNDLES) {
		MovieTrackingObject *object = BKE_tracking_object_get_active(tracking);
		float pos[4], vec[4], mat[4][4], aspy;

		glPointSize(3.0f);

		aspy = 1.0f / clip->tracking.camera.pixel_aspect;
		BKE_tracking_get_projection_matrix(tracking, object, framenr, width, height, mat);

		track = tracksbase->first;
		while (track) {
			if ((track->flag & TRACK_HIDDEN) == 0 && track->flag & TRACK_HAS_BUNDLE) {
				marker = BKE_tracking_marker_get(track, framenr);

				if (MARKER_VISIBLE(sc, track, marker)) {
					float npos[2];
					copy_v3_v3(vec, track->bundle_pos);
					vec[3] = 1;

					mul_v4_m4v4(pos, mat, vec);

					pos[0] = (pos[0] / (pos[3] * 2.0f) + 0.5f) * width;
					pos[1] = (pos[1] / (pos[3] * 2.0f) + 0.5f) * height * aspy;

					BKE_tracking_distort_v2(tracking, pos, npos);

					if (npos[0] >= 0.0f && npos[1] >= 0.0f && npos[0] <= width && npos[1] <= height * aspy) {
						vec[0] = (marker->pos[0] + track->offset[0]) * width;
						vec[1] = (marker->pos[1] + track->offset[1]) * height * aspy;

						sub_v2_v2(vec, npos);

						if (len_squared_v2(vec) < (3.0f * 3.0f)) {
							immUniformColor3f(0.0f, 1.0f, 0.0f);
						}
						else {
							immUniformColor3f(1.0f, 0.0f, 0.0f);
						}

						immBegin(GL_POINTS, 1);

						if (undistort) {
							immVertex2f(position, pos[0] / width, pos[1] / (height * aspy));
						}
						else {
							immVertex2f(position, npos[0] / width, npos[1] / (height * aspy));
						}

						immEnd();
					}
				}
			}

			track = track->next;
		}
	}

	immUnbindProgram();

	glPopMatrix();

	if (sc->flag & SC_SHOW_NAMES) {
		/* scaling should be cleared before drawing texts, otherwise font would also be scaled */
		track = tracksbase->first;
		fp = marker_pos;
		while (track) {
			if ((track->flag & TRACK_HIDDEN) == 0) {
				marker = BKE_tracking_marker_get(track, framenr);

				if (MARKER_VISIBLE(sc, track, marker)) {
					int act = track == act_track;

					copy_v2_v2(cur_pos, fp ? fp : marker->pos);

					draw_marker_texts(sc, track, marker, cur_pos, act, width, height, zoomx, zoomy);

					if (fp)
						fp += 2;
				}
			}

			track = track->next;
		}
	}

	glPopMatrix();

	if (marker_pos)
		MEM_freeN(marker_pos);
}

static void draw_distortion(SpaceClip *sc, ARegion *ar, MovieClip *clip,
                            int width, int height, float zoomx, float zoomy)
{
	float x, y;
	const int n = 10;
	int i, j, a;
	float pos[2], tpos[2], grid[11][11][2];
	MovieTracking *tracking = &clip->tracking;
	bGPdata *gpd = NULL;
	float aspy = 1.0f / tracking->camera.pixel_aspect;
	float dx = (float)width / n, dy = (float)height / n * aspy;
	float offsx = 0.0f, offsy = 0.0f;

	if (!tracking->camera.focal)
		return;

	if ((sc->flag & SC_SHOW_GRID) == 0 && (sc->flag & SC_MANUAL_CALIBRATION) == 0)
		return;

	UI_view2d_view_to_region_fl(&ar->v2d, 0.0f, 0.0f, &x, &y);

	glPushMatrix();
	glTranslatef(x, y, 0);
	glScalef(zoomx, zoomy, 0);
	glMultMatrixf(sc->stabmat);
	glScalef(width, height, 0);

	unsigned int position = add_attrib(immVertexFormat(), "pos", GL_FLOAT, 2, KEEP_FLOAT);

	immBindBuiltinProgram(GPU_SHADER_2D_UNIFORM_COLOR);

	/* grid */
	if (sc->flag & SC_SHOW_GRID) {
		float val[4][2], idx[4][2];
		float min[2], max[2];

		for (a = 0; a < 4; a++) {
			if (a < 2)
				val[a][a % 2] = FLT_MAX;
			else
				val[a][a % 2] = -FLT_MAX;
		}

		zero_v2(pos);
		for (i = 0; i <= n; i++) {
			for (j = 0; j <= n; j++) {
				if (i == 0 || j == 0 || i == n || j == n) {
					BKE_tracking_distort_v2(tracking, pos, tpos);

					for (a = 0; a < 4; a++) {
						int ok;

						if (a < 2)
							ok = tpos[a % 2] < val[a][a % 2];
						else
							ok = tpos[a % 2] > val[a][a % 2];

						if (ok) {
							copy_v2_v2(val[a], tpos);
							idx[a][0] = j;
							idx[a][1] = i;
						}
					}
				}

				pos[0] += dx;
			}

			pos[0] = 0.0f;
			pos[1] += dy;
		}

		INIT_MINMAX2(min, max);

		for (a = 0; a < 4; a++) {
			pos[0] = idx[a][0] * dx;
			pos[1] = idx[a][1] * dy;

			BKE_tracking_undistort_v2(tracking, pos, tpos);

			minmax_v2v2_v2(min, max, tpos);
		}

		copy_v2_v2(pos, min);
		dx = (max[0] - min[0]) / n;
		dy = (max[1] - min[1]) / n;

		for (i = 0; i <= n; i++) {
			for (j = 0; j <= n; j++) {
				BKE_tracking_distort_v2(tracking, pos, grid[i][j]);

				grid[i][j][0] /= width;
				grid[i][j][1] /= height * aspy;

				pos[0] += dx;
			}

			pos[0] = min[0];
			pos[1] += dy;
		}

		immUniformColor3f(1.0f, 0.0f, 0.0f);

		for (i = 0; i <= n; i++) {
			immBegin(GL_LINE_STRIP, n + 1);

			for (j = 0; j <= n; j++) {
				immVertex2fv(position, grid[i][j]);
			}

			immEnd();
		}

		for (j = 0; j <= n; j++) {
			immBegin(GL_LINE_STRIP, n + 1);

			for (i = 0; i <= n; i++) {
				immVertex2fv(position, grid[i][j]);
			}

			immEnd();
		}
	}

	if (sc->gpencil_src != SC_GPENCIL_SRC_TRACK) {
		gpd = clip->gpd;
	}

	if (sc->flag & SC_MANUAL_CALIBRATION && gpd) {
		bGPDlayer *layer = gpd->layers.first;

		while (layer) {
			bGPDframe *frame = layer->frames.first;

			if (layer->flag & GP_LAYER_HIDE) {
				layer = layer->next;
				continue;
			}

			immUniformColor4fv(layer->color);

			glLineWidth(layer->thickness);
			glPointSize((float)(layer->thickness + 2));

			while (frame) {
				bGPDstroke *stroke = frame->strokes.first;

				while (stroke) {
					if (stroke->flag & GP_STROKE_2DSPACE) {
						if (stroke->totpoints > 1) {
							for (i = 0; i < stroke->totpoints - 1; i++) {
								float npos[2], dpos[2], len;
								int steps;

								pos[0] = (stroke->points[i].x + offsx) * width;
								pos[1] = (stroke->points[i].y + offsy) * height * aspy;

								npos[0] = (stroke->points[i + 1].x + offsx) * width;
								npos[1] = (stroke->points[i + 1].y + offsy) * height * aspy;

								len = len_v2v2(pos, npos);
								steps = ceil(len / 5.0f);

								/* we want to distort only long straight lines */
								if (stroke->totpoints == 2) {
									BKE_tracking_undistort_v2(tracking, pos, pos);
									BKE_tracking_undistort_v2(tracking, npos, npos);
								}

								sub_v2_v2v2(dpos, npos, pos);
								mul_v2_fl(dpos, 1.0f / steps);

								immBegin(GL_LINE_STRIP, steps + 1);

								for (j = 0; j <= steps; j++) {
									BKE_tracking_distort_v2(tracking, pos, tpos);
									immVertex2f(position, tpos[0] / width, tpos[1] / (height * aspy));

									add_v2_v2(pos, dpos);
								}

								immEnd();
							}
						}
						else if (stroke->totpoints == 1) {
							immBegin(GL_POINTS, 1);
							immVertex2f(position, stroke->points[0].x + offsx, stroke->points[0].y + offsy);
							immEnd();
						}
					}

					stroke = stroke->next;
				}

				frame = frame->next;
			}

			layer = layer->next;
		}
	}

	immUnbindProgram();

	glPopMatrix();
}

void clip_draw_main(const bContext *C, SpaceClip *sc, ARegion *ar)
{
	MovieClip *clip = ED_space_clip_get_clip(sc);
	Scene *scene = CTX_data_scene(C);
	ImBuf *ibuf = NULL;
	int width, height;
	float zoomx, zoomy;

	ED_space_clip_get_size(sc, &width, &height);
	ED_space_clip_get_zoom(sc, ar, &zoomx, &zoomy);

	/* if no clip, nothing to do */
	if (!clip) {
		ED_region_grid_draw(ar, zoomx, zoomy);
		return;
	}

	if (sc->flag & SC_SHOW_STABLE) {
		float translation[2];
		float aspect = clip->tracking.camera.pixel_aspect;
		float smat[4][4], ismat[4][4];

		if ((sc->flag & SC_MUTE_FOOTAGE) == 0) {
			ibuf = ED_space_clip_get_stable_buffer(sc, sc->loc,
			                                       &sc->scale, &sc->angle);
		}

		if (ibuf != NULL && width != ibuf->x)
			mul_v2_v2fl(translation, sc->loc, (float)width / ibuf->x);
		else
			copy_v2_v2(translation, sc->loc);

		BKE_tracking_stabilization_data_to_mat4(width, height, aspect, translation,
		                                        sc->scale, sc->angle, sc->stabmat);

		unit_m4(smat);
		smat[0][0] = 1.0f / width;
		smat[1][1] = 1.0f / height;
		invert_m4_m4(ismat, smat);

		mul_m4_series(sc->unistabmat, smat, sc->stabmat, ismat);
	}
	else if ((sc->flag & SC_MUTE_FOOTAGE) == 0) {
		ibuf = ED_space_clip_get_buffer(sc);

		zero_v2(sc->loc);
		sc->scale = 1.0f;
		unit_m4(sc->stabmat);
		unit_m4(sc->unistabmat);
	}

	if (ibuf) {
		draw_movieclip_buffer(C, sc, ar, ibuf, width, height, zoomx, zoomy);
		IMB_freeImBuf(ibuf);
	}
	else if (sc->flag & SC_MUTE_FOOTAGE) {
		draw_movieclip_muted(ar, width, height, zoomx, zoomy);
	}
	else {
		ED_region_grid_draw(ar, zoomx, zoomy);
	}

	if (width && height) {
		draw_stabilization_border(sc, ar, width, height, zoomx, zoomy);
		draw_tracking_tracks(sc, scene, ar, clip, width, height, zoomx, zoomy);
		draw_distortion(sc, ar, clip, width, height, zoomx, zoomy);
	}
}

void clip_draw_cache_and_notes(const bContext *C, SpaceClip *sc, ARegion *ar)
{
	Scene *scene = CTX_data_scene(C);
	MovieClip *clip = ED_space_clip_get_clip(sc);
	if (clip) {
		draw_movieclip_cache(sc, ar, clip, scene);
		draw_movieclip_notes(sc, ar);
	}
}

/* draw grease pencil */
void clip_draw_grease_pencil(bContext *C, int onlyv2d)
{
	SpaceClip *sc = CTX_wm_space_clip(C);
	MovieClip *clip = ED_space_clip_get_clip(sc);

	if (!clip)
		return;

	if (onlyv2d) {
		bool is_track_source = sc->gpencil_src == SC_GPENCIL_SRC_TRACK;
		/* if manual calibration is used then grease pencil data
		 * associated with the clip is already drawn in draw_distortion
		 */
		if ((sc->flag & SC_MANUAL_CALIBRATION) == 0 || is_track_source) {
			glPushMatrix();
			glMultMatrixf(sc->unistabmat);

			if (is_track_source) {
				MovieTrackingTrack *track = BKE_tracking_track_get_active(&sc->clip->tracking);

				if (track) {
					int framenr = ED_space_clip_get_clip_frame_number(sc);
					MovieTrackingMarker *marker = BKE_tracking_marker_get(track, framenr);

					glTranslate2fv(marker->pos);
				}
			}

			ED_gpencil_draw_2dimage(C);

			glPopMatrix();
		}
	}
	else {
		ED_gpencil_draw_view2d(C, 0);
	}
}<|MERGE_RESOLUTION|>--- conflicted
+++ resolved
@@ -328,18 +328,7 @@
 		filter = GL_NEAREST;
 	}
 
-<<<<<<< HEAD
-	/* set zoom */
-	glPixelZoom(zoomx * width / ibuf->x, zoomy * height / ibuf->y);
-
-	glaDrawImBuf_glsl_ctx(C, ibuf, x, y, filter, 1.0f);
-
-	/* reset zoom */
-	glPixelZoom(1.0f, 1.0f);
-
-=======
 	glaDrawImBuf_glsl_ctx(C, ibuf, x, y, filter, zoomx * width / ibuf->x, zoomy * height / ibuf->y);
->>>>>>> bda04569
 
 	if (sc->flag & SC_SHOW_METADATA) {
 		rctf frame;
