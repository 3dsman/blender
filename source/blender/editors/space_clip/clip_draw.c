--- conflicted
+++ resolved
@@ -204,17 +204,10 @@
 		for (i = sfra - clip->start_frame + 1, a = 0; i <= efra - clip->start_frame + 1; i++) {
 			int framenr;
 			int markersnr = generic_track_get_markersnr(act_track, act_plane_track);
-<<<<<<< HEAD
 
 			while (a < markersnr) {
 				int marker_framenr = generic_track_get_marker_framenr(act_track, act_plane_track, a);
 
-=======
-
-			while (a < markersnr) {
-				int marker_framenr = generic_track_get_marker_framenr(act_track, act_plane_track, a);
-
->>>>>>> 4d2b50ad
 				if (marker_framenr >= i)
 					break;
 
@@ -1041,39 +1034,6 @@
 	add_v2_v2v2(end_point, start_corner, direction);
 }
 
-<<<<<<< HEAD
-static void plane_track_colors(bool is_active, float color[3], float selected_color[3])
-{
-	UI_GetThemeColor3fv(TH_MARKER, color);
-
-	if (is_active)
-		UI_GetThemeColor3fv(TH_ACT_MARKER, selected_color);
-	else
-		UI_GetThemeColor3fv(TH_SEL_MARKER, selected_color);
-}
-
-static void getArrowEndPoint(const int width, const int height, const float zoom,
-                             const float start_corner[2], const float end_corner[2],
-                             float end_point[2])
-{
-	float direction[2];
-	float max_length;
-
-	sub_v2_v2v2(direction, end_corner, start_corner);
-
-	direction[0] *= width;
-	direction[1] *= height;
-	max_length = len_v2(direction);
-	normalize_v2(direction);
-	mul_v2_fl(direction, min_ff(32.0f / zoom, max_length));
-	direction[0] /= width;
-	direction[1] /= height;
-
-	add_v2_v2v2(end_point, start_corner, direction);
-}
-
-=======
->>>>>>> 4d2b50ad
 static void draw_plane_marker_ex(SpaceClip *sc, MovieTrackingPlaneTrack *plane_track,
                                  MovieTrackingPlaneMarker *plane_marker, bool is_active_track,
                                  bool draw_outline, int width, int height)
