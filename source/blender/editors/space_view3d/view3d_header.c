/*
 * ***** BEGIN GPL LICENSE BLOCK *****
 *
 * This program is free software; you can redistribute it and/or
 * modify it under the terms of the GNU General Public License
 * as published by the Free Software Foundation; either version 2
 * of the License, or (at your option) any later version. 
 *
 * This program is distributed in the hope that it will be useful,
 * but WITHOUT ANY WARRANTY; without even the implied warranty of
 * MERCHANTABILITY or FITNESS FOR A PARTICULAR PURPOSE.  See the
 * GNU General Public License for more details.
 *
 * You should have received a copy of the GNU General Public License
 * along with this program; if not, write to the Free Software Foundation,
 * Inc., 51 Franklin Street, Fifth Floor, Boston, MA 02110-1301, USA.
 *
 * The Original Code is Copyright (C) 2004-2008 Blender Foundation.
 * All rights reserved.
 *
 * 
 * Contributor(s): Blender Foundation
 *
 * ***** END GPL LICENSE BLOCK *****
 */

/** \file blender/editors/space_view3d/view3d_header.c
 *  \ingroup spview3d
 */

#include <string.h>
#include <stdio.h>
#include <stdlib.h>

#include "DNA_scene_types.h"
#include "DNA_object_types.h"
#include "DNA_gpencil_types.h"

#include "BLI_utildefines.h"

#include "BLT_translation.h"

#include "BKE_context.h"
#include "BKE_main.h"
#include "BKE_screen.h"
#include "BKE_editmesh.h"

#include "DEG_depsgraph.h"

#include "RNA_access.h"
#include "RNA_define.h"
#include "RNA_enum_types.h"

#include "WM_api.h"
#include "WM_types.h"

#include "ED_mesh.h"
#include "ED_util.h"
#include "ED_screen.h"

#include "UI_interface.h"
#include "UI_resources.h"

#include "view3d_intern.h"

static void do_view3d_header_buttons(bContext *C, void *arg, int event);

#define B_SEL_VERT  110
#define B_SEL_EDGE  111
#define B_SEL_FACE  112

/* XXX quickly ported across */
static void handle_view3d_lock(bContext *C)
{
	Scene *scene = CTX_data_scene(C);
	ScrArea *sa = CTX_wm_area(C);
	View3D *v3d = CTX_wm_view3d(C);

	if (v3d != NULL && sa != NULL) {
		if (v3d->localvd == NULL && v3d->scenelock && sa->spacetype == SPACE_VIEW3D) {
			/* copy to scene */
			scene->lay = v3d->lay;
			scene->layact = v3d->layact;
			scene->camera = v3d->camera;

			/* notifiers for scene update */
			WM_event_add_notifier(C, NC_SCENE | ND_LAYER, scene);
		}
	}
}

/**
 * layer code is on three levels actually:
 * - here for operator
 * - uiTemplateLayers in interface/ code for buttons
 * - ED_view3d_scene_layer_set for RNA
 */
static void view3d_layers_editmode_ensure(Scene *scene, View3D *v3d)
{
	/* sanity check - when in editmode disallow switching the editmode layer off since its confusing
	 * an alternative would be to always draw the editmode object. */
	if (scene->obedit && (scene->obedit->lay & v3d->lay) == 0) {
		int bit;
		for (bit = 0; bit < 32; bit++) {
			if (scene->obedit->lay & (1u << bit)) {
				v3d->lay |= (1u << bit);
				break;
			}
		}
	}
}

static int view3d_layers_exec(bContext *C, wmOperator *op)
{
	Scene *scene = CTX_data_scene(C);
	ScrArea *sa = CTX_wm_area(C);
	View3D *v3d = sa->spacedata.first;
	int nr = RNA_int_get(op->ptr, "nr");
	const bool toggle = RNA_boolean_get(op->ptr, "toggle");
	
	if (nr < 0)
		return OPERATOR_CANCELLED;

	if (nr == 0) {
		/* all layers */
		if (!v3d->lay_prev)
			v3d->lay_prev = 1;

		if (toggle && v3d->lay == ((1 << 20) - 1)) {
			/* return to active layer only */
			v3d->lay = v3d->lay_prev;

			view3d_layers_editmode_ensure(scene, v3d);
		}
		else {
			v3d->lay_prev = v3d->lay;
			v3d->lay |= (1 << 20) - 1;
		}
	}
	else {
		int bit;
		nr--;

		if (RNA_boolean_get(op->ptr, "extend")) {
			if (toggle && v3d->lay & (1 << nr) && (v3d->lay & ~(1 << nr)))
				v3d->lay &= ~(1 << nr);
			else
				v3d->lay |= (1 << nr);
		}
		else {
			v3d->lay = (1 << nr);
		}

		view3d_layers_editmode_ensure(scene, v3d);

		/* set active layer, ensure to always have one */
		if (v3d->lay & (1 << nr))
			v3d->layact = 1 << nr;
		else if ((v3d->lay & v3d->layact) == 0) {
			for (bit = 0; bit < 32; bit++) {
				if (v3d->lay & (1u << bit)) {
					v3d->layact = (1u << bit);
					break;
				}
			}
		}
	}
	
	if (v3d->scenelock) handle_view3d_lock(C);
	
	DEG_on_visible_update(CTX_data_main(C), false);

	ED_area_tag_redraw(sa);
	
	return OPERATOR_FINISHED;
}

/* applies shift and alt, lazy coding or ok? :) */
/* the local per-keymap-entry keymap will solve it */
static int view3d_layers_invoke(bContext *C, wmOperator *op, const wmEvent *event)
{
	if (event->ctrl || event->oskey)
		return OPERATOR_PASS_THROUGH;
	
	if (event->shift)
		RNA_boolean_set(op->ptr, "extend", true);
	else
		RNA_boolean_set(op->ptr, "extend", false);
	
	if (event->alt) {
		const int nr = RNA_int_get(op->ptr, "nr") + 10;
		RNA_int_set(op->ptr, "nr", nr);
	}
	view3d_layers_exec(C, op);
	
	return OPERATOR_FINISHED;
}

static int view3d_layers_poll(bContext *C)
{
	return (ED_operator_view3d_active(C) && CTX_wm_view3d(C)->localvd == NULL);
}

void VIEW3D_OT_layers(wmOperatorType *ot)
{
	/* identifiers */
	ot->name = "Layers";
	ot->description = "Toggle layer(s) visibility";
	ot->idname = "VIEW3D_OT_layers";
	
	/* api callbacks */
	ot->invoke = view3d_layers_invoke;
	ot->exec = view3d_layers_exec;
	ot->poll = view3d_layers_poll;
	
	/* flags */
	ot->flag = OPTYPE_REGISTER | OPTYPE_UNDO;
	
	RNA_def_int(ot->srna, "nr", 1, 0, 20, "Number", "The layer number to set, zero for all layers", 0, 20);
	RNA_def_boolean(ot->srna, "extend", 0, "Extend", "Add this layer to the current view layers");
	RNA_def_boolean(ot->srna, "toggle", 1, "Toggle", "Toggle the layer");
}

static void do_view3d_header_buttons(bContext *C, void *UNUSED(arg), int event)
{
	wmWindow *win = CTX_wm_window(C);
	const int ctrl = win->eventstate->ctrl, shift = win->eventstate->shift;

	/* watch it: if sa->win does not exist, check that when calling direct drawing routines */

	switch (event) {
		case B_SEL_VERT:
			if (EDBM_selectmode_toggle(C, SCE_SELECT_VERTEX, -1, shift, ctrl)) {
				ED_undo_push(C, "Selectmode Set: Vertex");
			}
			break;
		case B_SEL_EDGE:
			if (EDBM_selectmode_toggle(C, SCE_SELECT_EDGE, -1, shift, ctrl)) {
				ED_undo_push(C, "Selectmode Set: Edge");
			}
			break;
		case B_SEL_FACE:
			if (EDBM_selectmode_toggle(C, SCE_SELECT_FACE, -1, shift, ctrl)) {
				ED_undo_push(C, "Selectmode Set: Face");
			}
			break;
		default:
			break;
	}
}

void uiTemplateEditModeSelection(uiLayout *layout, struct bContext *C)
{
	Object *obedit = CTX_data_edit_object(C);
	uiBlock *block = uiLayoutGetBlock(layout);

	UI_block_func_handle_set(block, do_view3d_header_buttons, NULL);

	if (obedit && (obedit->type == OB_MESH)) {
		BMEditMesh *em = BKE_editmesh_from_object(obedit);
		uiLayout *row;

		row = uiLayoutRow(layout, true);
		block = uiLayoutGetBlock(row);
		uiDefIconButBitS(block, UI_BTYPE_TOGGLE, SCE_SELECT_VERTEX, B_SEL_VERT, ICON_VERTEXSEL,
		                 0, 0, UI_UNIT_X, UI_UNIT_Y, &em->selectmode, 1.0, 0.0, 0, 0,
		                 TIP_("Vertex select - Shift-Click for multiple modes, Ctrl-Click contracts selection"));
		uiDefIconButBitS(block, UI_BTYPE_TOGGLE, SCE_SELECT_EDGE, B_SEL_EDGE, ICON_EDGESEL,
		                 0, 0, UI_UNIT_X, UI_UNIT_Y, &em->selectmode, 1.0, 0.0, 0, 0,
		                 TIP_("Edge select - Shift-Click for multiple modes, Ctrl-Click expands/contracts selection"));
		uiDefIconButBitS(block, UI_BTYPE_TOGGLE, SCE_SELECT_FACE, B_SEL_FACE, ICON_FACESEL,
		                 0, 0, UI_UNIT_X, UI_UNIT_Y, &em->selectmode, 1.0, 0.0, 0, 0,
		                 TIP_("Face select - Shift-Click for multiple modes, Ctrl-Click expands selection"));
	}
}

void uiTemplateHeader3D(uiLayout *layout, struct bContext *C)
{
	bScreen *screen = CTX_wm_screen(C);
	ScrArea *sa = CTX_wm_area(C);
	View3D *v3d = sa->spacedata.first;
	Scene *scene = CTX_data_scene(C);
	SceneLayer *sl = CTX_data_scene_layer(C);
	ToolSettings *ts = CTX_data_tool_settings(C);
	PointerRNA v3dptr, toolsptr, sceneptr;
	Object *ob = OBACT_NEW;
	Object *obedit = CTX_data_edit_object(C);
	bGPdata *gpd = CTX_data_gpencil_data(C);
	uiBlock *block;
	uiLayout *row;
	bool is_paint = ob && !(gpd && (gpd->flag & GP_DATA_STROKE_EDITMODE)) &&
	                ELEM(ob->mode, OB_MODE_SCULPT, OB_MODE_VERTEX_PAINT, OB_MODE_WEIGHT_PAINT, OB_MODE_TEXTURE_PAINT);
	
	RNA_pointer_create(&screen->id, &RNA_SpaceView3D, v3d, &v3dptr);
	RNA_pointer_create(&scene->id, &RNA_ToolSettings, ts, &toolsptr);
	RNA_pointer_create(&scene->id, &RNA_Scene, scene, &sceneptr);

	block = uiLayoutGetBlock(layout);
	UI_block_func_handle_set(block, do_view3d_header_buttons, NULL);

	/* other buttons: */
	UI_block_emboss_set(block, UI_EMBOSS);
<<<<<<< HEAD

	if (IS_VIEWPORT_LEGACY(v3d)) {
		/* Draw type */
		uiItemR(layout, &v3dptr, "viewport_shade", UI_ITEM_R_ICON_ONLY, "", ICON_NONE);
	}
=======
>>>>>>> c2f6ca31

	row = uiLayoutRow(layout, true);
	uiItemR(row, &v3dptr, "pivot_point", UI_ITEM_R_ICON_ONLY, "", ICON_NONE);
	if (!ob || ELEM(ob->mode, OB_MODE_OBJECT, OB_MODE_POSE, OB_MODE_WEIGHT_PAINT)) {
		uiItemR(row, &v3dptr, "use_pivot_point_align", UI_ITEM_R_ICON_ONLY, "", ICON_NONE);
	}

	if (obedit == NULL && is_paint) {
		/* Manipulators aren't used in paint modes */
		if (!ELEM(ob->mode, OB_MODE_SCULPT, OB_MODE_PARTICLE_EDIT)) {
			/* masks aren't used for sculpt and particle painting */
			PointerRNA meshptr;

			RNA_pointer_create(ob->data, &RNA_Mesh, ob->data, &meshptr);
			if (ob->mode & (OB_MODE_TEXTURE_PAINT | OB_MODE_VERTEX_PAINT)) {
				uiItemR(layout, &meshptr, "use_paint_mask", UI_ITEM_R_ICON_ONLY, "", ICON_NONE);
			}
			else {
				row = uiLayoutRow(layout, true);
				uiItemR(row, &meshptr, "use_paint_mask", UI_ITEM_R_ICON_ONLY, "", ICON_NONE);
				uiItemR(row, &meshptr, "use_paint_mask_vertex", UI_ITEM_R_ICON_ONLY, "", ICON_NONE);
			}
		}
	}
	else {
		/* Transform widget / manipulators */
		row = uiLayoutRow(layout, true);
		uiItemR(row, &v3dptr, "show_manipulator", UI_ITEM_R_ICON_ONLY, "", ICON_NONE);
		if (v3d->twflag & V3D_USE_MANIPULATOR) {
			uiItemR(row, &v3dptr, "transform_manipulators", UI_ITEM_R_ICON_ONLY, "", ICON_NONE);
		}
		uiItemR(row, &v3dptr, "transform_orientation", 0, "", ICON_NONE);
	}

	if (obedit == NULL && v3d->localvd == NULL) {
		/* Scene lock */
		uiItemR(layout, &v3dptr, "lock_camera_and_layers", UI_ITEM_R_ICON_ONLY, "", ICON_NONE);
	}
	
	uiTemplateEditModeSelection(layout, C);
}<|MERGE_RESOLUTION|>--- conflicted
+++ resolved
@@ -300,14 +300,6 @@
 
 	/* other buttons: */
 	UI_block_emboss_set(block, UI_EMBOSS);
-<<<<<<< HEAD
-
-	if (IS_VIEWPORT_LEGACY(v3d)) {
-		/* Draw type */
-		uiItemR(layout, &v3dptr, "viewport_shade", UI_ITEM_R_ICON_ONLY, "", ICON_NONE);
-	}
-=======
->>>>>>> c2f6ca31
 
 	row = uiLayoutRow(layout, true);
 	uiItemR(row, &v3dptr, "pivot_point", UI_ITEM_R_ICON_ONLY, "", ICON_NONE);
