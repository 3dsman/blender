--- conflicted
+++ resolved
@@ -9291,7 +9291,6 @@
 	if (dm) dm->release(dm);
 }
 
-<<<<<<< HEAD
 void ED_draw_object_facemap(Scene *scene, Object *ob, const float col[4], const int facemap)
 {
 	DerivedMesh *dm = NULL;
@@ -9337,11 +9336,7 @@
 	dm->release(dm);
 }
 
-
-void draw_object_instance(Scene *scene, View3D *v3d, RegionView3D *rv3d, Object *ob, const char dt, int outline)
-=======
 void draw_object_instance(Scene *scene, View3D *v3d, RegionView3D *rv3d, Object *ob, const char dt, int outline, float wire_col[4])
->>>>>>> 7fc632a8
 {
 	if (ob == NULL)
 		return;
