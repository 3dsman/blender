/*
 * ***** BEGIN GPL LICENSE BLOCK *****
 *
 * This program is free software; you can redistribute it and/or
 * modify it under the terms of the GNU General Public License
 * as published by the Free Software Foundation; either version 2
 * of the License, or (at your option) any later version.
 *
 * This program is distributed in the hope that it will be useful,
 * but WITHOUT ANY WARRANTY; without even the implied warranty of
 * MERCHANTABILITY or FITNESS FOR A PARTICULAR PURPOSE.  See the
 * GNU General Public License for more details.
 *
 * You should have received a copy of the GNU General Public License
 * along with this program; if not, write to the Free Software Foundation,
 * Inc., 51 Franklin Street, Fifth Floor, Boston, MA 02110-1301, USA.
 *
 * The Original Code is Copyright (C) 2001-2002 by NaN Holding BV.
 * All rights reserved.
 *
 * Contributor(s): Blender Foundation, full recode and added functions
 *
 * ***** END GPL LICENSE BLOCK *****
 */

/** \file blender/editors/space_view3d/drawobject.c
 *  \ingroup spview3d
 */


#include <string.h>
#include <math.h>

#include "MEM_guardedalloc.h"

#include "DNA_camera_types.h"
#include "DNA_curve_types.h"
#include "DNA_constraint_types.h" // for drawing constraint
#include "DNA_lamp_types.h"
#include "DNA_lattice_types.h"
#include "DNA_material_types.h"
#include "DNA_mesh_types.h"
#include "DNA_meshdata_types.h"
#include "DNA_meta_types.h"
#include "DNA_scene_types.h"
#include "DNA_smoke_types.h"
#include "DNA_speaker_types.h"
#include "DNA_world_types.h"
#include "DNA_armature_types.h"
#include "DNA_object_types.h"

#include "BLI_utildefines.h"
#include "BLI_blenlib.h"
#include "BLI_math.h"
#include "BLI_edgehash.h"
#include "BLI_rand.h"
#include "BLI_utildefines.h"

#include "BKE_anim.h"  //for the where_on_path function
#include "BKE_armature.h"
#include "BKE_camera.h"
#include "BKE_constraint.h" // for the get_constraint_target function
#include "BKE_curve.h"
#include "BKE_DerivedMesh.h"
#include "BKE_deform.h"
#include "BKE_displist.h"
#include "BKE_font.h"
#include "BKE_global.h"
#include "BKE_image.h"
#include "BKE_key.h"
#include "BKE_lattice.h"
#include "BKE_mesh.h"
#include "BKE_material.h"
#include "BKE_mball.h"
#include "BKE_modifier.h"
#include "BKE_object.h"
#include "BKE_paint.h"
#include "BKE_particle.h"
#include "BKE_pointcache.h"
#include "BKE_scene.h"
#include "BKE_unit.h"
#include "BKE_movieclip.h"
#include "BKE_tracking.h"

#include "BKE_tessmesh.h"

#include "smoke_API.h"

#include "IMB_imbuf.h"
#include "IMB_imbuf_types.h"

#include "BIF_gl.h"
#include "BIF_glutil.h"

#include "GPU_compatibility.h"
#include "GPU_draw.h"
#include "GPU_extensions.h"

#include "ED_mesh.h"
#include "ED_particle.h"
#include "ED_screen.h"
#include "ED_sculpt.h"
#include "ED_types.h"
#include "ED_curve.h" /* for curve_editnurbs */

#include "UI_resources.h"

#include "WM_api.h"
#include "wm_subwindow.h"
#include "BLF_api.h"

#include "view3d_intern.h"  // own include

typedef enum eWireDrawMode {
	OBDRAW_WIRE_OFF = 0,
	OBDRAW_WIRE_ON = 1,
	OBDRAW_WIRE_ON_DEPTH = 2
} eWireDrawMode;

/* user data structures for derived mesh callbacks */
typedef struct foreachScreenVert_userData {
	void (*func)(void *userData, BMVert *eve, int x, int y, int index);
	void *userData;
	ViewContext vc;
	eV3DClipTest clipVerts;
} foreachScreenVert_userData;

typedef struct foreachScreenEdge_userData {
	void (*func)(void *userData, BMEdge *eed, int x0, int y0, int x1, int y1, int index);
	void *userData;
	ViewContext vc;
	rcti win_rect; /* copy of: vc.ar->winx/winy, use for faster tests, minx/y will always be 0 */
	eV3DClipTest clipVerts;
} foreachScreenEdge_userData;

typedef struct foreachScreenFace_userData {
	void (*func)(void *userData, BMFace *efa, int x, int y, int index);
	void *userData;
	ViewContext vc;
} foreachScreenFace_userData;

typedef struct drawDMVerts_userData {
	BMEditMesh *em; /* BMESH BRANCH ONLY */

	int sel;
	BMVert *eve_act;

	/* cached theme values */
	unsigned char th_editmesh_active[4];
	unsigned char th_vertex_select[4];
	unsigned char th_vertex[4];
	unsigned char th_skin_root[4];
	float th_vertex_size;

	/* for skin node drawing */
	int has_vskin;
	float imat[4][4];
} drawDMVerts_userData;

typedef struct drawDMEdgesSel_userData {
	BMEditMesh *em; /* BMESH BRANCH ONLY */

	unsigned char *baseCol, *selCol, *actCol;
	BMEdge *eed_act;
} drawDMEdgesSel_userData;

typedef struct drawDMFacesSel_userData {
	unsigned char *cols[3];

	DerivedMesh *dm; /* BMESH BRANCH ONLY */
	BMEditMesh *em;  /* BMESH BRANCH ONLY */

	BMFace *efa_act;
	int *orig_index;
} drawDMFacesSel_userData;

typedef struct drawDMNormal_userData {
	BMEditMesh *em;
	int uniform_scale;
	float normalsize;
	float tmat[3][3];
	float imat[3][3];
} drawDMNormal_userData;

typedef struct bbsObmodeMeshVerts_userData {
	void *offset;
	MVert *mvert;
} bbsObmodeMeshVerts_userData;

static void draw_bounding_volume(Scene *scene, Object *ob, char type);

static void draw_empty_sphere(float size);
static void draw_empty_cone(float size);

/* this condition has been made more complex since editmode can draw textures */
static int check_object_draw_texture(Scene *scene, View3D *v3d, int drawtype)
{
	/* texture and material draw modes */
	if (ELEM(v3d->drawtype, OB_TEXTURE, OB_MATERIAL) && drawtype > OB_SOLID)
		return TRUE;

	/* textured solid */
	if (v3d->drawtype == OB_SOLID && (v3d->flag2 & V3D_SOLID_TEX) && !BKE_scene_use_new_shading_nodes(scene))
		return TRUE;
	
	return FALSE;
}

static int check_ob_drawface_dot(Scene *sce, View3D *vd, char dt)
{
	if ((sce->toolsettings->selectmode & SCE_SELECT_FACE) == 0)
		return 0;

	if (G.f & G_BACKBUFSEL)
		return 0;

	if ((vd->flag & V3D_ZBUF_SELECT) == 0)
		return 1;

	/* if its drawing textures with zbuf sel, then don't draw dots */
	if (dt == OB_TEXTURE && vd->drawtype == OB_TEXTURE)
		return 0;

	if ((vd->drawtype >= OB_SOLID) && (vd->flag2 & V3D_SOLID_TEX))
		return 0;

	return 1;
}

/* ************* only use while object drawing **************
 * or after running ED_view3d_init_mats_rv3d
 * */
static void view3d_project_short_clip(ARegion *ar, const float vec[3], short adr[2], int is_local)
{
	RegionView3D *rv3d = ar->regiondata;
	float fx, fy, vec4[4];
	
	adr[0] = IS_CLIPPED;
	
	/* clipplanes in eye space */
	if (rv3d->rflag & RV3D_CLIPPING) {
		if (ED_view3d_clipping_test(rv3d, vec, is_local))
			return;
	}
	
	copy_v3_v3(vec4, vec);
	vec4[3] = 1.0;
	
	mul_m4_v4(rv3d->persmatob, vec4);
	
	/* clipplanes in window space */
	if (vec4[3] > (float)BL_NEAR_CLIP) {    /* is the NEAR clipping cutoff for picking */
		fx = (ar->winx / 2) * (1 + vec4[0] / vec4[3]);
		
		if (fx > 0 && fx < ar->winx) {
			
			fy = (ar->winy / 2) * (1 + vec4[1] / vec4[3]);
			
			if (fy > 0.0f && fy < (float)ar->winy) {
				adr[0] = (short)floorf(fx);
				adr[1] = (short)floorf(fy);
			}
		}
	}
}

/* BMESH NOTE: this function is unused in bmesh only */

/* only use while object drawing */
static void UNUSED_FUNCTION(view3d_project_short_noclip) (ARegion * ar, const float vec[3], short adr[2])
{
	RegionView3D *rv3d = ar->regiondata;
	float fx, fy, vec4[4];
	
	adr[0] = IS_CLIPPED;
	
	copy_v3_v3(vec4, vec);
	vec4[3] = 1.0;
	
	mul_m4_v4(rv3d->persmatob, vec4);
	
	if (vec4[3] > (float)BL_NEAR_CLIP) {    /* is the NEAR clipping cutoff for picking */
		fx = (ar->winx / 2) * (1 + vec4[0] / vec4[3]);
		
		if (fx > -32700 && fx < 32700) {
			
			fy = (ar->winy / 2) * (1 + vec4[1] / vec4[3]);
			
			if (fy > -32700.0f && fy < 32700.0f) {
				adr[0] = (short)floorf(fx);
				adr[1] = (short)floorf(fy);
			}
		}
	}
}

/* same as view3d_project_short_clip but use persmat instead of persmatob for projection */
static void view3d_project_short_clip_persmat(ARegion *ar, const float vec[3], short adr[2], int is_local)
{
	RegionView3D *rv3d = ar->regiondata;
	float fx, fy, vec4[4];

	adr[0] = IS_CLIPPED;

	/* clipplanes in eye space */
	if (rv3d->rflag & RV3D_CLIPPING) {
		if (ED_view3d_clipping_test(rv3d, vec, is_local))
			return;
	}

	copy_v3_v3(vec4, vec);
	vec4[3] = 1.0;

	mul_m4_v4(rv3d->persmat, vec4);

	/* clipplanes in window space */
	if (vec4[3] > (float)BL_NEAR_CLIP) {    /* is the NEAR clipping cutoff for picking */
		fx = (ar->winx / 2) * (1 + vec4[0] / vec4[3]);

		if (fx > 0 && fx < ar->winx) {

			fy = (ar->winy / 2) * (1 + vec4[1] / vec4[3]);

			if (fy > 0.0f && fy < (float)ar->winy) {
				adr[0] = (short)floorf(fx);
				adr[1] = (short)floorf(fy);
			}
		}
	}
}
/* ************************ */

/* check for glsl drawing */

int draw_glsl_material(Scene *scene, Object *ob, View3D *v3d, const short dt)
{
	if (!GPU_glsl_support())
		return 0;
	if (G.f & G_PICKSEL)
		return 0;
	if (!check_object_draw_texture(scene, v3d, dt))
		return 0;
	if (ob == OBACT && (ob && ob->mode & OB_MODE_WEIGHT_PAINT))
		return 0;
	if (BKE_scene_use_new_shading_nodes(scene))
		return 0;
	
	return (scene->gm.matmode == GAME_MAT_GLSL) && (dt > OB_SOLID);
}

static int check_alpha_pass(Base *base)
{
	if (base->flag & OB_FROMDUPLI)
		return 0;

	if (G.f & G_PICKSEL)
		return 0;
	
	return (base->object->dtx & OB_DRAWTRANSP);
}

/***/
static unsigned int colortab[24] =
{0x0,       0xFF88FF, 0xFFBBFF,
 0x403000,  0xFFFF88, 0xFFFFBB,
 0x104040,  0x66CCCC, 0x77CCCC,
 0x104010,  0x55BB55, 0x66FF66,
 0xFFFFFF};


static void draw_xyz_wire(const float c[3], float size, int axis)
{
	float v1[3] = {0.f, 0.f, 0.f}, v2[3] = {0.f, 0.f, 0.f};
	float dim = size * 0.1f;
	float dx[3], dy[3], dz[3];

	dx[0] = dim; dx[1] = 0.f; dx[2] = 0.f;
	dy[0] = 0.f; dy[1] = dim; dy[2] = 0.f;
	dz[0] = 0.f; dz[1] = 0.f; dz[2] = dim;

	switch (axis) {
		case 0:     /* x axis */
			gpuBegin(GL_LINES);
			
			/* bottom left to top right */
			sub_v3_v3v3(v1, c, dx);
			sub_v3_v3(v1, dy);
			add_v3_v3v3(v2, c, dx);
			add_v3_v3(v2, dy);
			
			gpuVertex3fv(v1);
			gpuVertex3fv(v2);
			
			/* top left to bottom right */
			mul_v3_fl(dy, 2.f);
			add_v3_v3(v1, dy);
			sub_v3_v3(v2, dy);
			
			gpuVertex3fv(v1);
			gpuVertex3fv(v2);
			
			gpuEnd();
			break;
		case 1:     /* y axis */
			gpuBegin(GL_LINES);
			
			/* bottom left to top right */
			mul_v3_fl(dx, 0.75f);
			sub_v3_v3v3(v1, c, dx);
			sub_v3_v3(v1, dy);
			add_v3_v3v3(v2, c, dx);
			add_v3_v3(v2, dy);
			
			gpuVertex3fv(v1);
			gpuVertex3fv(v2);
			
			/* top left to center */
			mul_v3_fl(dy, 2.f);
			add_v3_v3(v1, dy);
			copy_v3_v3(v2, c);
			
			gpuVertex3fv(v1);
			gpuVertex3fv(v2);
			
			gpuEnd();
			break;
		case 2:     /* z axis */
			gpuBegin(GL_LINE_STRIP);
			
			/* start at top left */
			sub_v3_v3v3(v1, c, dx);
			add_v3_v3v3(v1, c, dz);
			
			gpuVertex3fv(v1);
			
			mul_v3_fl(dx, 2.f);
			add_v3_v3(v1, dx);

			gpuVertex3fv(v1);
			
			mul_v3_fl(dz, 2.f);
			sub_v3_v3(v1, dx);
			sub_v3_v3(v1, dz);
			
			gpuVertex3fv(v1);
			
			add_v3_v3(v1, dx);
		
			gpuVertex3fv(v1);
			
			gpuEnd();
			break;
	}
	
}

void drawaxes(float size, char drawtype)
{
	int axis;
	float v1[3] = {0.0, 0.0, 0.0};
	float v2[3] = {0.0, 0.0, 0.0};
	float v3[3] = {0.0, 0.0, 0.0};

	switch (drawtype) {

		case OB_PLAINAXES:
			gpuImmediateFormat_V3(); // DOODLE: draw axes

			for (axis = 0; axis < 3; axis++) {
				gpuBegin(GL_LINES);

				v1[axis] = size;
				v2[axis] = -size;
				gpuVertex3fv(v1);
				gpuVertex3fv(v2);

				/* reset v1 & v2 to zero */
				v1[axis] = v2[axis] = 0.0f;

				gpuEnd();
			}

			gpuImmediateUnformat();

			break;

		case OB_SINGLE_ARROW:

			gpuImmediateFormat_V3(); // DOODLE: draw axes

			gpuBegin(GL_LINES);
			/* in positive z direction only */
			v1[2] = size;
			gpuVertex3fv(v1);
			gpuVertex3fv(v2);
			gpuEnd();

			/* square pyramid */
			gpuBegin(GL_TRIANGLES);

			v2[0] = size * 0.035f; v2[1] = size * 0.035f;
			v3[0] = size * -0.035f; v3[1] = size * 0.035f;
			v2[2] = v3[2] = size * 0.75f;

			for (axis = 0; axis < 4; axis++) {
				if (axis % 2 == 1) {
					v2[0] = -v2[0];
					v3[1] = -v3[1];
				}
				else {
					v2[1] = -v2[1];
					v3[0] = -v3[0];
				}

				gpuVertex3fv(v1);
				gpuVertex3fv(v2);
				gpuVertex3fv(v3);

			}

			gpuEnd();

			gpuImmediateUnformat();

			break;

		case OB_CUBE:
			gpuSingleWireCube(size);

			break;

		case OB_CIRCLE:
			gpuSingleFastCircleXZ(size);
			break;

		case OB_EMPTY_SPHERE:
			draw_empty_sphere(size);
			break;

		case OB_EMPTY_CONE:
			draw_empty_cone(size);
			break;

		case OB_ARROWS:
		default:
		{
			gpuImmediateFormat_V3(); // DOODLE: draw axes

			for (axis = 0; axis < 3; axis++) {
				const int arrow_axis = (axis == 0) ? 1 : 0;

				gpuBegin(GL_LINES);

				v2[axis] = size;
				gpuVertex3fv(v1);
				gpuVertex3fv(v2);
				
				v1[axis] = size * 0.85f;
				v1[arrow_axis] = -size * 0.08f;
				gpuVertex3fv(v1);
				gpuVertex3fv(v2);
				
				v1[arrow_axis] = size * 0.08f;
				gpuVertex3fv(v1);
				gpuVertex3fv(v2);

				gpuEnd();
				
				v2[axis] += size * 0.125f;

				draw_xyz_wire(v2, size, axis);


				/* reset v1 & v2 to zero */
				v1[arrow_axis] = v1[axis] = v2[axis] = 0.0f;
			}

			gpuImmediateUnformat();

			break;
		}
	}

}


/* Function to draw an Image on a empty Object */
static void draw_empty_image(Object *ob)
{
	Image *ima = (Image *)ob->data;
	ImBuf *ibuf = ima ? BKE_image_get_ibuf(ima, NULL) : NULL;

	float scale, ofs_x, ofs_y, sca_x, sca_y;
	int ima_x, ima_y;

	if (ibuf && (ibuf->rect == NULL) && (ibuf->rect_float != NULL)) {
		IMB_rect_from_float(ibuf);
	}

	/* Get the buffer dimensions so we can fallback to fake ones */
	if (ibuf && ibuf->rect) {
		ima_x = ibuf->x;
		ima_y = ibuf->y;
	}
	else {
		ima_x = 1;
		ima_y = 1;
	}

	/* Get the image aspect even if the buffer is invalid */
	if (ima) {
		if (ima->aspx > ima->aspy) {
			sca_x = 1.0f;
			sca_y = ima->aspy / ima->aspx;
		}
		else if (ima->aspx < ima->aspy) {
			sca_x = ima->aspx / ima->aspy;
			sca_y = 1.0f;
		}
		else {
			sca_x = 1.0f;
			sca_y = 1.0f;
		}
	}
	else {
		sca_x = 1.0f;
		sca_y = 1.0f;
	}

	/* Calculate the scale center based on objects origin */
	ofs_x = ob->ima_ofs[0] * ima_x;
	ofs_y = ob->ima_ofs[1] * ima_y;

	glMatrixMode(GL_MODELVIEW);
	glPushMatrix();

	/* Make sure we are drawing at the origin */
	glTranslatef(0.0f,  0.0f,  0.0f);

	/* Calculate Image scale */
	scale = (ob->empty_drawsize / (float)MAX2(ima_x * sca_x, ima_y * sca_y));

	/* Set the object scale */
	glScalef(scale * sca_x, scale * sca_y, 1.0f);

	if (ibuf && ibuf->rect) {
		/* Setup GL params */
		glEnable(GL_BLEND);

		/* Use the object color and alpha */
		gpuCurrentColor4fv(ob->col);

		/* Draw the Image on the screen */
		glaDrawPixelsTex(ofs_x, ofs_y, ima_x, ima_y, GL_UNSIGNED_BYTE, ibuf->rect);
		glPixelTransferf(GL_ALPHA_SCALE, 1.0f);

		glDisable(GL_BLEND);
	}

	UI_ThemeColor((ob->flag & SELECT) ? TH_SELECT : TH_WIRE);

	/* Calculate the outline vertex positions */
	gpuImmediateFormat_V2();
	gpuBegin(GL_LINE_LOOP);
	gpuVertex2f(ofs_x, ofs_y);
	gpuVertex2f(ofs_x + ima_x, ofs_y);
	gpuVertex2f(ofs_x + ima_x, ofs_y + ima_y);
	gpuVertex2f(ofs_x, ofs_y + ima_y);
	gpuEnd();
	gpuImmediateUnformat();

	/* Reset GL settings */
	glMatrixMode(GL_MODELVIEW);
	glPopMatrix();
}

/* circle for object centers, special_color is for library or ob users */
static void drawcentercircle(View3D *v3d, RegionView3D *rv3d, const float co[3], int selstate, int special_color)
{
	const float size = ED_view3d_pixel_size(rv3d, co) * (float)U.obcenter_dia * 0.5f;

	/* using gldepthfunc guarantees that it does write z values,
	 * but not checks for it, so centers remain visible independent order of drawing */
	if (v3d->zbuf) {
		glDepthFunc(GL_ALWAYS);
	}

	glEnable(GL_BLEND);

	if (special_color) {
		if (selstate == ACTIVE || selstate == SELECT) {
			gpuCurrentColor4ub(0x88, 0xFF, 0xFF, 155);
		}
		else {
			gpuCurrentColor4ub(0x55, 0xCC, 0xCC, 155);
		}
	}
	else {
		int colorid;

		switch (selstate) {
			case ACTIVE:
				colorid = TH_ACTIVE;
				break;

			case SELECT:
				colorid = TH_SELECT;
				break;

			case DESELECT:
				colorid = TH_TRANSFORM;
				break;
		}

		UI_ThemeColorShadeAlpha(colorid, 0, -80);
	}

	gpuImmediateFormat_V3();

	/* 1. draw filled, blended polygon */
	gpuDrawFastBall(GL_POLYGON, co, size, rv3d->viewinv);

	/* 2. draw outline */
	UI_ThemeColorShadeAlpha(TH_WIRE, 0, -30);
	gpuDraw(GL_LINE_LOOP);

	gpuImmediateUnformat();

	glDisable(GL_BLEND);

	if (v3d->zbuf) {
		glDepthFunc(GL_LEQUAL);
	}
}

/* *********** text drawing for object/particles/armature ************* */
static ListBase CachedText[3];
static int CachedTextLevel = 0;

typedef struct ViewCachedString {
	struct ViewCachedString *next, *prev;
	float vec[3];
	union {
		unsigned char ub[4];
		int pack;
	} col;
	short sco[2];
	short xoffs;
	short flag;
	int str_len, pad;
	/* str is allocated past the end */
} ViewCachedString;

void view3d_cached_text_draw_begin(void)
{
	ListBase *strings = &CachedText[CachedTextLevel];
	strings->first = strings->last = NULL;
	CachedTextLevel++;
}

void view3d_cached_text_draw_add(const float co[3],
                                 const char *str,
                                 short xoffs, short flag,
                                 const unsigned char col[4])
{
	int alloc_len = strlen(str) + 1;
	ListBase *strings = &CachedText[CachedTextLevel - 1];
	/* TODO, replace with more efficient malloc, perhaps memarena per draw? */
	ViewCachedString *vos = MEM_callocN(sizeof(ViewCachedString) + alloc_len, "ViewCachedString");

	BLI_addtail(strings, vos);
	copy_v3_v3(vos->vec, co);
	vos->xoffs = xoffs;
	vos->flag = flag;
	vos->str_len = alloc_len - 1;

	memcpy(vos->col.ub, col, 4);//V-112

	/* allocate past the end */
	memcpy(++vos, str, alloc_len);
}

void view3d_cached_text_draw_end(View3D *v3d, ARegion *ar, int depth_write, float mat[][4])
{
	RegionView3D *rv3d = ar->regiondata;
	ListBase *strings = &CachedText[CachedTextLevel - 1];
	ViewCachedString *vos;
	int tot = 0;
	
	/* project first and test */
	for (vos = strings->first; vos; vos = vos->next) {
		if (mat && !(vos->flag & V3D_CACHE_TEXT_WORLDSPACE))
			mul_m4_v3(mat, vos->vec);

		if (vos->flag & V3D_CACHE_TEXT_GLOBALSPACE)
			view3d_project_short_clip_persmat(ar, vos->vec, vos->sco, (vos->flag & V3D_CACHE_TEXT_LOCALCLIP) != 0);
		else
			view3d_project_short_clip(ar, vos->vec, vos->sco, (vos->flag & V3D_CACHE_TEXT_LOCALCLIP) != 0);

		if (vos->sco[0] != IS_CLIPPED)
			tot++;
	}

	if (tot) {
		int col_pack_prev = 0;

#if 0
		bglMats mats; /* ZBuffer depth vars */
		double ux, uy, uz;
		float depth;

		if (v3d->zbuf)
			bgl_get_mats(&mats);
#endif
		if (rv3d->rflag & RV3D_CLIPPING) {
			ED_view3d_clipping_disable();
		}

		glMatrixMode(GL_PROJECTION);
		glPushMatrix();
		glMatrixMode(GL_MODELVIEW);
		glPushMatrix();
		ED_region_pixelspace(ar);
		
		if (depth_write) {
			if (v3d->zbuf) glDisable(GL_DEPTH_TEST);
		}
		else {
			glDepthMask(0);
		}
		
		for (vos = strings->first; vos; vos = vos->next) {
			/* too slow, reading opengl info while drawing is very bad,
			 * better to see if we can use the zbuffer while in pixel space - campbell */
#if 0
			if (v3d->zbuf && (vos->flag & V3D_CACHE_TEXT_ZBUF)) {
				gluProject(vos->vec[0], vos->vec[1], vos->vec[2], mats.modelview, mats.projection, (GLint *)mats.viewport, &ux, &uy, &uz);
				glReadPixels(ar->winrct.xmin + vos->mval[0] + vos->xoffs, ar->winrct.ymin + vos->mval[1], 1, 1, GL_DEPTH_COMPONENT, GL_FLOAT, &depth);

				if (uz > depth)
					continue;
			}
#endif
			if (vos->sco[0] != IS_CLIPPED) {
				const char *str = (char *)(vos + 1);

				if (col_pack_prev != vos->col.pack) {
					gpuCurrentColor3ubv(vos->col.ub);
					col_pack_prev = vos->col.pack;
				}

				((vos->flag & V3D_CACHE_TEXT_ASCII) ?
				 BLF_draw_default_ascii :
				 BLF_draw_default
				)( (float)vos->sco[0] + vos->xoffs,
				   (float)vos->sco[1],
				   (depth_write) ? 0.0f : 2.0f,
				   str,
				   vos->str_len);
			}
		}
		
		if (depth_write) {
			if (v3d->zbuf) glEnable(GL_DEPTH_TEST);
		}
		else glDepthMask(1);
		
		glMatrixMode(GL_PROJECTION);
		glPopMatrix();
		glMatrixMode(GL_MODELVIEW);
		glPopMatrix();

		if (rv3d->rflag & RV3D_CLIPPING) {
			ED_view3d_clipping_enable();
		}
	}
	
	if (strings->first)
		BLI_freelistN(strings);
	
	CachedTextLevel--;
}

/* ******************** primitive drawing ******************* */


static void drawshadbuflimits(Lamp *la, float mat[][4])
{
	float sta[3], end[3], lavec[3];

	negate_v3_v3(lavec, mat[2]);
	normalize_v3(lavec);

	madd_v3_v3v3fl(sta, mat[3], lavec, la->clipsta);
	madd_v3_v3v3fl(end, mat[3], lavec, la->clipend);

	gpuBegin(GL_LINE_STRIP);
	gpuVertex3fv(sta);
	gpuVertex3fv(end);
	gpuEnd();

	glPointSize(3.0);
	gpuBeginSprites();
	gpuSprite3fv(sta);
	gpuSprite3fv(end);
	gpuEndSprites();
	glPointSize(1.0);
}



static void spotvolume(float lvec[3], float vvec[3], const float inp)
{
	/* camera is at 0,0,0 */
	float temp[3], plane[3], mat1[3][3], mat2[3][3], mat3[3][3], mat4[3][3], q[4], co, si, angle;

	normalize_v3(lvec);
	normalize_v3(vvec);             /* is this the correct vector ? */

	cross_v3_v3v3(temp, vvec, lvec);      /* equation for a plane through vvec en lvec */
	cross_v3_v3v3(plane, lvec, temp);     /* a plane perpendicular to this, parrallel with lvec */

	/* vectors are exactly aligned, use the X axis, this is arbitrary */
	if (normalize_v3(plane) == 0.0f)
		plane[1] = 1.0f;

	/* now we've got two equations: one of a cone and one of a plane, but we have
	 * three unknowns. We remove one unknown by rotating the plane to z=0 (the plane normal) */

	/* rotate around cross product vector of (0,0,1) and plane normal, dot product degrees */
	/* according definition, we derive cross product is (plane[1],-plane[0],0), en cos = plane[2]);*/

	/* translating this comment to english didnt really help me understanding the math! :-) (ton) */
	
	q[1] =  plane[1];
	q[2] = -plane[0];
	q[3] =  0;
	normalize_v3(&q[1]);

	angle = saacos(plane[2]) / 2.0f;
	co = cosf(angle);
	si = sqrtf(1 - co * co);

	q[0] =  co;
	q[1] *= si;
	q[2] *= si;
	q[3] =  0;

	quat_to_mat3(mat1, q);

	/* rotate lamp vector now over acos(inp) degrees */
	copy_v3_v3(vvec, lvec);

	unit_m3(mat2);
	co = inp;
	si = sqrtf(1.0f - inp * inp);

	mat2[0][0] =  co;
	mat2[1][0] = -si;
	mat2[0][1] =  si;
	mat2[1][1] =  co;
	mul_m3_m3m3(mat3, mat2, mat1);

	mat2[1][0] =  si;
	mat2[0][1] = -si;
	mul_m3_m3m3(mat4, mat2, mat1);
	transpose_m3(mat1);

	mul_m3_m3m3(mat2, mat1, mat3);
	mul_m3_v3(mat2, lvec);
	mul_m3_m3m3(mat2, mat1, mat4);
	mul_m3_v3(mat2, vvec);

	return;
}

static void draw_spot_cone(Lamp *la, float x, float z)
{
	z = fabs(z);

	gpuBegin(GL_TRIANGLE_FAN);
	gpuVertex3f(0.0f, 0.0f, -x);

	if (la->mode & LA_SQUARE) {
		gpuVertex3f(z, z, 0);
		gpuVertex3f(-z, z, 0);
		gpuVertex3f(-z, -z, 0);
		gpuVertex3f(z, -z, 0);
		gpuVertex3f(z, z, 0);
	}
	else {
		float angle;
		int a;

		for (a = 0; a < 33; a++) {
			angle = a * M_PI * 2 / (33 - 1);
			gpuVertex3f(z * cosf(angle), z * sinf(angle), 0);
		}
	}

	gpuEnd();
}

static void draw_transp_spot_volume(Lamp *la, float x, float z)
{
	glEnable(GL_CULL_FACE);
	glEnable(GL_BLEND);
	glDepthMask(0);

	/* draw backside darkening */
	glCullFace(GL_FRONT);

	glBlendFunc(GL_ZERO, GL_SRC_ALPHA); /* non-standard blend function */
	gpuCurrentColor4f(0.0f, 0.0f, 0.0f, 0.4f);

	draw_spot_cone(la, x, z);

	/* draw front side lighting */
	glCullFace(GL_BACK);

	glBlendFunc(GL_ONE, GL_ONE); /* non-standard blend function */
	gpuCurrentColor4f(0.2f, 0.2f, 0.2f, 1.0f);

	draw_spot_cone(la, x, z);

	/* restore state */
	glBlendFunc(GL_SRC_ALPHA, GL_ONE_MINUS_SRC_ALPHA); /* reset blender default */
	glDisable(GL_BLEND);
	glDepthMask(1);
	glDisable(GL_CULL_FACE);
	glCullFace(GL_BACK);
}

static void drawlamp(Scene *scene, View3D *v3d, RegionView3D *rv3d, Base *base,
                     const short dt, const short dflag, const unsigned char ob_wire_col[4])
{
	Object *ob = base->object;
	const float pixsize = ED_view3d_pixel_size(rv3d, ob->obmat[3]);
	Lamp *la = ob->data;
	float vec[3], lvec[3], vvec[3], circrad, x, y, z;
	float lampsize;
	float imat[4][4];

	unsigned char curcol[4];
	unsigned char col[4];
	/* cone can't be drawn for duplicated lamps, because duplilist would be freed to */
	/* the moment of view3d_draw_transp() call */
	const short is_view = (rv3d->persp == RV3D_CAMOB && v3d->camera == base->object);
	const short drawcone = ((dt > OB_WIRE) &&
	                        !(G.f & G_PICKSEL) &&
	                        (la->type == LA_SPOT) &&
	                        (la->mode & LA_SHOW_CONE) &&
	                        !(base->flag & OB_FROMDUPLI) &&
	                        !is_view);

	if (drawcone && !v3d->transp) {
		/* in this case we need to draw delayed */
		ED_view3d_after_add(&v3d->afterdraw_transp, base, dflag);
		return;
	}
	
	/* we first draw only the screen aligned & fixed scale stuff */
	glPushMatrix();
	glLoadMatrixf(rv3d->viewmat);

	/* lets calculate the scale: */
	lampsize = pixsize * ((float)U.obcenter_dia * 0.5f);

	/* and view aligned matrix: */
	copy_m4_m4(imat, rv3d->viewinv);
	normalize_v3(imat[0]);
	normalize_v3(imat[1]);

	/* lamp center */
	copy_v3_v3(vec, ob->obmat[3]);

<<<<<<< HEAD
	/* for AA effects */
	gpuCurrentAlpha(0.6f);
	gpuGetCurrentColor4fv(curcol);

	gpuImmediateFormat_V3(); // DOODLE: lamp

	if (lampsize > 0.0f) {

		if (ob->id.us > 1) {
			if (ob == OBACT || (ob->flag & SELECT)) gpuCurrentColor4ub(0x88, 0xFF, 0xFF, 155);
			else gpuCurrentColor4ub(0x77, 0xCC, 0xCC, 155);
=======
	if ((dflag & DRAW_CONSTCOLOR) == 0) {
		/* for AA effects */
		curcol[0] = ob_wire_col[0];
		curcol[1] = ob_wire_col[1];
		curcol[2] = ob_wire_col[2];
		curcol[3] = 154;
		glColor4ubv(curcol);
	}

	if (lampsize > 0.0f) {

		if ((dflag & DRAW_CONSTCOLOR) == 0) {
			if (ob->id.us > 1) {
				if (ob == OBACT || (ob->flag & SELECT)) glColor4ub(0x88, 0xFF, 0xFF, 155);
				else glColor4ub(0x77, 0xCC, 0xCC, 155);
			}
>>>>>>> d4cfdc69
		}

		/* Inner Circle */
		glEnable(GL_BLEND);
		gpuDrawFastBall(GL_LINE_LOOP, vec, lampsize, imat);
		glDisable(GL_BLEND);
		gpuDrawFastBall(GL_POLYGON, vec, lampsize, imat);

		/* restore */
<<<<<<< HEAD
		if (ob->id.us > 1)
			gpuCurrentColor4fv(curcol);
=======
		if ((dflag & DRAW_CONSTCOLOR) == 0) {
			if (ob->id.us > 1)
				glColor4ubv(curcol);
		}
>>>>>>> d4cfdc69

		/* Outer circle */
		circrad = 3.0f * lampsize;
		setlinestyle(3);

		gpuDrawFastBall(GL_LINE_LOOP, vec, circrad, imat);

		/* draw dashed outer circle if shadow is on. remember some lamps can't have certain shadows! */
		if (la->type != LA_HEMI) {
			if ((la->mode & LA_SHAD_RAY) || ((la->mode & LA_SHAD_BUF) && (la->type == LA_SPOT))) {
				gpuDrawFastBall(GL_LINE_LOOP, vec, circrad + 3.0f * pixsize, imat);
			}
		}
	}
	else {
		setlinestyle(3);
		circrad = 0.0f;
	}

	/* draw the pretty sun rays */
	if (la->type == LA_SUN) {
		float v1[3], v2[3], mat[3][3];
		short axis;

		/* setup a 45 degree rotation matrix */
		vec_rot_to_mat3(mat, imat[2], (float)M_PI / 4.0f);

		/* vectors */
		mul_v3_v3fl(v1, imat[0], circrad * 1.2f);
		mul_v3_v3fl(v2, imat[0], circrad * 2.5f);

		/* center */
		glTranslatef(vec[0], vec[1], vec[2]);

		setlinestyle(3);

		gpuBegin(GL_LINES);
		for (axis = 0; axis < 8; axis++) {
			gpuVertex3fv(v1);
			gpuVertex3fv(v2);
			mul_m3_v3(mat, v1);
			mul_m3_v3(mat, v2);
		}
		gpuEnd();

		glTranslatef(-vec[0], -vec[1], -vec[2]);

	}

	if (la->type == LA_LOCAL) {
		if (la->mode & LA_SPHERE) {
			gpuDrawFastBall(GL_LINE_LOOP, vec, la->dist, imat);
		}
	}

	glPopMatrix();  /* back in object space */
	zero_v3(vec);

	if (is_view) {
		/* skip drawing extra info */
	}
	else if ((la->type == LA_SPOT) || (la->type == LA_YF_PHOTON)) {
		lvec[0] = lvec[1] = 0.0;
		lvec[2] = 1.0;
		x = rv3d->persmat[0][2];
		y = rv3d->persmat[1][2];
		z = rv3d->persmat[2][2];
		vvec[0] = x * ob->obmat[0][0] + y * ob->obmat[0][1] + z * ob->obmat[0][2];
		vvec[1] = x * ob->obmat[1][0] + y * ob->obmat[1][1] + z * ob->obmat[1][2];
		vvec[2] = x * ob->obmat[2][0] + y * ob->obmat[2][1] + z * ob->obmat[2][2];

		y = cosf(la->spotsize * (float)(M_PI / 360.0));
		spotvolume(lvec, vvec, y);
		x = -la->dist;
		mul_v3_fl(lvec, x);
		mul_v3_fl(vvec, x);

		/* draw the angled sides of the cone */
		gpuBegin(GL_LINE_STRIP);
		gpuVertex3fv(vvec);
		gpuVertex3fv(vec);
		gpuVertex3fv(lvec);
		gpuEnd();
		
		z = x * sqrtf(1.0f - y * y);
		x *= y;

		/* draw the circle/square at the end of the cone */
		glTranslatef(0.0, 0.0,  x);
		if (la->mode & LA_SQUARE) {
			float tvec[3];
			float z_abs = fabs(z);

			tvec[0] = tvec[1] = z_abs;
			tvec[2] = 0.0;

			gpuBegin(GL_LINE_LOOP);
			gpuVertex3fv(tvec);
			tvec[1] = -z_abs; /* neg */
			gpuVertex3fv(tvec);
			tvec[0] = -z_abs; /* neg */
			gpuVertex3fv(tvec);
			tvec[1] = z_abs; /* pos */
			gpuVertex3fv(tvec);
			gpuEnd();
		}
		else {
			gpuDrawFastCircleXY(fabsf(z));
		}

		/* draw the circle/square representing spotbl */
		if (la->type == LA_SPOT) {
			float spotblcirc = fabs(z) * (1 - pow(la->spotblend, 2));
			/* hide line if it is zero size or overlaps with outer border,
			 * previously it adjusted to always to show it but that seems
			 * confusing because it doesn't show the actual blend size */
			if (spotblcirc != 0 && spotblcirc != fabsf(z))
				gpuDrawFastCircleXY(spotblcirc);
		}

		if (drawcone)
			draw_transp_spot_volume(la, x, z);

		/* draw clip start, useful for wide cones where its not obvious where the start is */
		glTranslatef(0.0, 0.0, -x);  /* reverse translation above */
		if (la->type == LA_SPOT && (la->mode & LA_SHAD_BUF) ) {
			float lvec_clip[3];
			float vvec_clip[3];
			float clipsta_fac = la->clipsta / -x;

			interp_v3_v3v3(lvec_clip, vec, lvec, clipsta_fac);
			interp_v3_v3v3(vvec_clip, vec, vvec, clipsta_fac);

			gpuBegin(GL_LINE_STRIP);
			gpuVertex3fv(lvec_clip);
			gpuVertex3fv(vvec_clip);
			gpuEnd();
		}
	}
	else if (ELEM(la->type, LA_HEMI, LA_SUN)) {

		/* draw the line from the circle along the dist */
		gpuBegin(GL_LINE_STRIP);
		vec[2] = -circrad;
		gpuVertex3fv(vec);
		vec[2] = -la->dist;
		gpuVertex3fv(vec);
		gpuEnd();

		if (la->type == LA_HEMI) {
			/* draw the hemisphere curves */
			short axis, steps, dir;
			float outdist, zdist, mul;
			zero_v3(vec);
			outdist = 0.14; mul = 1.4; dir = 1;
			
			setlinestyle(4);
			/* loop over the 4 compass points, and draw each arc as a LINE_STRIP */
			for (axis = 0; axis < 4; axis++) {
				float v[3] = {0.0, 0.0, 0.0};
				zdist = 0.02;
				
				gpuBegin(GL_LINE_STRIP);
				
				for (steps = 0; steps < 6; steps++) {
					if (axis == 0 || axis == 1) {       /* x axis up, x axis down */
						/* make the arcs start at the edge of the energy circle */
						if (steps == 0) v[0] = dir * circrad;
						else v[0] = v[0] + dir * (steps * outdist);
					}
					else if (axis == 2 || axis == 3) {      /* y axis up, y axis down */
						/* make the arcs start at the edge of the energy circle */
						v[1] = (steps == 0) ? (dir * circrad) : (v[1] + dir * (steps * outdist));
					}

					v[2] = v[2] - steps * zdist;
					
					gpuVertex3fv(v);
					
					zdist = zdist * mul;
				}
				
				gpuEnd();
				/* flip the direction */
				dir = -dir;
			}
		}
	}
	else if (la->type == LA_AREA) {
		setlinestyle(3);
		if (la->area_shape == LA_AREA_SQUARE)
			gpuDrawWireRectf(-la->area_size * 0.5f, -la->area_size * 0.5f, la->area_size * 0.5f, la->area_size * 0.5f);
		else if (la->area_shape == LA_AREA_RECT)
			gpuDrawWireRectf(-la->area_size * 0.5f, -la->area_sizey * 0.5f, la->area_size * 0.5f, la->area_sizey * 0.5f);

		gpuBegin(GL_LINE_STRIP);
		gpuVertex3f(0.0, 0.0, -circrad);
		gpuVertex3f(0.0, 0.0, -la->dist);
		gpuEnd();
	}

	/* and back to viewspace */
	glLoadMatrixf(rv3d->viewmat);
	copy_v3_v3(vec, ob->obmat[3]);

	setlinestyle(0);

	if ((la->type == LA_SPOT) && (la->mode & LA_SHAD_BUF) && (is_view == FALSE)) {
		drawshadbuflimits(la, ob->obmat);
	}

	UI_GetThemeColor4ubv(TH_LAMP, col);
	gpuCurrentColor4ubv(col);

	glEnable(GL_BLEND);

	if (vec[2] > 0) {
		vec[2] -= circrad;
	}
	else {
		vec[2] += circrad;
	}

	gpuBegin(GL_LINES);
	gpuVertex3fv(vec);
	vec[2] = 0;
	gpuVertex3fv(vec);
	gpuEnd();

	glPointSize(2.0);

	gpuBegin(GL_POINTS);
	gpuVertex3fv(vec);
	gpuEnd();

	glPointSize(1.0);

	gpuImmediateUnformat();

	glDisable(GL_BLEND);
<<<<<<< HEAD

	/* restore for drawing extra stuff */
	gpuCurrentColor3fv(curcol);
=======
	
	if ((dflag & DRAW_CONSTCOLOR) == 0) {
		/* restore for drawing extra stuff */
		glColor3ubv(ob_wire_col);
	}
>>>>>>> d4cfdc69
}

static void draw_limit_line(float sta, float end, unsigned int col)
{
	gpuBegin(GL_LINES);
	gpuVertex3f(0.0, 0.0, -sta);
	gpuVertex3f(0.0, 0.0, -end);
	gpuEnd();

	glPointSize(3.0);
	gpuBegin(GL_POINTS);
	gpuColorPack(col);
	gpuVertex3f(0.0, 0.0, -sta);
	gpuVertex3f(0.0, 0.0, -end);
	gpuEnd();
	glPointSize(1.0);
}		


/* yafray: draw camera focus point (cross, similar to aqsis code in tuhopuu) */
/* qdn: now also enabled for Blender to set focus point for defocus composite node */
static void draw_focus_cross(float dist, float size)
{
	gpuBegin(GL_LINES);
	gpuVertex3f(-size, 0.f, -dist);
	gpuVertex3f(size, 0.f, -dist);
	gpuVertex3f(0.f, -size, -dist);
	gpuVertex3f(0.f, size, -dist);
	gpuEnd();
}

#ifdef VIEW3D_CAMERA_BORDER_HACK
unsigned char view3d_camera_border_hack_col[3];
short view3d_camera_border_hack_test = FALSE;
#endif

/* ****************** draw clip data *************** */

static void draw_bundle_sphere(void)
{
	static GPUimmediate *displist = NULL;

	glShadeModel(GL_SMOOTH);

	if (!displist) {
		GPUprim3 prim = GPU_PRIM_LOFI_SOLID;

		gpuPushImmediate();
		//GLU gluSphere(qobj, 0.05, 8, 8);
		gpuSingleSphere(&prim, 0.05f);
		displist = gpuPopImmediate();
	}
	else {
		gpuImmediateSingleRepeat(displist);
	}

	glShadeModel(GL_FLAT);
}

static void draw_viewport_object_reconstruction(Scene *scene, Base *base, View3D *v3d,
                                                MovieClip *clip, MovieTrackingObject *tracking_object,
                                                const short dflag, int *global_track_index, int draw_selected)
{
	MovieTracking *tracking = &clip->tracking;
	MovieTrackingTrack *track;
	float mat[4][4], imat[4][4];
	unsigned char col[4], scol[4];
	int tracknr = *global_track_index;
	ListBase *tracksbase = BKE_tracking_object_get_tracks(tracking, tracking_object);

	UI_GetThemeColor4ubv(TH_TEXT, col);
	UI_GetThemeColor4ubv(TH_SELECT, scol);

	BKE_tracking_get_camera_object_matrix(scene, base->object, mat);

	glPushMatrix();

	if (tracking_object->flag & TRACKING_OBJECT_CAMERA) {
		/* current ogl matrix is translated in camera space, bundles should
		 * be rendered in world space, so camera matrix should be "removed"
		 * from current ogl matrix */
		invert_m4_m4(imat, base->object->obmat);

		glMultMatrixf(imat);
		glMultMatrixf(mat);
	}
	else {
		float obmat[4][4];

		BKE_tracking_camera_get_reconstructed_interpolate(tracking, tracking_object, scene->r.cfra, obmat);

		invert_m4_m4(imat, obmat);
		glMultMatrixf(imat);
	}

	for (track = tracksbase->first; track; track = track->next) {
		int selected = TRACK_SELECTED(track);

		if (draw_selected && !selected)
			continue;

		if ((track->flag & TRACK_HAS_BUNDLE) == 0)
			continue;

		if (dflag & DRAW_PICKING)
			glLoadName(base->selcol + (tracknr << 16));

		glPushMatrix();
		glTranslatef(track->bundle_pos[0], track->bundle_pos[1], track->bundle_pos[2]);
		glScalef(v3d->bundle_size / 0.05f, v3d->bundle_size / 0.05f, v3d->bundle_size / 0.05f);

		if (v3d->drawtype == OB_WIRE) {
			glDisable(GL_LIGHTING);

			if (selected) {
				if (base == BASACT) UI_ThemeColor(TH_ACTIVE);
				else UI_ThemeColor(TH_SELECT);
			}
			else {
				if (track->flag & TRACK_CUSTOMCOLOR) gpuCurrentColor3fv(track->color);
				else UI_ThemeColor(TH_WIRE);
			}

			drawaxes(0.05f, v3d->bundle_drawtype);

			glEnable(GL_LIGHTING);
		}
		else if (v3d->drawtype > OB_WIRE) {
			if (v3d->bundle_drawtype == OB_EMPTY_SPHERE) {
				/* selection outline */
				if (selected) {
					if (base == BASACT) UI_ThemeColor(TH_ACTIVE);
					else UI_ThemeColor(TH_SELECT);

					glLineWidth(2.f);
					glDisable(GL_LIGHTING);
					glPolygonMode(GL_FRONT_AND_BACK, GL_LINE);

					draw_bundle_sphere();

					glPolygonMode(GL_FRONT_AND_BACK, GL_FILL);
					glEnable(GL_LIGHTING);
					glLineWidth(1.f);
				}

				if (track->flag & TRACK_CUSTOMCOLOR) gpuCurrentColor3fv(track->color);
				else UI_ThemeColor(TH_BUNDLE_SOLID);

				draw_bundle_sphere();
			}
			else {
				glDisable(GL_LIGHTING);

				if (selected) {
					if (base == BASACT) UI_ThemeColor(TH_ACTIVE);
					else UI_ThemeColor(TH_SELECT);
				}
				else {
					if (track->flag & TRACK_CUSTOMCOLOR) gpuCurrentColor3fv(track->color);
					else UI_ThemeColor(TH_WIRE);
				}

				drawaxes(0.05f, v3d->bundle_drawtype);

				glEnable(GL_LIGHTING);
			}
		}

		glPopMatrix();

		if ((dflag & DRAW_PICKING) == 0 && (v3d->flag2 & V3D_SHOW_BUNDLENAME)) {
			float pos[3];
			unsigned char tcol[4];

			if (selected) memcpy(tcol, scol, sizeof(tcol));
			else memcpy(tcol, col, sizeof(tcol));

			mul_v3_m4v3(pos, mat, track->bundle_pos);
			view3d_cached_text_draw_add(pos, track->name, 10, V3D_CACHE_TEXT_GLOBALSPACE, tcol);
		}

		tracknr++;
	}

	if ((dflag & DRAW_PICKING) == 0) {
		if ((v3d->flag2 & V3D_SHOW_CAMERAPATH) && (tracking_object->flag & TRACKING_OBJECT_CAMERA)) {
			MovieTrackingReconstruction *reconstruction;
			reconstruction = BKE_tracking_object_get_reconstruction(tracking, tracking_object);

			if (reconstruction->camnr) {
				MovieReconstructedCamera *camera = reconstruction->cameras;
				int a = 0;

				glDisable(GL_LIGHTING);
				UI_ThemeColor(TH_CAMERA_PATH);
				glLineWidth(2.0f);

				gpuBegin(GL_LINE_STRIP);
				for (a = 0; a < reconstruction->camnr; a++, camera++) {
					gpuVertex3fv(camera->mat[3]);
				}
				gpuEnd();

				glLineWidth(1.0f);
				glEnable(GL_LIGHTING);
			}
		}
	}

	glPopMatrix();

	*global_track_index = tracknr;
}

static void draw_viewport_reconstruction(Scene *scene, Base *base, View3D *v3d, MovieClip *clip,
                                         const short dflag, const unsigned char ob_wire_col[4],
                                         int draw_selected)
{
	MovieTracking *tracking = &clip->tracking;
	MovieTrackingObject *tracking_object;
	int global_track_index = 1;

	if ((v3d->flag2 & V3D_SHOW_RECONSTRUCTION) == 0)
		return;

	if (v3d->flag2 & V3D_RENDER_OVERRIDE)
		return;

<<<<<<< HEAD
	gpuGetCurrentColor4fv(curcol);

=======
>>>>>>> d4cfdc69
	glEnable(GL_LIGHTING);
	glColorMaterial(GL_FRONT_AND_BACK, GL_DIFFUSE);
	glEnable(GL_COLOR_MATERIAL);
	glShadeModel(GL_SMOOTH);

	tracking_object = tracking->objects.first;
	while (tracking_object) {
		draw_viewport_object_reconstruction(scene, base, v3d, clip, tracking_object,
		                                    dflag, &global_track_index, draw_selected);

		tracking_object = tracking_object->next;
	}

	/* restore */
	glShadeModel(GL_FLAT);
	glDisable(GL_COLOR_MATERIAL);
	glDisable(GL_LIGHTING);

<<<<<<< HEAD
	gpuCurrentColor4fv(curcol);
=======
	if ((dflag & DRAW_CONSTCOLOR) == 0) {
		glColor3ubv(ob_wire_col);
	}
>>>>>>> d4cfdc69

	if (dflag & DRAW_PICKING)
		glLoadName(base->selcol);
}

/* flag similar to draw_object() */
static void drawcamera(Scene *scene, View3D *v3d, RegionView3D *rv3d, Base *base,
                       const short dflag, const unsigned char ob_wire_col[4])
{
	/* a standing up pyramid with (0,0,0) as top */
	Camera *cam;
	Object *ob = base->object;
	float tvec[3];
	float vec[4][3], asp[2], shift[2], scale[3];
	int i;
	float drawsize;
	const short is_view = (rv3d->persp == RV3D_CAMOB && ob == v3d->camera);
	MovieClip *clip = BKE_object_movieclip_get(scene, base->object, 0);

	/* draw data for movie clip set as active for scene */
	if (clip) {
		draw_viewport_reconstruction(scene, base, v3d, clip, dflag, ob_wire_col, FALSE);
		draw_viewport_reconstruction(scene, base, v3d, clip, dflag, ob_wire_col, TRUE);
	}

#ifdef VIEW3D_CAMERA_BORDER_HACK
	if (is_view && !(G.f & G_PICKSEL)) {
<<<<<<< HEAD
		gpuGetCurrentColor4fv(view3d_camera_border_hack_col);
=======
		if ((dflag & DRAW_CONSTCOLOR) == 0) {
			view3d_camera_border_hack_col[0] = ob_wire_col[0];
			view3d_camera_border_hack_col[1] = ob_wire_col[1];
			view3d_camera_border_hack_col[2] = ob_wire_col[2];
		}
		else {
			float col[4];
			glGetFloatv(GL_CURRENT_COLOR, col);
			rgb_float_to_uchar(view3d_camera_border_hack_col, col);
		}
>>>>>>> d4cfdc69
		view3d_camera_border_hack_test = TRUE;
		return;
	}
#endif

	cam = ob->data;

	scale[0] = 1.0f / len_v3(ob->obmat[0]);
	scale[1] = 1.0f / len_v3(ob->obmat[1]);
	scale[2] = 1.0f / len_v3(ob->obmat[2]);

	BKE_camera_view_frame_ex(scene, cam, cam->drawsize, is_view, scale,
	                         asp, shift, &drawsize, vec);

	glDisable(GL_LIGHTING);
	glDisable(GL_CULL_FACE);

	gpuImmediateFormat_V3(); // DOODLE: camera

	/* camera frame */
	gpuBegin(GL_LINE_STRIP);

	gpuVertex3fv(vec[1]);
	gpuVertex3fv(vec[2]);
	gpuVertex3fv(vec[3]);
	gpuVertex3fv(vec[0]);
	gpuVertex3fv(vec[1]);

	if (is_view) {
		gpuEnd();
		gpuImmediateUnformat();
		return;
	}

	zero_v3(tvec);

	/* center point to camera frame */
	gpuVertex3fv(tvec);
	gpuVertex3fv(vec[0]);
	gpuVertex3fv(vec[3]);
	gpuVertex3fv(tvec);
	gpuVertex3fv(vec[2]);

	gpuEnd();

	/* arrow on top */
	tvec[2] = vec[1][2]; /* copy the depth */


	/* draw an outline arrow for inactive cameras and filled
	 * for active cameras. We actually draw both outline+filled
	 * for active cameras so the wire can be seen side-on */
	for (i = 0; i < 2; i++) {
		if (i == 0) {
			gpuBegin(GL_LINE_LOOP);
		}
		else if (i == 1 && (ob == v3d->camera)) {
			gpuBegin(GL_TRIANGLES);
		}
		else {
			break;
		}

		tvec[0] = shift[0] + ((-0.7f * drawsize) * scale[0]);
		tvec[1] = shift[1] + ((drawsize * (asp[1] + 0.1f)) * scale[1]);
		gpuVertex3fv(tvec); /* left */
		
		tvec[0] = shift[0] + ((0.7f * drawsize) * scale[0]);
		gpuVertex3fv(tvec); /* right */
		
		tvec[0] = shift[0];
		tvec[1] = shift[1] + ((1.1f * drawsize * (asp[1] + 0.7f)) * scale[1]);
		gpuVertex3fv(tvec); /* top */

		gpuEnd();
	}

	if (dflag == 0) {
		if (cam->flag & (CAM_SHOWLIMITS + CAM_SHOWMIST)) {
			float nobmat[4][4];
			World *wrld;

			/* draw in normalized object matrix space */
			copy_m4_m4(nobmat, ob->obmat);
			normalize_m4(nobmat);

			glPushMatrix();
			glLoadMatrixf(rv3d->viewmat);
			glMultMatrixf(nobmat);

			if (cam->flag & CAM_SHOWLIMITS) {
				draw_limit_line(cam->clipsta, cam->clipend, 0x77FFFF);
				/* qdn: was yafray only, now also enabled for Blender to be used with defocus composite node */
				draw_focus_cross(BKE_camera_object_dof_distance(ob), cam->drawsize);
			}

			wrld = scene->world;
			if (cam->flag & CAM_SHOWMIST)
				if (wrld) draw_limit_line(wrld->miststa, wrld->miststa + wrld->mistdist, 0xFFFFFF);

			glPopMatrix();
		}
	}

	gpuImmediateUnformat();
}

/* flag similar to draw_object() */
static void drawspeaker(Scene *UNUSED(scene), View3D *UNUSED(v3d), RegionView3D *UNUSED(rv3d),
                        Object *UNUSED(ob), int UNUSED(flag))
{
	//Speaker *spk = ob->data;

	float vec[3];
	int i, j;

	glEnable(GL_BLEND);

	gpuImmediateFormat_V3();

	for (j = 0; j < 3; j++) {
		vec[2] = 0.25f * j - 0.125f;

		gpuBegin(GL_LINE_LOOP);
		for (i = 0; i < 16; i++) {
			vec[0] = cosf((float)M_PI * i / 8.0f) * (j == 0 ? 0.5f : 0.25f);
			vec[1] = sinf((float)M_PI * i / 8.0f) * (j == 0 ? 0.5f : 0.25f);
			gpuVertex3fv(vec);
		}
		gpuEnd();
	}

	for (j = 0; j < 4; j++) {
		vec[0] = (((j + 1) % 2) * (j - 1)) * 0.5f;
		vec[1] = ((j % 2) * (j - 2)) * 0.5f;
		gpuBegin(GL_LINE_STRIP);
		for (i = 0; i < 3; i++) {
			if (i == 1) {
				vec[0] *= 0.5f;
				vec[1] *= 0.5f;
			}

			vec[2] = 0.25f * i - 0.125f;
			gpuVertex3fv(vec);
		}
		gpuEnd();
	}

	gpuImmediateUnformat();

	glDisable(GL_BLEND);
}

static void lattice_draw_verts(Lattice *lt, DispList *dl, short sel)
{
	BPoint *bp = lt->def;
	float *co = dl ? dl->verts : NULL;
	int u, v, w;

	UI_ThemeColor(sel ? TH_VERTEX_SELECT : TH_VERTEX);
	glPointSize(UI_GetThemeValuef(TH_VERTEX_SIZE));
	gpuBeginSprites();

	for (w = 0; w < lt->pntsw; w++) {
		int wxt = (w == 0 || w == lt->pntsw - 1);
		for (v = 0; v < lt->pntsv; v++) {
			int vxt = (v == 0 || v == lt->pntsv - 1);
			for (u = 0; u < lt->pntsu; u++, bp++, co += 3) {
				int uxt = (u == 0 || u == lt->pntsu - 1);
				if (!(lt->flag & LT_OUTSIDE) || uxt || vxt || wxt) {
					if (bp->hide == 0) {
						if ((bp->f1 & SELECT) == sel) {
							gpuSprite3fv(dl ? co : bp->vec);
						}
					}
				}
			}
		}
	}
	
	glPointSize(1.0);
	gpuEndSprites();
}

void lattice_foreachScreenVert(ViewContext *vc, void (*func)(void *userData, BPoint *bp, int x, int y), void *userData)
{
	Object *obedit = vc->obedit;
	Lattice *lt = obedit->data;
	BPoint *bp = lt->editlatt->latt->def;
	DispList *dl = BKE_displist_find(&obedit->disp, DL_VERTS);
	float *co = dl ? dl->verts : NULL;
	int i, N = lt->editlatt->latt->pntsu * lt->editlatt->latt->pntsv * lt->editlatt->latt->pntsw;
	short s[2] = {IS_CLIPPED, 0};

	ED_view3d_clipping_local(vc->rv3d, obedit->obmat); /* for local clipping lookups */

	for (i = 0; i < N; i++, bp++, co += 3) {
		if (bp->hide == 0) {
			view3d_project_short_clip(vc->ar, dl ? co : bp->vec, s, TRUE);
			if (s[0] != IS_CLIPPED)
				func(userData, bp, s[0], s[1]);
		}
	}
}

static void drawlattice__point(Lattice *lt, DispList *dl, int u, int v, int w, int use_wcol)
{
	int index = ((w * lt->pntsv + v) * lt->pntsu) + u;

	if (use_wcol) {
		float col[3];
		MDeformWeight *mdw = defvert_find_index(lt->dvert + index, use_wcol - 1);
		
		weight_to_rgb(col, mdw ? mdw->weight : 0.0f);
		gpuColor3fv(col);

	}
	
	if (dl) {
		gpuVertex3fv(&dl->verts[index * 3]);
	}
	else {
		gpuVertex3fv(lt->def[index].vec);
	}
}

/* lattice color is hardcoded, now also shows weightgroup values in edit mode */
static void drawlattice(Scene *scene, View3D *v3d, Object *ob)
{
	Lattice *lt = ob->data;
	DispList *dl;
	int u, v, w;
	int use_wcol = FALSE, is_edit = (lt->editlatt != NULL);

	/* now we default make displist, this will modifiers work for non animated case */
	if (ob->disp.first == NULL)
		BKE_lattice_modifiers_calc(scene, ob);
	dl = BKE_displist_find(&ob->disp, DL_VERTS);
	
	if (is_edit) {
		lt = lt->editlatt->latt;

		gpuCurrentColorPack(0x004000);
		
		if (ob->defbase.first && lt->dvert) {
			use_wcol = ob->actdef;
			glShadeModel(GL_SMOOTH);
		}
	}
	
	if (use_wcol) {
		gpuImmediateFormat_V3();
	}
	else {
		gpuImmediateFormat_C4_V3();
	}

	gpuBegin(GL_LINES);
	for (w = 0; w < lt->pntsw; w++) {
		int wxt = (w == 0 || w == lt->pntsw - 1);
		for (v = 0; v < lt->pntsv; v++) {
			int vxt = (v == 0 || v == lt->pntsv - 1);
			for (u = 0; u < lt->pntsu; u++) {
				int uxt = (u == 0 || u == lt->pntsu - 1);

				if (w && ((uxt || vxt) || !(lt->flag & LT_OUTSIDE))) {
					drawlattice__point(lt, dl, u, v, w - 1, use_wcol);
					drawlattice__point(lt, dl, u, v, w, use_wcol);
				}
				if (v && ((uxt || wxt) || !(lt->flag & LT_OUTSIDE))) {
					drawlattice__point(lt, dl, u, v - 1, w, use_wcol);
					drawlattice__point(lt, dl, u, v, w, use_wcol);
				}
				if (u && ((vxt || wxt) || !(lt->flag & LT_OUTSIDE))) {
					drawlattice__point(lt, dl, u - 1, v, w, use_wcol);
					drawlattice__point(lt, dl, u, v, w, use_wcol);
				}
			}
		}
	}
	gpuEnd();

	if (use_wcol) {
		gpuImmediateUnformat();
		gpuImmediateFormat_V3();
	}

	/* restoration for weight colors */
	if (use_wcol)
		glShadeModel(GL_FLAT);

	if (is_edit) {
		if (v3d->zbuf) {
			glDisable(GL_DEPTH_TEST);
		}

		lattice_draw_verts(lt, dl, 0);
		lattice_draw_verts(lt, dl, 1);

		if (v3d->zbuf) glEnable(GL_DEPTH_TEST);
	}

	gpuImmediateUnformat();
}

/* ***************** ******************** */

/* Note! - foreach funcs should be called while drawing or directly after
 * if not, ED_view3d_init_mats_rv3d() can be used for selection tools
 * but would not give correct results with dupli's for eg. which don't
 * use the object matrix in the usual way */
static void mesh_foreachScreenVert__mapFunc(void *userData, int index, const float co[3],
                                            const float UNUSED(no_f[3]), const short UNUSED(no_s[3]))
{
	foreachScreenVert_userData *data = userData;
	BMVert *eve = EDBM_vert_at_index(data->vc.em, index);

	if (!BM_elem_flag_test(eve, BM_ELEM_HIDDEN)) {
		short s[2] = {IS_CLIPPED, 0};

		if (data->clipVerts != V3D_CLIP_TEST_OFF) {
			view3d_project_short_clip(data->vc.ar, co, s, TRUE);
		}
		else {
			float co2[2];
			mul_v3_m4v3(co2, data->vc.obedit->obmat, co);
			project_short_noclip(data->vc.ar, co2, s);
		}

		if (s[0] != IS_CLIPPED)
			data->func(data->userData, eve, s[0], s[1], index);
	}
}

void mesh_foreachScreenVert(
        ViewContext *vc,
        void (*func)(void *userData, BMVert *eve, int x, int y, int index),
        void *userData, eV3DClipTest clipVerts)
{
	foreachScreenVert_userData data;
	DerivedMesh *dm = editbmesh_get_derived_cage(vc->scene, vc->obedit, vc->em, CD_MASK_BAREMESH);
	
	data.vc = *vc;
	data.func = func;
	data.userData = userData;
	data.clipVerts = clipVerts;

	if (clipVerts != V3D_CLIP_TEST_OFF)
		ED_view3d_clipping_local(vc->rv3d, vc->obedit->obmat);  /* for local clipping lookups */

	EDBM_index_arrays_init(vc->em, 1, 0, 0);
	dm->foreachMappedVert(dm, mesh_foreachScreenVert__mapFunc, &data);
	EDBM_index_arrays_free(vc->em);

	dm->release(dm);
}

/*  draw callback */
static void drawSelectedVertices__mapFunc(void *userData, int index, const float co[3],
                                          const float UNUSED(no_f[3]), const short UNUSED(no_s[3]))
{
	MVert *mv = &((MVert *)userData)[index];

	if (!(mv->flag & ME_HIDE)) {
		const char sel = mv->flag & SELECT;

		// TODO define selected color
		if (sel) {
			gpuColor3f(1.0f, 1.0f, 0.0f);
		}
		else {
			gpuColor3f(0.0f, 0.0f, 0.0f);
		}

		gpuVertex3fv(co);
	}
}

static void drawSelectedVertices(DerivedMesh *dm, Mesh *me)
{
	gpuBegin(GL_POINTS);
	dm->foreachMappedVert(dm, drawSelectedVertices__mapFunc, me->mvert);
	gpuEnd();
}

static void mesh_foreachScreenEdge__mapFunc(void *userData, int index, const float v0co[3], const float v1co[3])
{
	foreachScreenEdge_userData *data = userData;
	BMEdge *eed = EDBM_edge_at_index(data->vc.em, index);

	if (!BM_elem_flag_test(eed, BM_ELEM_HIDDEN)) {
		short s[2][2];

		if (data->clipVerts == V3D_CLIP_TEST_RV3D_CLIPPING) {
			view3d_project_short_clip(data->vc.ar, v0co, s[0], TRUE);
			view3d_project_short_clip(data->vc.ar, v1co, s[1], TRUE);
		}
		else {
			float v1_co[3], v2_co[3];

			mul_v3_m4v3(v1_co, data->vc.obedit->obmat, v0co);
			mul_v3_m4v3(v2_co, data->vc.obedit->obmat, v1co);

			project_short_noclip(data->vc.ar, v1_co, s[0]);
			project_short_noclip(data->vc.ar, v2_co, s[1]);

			if (data->clipVerts == V3D_CLIP_TEST_REGION) {
				/* make an int copy */
				int s_int[2][2] = {{s[0][0], s[0][1]},
				                   {s[1][0], s[1][1]}};
				if (!BLI_segment_in_rcti(&data->win_rect, s_int[0], s_int[1])) {
					return;
				}
			}
		}

		data->func(data->userData, eed, s[0][0], s[0][1], s[1][0], s[1][1], index);
	}
}

void mesh_foreachScreenEdge(
        ViewContext *vc,
        void (*func)(void *userData, BMEdge *eed, int x0, int y0, int x1, int y1, int index),
        void *userData, eV3DClipTest clipVerts)
{
	foreachScreenEdge_userData data;
	DerivedMesh *dm = editbmesh_get_derived_cage(vc->scene, vc->obedit, vc->em, CD_MASK_BAREMESH);

	data.vc = *vc;

	data.win_rect.xmin = 0;
	data.win_rect.ymin = 0;
	data.win_rect.xmax = vc->ar->winx;
	data.win_rect.ymax = vc->ar->winy;

	data.func = func;
	data.userData = userData;
	data.clipVerts = clipVerts;

	if (clipVerts != V3D_CLIP_TEST_OFF)
		ED_view3d_clipping_local(vc->rv3d, vc->obedit->obmat);  /* for local clipping lookups */

	EDBM_index_arrays_init(vc->em, 0, 1, 0);
	dm->foreachMappedEdge(dm, mesh_foreachScreenEdge__mapFunc, &data);
	EDBM_index_arrays_free(vc->em);

	dm->release(dm);
}

static void mesh_foreachScreenFace__mapFunc(void *userData, int index, const float cent[3], const float UNUSED(no[3]))
{
	foreachScreenFace_userData *data = userData;
	BMFace *efa = EDBM_face_at_index(data->vc.em, index);

	if (efa && !BM_elem_flag_test(efa, BM_ELEM_HIDDEN)) {
		float cent2[3];
		short s[2];

		mul_v3_m4v3(cent2, data->vc.obedit->obmat, cent);
		project_short(data->vc.ar, cent2, s);

		if (s[0] != IS_CLIPPED) {
			data->func(data->userData, efa, s[0], s[1], index);
		}
	}
}

void mesh_foreachScreenFace(
        ViewContext *vc,
        void (*func)(void *userData, BMFace *efa, int x, int y, int index),
        void *userData)
{
	foreachScreenFace_userData data;
	DerivedMesh *dm = editbmesh_get_derived_cage(vc->scene, vc->obedit, vc->em, CD_MASK_BAREMESH);

	data.vc = *vc;
	data.func = func;
	data.userData = userData;

	//if (clipVerts)
	ED_view3d_clipping_local(vc->rv3d, vc->obedit->obmat); /* for local clipping lookups */

	EDBM_index_arrays_init(vc->em, 0, 0, 1);
	dm->foreachMappedFaceCenter(dm, mesh_foreachScreenFace__mapFunc, &data);
	EDBM_index_arrays_free(vc->em);

	dm->release(dm);
}

void nurbs_foreachScreenVert(
    ViewContext *vc,
    void (*func)(void *userData, Nurb *nu, BPoint *bp, BezTriple *bezt, int beztindex, int x, int y),
    void *userData)
{
	Curve *cu = vc->obedit->data;
	short s[2] = {IS_CLIPPED, 0};
	Nurb *nu;
	int i;
	ListBase *nurbs = BKE_curve_editNurbs_get(cu);

	ED_view3d_clipping_local(vc->rv3d, vc->obedit->obmat); /* for local clipping lookups */

	for (nu = nurbs->first; nu; nu = nu->next) {
		if (nu->type == CU_BEZIER) {
			for (i = 0; i < nu->pntsu; i++) {
				BezTriple *bezt = &nu->bezt[i];

				if (bezt->hide == 0) {
					
					if (cu->drawflag & CU_HIDE_HANDLES) {
						view3d_project_short_clip(vc->ar, bezt->vec[1], s, TRUE);
						if (s[0] != IS_CLIPPED)
							func(userData, nu, NULL, bezt, 1, s[0], s[1]);
					}
					else {
						view3d_project_short_clip(vc->ar, bezt->vec[0], s, TRUE);
						if (s[0] != IS_CLIPPED)
							func(userData, nu, NULL, bezt, 0, s[0], s[1]);
						view3d_project_short_clip(vc->ar, bezt->vec[1], s, TRUE);
						if (s[0] != IS_CLIPPED)
							func(userData, nu, NULL, bezt, 1, s[0], s[1]);
						view3d_project_short_clip(vc->ar, bezt->vec[2], s, TRUE);
						if (s[0] != IS_CLIPPED)
							func(userData, nu, NULL, bezt, 2, s[0], s[1]);
					}
				}
			}
		}
		else {
			for (i = 0; i < nu->pntsu * nu->pntsv; i++) {
				BPoint *bp = &nu->bp[i];

				if (bp->hide == 0) {
					view3d_project_short_clip(vc->ar, bp->vec, s, TRUE);
					if (s[0] != IS_CLIPPED)
						func(userData, nu, bp, NULL, -1, s[0], s[1]);
				}
			}
		}
	}
}

/* ************** DRAW MESH ****************** */

/* First section is all the "simple" draw routines, 
 * ones that just pass some sort of primitive to GL,
 * with perhaps various options to control lighting,
 * color, etc.
 *
 * These routines should not have user interface related
 * logic!!!
 */

static void calcDrawDMNormalScale(Object *ob, drawDMNormal_userData *data)
{
	float obmat[3][3];

	copy_m3_m4(obmat, ob->obmat);

	data->uniform_scale = is_uniform_scaled_m3(obmat);

	if (!data->uniform_scale) {
		/* inverted matrix */
		invert_m3_m3(data->imat, obmat);

		/* transposed inverted matrix */
		copy_m3_m3(data->tmat, data->imat);
		transpose_m3(data->tmat);
	}
}

static void draw_dm_face_normals__mapFunc(void *userData, int index, const float cent[3], const float no[3])
{
	drawDMNormal_userData *data = userData;
	BMFace *efa = EDBM_face_at_index(data->em, index);
	float n[3];

	if (!BM_elem_flag_test(efa, BM_ELEM_HIDDEN)) {
		float p[3];

		if (!data->uniform_scale) {
			mul_v3_m3v3(n, data->tmat, (float *) no);
			normalize_v3(n);
			mul_m3_v3(data->imat, n);
		}
		else {
			copy_v3_v3(n, no);
		}

		mul_v3_v3fl(p, n, data->normalsize);
		add_v3_v3(p, cent);

		gpuVertex3fv(cent);
		gpuVertex3fv(p);
	}
}

static void draw_dm_face_normals(BMEditMesh *em, Scene *scene, Object *ob, DerivedMesh *dm)
{
	drawDMNormal_userData data;

	data.em = em;
	data.normalsize = scene->toolsettings->normalsize;

	calcDrawDMNormalScale(ob, &data);

	gpuBegin(GL_LINES);
	dm->foreachMappedFaceCenter(dm, draw_dm_face_normals__mapFunc, &data);
	gpuEnd();
}

static void draw_dm_face_centers__mapFunc(void *userData, int index, const float cent[3], const float UNUSED(no[3]))
{
	BMFace *efa = EDBM_face_at_index(((void **)userData)[0], index);
	int sel = *(((int **)userData)[1]);
	
	if (efa && !BM_elem_flag_test(efa, BM_ELEM_HIDDEN) && BM_elem_flag_test(efa, BM_ELEM_SELECT) == sel) {
		gpuSprite3fv(cent);
	}
}
static void draw_dm_face_centers(BMEditMesh *em, DerivedMesh *dm, int sel)
{
	void *ptrs[2] = {em, &sel};

	gpuImmediateFormat_V3();
	gpuBeginSprites();
	dm->foreachMappedFaceCenter(dm, draw_dm_face_centers__mapFunc, ptrs);
	gpuEndSprites();
	gpuImmediateUnformat();
}

static void draw_dm_vert_normals__mapFunc(void *userData, int index, const float co[3], const float no_f[3], const short no_s[3])
{
	drawDMNormal_userData *data = userData;
	BMVert *eve = EDBM_vert_at_index(data->em, index);

	if (!BM_elem_flag_test(eve, BM_ELEM_HIDDEN)) {
		float no[3], n[3], p[3];

		if (no_f) {
			copy_v3_v3(no, no_f);
		}
		else {
			no[0] = no_s[0] / 32767.0f;
			no[1] = no_s[1] / 32767.0f;
			no[2] = no_s[2] / 32767.0f;
		}

		if (!data->uniform_scale) {
			mul_v3_m3v3(n, data->tmat, (float *) no);
			normalize_v3(n);
			mul_m3_v3(data->imat, n);
		}
		else {
			copy_v3_v3(n, no);
		}

		mul_v3_v3fl(p, n, data->normalsize);
		add_v3_v3(p, co);

		gpuVertex3fv(co);
		gpuVertex3fv(p);
	}
}

static void draw_dm_vert_normals(BMEditMesh *em, Scene *scene, Object *ob, DerivedMesh *dm)
{
	drawDMNormal_userData data;

	data.em = em;
	data.normalsize = scene->toolsettings->normalsize;

	calcDrawDMNormalScale(ob, &data);

	gpuBegin(GL_LINES);
	dm->foreachMappedVert(dm, draw_dm_vert_normals__mapFunc, &data);
	gpuEnd();
}

/* Draw verts with color set based on selection */
static void draw_dm_verts__mapFunc(void *userData, int index, const float co[3],
                                   const float UNUSED(no_f[3]), const short UNUSED(no_s[3]))
{
	drawDMVerts_userData *data = userData;
	BMVert *eve = EDBM_vert_at_index(data->em, index);

	if (!BM_elem_flag_test(eve, BM_ELEM_HIDDEN) && BM_elem_flag_test(eve, BM_ELEM_SELECT) == data->sel) {
		/* skin nodes: draw a red circle around the root node(s) */
		if (data->has_vskin) {
			const MVertSkin *vs =
				CustomData_bmesh_get(
					&data->em->bm->vdata,
					eve->head.data,
					CD_MVERT_SKIN);

			if (vs->flag & MVERT_SKIN_ROOT) {
				float radius = (vs->radius[0] + vs->radius[1]) * 0.5f;
				gpuEndSprites();

				gpuCurrentColor4ubv(data->th_skin_root);
				gpuDrawFastBall(GL_LINES, co, radius, data->imat);

				gpuCurrentColor4ubv(data->sel ? data->th_vertex_select : data->th_vertex);
				gpuBeginSprites();
			}
		}

		/* draw active larger - need to stop/start point drawing for this :/ */
		if (eve == data->eve_act) {
			gpuColor4ubv(data->th_editmesh_active);

			gpuEndSprites();

			glPointSize(data->th_vertex_size);
			gpuBeginSprites();
			gpuSprite3fv(co);
			gpuEndSprites();

			gpuCurrentColor4ubv(data->sel ? data->th_vertex_select : data->th_vertex);
			glPointSize(data->th_vertex_size);
			gpuBeginSprites();
		}
		else {
			gpuSprite3fv(co);
		}
	}
}

static void draw_dm_verts(BMEditMesh *em, DerivedMesh *dm, int sel, BMVert *eve_act,
                          RegionView3D *rv3d)
{
	drawDMVerts_userData data;
	data.sel = sel;
	data.eve_act = eve_act;
	data.em = em;

	/* Cache theme values */
	UI_GetThemeColor4ubv(TH_EDITMESH_ACTIVE, data.th_editmesh_active);
	UI_GetThemeColor4ubv(TH_VERTEX_SELECT, data.th_vertex_select);
	UI_GetThemeColor4ubv(TH_VERTEX, data.th_vertex);
	UI_GetThemeColor4ubv(TH_SKIN_ROOT, data.th_skin_root);
	data.th_vertex_size = UI_GetThemeValuef(TH_VERTEX_SIZE);

	/* For skin root drawing */
	data.has_vskin = CustomData_has_layer(&em->bm->vdata, CD_MVERT_SKIN);
	/* view-aligned matrix */
	mult_m4_m4m4(data.imat, rv3d->viewmat, em->ob->obmat);
	invert_m4(data.imat);

	gpuImmediateFormat_V3();
	gpuBeginSprites();
	dm->foreachMappedVert(dm, draw_dm_verts__mapFunc, &data);
	gpuEndSprites();
	gpuImmediateUnformat();
}

/* Draw edges with color set based on selection */
static DMDrawOption draw_dm_edges_sel__setDrawOptions(void *userData, int index)
{
	BMEdge *eed;
	//unsigned char **cols = userData, *col;
	drawDMEdgesSel_userData *data = userData;
	unsigned char *col;

	eed = EDBM_edge_at_index(data->em, index);

	if (!BM_elem_flag_test(eed, BM_ELEM_HIDDEN)) {
		if (eed == data->eed_act) {
			gpuColor4ubv(data->actCol);
		}
		else {
			if (BM_elem_flag_test(eed, BM_ELEM_SELECT)) {
				col = data->selCol;
			}
			else {
				col = data->baseCol;
			}
			/* no alpha, this is used so a transparent color can disable drawing unselected edges in editmode  */
			if (col[3] == 0)
				return DM_DRAW_OPTION_SKIP;
			
			gpuColor4ubv(col);
		}
		return DM_DRAW_OPTION_NORMAL;
	}
	else {
		return DM_DRAW_OPTION_SKIP;
	}
}
static void draw_dm_edges_sel(BMEditMesh *em, DerivedMesh *dm, unsigned char *baseCol, 
                              unsigned char *selCol, unsigned char *actCol, BMEdge *eed_act)
{
	drawDMEdgesSel_userData data;
	
	data.baseCol = baseCol;
	data.selCol = selCol;
	data.actCol = actCol;
	data.em = em;
	data.eed_act = eed_act;
	dm->drawMappedEdges(dm, draw_dm_edges_sel__setDrawOptions, &data);
}

/* Draw edges */
static DMDrawOption draw_dm_edges__setDrawOptions(void *userData, int index)
{
	if (BM_elem_flag_test(EDBM_edge_at_index(userData, index), BM_ELEM_HIDDEN))
		return DM_DRAW_OPTION_SKIP;
	else
		return DM_DRAW_OPTION_NORMAL;
}

static void draw_dm_edges(BMEditMesh *em, DerivedMesh *dm) 
{
	dm->drawMappedEdges(dm, draw_dm_edges__setDrawOptions, em);
}

/* Draw edges with color interpolated based on selection */
static DMDrawOption draw_dm_edges_sel_interp__setDrawOptions(void *userData, int index)
{
	if (BM_elem_flag_test(EDBM_edge_at_index(((void **)userData)[0], index), BM_ELEM_HIDDEN))
		return DM_DRAW_OPTION_SKIP;
	else
		return DM_DRAW_OPTION_NORMAL;
}

static void draw_dm_edges_sel_interp__setDrawInterpOptions(void *userData, int index, float t)
{
	BMEdge *eed = EDBM_edge_at_index(((void **)userData)[0], index);
	unsigned char **cols = userData;
	unsigned char *col0 = cols[(BM_elem_flag_test(eed->v1, BM_ELEM_SELECT)) ? 2 : 1];
	unsigned char *col1 = cols[(BM_elem_flag_test(eed->v2, BM_ELEM_SELECT)) ? 2 : 1];

	gpuColor4ub(col0[0] + (col1[0] - col0[0]) * t,
	           col0[1] + (col1[1] - col0[1]) * t,
	           col0[2] + (col1[2] - col0[2]) * t,
	           col0[3] + (col1[3] - col0[3]) * t);
}

static void draw_dm_edges_sel_interp(BMEditMesh *em, DerivedMesh *dm, unsigned char *baseCol, unsigned char *selCol)
{
	void *cols[3] = {em, baseCol, selCol};

	gpuImmediateFormat_C4_V3();
	dm->drawMappedEdgesInterp(dm, draw_dm_edges_sel_interp__setDrawOptions, draw_dm_edges_sel_interp__setDrawInterpOptions, cols);
	gpuImmediateUnformat();
}

/* Draw only seam edges */
static DMDrawOption draw_dm_edges_seams__setDrawOptions(void *userData, int index)
{
	BMEdge *eed = EDBM_edge_at_index(userData, index);

	if (!BM_elem_flag_test(eed, BM_ELEM_HIDDEN) && BM_elem_flag_test(eed, BM_ELEM_SEAM))
		return DM_DRAW_OPTION_NORMAL;
	else
		return DM_DRAW_OPTION_SKIP;
}

static void draw_dm_edges_seams(BMEditMesh *em, DerivedMesh *dm)
{
	dm->drawMappedEdges(dm, draw_dm_edges_seams__setDrawOptions, em);
}

/* Draw only sharp edges */
static DMDrawOption draw_dm_edges_sharp__setDrawOptions(void *userData, int index)
{
	BMEdge *eed = EDBM_edge_at_index(userData, index);

	if (!BM_elem_flag_test(eed, BM_ELEM_HIDDEN) && !BM_elem_flag_test(eed, BM_ELEM_SMOOTH))
		return DM_DRAW_OPTION_NORMAL;
	else
		return DM_DRAW_OPTION_SKIP;
}

static void draw_dm_edges_sharp(BMEditMesh *em, DerivedMesh *dm)
{
	dm->drawMappedEdges(dm, draw_dm_edges_sharp__setDrawOptions, em);
}


/* Draw faces with color set based on selection
 * return 2 for the active face so it renders with stipple enabled */
static DMDrawOption draw_dm_faces_sel__setDrawOptions(void *userData, int index)
{
	drawDMFacesSel_userData *data = userData;
	BMFace *efa = EDBM_face_at_index(data->em, index);
	unsigned char *col;
	
	if (!efa)
		return DM_DRAW_OPTION_SKIP;
	
	if (!BM_elem_flag_test(efa, BM_ELEM_HIDDEN)) {
		if (efa == data->efa_act) {
			gpuColor4ubv(data->cols[2]);
			return DM_DRAW_OPTION_STIPPLE;
		}
		else {
			col = data->cols[BM_elem_flag_test(efa, BM_ELEM_SELECT) ? 1 : 0];
			if (col[3] == 0)
				return DM_DRAW_OPTION_SKIP;
			gpuColor4ubv(col);
			return DM_DRAW_OPTION_NORMAL;
		}
	}
	return DM_DRAW_OPTION_SKIP;
}

static int draw_dm_faces_sel__compareDrawOptions(void *userData, int index, int next_index)
{

	drawDMFacesSel_userData *data = userData;
	BMFace *efa;
	BMFace *next_efa;

	unsigned char *col, *next_col;

	if (!data->orig_index)
		return 0;

	efa = EDBM_face_at_index(data->em, data->orig_index[index]);
	next_efa = EDBM_face_at_index(data->em, data->orig_index[next_index]);

	if (efa == next_efa)
		return 1;

	if (efa == data->efa_act || next_efa == data->efa_act)
		return 0;

	col = data->cols[BM_elem_flag_test(efa, BM_ELEM_SELECT) ? 1 : 0];
	next_col = data->cols[BM_elem_flag_test(next_efa, BM_ELEM_SELECT) ? 1 : 0];

	if (col[3] == 0 || next_col[3] == 0)
		return 0;

	return col == next_col;
}

/* also draws the active face */
static void draw_dm_faces_sel(BMEditMesh *em, DerivedMesh *dm, unsigned char *baseCol, 
                              unsigned char *selCol, unsigned char *actCol, BMFace *efa_act)
{
	drawDMFacesSel_userData data;
	data.dm = dm;
	data.cols[0] = baseCol;
	data.em = em;
	data.cols[1] = selCol;
	data.cols[2] = actCol;
	data.efa_act = efa_act;
	data.orig_index = DM_get_tessface_data_layer(dm, CD_ORIGINDEX);

	dm->drawMappedFaces(dm, draw_dm_faces_sel__setDrawOptions, GPU_enable_material, draw_dm_faces_sel__compareDrawOptions, &data, 0);
}

static DMDrawOption draw_dm_creases__setDrawOptions(void *userData, int index)
{
	BMEditMesh *em = userData;
	BMEdge *eed = EDBM_edge_at_index(userData, index);
	float *crease = eed ? (float *)CustomData_bmesh_get(&em->bm->edata, eed->head.data, CD_CREASE) : NULL;
	
	if (!crease)
		return DM_DRAW_OPTION_SKIP;
	
	if (!BM_elem_flag_test(eed, BM_ELEM_HIDDEN) && *crease != 0.0f) {
		UI_ThemeColorBlend(TH_WIRE, TH_EDGE_CREASE, *crease);
		return DM_DRAW_OPTION_NORMAL;
	}
	else {
		return DM_DRAW_OPTION_SKIP;
	}
}
static void draw_dm_creases(BMEditMesh *em, DerivedMesh *dm)
{
	glLineWidth(3.0);
	dm->drawMappedEdges(dm, draw_dm_creases__setDrawOptions, em);
	glLineWidth(1.0);
}

static DMDrawOption draw_dm_bweights__setDrawOptions(void *userData, int index)
{
	BMEditMesh *em = userData;
	BMEdge *eed = EDBM_edge_at_index(userData, index);

	float *bweight = 
		CustomData_bmesh_get(&em->bm->edata, eed->head.data, CD_BWEIGHT);

	if (bweight && *bweight != 0.0f &&
		!BM_elem_flag_test(eed, BM_ELEM_HIDDEN))
	{
		UI_ThemeColorBlend(TH_WIRE, TH_EDGE_SELECT, *bweight);
		return DM_DRAW_OPTION_NORMAL;
	}
	else {
		return DM_DRAW_OPTION_SKIP;
	}
}

static void draw_dm_bweights__mapFunc(void *userData, int index, const float co[3],
                                      const float UNUSED(no_f[3]), const short UNUSED(no_s[3]))
{
	BMEditMesh *em = userData;
	BMVert *eve = EDBM_vert_at_index(userData, index);

	float *bweight =
		CustomData_bmesh_get(&em->bm->vdata, eve->head.data, CD_BWEIGHT);

	if (bweight && *bweight != 0.0f &&
		!BM_elem_flag_test(eve, BM_ELEM_HIDDEN))
	{
		UI_ThemeAppendColorBlend(TH_VERTEX, TH_VERTEX_SELECT, *bweight);
		gpuSprite3fv(co);
	}
}

static void draw_dm_bweights(BMEditMesh *em, Scene *scene, DerivedMesh *dm)
{
	ToolSettings *ts = scene->toolsettings;

	if (ts->selectmode & SCE_SELECT_VERTEX) {
		glPointSize(UI_GetThemeValuef(TH_VERTEX_SIZE) + 2);
		gpuImmediateFormat_C4_V3();
		gpuBeginSprites();
		dm->foreachMappedVert(dm, draw_dm_bweights__mapFunc, em);
		gpuEndSprites();
		gpuImmediateUnformat();
	}
	else {
		glLineWidth(3.0);
		dm->drawMappedEdges(dm, draw_dm_bweights__setDrawOptions, em);
		glLineWidth(1.0);
	}
}

/* Second section of routines: Combine first sets to form fancy
 * drawing routines (for example rendering twice to get overlays).
 *
 * Also includes routines that are basic drawing but are too
 * specialized to be split out (like drawing creases or measurements).
 */

/* EditMesh drawing routines*/

static void draw_em_fancy_verts(Scene *scene, View3D *v3d, Object *obedit, 
                                BMEditMesh *em, DerivedMesh *cageDM, BMVert *eve_act,
								RegionView3D *rv3d)
{
	ToolSettings *ts = scene->toolsettings;
	int sel;

	if (v3d->zbuf) glDepthMask(0);      // disable write in zbuffer, zbuf select

	for (sel = 0; sel < 2; sel++) {
		unsigned char col[4], fcol[4];
		int pass;

		UI_GetThemeColor3ubv(sel ? TH_VERTEX_SELECT : TH_VERTEX, col);
		UI_GetThemeColor3ubv(sel ? TH_FACE_DOT : TH_WIRE, fcol);

		for (pass = 0; pass < 2; pass++) {
			float size = UI_GetThemeValuef(TH_VERTEX_SIZE);
			float fsize = UI_GetThemeValuef(TH_FACEDOT_SIZE);

			if (pass == 0) {
				if (v3d->zbuf && !(v3d->flag & V3D_ZBUF_SELECT)) {
					glDisable(GL_DEPTH_TEST);

					glEnable(GL_BLEND);
				}
				else {
					continue;
				}

				size = (size > 2.1f ? size / 2.0f : size);
				fsize = (fsize > 2.1f ? fsize / 2.0f : fsize);
				col[3] = fcol[3] = 100;
			}
			else {
				col[3] = fcol[3] = 255;
			}

			if (ts->selectmode & SCE_SELECT_VERTEX) {
				glPointSize(size);
				gpuCurrentColor4ubv(col);
				draw_dm_verts(em, cageDM, sel, eve_act, rv3d);
			}
			
			if (check_ob_drawface_dot(scene, v3d, obedit->dt)) {
				glPointSize(fsize);
				gpuCurrentColor4ubv(fcol);
				draw_dm_face_centers(em, cageDM, sel);
			}
			
			if (pass == 0) {
				glDisable(GL_BLEND);
				glEnable(GL_DEPTH_TEST);
			}
		}
	}

	if (v3d->zbuf) glDepthMask(1);
	glPointSize(1.0);
}

static void draw_em_fancy_edges(BMEditMesh *em, Scene *scene, View3D *v3d,
                                Mesh *me, DerivedMesh *cageDM, short sel_only,
                                BMEdge *eed_act)
{
	ToolSettings *ts = scene->toolsettings;
	int pass;
	unsigned char wireCol[4], selCol[4], actCol[4];

	/* since this function does transparant... */
	UI_GetThemeColor4ubv(TH_EDGE_SELECT, selCol);
	UI_GetThemeColor4ubv(TH_WIRE, wireCol);
	UI_GetThemeColor4ubv(TH_EDITMESH_ACTIVE, actCol);
	
	/* when sel only is used, don't render wire, only selected, this is used for
	 * textured draw mode when the 'edges' option is disabled */
	if (sel_only)
		wireCol[3] = 0;

	for (pass = 0; pass < 2; pass++) {
		/* show wires in transparant when no zbuf clipping for select */
		if (pass == 0) {
			if (v3d->zbuf && (v3d->flag & V3D_ZBUF_SELECT) == 0) {
				glEnable(GL_BLEND);
				glDisable(GL_DEPTH_TEST);
				selCol[3] = 85;
				if (!sel_only) wireCol[3] = 85;
			}
			else {
				continue;
			}
		}
		else {
			selCol[3] = 255;
			if (!sel_only) wireCol[3] = 255;
		}

		if (ts->selectmode == SCE_SELECT_FACE) {
			draw_dm_edges_sel(em, cageDM, wireCol, selCol, actCol, eed_act);
		}
		else if ( (me->drawflag & ME_DRAWEDGES) || (ts->selectmode & SCE_SELECT_EDGE) ) {
			if (cageDM->drawMappedEdgesInterp && (ts->selectmode & SCE_SELECT_VERTEX)) {
				glShadeModel(GL_SMOOTH);
				draw_dm_edges_sel_interp(em, cageDM, wireCol, selCol);
				glShadeModel(GL_FLAT);
			}
			else {
				draw_dm_edges_sel(em, cageDM, wireCol, selCol, actCol, eed_act);
			}
		}
		else {
			if (!sel_only) {
				gpuCurrentColor4ubv(wireCol);
				draw_dm_edges(em, cageDM);
			}
		}

		if (pass == 0) {
			glDisable(GL_BLEND);
			glEnable(GL_DEPTH_TEST);
		}
	}
}	

static void draw_em_measure_stats(View3D *v3d, Object *ob, BMEditMesh *em, UnitSettings *unit)
{
	const short txt_flag = V3D_CACHE_TEXT_ASCII | V3D_CACHE_TEXT_LOCALCLIP;
	Mesh *me = ob->data;
	float v1[3], v2[3], v3[3], vmid[3], fvec[3];
	char numstr[32]; /* Stores the measurement display text here */
	const char *conv_float; /* Use a float conversion matching the grid size */
	unsigned char col[4] = {0, 0, 0, 255}; /* color of the text to draw */
	float area; /* area of the face */
	float grid = unit->system ? unit->scale_length : v3d->grid;
	const int do_split = unit->flag & USER_UNIT_OPT_SPLIT;
	const int do_global = v3d->flag & V3D_GLOBAL_STATS;
	const int do_moving = G.moving;

	BMIter iter;
	int i;

	/* make the precision of the pronted value proportionate to the gridsize */

	if (grid < 0.01f) conv_float = "%.6g";
	else if (grid < 0.1f) conv_float = "%.5g";
	else if (grid < 1.0f) conv_float = "%.4g";
	else if (grid < 10.0f) conv_float = "%.3g";
	else conv_float = "%.2g";
	
	if (me->drawflag & ME_DRAWEXTRA_EDGELEN) {
		BMEdge *eed;

		UI_GetThemeColor3ubv(TH_DRAWEXTRA_EDGELEN, col);

		eed = BM_iter_new(&iter, em->bm, BM_EDGES_OF_MESH, NULL);
		for (; eed; eed = BM_iter_step(&iter)) {
			/* draw selected edges, or edges next to selected verts while draging */
			if (BM_elem_flag_test(eed, BM_ELEM_SELECT) ||
			    (do_moving && (BM_elem_flag_test(eed->v1, BM_ELEM_SELECT) ||
			                   BM_elem_flag_test(eed->v2, BM_ELEM_SELECT))))
			{

				copy_v3_v3(v1, eed->v1->co);
				copy_v3_v3(v2, eed->v2->co);

				mid_v3_v3v3(vmid, v1, v2);

				if (do_global) {
					mul_mat3_m4_v3(ob->obmat, v1);
					mul_mat3_m4_v3(ob->obmat, v2);
				}

				if (unit->system) {
					bUnit_AsString(numstr, sizeof(numstr), len_v3v3(v1, v2) * unit->scale_length, 3,
					               unit->system, B_UNIT_LENGTH, do_split, FALSE);
				}
				else {
					sprintf(numstr, conv_float, len_v3v3(v1, v2));
				}

				view3d_cached_text_draw_add(vmid, numstr, 0, txt_flag, col);
			}
		}
	}

	if (me->drawflag & ME_DRAWEXTRA_FACEAREA) {
		/* would be nice to use BM_face_calc_area, but that is for 2d faces
		 * so instead add up tessellation triangle areas */
		BMFace *f;
		int n;

#define DRAW_EM_MEASURE_STATS_FACEAREA()                                      \
	if (BM_elem_flag_test(f, BM_ELEM_SELECT)) {                               \
		mul_v3_fl(vmid, 1.0f / (float)n);                                     \
		if (unit->system)                                                     \
			bUnit_AsString(numstr, sizeof(numstr),                            \
			               (double)(area * unit->scale_length),               \
			               3, unit->system, B_UNIT_LENGTH, do_split, FALSE);  \
		else                                                                  \
			BLI_snprintf(numstr, sizeof(numstr), conv_float, area);           \
		view3d_cached_text_draw_add(vmid, numstr, 0, txt_flag, col);          \
	} (void)0

		UI_GetThemeColor3ubv(TH_DRAWEXTRA_FACEAREA, col);
		
		f = NULL;
		area = 0.0;
		zero_v3(vmid);
		n = 0;
		for (i = 0; i < em->tottri; i++) {
			BMLoop **l = em->looptris[i];
			if (f && l[0]->f != f) {
				DRAW_EM_MEASURE_STATS_FACEAREA();
				zero_v3(vmid);
				area = 0.0;
				n = 0;
			}

			f = l[0]->f;
			copy_v3_v3(v1, l[0]->v->co);
			copy_v3_v3(v2, l[1]->v->co);
			copy_v3_v3(v3, l[2]->v->co);
			add_v3_v3(vmid, v1);
			add_v3_v3(vmid, v2);
			add_v3_v3(vmid, v3);
			n += 3;
			if (do_global) {
				mul_mat3_m4_v3(ob->obmat, v1);
				mul_mat3_m4_v3(ob->obmat, v2);
				mul_mat3_m4_v3(ob->obmat, v3);
			}
			area += area_tri_v3(v1, v2, v3);
		}

		if (f) {
			DRAW_EM_MEASURE_STATS_FACEAREA();
		}
#undef DRAW_EM_MEASURE_STATS_FACEAREA
	}

	if (me->drawflag & ME_DRAWEXTRA_FACEANG) {
		BMFace *efa;
		int is_rad = unit->system_rotation == USER_UNIT_ROT_RADIANS;

		UI_GetThemeColor3ubv(TH_DRAWEXTRA_FACEANG, col);


		BM_ITER_MESH (efa, &iter, em->bm, BM_FACES_OF_MESH) {
			const int is_face_sel = BM_elem_flag_test(efa, BM_ELEM_SELECT);

			if (is_face_sel || do_moving) {
				BMIter liter;
				BMLoop *loop;
				int is_first = TRUE;

				BM_ITER_ELEM (loop, &liter, efa, BM_LOOPS_OF_FACE) {
					if (is_face_sel || (do_moving && BM_elem_flag_test(loop->v, BM_ELEM_SELECT))) {
						float angle;

						/* lazy init center calc */
						if (is_first) {
							BM_face_calc_center_bounds(efa, vmid);
							/* Avoid triple matrix multiply every vertex for 'global' */
							if (do_global) {
								copy_v3_v3(v1, loop->prev->v->co);
								copy_v3_v3(v2, loop->v->co);
								mul_mat3_m4_v3(ob->obmat, v1);
								mul_mat3_m4_v3(ob->obmat, v2);
							}
							is_first = FALSE;
						}

						if (do_global) {
							copy_v3_v3(v3, loop->next->v->co);

							mul_mat3_m4_v3(ob->obmat, v3);

							angle = angle_v3v3v3(v1, v2, v3);
							copy_v3_v3(v1, v2);
							copy_v3_v3(v2, v3);
						}
						else {
							angle = angle_v3v3v3(loop->prev->v->co, loop->v->co, loop->next->v->co);
						}

						BLI_snprintf(numstr, sizeof(numstr), "%.3f", is_rad ? angle : RAD2DEGF(angle));
						interp_v3_v3v3(fvec, vmid, loop->v->co, 0.8f);
						view3d_cached_text_draw_add(fvec, numstr, 0, txt_flag, col);
					}
				}
			}
		}
	}
}

static void draw_em_indices(BMEditMesh *em)
{
	const short txt_flag = V3D_CACHE_TEXT_ASCII | V3D_CACHE_TEXT_LOCALCLIP;
	BMEdge *e;
	BMFace *f;
	BMVert *v;
	int i;
	char numstr[32];
	float pos[3];
	unsigned char col[4];

	BMIter iter;
	BMesh *bm = em->bm;

	/* For now, reuse appropriate theme colors from stats text colors */
	i = 0;
	if (em->selectmode & SCE_SELECT_VERTEX) {
		UI_GetThemeColor3ubv(TH_DRAWEXTRA_FACEANG, col);
		BM_ITER_MESH (v, &iter, bm, BM_VERTS_OF_MESH) {
			if (BM_elem_flag_test(v, BM_ELEM_SELECT)) {
				sprintf(numstr, "%d", i);
				view3d_cached_text_draw_add(v->co, numstr, 0, txt_flag, col);
			}
			i++;
		}
	}

	if (em->selectmode & SCE_SELECT_EDGE) {
		i = 0;
		UI_GetThemeColor3ubv(TH_DRAWEXTRA_EDGELEN, col);
		BM_ITER_MESH (e, &iter, bm, BM_EDGES_OF_MESH) {
			if (BM_elem_flag_test(e, BM_ELEM_SELECT)) {
				sprintf(numstr, "%d", i);
				mid_v3_v3v3(pos, e->v1->co, e->v2->co);
				view3d_cached_text_draw_add(pos, numstr, 0, txt_flag, col);
			}
			i++;
		}
	}

	if (em->selectmode & SCE_SELECT_FACE) {
		i = 0;
		UI_GetThemeColor3ubv(TH_DRAWEXTRA_FACEAREA, col);
		BM_ITER_MESH (f, &iter, bm, BM_FACES_OF_MESH) {
			if (BM_elem_flag_test(f, BM_ELEM_SELECT)) {
				BM_face_calc_center_mean(f, pos);
				sprintf(numstr, "%d", i);
				view3d_cached_text_draw_add(pos, numstr, 0, txt_flag, col);
			}
			i++;
		}
	}
}

static DMDrawOption draw_em_fancy__setFaceOpts(void *userData, int index)
{
	BMFace *efa = EDBM_face_at_index(userData, index);

	if (efa && !BM_elem_flag_test(efa, BM_ELEM_HIDDEN)) {
		GPU_enable_material(efa->mat_nr + 1, NULL);
		return DM_DRAW_OPTION_NORMAL;
	}
	else
		return DM_DRAW_OPTION_SKIP;
}

static DMDrawOption draw_em_fancy__setGLSLFaceOpts(void *userData, int index)
{
	BMFace *efa = EDBM_face_at_index(userData, index);

	if (BM_elem_flag_test(efa, BM_ELEM_HIDDEN))
		return DM_DRAW_OPTION_SKIP;
	else
		return DM_DRAW_OPTION_NORMAL;
}

static void draw_em_fancy(Scene *scene, View3D *v3d, RegionView3D *rv3d,
                          Object *ob, BMEditMesh *em, DerivedMesh *cageDM, DerivedMesh *finalDM, const short dt)

{
	Mesh *me = ob->data;
	BMFace *efa_act = BM_active_face_get(em->bm, FALSE); /* annoying but active faces is stored differently */
	BMEdge *eed_act = NULL;
	BMVert *eve_act = NULL;
	
	if (em->bm->selected.last) {
		BMEditSelection *ese = em->bm->selected.last;
		/* face is handeled above */
#if 0
		if (ese->type == BM_FACE) {
			efa_act = (BMFace *)ese->data;
		}
		else 
#endif
		if (ese->htype == BM_EDGE) {
			eed_act = (BMEdge *)ese->ele;
		}
		else if (ese->htype == BM_VERT) {
			eve_act = (BMVert *)ese->ele;
		}
	}
	
	EDBM_index_arrays_init(em, 1, 1, 1);

	if (dt > OB_WIRE) {
		if (check_object_draw_texture(scene, v3d, dt)) {
			if (draw_glsl_material(scene, ob, v3d, dt)) {
				glFrontFace((ob->transflag & OB_NEG_SCALE) ? GL_CW : GL_CCW);

				finalDM->drawMappedFacesGLSL(finalDM, GPU_enable_material,
				                             draw_em_fancy__setGLSLFaceOpts, em);
				GPU_disable_material();

				glFrontFace(GL_CCW);
			}
			else {
				draw_mesh_textured(scene, v3d, rv3d, ob, finalDM, 0);
			}
		}
		else {
			/* 3 floats for position,
			 * 3 for normal and times two because the faces may actually be quads instead of triangles */
			glLightModeli(GL_LIGHT_MODEL_TWO_SIDE, (me->flag & ME_TWOSIDED) ? GL_TRUE : GL_FALSE);

			glEnable(GL_LIGHTING);
			glFrontFace((ob->transflag & OB_NEG_SCALE) ? GL_CW : GL_CCW);
			finalDM->drawMappedFaces(finalDM, draw_em_fancy__setFaceOpts, GPU_enable_material, NULL, me->edit_btmesh, 0);

			glFrontFace(GL_CCW);
			glDisable(GL_LIGHTING);
			glLightModeli(GL_LIGHT_MODEL_TWO_SIDE, GL_FALSE);
		}

		// Setup for drawing wire over, disable zbuffer
		// write to show selected edge wires better
		UI_ThemeColor(TH_WIRE);

		bglPolygonOffset(rv3d->dist, 1.0);
		glDepthMask(0);
	}
	else {
		if (cageDM != finalDM) {
			UI_ThemeColorBlend(TH_WIRE, TH_BACK, 0.7);
			finalDM->drawEdges(finalDM, 1, 0);
		}
	}
	
	if (me->drawflag & ME_DRAWFACES) {  /* transp faces */
		unsigned char col1[4], col2[4], col3[4];

		UI_GetThemeColor4ubv(TH_FACE, col1);
		UI_GetThemeColor4ubv(TH_FACE_SELECT, col2);
		UI_GetThemeColor4ubv(TH_EDITMESH_ACTIVE, col3);
		
		glEnable(GL_BLEND);
		glDepthMask(0);     // disable write in zbuffer, needed for nice transp
		
		/* don't draw unselected faces, only selected, this is MUCH nicer when texturing */
		if (check_object_draw_texture(scene, v3d, dt))
			col1[3] = 0;
		
		draw_dm_faces_sel(em, cageDM, col1, col2, col3, efa_act);

		glDisable(GL_BLEND);
		glDepthMask(1);     // restore write in zbuffer
	}
	else if (efa_act) {
		/* even if draw faces is off it would be nice to draw the stipple face
		 * Make all other faces zero alpha except for the active
		 * */
		unsigned char col1[4], col2[4], col3[4];
		col1[3] = col2[3] = 0; /* don't draw */
		UI_GetThemeColor4ubv(TH_EDITMESH_ACTIVE, col3);
		
		glEnable(GL_BLEND);
		glDepthMask(0);     // disable write in zbuffer, needed for nice transp
		
		draw_dm_faces_sel(em, cageDM, col1, col2, col3, efa_act);

		glDisable(GL_BLEND);
		glDepthMask(1);     // restore write in zbuffer
		
	}

	/* here starts all fancy draw-extra over */
	if ((me->drawflag & ME_DRAWEDGES) == 0 && check_object_draw_texture(scene, v3d, dt)) {
		/* we are drawing textures and 'ME_DRAWEDGES' is disabled, don't draw any edges */
		
		/* only draw selected edges otherwise there is no way of telling if a face is selected */
		draw_em_fancy_edges(em, scene, v3d, me, cageDM, 1, eed_act);
		
	}
	else {
		if (me->drawflag & ME_DRAWSEAMS) {
			UI_ThemeColor(TH_EDGE_SEAM);
			glLineWidth(2);

			draw_dm_edges_seams(em, cageDM);

			gpuCurrentColor3ub(0, 0, 0);
			glLineWidth(1);
		}
		
		if (me->drawflag & ME_DRAWSHARP) {
			UI_ThemeColor(TH_EDGE_SHARP);
			glLineWidth(2);

			draw_dm_edges_sharp(em, cageDM);

			gpuCurrentColor3ub(0, 0, 0);
			glLineWidth(1);
		}

		if (me->drawflag & ME_DRAWCREASES && CustomData_has_layer(&em->bm->edata, CD_CREASE)) {
			draw_dm_creases(em, cageDM);
		}
		if (me->drawflag & ME_DRAWBWEIGHTS) {
			draw_dm_bweights(em, scene, cageDM);
		}

		draw_em_fancy_edges(em, scene, v3d, me, cageDM, 0, eed_act);
	}
	if (em) {
		draw_em_fancy_verts(scene, v3d, ob, em, cageDM, eve_act, rv3d);

		if (me->drawflag & ME_DRAWNORMALS) {
			UI_ThemeColor(TH_NORMAL);
			draw_dm_face_normals(em, scene, ob, cageDM);
		}
		if (me->drawflag & ME_DRAW_VNORMALS) {
			UI_ThemeColor(TH_VNORMAL);
			draw_dm_vert_normals(em, scene, ob, cageDM);
		}

		if ( (me->drawflag & (ME_DRAWEXTRA_EDGELEN | ME_DRAWEXTRA_FACEAREA | ME_DRAWEXTRA_FACEANG)) &&
		     !(v3d->flag2 & V3D_RENDER_OVERRIDE))
		{
			draw_em_measure_stats(v3d, ob, em, &scene->unit);
		}

		if ((G.debug & G_DEBUG) && (me->drawflag & ME_DRAWEXTRA_INDICES) &&
		    !(v3d->flag2 & V3D_RENDER_OVERRIDE))
		{
			draw_em_indices(em);
		}
	}

	if (dt > OB_WIRE) {
		glDepthMask(1);
		bglPolygonOffset(rv3d->dist, 0.0);
		GPU_disable_material();
	}

	EDBM_index_arrays_free(em);
}

/* Mesh drawing routines */

static void draw_mesh_object_outline(View3D *v3d, Object *ob, DerivedMesh *dm)
{
	
	if ((v3d->transp == FALSE) &&  /* not when we draw the transparent pass */
	    (ob->mode & OB_MODE_ALL_PAINT) == FALSE) /* not when painting (its distracting) - campbell */
	{
		glLineWidth(UI_GetThemeValuef(TH_OUTLINE_WIDTH) * 2.0f);
		glDepthMask(0);
		
		/* if transparent, we cannot draw the edges for solid select... edges have no material info.
		 * drawFacesSolid() doesn't draw the transparent faces */
		if (ob->dtx & OB_DRAWTRANSP) {
			glPolygonMode(GL_FRONT_AND_BACK, GL_LINE);
			dm->drawFacesSolid(dm, NULL, 0, GPU_enable_material);
			glPolygonMode(GL_FRONT_AND_BACK, GL_FILL);
			GPU_disable_material();
		}
		else {
			dm->drawEdges(dm, 0, 1);
		}

		glLineWidth(1.0);
		glDepthMask(1);
	}
}

static void draw_mesh_fancy(Scene *scene, ARegion *ar, View3D *v3d, RegionView3D *rv3d, Base *base,
                            const short dt, const short dflag)
{
	Object *ob = base->object;
	Mesh *me = ob->data;
	Material *ma = give_current_material(ob, 1);
	const short hasHaloMat = (ma && (ma->material_type == MA_TYPE_HALO));
	eWireDrawMode draw_wire = OBDRAW_WIRE_OFF;
	int /* totvert,*/ totedge, totface;
	DerivedMesh *dm = mesh_get_derived_final(scene, ob, scene->customdata_mask);
	const short is_obact = (ob == OBACT);
	int draw_flags = (is_obact && paint_facesel_test(ob)) ? DRAW_FACE_SELECT : 0;

	if (!dm)
		return;

	/* Check to draw dynamic paint colors (or weights from WeightVG modifiers).
	 * Note: Last "preview-active" modifier in stack will win! */
	if (DM_get_tessface_data_layer(dm, CD_PREVIEW_MCOL) && modifiers_isPreview(ob))
		draw_flags |= DRAW_MODIFIERS_PREVIEW;

	/* Unwanted combination */
	if (draw_flags & DRAW_FACE_SELECT) {
		draw_wire = OBDRAW_WIRE_OFF;
	}
	else if (ob->dtx & OB_DRAWWIRE) {
		draw_wire = OBDRAW_WIRE_ON_DEPTH; /* draw wire after solid using zoffset and depth buffer adjusment */
	}
	
	/* totvert = dm->getNumVerts(dm); */ /*UNUSED*/
	totedge = dm->getNumEdges(dm);
	totface = dm->getNumTessFaces(dm);
	
	/* vertexpaint, faceselect wants this, but it doesnt work for shaded? */
	glFrontFace((ob->transflag & OB_NEG_SCALE) ? GL_CW : GL_CCW);

	if (dt == OB_BOUNDBOX) {
		if (((v3d->flag2 & V3D_RENDER_OVERRIDE) && v3d->drawtype >= OB_WIRE) == 0)
			draw_bounding_volume(scene, ob, ob->boundtype);
	}
	else if (hasHaloMat || (totface == 0 && totedge == 0)) {
		glPointSize(1.5);
		dm->drawVerts(dm);
		glPointSize(1.0);
	}
	else if (dt == OB_WIRE || totface == 0) {
		draw_wire = OBDRAW_WIRE_ON; /* draw wire only, no depth buffer stuff  */
	}
	else if ( ((is_obact && ob->mode & OB_MODE_TEXTURE_PAINT)) ||
	          check_object_draw_texture(scene, v3d, dt))
	{
		if ( (v3d->flag & V3D_SELECT_OUTLINE) &&
		     ((v3d->flag2 & V3D_RENDER_OVERRIDE) == 0) &&
		     (base->flag & SELECT) &&
		     !(G.f & G_PICKSEL || (draw_flags & DRAW_FACE_SELECT)) &&
		     (draw_wire == OBDRAW_WIRE_OFF))
		{
			draw_mesh_object_outline(v3d, ob, dm);
		}

		if (draw_glsl_material(scene, ob, v3d, dt) && !(draw_flags & DRAW_MODIFIERS_PREVIEW)) {
			glFrontFace((ob->transflag & OB_NEG_SCALE) ? GL_CW : GL_CCW);

			dm->drawFacesGLSL(dm, GPU_enable_material);
//			if (get_ob_property(ob, "Text"))
// XXX				draw_mesh_text(ob, 1);
			GPU_disable_material();

			glFrontFace(GL_CCW);
		}
		else {
			draw_mesh_textured(scene, v3d, rv3d, ob, dm, draw_flags);
		}

		if (!(draw_flags & DRAW_FACE_SELECT)) {
			if (base->flag & SELECT)
				UI_ThemeColor(is_obact ? TH_ACTIVE : TH_SELECT);
			else
				UI_ThemeColor(TH_WIRE);

			if ((v3d->flag2 & V3D_RENDER_OVERRIDE) == 0)
				dm->drawLooseEdges(dm);
		}
	}
	else if (dt == OB_SOLID) {
		if (draw_flags & DRAW_MODIFIERS_PREVIEW) {
			/* for object selection draws no shade */
			if (dflag & (DRAW_PICKING | DRAW_CONSTCOLOR)) {
				dm->drawFacesSolid(dm, NULL, 0, GPU_enable_material);
			}
			else {
<<<<<<< HEAD
				const GLfloat spec[4] 
					= { 120/255.0f, 120/255.0f, 120/255.0f, 255/255.0f };
=======
				const float spec[4] = {0.47f, 0.47f, 0.47f, 0.47f};
>>>>>>> d4cfdc69

				/* draw outline */
				if ( (v3d->flag & V3D_SELECT_OUTLINE) &&
				     ((v3d->flag2 & V3D_RENDER_OVERRIDE) == 0) &&
				     (base->flag & SELECT) &&
				     (draw_wire == OBDRAW_WIRE_OFF) &&
				     (ob->sculpt == NULL))
				{
					draw_mesh_object_outline(v3d, ob, dm);
				}

				/* materials arent compatible with vertex colors */
				GPU_end_object_materials();

				GPU_enable_material(0, NULL);

				/* set default spec */
<<<<<<< HEAD
				gpuMaterialfv(GL_FRONT_AND_BACK, GL_SPECULAR, spec);

=======
				glColorMaterial(GL_FRONT_AND_BACK, GL_SPECULAR);
				glMaterialfv(GL_FRONT_AND_BACK, GL_SPECULAR, spec);
>>>>>>> d4cfdc69
				/* diffuse */
				glColorMaterial(GL_FRONT_AND_BACK, GL_DIFFUSE);
				glEnable(GL_LIGHTING);
				glEnable(GL_COLOR_MATERIAL);

				dm->drawMappedFaces(dm, NULL, GPU_enable_material, NULL, NULL, DM_DRAW_USE_COLORS);
				glDisable(GL_COLOR_MATERIAL);
				glDisable(GL_LIGHTING);

				GPU_disable_material();
			}
		}
		else {
			Paint *p;

			if ( (v3d->flag & V3D_SELECT_OUTLINE) &&
			     ((v3d->flag2 & V3D_RENDER_OVERRIDE) == 0) &&
			     (base->flag & SELECT) &&
			     (draw_wire == OBDRAW_WIRE_OFF) &&
			     (ob->sculpt == NULL))
			{
				draw_mesh_object_outline(v3d, ob, dm);
			}

			glLightModeli(GL_LIGHT_MODEL_TWO_SIDE, (me->flag & ME_TWOSIDED) ? GL_TRUE : GL_FALSE);

			glEnable(GL_LIGHTING);
			glFrontFace((ob->transflag & OB_NEG_SCALE) ? GL_CW : GL_CCW);

			if (ob->sculpt && (p = paint_get_active(scene))) {
				float planes[4][4];
				float (*fpl)[4] = NULL;
				int fast = (p->flags & PAINT_FAST_NAVIGATE) && (rv3d->rflag & RV3D_NAVIGATING);

				if (ob->sculpt->partial_redraw) {
					if (ar->do_draw & RGN_DRAW_PARTIAL) {
						sculpt_get_redraw_planes(planes, ar, rv3d, ob);
						fpl = planes;
						ob->sculpt->partial_redraw = 0;
					}
				}

				dm->drawFacesSolid(dm, fpl, fast, GPU_enable_material);
			}
			else
				dm->drawFacesSolid(dm, NULL, 0, GPU_enable_material);

			GPU_disable_material();

			glFrontFace(GL_CCW);
			glDisable(GL_LIGHTING);

			glLightModeli(GL_LIGHT_MODEL_TWO_SIDE, GL_FALSE);

			if (base->flag & SELECT) {
				UI_ThemeColor(is_obact ? TH_ACTIVE : TH_SELECT);
			}
			else {
				UI_ThemeColor(TH_WIRE);
			}
			if (!ob->sculpt && (v3d->flag2 & V3D_RENDER_OVERRIDE) == 0)
				dm->drawLooseEdges(dm);
		}
	}
	else if (dt == OB_PAINT) {
		draw_mesh_paint(v3d, rv3d, ob, dm, draw_flags);

		/* since we already draw wire as wp guide, don't draw over the top */
		draw_wire = OBDRAW_WIRE_OFF;
	}
	
	/* set default draw color back for wire or for draw-extra later on */
	if (dt != OB_WIRE) {
		if (base->flag & SELECT) {
			if (is_obact && ob->flag & OB_FROMGROUP)
				UI_ThemeColor(TH_GROUP_ACTIVE);
			else if (ob->flag & OB_FROMGROUP)
				UI_ThemeColorShade(TH_GROUP_ACTIVE, -16);
			else if (dflag != DRAW_CONSTCOLOR)
				UI_ThemeColor(is_obact ? TH_ACTIVE : TH_SELECT);
			else
				gpuCurrentColor3ub(80, 80, 80);
		}
		else {
			if (ob->flag & OB_FROMGROUP)
				UI_ThemeColor(TH_GROUP);
			else {
<<<<<<< HEAD
				if (ob->dtx & OB_DRAWWIRE && flag == DRAW_CONSTCOLOR)
					gpuCurrentColor3ub(80, 80, 80);
=======
				if (ob->dtx & OB_DRAWWIRE && dflag == DRAW_CONSTCOLOR)
					glColor3ub(80, 80, 80);
>>>>>>> d4cfdc69
				else
					UI_ThemeColor(TH_WIRE);
			}
		}
	}
	if (draw_wire != OBDRAW_WIRE_OFF) {

		/* When using wireframe object draw in particle edit mode
		 * the mesh gets in the way of seeing the particles, fade the wire color
		 * with the background. */
		if (is_obact && (ob->mode & OB_MODE_PARTICLE_EDIT)) {
			float col_wire[4], col_bg[4], col[3];

			UI_GetThemeColor3fv(TH_BACK, col_bg);
			gpuGetCurrentColor4fv(col_wire);
			interp_v3_v3v3(col, col_bg, col_wire, 0.15);
			gpuCurrentColor3fv(col);
		}

		/* If drawing wire and drawtype is not OB_WIRE then we are
		 * overlaying the wires.
		 *
		 * UPDATE bug #10290 - With this wire-only objects can draw
		 * behind other objects depending on their order in the scene. 2x if 0's below. undo'ing zr's commit: r4059
		 *
		 * if draw wire is 1 then just drawing wire, no need for depth buffer stuff,
		 * otherwise this wire is to overlay solid mode faces so do some depth buffer tricks.
		 */
		if (dt != OB_WIRE && (draw_wire == OBDRAW_WIRE_ON_DEPTH)) {
			bglPolygonOffset(rv3d->dist, 1.0);
			glDepthMask(0); // disable write in zbuffer, selected edge wires show better
		}
		
		if (((v3d->flag2 & V3D_RENDER_OVERRIDE) && v3d->drawtype >= OB_SOLID) == 0)
			dm->drawEdges(dm, (dt == OB_WIRE || totface == 0), me->drawflag & ME_ALLEDGES);

		if (dt != OB_WIRE && (draw_wire == OBDRAW_WIRE_ON_DEPTH)) {
			glDepthMask(1);
			bglPolygonOffset(rv3d->dist, 0.0);
		}
	}
	
	if (is_obact && paint_vertsel_test(ob)) {
		
		gpuCurrentColor3f(0.0f, 0.0f, 0.0f);
		glPointSize(UI_GetThemeValuef(TH_VERTEX_SIZE));
		
		drawSelectedVertices(dm, ob->data);
		
		glPointSize(1.0f);
	}
	dm->release(dm);
}

/* returns 1 if nothing was drawn, for detecting to draw an object center */
static int draw_mesh_object(Scene *scene, ARegion *ar, View3D *v3d, RegionView3D *rv3d, Base *base,
                            const short dt, const short dflag)
{
	Object *ob = base->object;
	Object *obedit = scene->obedit;
	Mesh *me = ob->data;
	BMEditMesh *em = me->edit_btmesh;
	int do_alpha_after = FALSE, drawlinked = 0, retval = 0, glsl, check_alpha, i;

	/* If we are drawing shadows and any of the materials don't cast a shadow,
	 * then don't draw the object */
	if (v3d->flag2 & V3D_RENDER_SHADOW) {
		for (i = 0; i < ob->totcol; ++i) {
			Material *ma = give_current_material(ob, i);
			if (ma && !(ma->mode & MA_SHADBUF)) {
				return 1;
			}
		}
	}
	
	if (obedit && ob != obedit && ob->data == obedit->data) {
		if (ob_get_key(ob) || ob_get_key(obedit)) {}
		else if (ob->modifiers.first || obedit->modifiers.first) {}
		else drawlinked = 1;
	}

	/* backface culling */
	if (v3d->flag2 & V3D_BACKFACE_CULLING) {
		glEnable(GL_CULL_FACE);
		glCullFace(GL_BACK);
	}

	if (ob == obedit || drawlinked) {
		DerivedMesh *finalDM, *cageDM;
		
		if (obedit != ob)
			finalDM = cageDM = editbmesh_get_derived_base(ob, em);
		else
			cageDM = editbmesh_get_derived_cage_and_final(scene, ob, em, &finalDM,
			                                              scene->customdata_mask);

		if (dt > OB_WIRE) {
			glsl = draw_glsl_material(scene, ob, v3d, dt);

			GPU_begin_object_materials(v3d, rv3d, scene, ob, glsl, NULL);
		}

		draw_em_fancy(scene, v3d, rv3d, ob, em, cageDM, finalDM, dt);

		GPU_end_object_materials();

		if (obedit != ob && finalDM)
			finalDM->release(finalDM);
	}
	else {
		/* ob->bb was set by derived mesh system, do NULL check just to be sure */
		if (me->totpoly <= 4 || (!ob->bb || ED_view3d_boundbox_clip(rv3d, ob->obmat, ob->bb))) {
			glsl = draw_glsl_material(scene, ob, v3d, dt);
			check_alpha = check_alpha_pass(base);

			if (dt == OB_SOLID || glsl) {
				GPU_begin_object_materials(v3d, rv3d, scene, ob, glsl,
				                           (check_alpha) ? &do_alpha_after : NULL);
			}

			draw_mesh_fancy(scene, ar, v3d, rv3d, base, dt, dflag);

			GPU_end_object_materials();
			
			if (me->totvert == 0) retval = 1;
		}
	}
	
	if ((dflag & DRAW_PICKING) == 0 && (base->flag & OB_FROMDUPLI) == 0) {
		/* GPU_begin_object_materials checked if this is needed */
		if (do_alpha_after) {
			if (ob->dtx & OB_DRAWXRAY) {
				ED_view3d_after_add(&v3d->afterdraw_xraytransp, base, dflag);
			}
			else {
				ED_view3d_after_add(&v3d->afterdraw_transp, base, dflag);
			}
		}
		else if (ob->dtx & OB_DRAWXRAY && ob->dtx & OB_DRAWTRANSP) {
			/* special case xray+transp when alpha is 1.0, without this the object vanishes */
			if (v3d->xray == 0 && v3d->transp == 0) {
				ED_view3d_after_add(&v3d->afterdraw_xray, base, dflag);
			}
		}
	}

	if (v3d->flag2 & V3D_BACKFACE_CULLING)
		glDisable(GL_CULL_FACE);
	
	return retval;
}

/* ************** DRAW DISPLIST ****************** */

static int draw_index_wire = 1;
static int index3_nors_incr = 1;

/* returns 1 when nothing was drawn */
static int drawDispListwire(ListBase *dlbase)
{
	DispList *dl;
	int parts, nr;

	if (dlbase == NULL) {
		return 1;
	}

	glPolygonMode(GL_FRONT_AND_BACK, GL_LINE);

	for (dl = dlbase->first; dl; dl = dl->next) {
		GPUarrays arrays;

		if (dl->parts == 0 || dl->nr == 0) {
			continue;
		}

		arrays = GPU_ARRAYS_V3F;
		arrays.vertexPointer = dl->verts;

		switch (dl->type) {
			case DL_SEGM:

				gpuImmediateFormat_V3();
				for (parts = 0; parts < dl->parts; parts++) {
					gpuDrawClientArrays(
						GL_LINE_STRIP,
						&arrays,
						parts * dl->nr,
						dl->nr);
				}
				gpuImmediateUnformat();

				break;

			case DL_POLY:

				gpuImmediateFormat_V3();
				for (parts = 0; parts < dl->parts; parts++) {
					gpuDrawClientArrays(
						GL_LINE_LOOP,
						&arrays,
						parts * dl->nr,
						dl->nr);
				}
				gpuImmediateUnformat();

				break;

			case DL_SURF:

				gpuImmediateFormat_V3();

				for (parts = 0; parts < dl->parts; parts++) {
					gpuDrawClientArrays(
						(dl->flag & DL_CYCL_U) ? GL_LINE_LOOP : GL_LINE_STRIP,
						&arrays,
						parts * dl->nr,
						dl->nr);
				}

				arrays.vertexStride = 3 * sizeof(float) * dl->nr;

				for (nr = 0; nr < dl->nr; nr++) {
					arrays.vertexPointer = (dl->verts) + 3 * nr;

					gpuDrawClientArrays(
						(dl->flag & DL_CYCL_V) ? GL_LINE_LOOP : GL_LINE_STRIP,
						&arrays,
						0,
						dl->parts);
				}

				gpuImmediateUnformat();

				break;

			case DL_INDEX3:
				if (draw_index_wire) {
					gpuSingleClientElements_V3F(
						GL_TRIANGLES,
						dl->verts,
						0,
						3 * dl->parts,
						dl->index);
				}

				break;

			case DL_INDEX4:
				if (draw_index_wire) {
					gpuSingleClientElements_V3F(
						GL_QUADS, dl->verts,
						0,
						4 * dl->parts,
						dl->index);
				}

				break;
		}
	}

	glPolygonMode(GL_FRONT_AND_BACK, GL_FILL);

	return 0;
}

static void drawDispListsolid(ListBase *lb, Object *ob,
                              const unsigned char ob_wire_col[4], int use_glsl)
{
	DispList *dl;
	GPUVertexAttribs gattribs;
<<<<<<< HEAD
	float curcol[4];

	GPU_ASSERT(gpuImmediateLockCount() == 0);

	if (lb == NULL) {
		return;
	}

	/* for drawing wire */
	gpuGetCurrentColor4fv(curcol);
=======
	float *data;
	float *ndata;
	
	if (lb == NULL) return;
>>>>>>> d4cfdc69

	glEnable(GL_LIGHTING);

	if (ob->transflag & OB_NEG_SCALE) {
		glFrontFace(GL_CW);
	}
	else {
		glFrontFace(GL_CCW);
	}

	if (ob->type == OB_MBALL) {   // mball always smooth shaded
		glShadeModel(GL_SMOOTH);
	}

	dl = lb->first;
	while (dl) {
		switch (dl->type) {
			case DL_SEGM:
				if (ob->type == OB_SURF) {
					glDisable(GL_LIGHTING);
<<<<<<< HEAD
					gpuCurrentColor3fv(curcol);
					gpuSingleClientArrays_V3F(GL_LINE_STRIP, dl->verts, 0, 0, dl->nr);
=======
					glColor3ubv(ob_wire_col);

					// glVertexPointer(3, GL_FLOAT, 0, dl->verts);
					// glDrawArrays(GL_LINE_STRIP, 0, dl->nr);

					glBegin(GL_LINE_STRIP);
					for (nr = dl->nr; nr; nr--, data += 3)
						glVertex3fv(data);
					glEnd();

>>>>>>> d4cfdc69
					glEnable(GL_LIGHTING);
				}
				break;
			case DL_POLY:
				if (ob->type == OB_SURF) {
					glDisable(GL_LIGHTING);
					gpuSingleClientArrays_V3F(GL_LINE_LOOP, dl->verts, 0, 0, dl->nr);
					glEnable(GL_LIGHTING);
					break;
				}
			case DL_SURF:

				if (dl->index) {
<<<<<<< HEAD
					GPU_enable_material(dl->col + 1, glsl ? &gattribs : NULL);

					glShadeModel((dl->rt & CU_SMOOTH) ? GL_SMOOTH : GL_FLAT);

					gpuSingleClientElements_N3F_V3F(
						GL_QUADS,
						dl->nors,
						0,
						dl->verts,
						0,
						4 * dl->totindex,
						dl->index);
=======
					GPU_enable_material(dl->col + 1, (use_glsl) ? &gattribs : NULL);

					if (dl->rt & CU_SMOOTH) glShadeModel(GL_SMOOTH);
					else glShadeModel(GL_FLAT);

					glEnableClientState(GL_NORMAL_ARRAY);
					glVertexPointer(3, GL_FLOAT, 0, dl->verts);
					glNormalPointer(GL_FLOAT, 0, dl->nors);
					glDrawElements(GL_QUADS, 4 * dl->totindex, GL_UNSIGNED_INT, dl->index);
					glDisableClientState(GL_NORMAL_ARRAY);
>>>>>>> d4cfdc69
				}
				break;

			case DL_INDEX3:
<<<<<<< HEAD
				GPU_enable_material(dl->col + 1, glsl ? &gattribs : NULL);
=======
				GPU_enable_material(dl->col + 1, (use_glsl) ? &gattribs : NULL);
>>>>>>> d4cfdc69

				if (index3_nors_incr) {
					gpuSingleClientElements_N3F_V3F(
						GL_TRIANGLES,
						dl->nors,
						0,
						dl->verts,
						0,
						3 * dl->parts,
						dl->index);
				}
				else {
					gpuCurrentNormal3fv(dl->nors);
					gpuSingleClientElements_V3F(
						GL_TRIANGLES,
						dl->verts,
						0,
						3 * dl->parts,
						dl->index);
				}

				break;

			case DL_INDEX4:
<<<<<<< HEAD
				GPU_enable_material(dl->col + 1, glsl ? &gattribs : NULL);
=======
				GPU_enable_material(dl->col + 1, (use_glsl) ? &gattribs : NULL);
>>>>>>> d4cfdc69

				gpuSingleClientElements_N3F_V3F(
					GL_QUADS,
					dl->nors,
					0,
					dl->verts,
					0,
					4 * dl->parts,
					dl->index);

				break;
		}
		dl = dl->next;
	}

	glShadeModel(GL_FLAT);
	glDisable(GL_LIGHTING);
	glFrontFace(GL_CCW);
}

static void drawCurveDMWired(Object *ob)
{
	DerivedMesh *dm = ob->derivedFinal;
	dm->drawEdges(dm, 1, 0);
}

/* return 1 when nothing was drawn */
static int drawCurveDerivedMesh(Scene *scene, View3D *v3d, RegionView3D *rv3d, Base *base, const short dt)
{
	Object *ob = base->object;
	DerivedMesh *dm = ob->derivedFinal;

	if (!dm) {
		return 1;
	}

	if (dt > OB_WIRE && dm->getNumTessFaces(dm)) {
		int glsl = draw_glsl_material(scene, ob, v3d, dt);
		GPU_begin_object_materials(v3d, rv3d, scene, ob, glsl, NULL);

		if (!glsl) {
			glEnable(GL_LIGHTING);
			dm->drawFacesSolid(dm, NULL, 0, GPU_enable_material);
			glDisable(GL_LIGHTING);
		}
		else
			dm->drawFacesGLSL(dm, GPU_enable_material);

		GPU_end_object_materials();
	}
	else {
		if (((v3d->flag2 & V3D_RENDER_OVERRIDE) && v3d->drawtype >= OB_SOLID) == 0)
			drawCurveDMWired(ob);
	}

	return 0;
}

/* returns 1 when nothing was drawn */
static int drawDispList(Scene *scene, View3D *v3d, RegionView3D *rv3d, Base *base,
                        const short dt, const unsigned char ob_wire_col[4])
{
	Object *ob = base->object;
	ListBase *lb = NULL;
	DispList *dl;
	Curve *cu;
	const short render_only = (v3d->flag2 & V3D_RENDER_OVERRIDE);
	const short solid = (dt > OB_WIRE);
	int retval = 0;

	/* backface culling */
	if (v3d->flag2 & V3D_BACKFACE_CULLING) {
		/* not all displists use same in/out normal direction convention */
		glEnable(GL_CULL_FACE);
		glCullFace((ob->type == OB_MBALL) ? GL_BACK : GL_FRONT);
	}

	if (drawCurveDerivedMesh(scene, v3d, rv3d, base, dt) == 0) {
		if (v3d->flag2 & V3D_BACKFACE_CULLING)
			glDisable(GL_CULL_FACE);

		return 0;
	}

	switch (ob->type) {
		case OB_FONT:
		case OB_CURVE:
			cu = ob->data;

			lb = &ob->disp;

			if (solid) {
				dl = lb->first;
				if (dl == NULL) return 1;

				if (dl->nors == NULL) BKE_displist_normals_add(lb);
				index3_nors_incr = 0;

				if (BKE_displist_has_faces(lb) == 0) {
					if (!render_only) {
						draw_index_wire = 0;
						drawDispListwire(lb);
						draw_index_wire = 1;
					}
				}
				else {
					if (draw_glsl_material(scene, ob, v3d, dt)) {
						GPU_begin_object_materials(v3d, rv3d, scene, ob, 1, NULL);
						drawDispListsolid(lb, ob, ob_wire_col, TRUE);
						GPU_end_object_materials();
					}
					else {
						GPU_begin_object_materials(v3d, rv3d, scene, ob, 0, NULL);
						drawDispListsolid(lb, ob, ob_wire_col, FALSE);
						GPU_end_object_materials();
					}
					if (cu->editnurb && cu->bevobj == NULL && cu->taperobj == NULL && cu->ext1 == 0.0f && cu->ext2 == 0.0f) {
						gpuCurrentColorPack(0);
						draw_index_wire = 0;
						drawDispListwire(lb);
						draw_index_wire = 1;
					}
				}
				index3_nors_incr = 1;
			}
			else {
				if (!render_only || (render_only && BKE_displist_has_faces(lb))) {
					draw_index_wire = 0;
					retval = drawDispListwire(lb);
					draw_index_wire = 1;
				}
			}
			break;
		case OB_SURF:

			lb = &ob->disp;

			if (solid) {
				dl = lb->first;
				if (dl == NULL) return 1;

				if (dl->nors == NULL) BKE_displist_normals_add(lb);

				if (draw_glsl_material(scene, ob, v3d, dt)) {
					GPU_begin_object_materials(v3d, rv3d, scene, ob, 1, NULL);
					drawDispListsolid(lb, ob, ob_wire_col, TRUE);
					GPU_end_object_materials();
				}
				else {
					GPU_begin_object_materials(v3d, rv3d, scene, ob, 0, NULL);
					drawDispListsolid(lb, ob, ob_wire_col, FALSE);
					GPU_end_object_materials();
				}
			}
			else {
				retval = drawDispListwire(lb);
			}
			break;
		case OB_MBALL:

			if (BKE_mball_is_basis(ob)) {
				lb = &ob->disp;
				if (lb->first == NULL) BKE_displist_make_mball(scene, ob);
				if (lb->first == NULL) return 1;

				if (solid) {

					if (draw_glsl_material(scene, ob, v3d, dt)) {
						GPU_begin_object_materials(v3d, rv3d, scene, ob, 1, NULL);
						drawDispListsolid(lb, ob, ob_wire_col, TRUE);
						GPU_end_object_materials();
					}
					else {
						GPU_begin_object_materials(v3d, rv3d, scene, ob, 0, NULL);
						drawDispListsolid(lb, ob, ob_wire_col, FALSE);
						GPU_end_object_materials();
					}
				}
				else {
					/* MetaBalls use DL_INDEX4 type of DispList */
					retval = drawDispListwire(lb);
				}
			}
			break;
	}
	
	if (v3d->flag2 & V3D_BACKFACE_CULLING)
		glDisable(GL_CULL_FACE);

	return retval;
}

/* *********** drawing for particles ************* */
static void draw_particle_arrays(int draw_as, int totpoint, int ob_dt, int select, void* c, void *n, void *v)
{
	if (v) {
		GLenum mode;
		GLint count;

		/* draw created data arrays */
		switch (draw_as) {
			case PART_DRAW_AXIS:
			case PART_DRAW_CROSS:
				mode  = GL_LINES;
				count = 6 * totpoint;
				break;
			case PART_DRAW_LINE:
				mode  = GL_LINES;
				count = 2 * totpoint;
				break;
			case PART_DRAW_BB:
				if (ob_dt <= OB_WIRE || select)
					glPolygonMode(GL_FRONT_AND_BACK, GL_LINE);
				else
					glPolygonMode(GL_FRONT_AND_BACK, GL_FILL);

				mode  = GL_QUADS;
				count = 4 * totpoint;
				break;
			default:
				mode  = GL_POINTS;
				count = totpoint;
				break;
		}

		if (c && n) {
			gpuSingleClientArrays_C3F_N3F_V3F(mode, c, 0, n, 0, v, 0, 0, count);
		}
		else if (c) {
			gpuSingleClientArrays_C3F_V3F(mode, c, 0, v, 0, 0, count);
		}
		else if (n) {
			gpuSingleClientArrays_N3F_V3F(mode, n, 0, v, 0, 0, count);
		}
		else {
			gpuSingleClientArrays_V3F(mode, v, 0, 0, count);
		}
	}
}

static void draw_particle(ParticleKey *state, int draw_as, short draw, float pixsize,
                          float imat[4][4], float *draw_line, ParticleBillboardData *bb, ParticleDrawData *pdd)
{
	float vec[3], vec2[3];
	float *vd = NULL;
	float *cd = NULL;
	float ma_col[3] = {0.0f, 0.0f, 0.0f};

	/* null only for PART_DRAW_CIRC */
	if (pdd) {
		vd = pdd->vd;
		cd = pdd->cd;

		if (pdd->ma_col) {
			copy_v3_v3(ma_col, pdd->ma_col);
		}
	}

	switch (draw_as) {
		case PART_DRAW_DOT:
		{
			if (vd) {
				copy_v3_v3(vd, state->co); pdd->vd += 3;
			}
			if (cd) {
				copy_v3_v3(cd, pdd->ma_col);
				pdd->cd += 3;
			}
			break;
		}
		case PART_DRAW_CROSS:
		case PART_DRAW_AXIS:
		{
			vec[0] = 2.0f * pixsize;
			vec[1] = vec[2] = 0.0;
			mul_qt_v3(state->rot, vec);
			if (draw_as == PART_DRAW_AXIS) {
				if (cd) {
					cd[1] = cd[2] = cd[4] = cd[5] = 0.0;
					cd[0] = cd[3] = 1.0;
					cd[6] = cd[8] = cd[9] = cd[11] = 0.0;
					cd[7] = cd[10] = 1.0;
					cd[13] = cd[12] = cd[15] = cd[16] = 0.0;
					cd[14] = cd[17] = 1.0;
					pdd->cd += 18;
				}

				copy_v3_v3(vec2, state->co);
			}
			else {
				if (cd) {
					cd[0] = cd[3] = cd[6] = cd[9] = cd[12] = cd[15] = ma_col[0];
					cd[1] = cd[4] = cd[7] = cd[10] = cd[13] = cd[16] = ma_col[1];
					cd[2] = cd[5] = cd[8] = cd[11] = cd[14] = cd[17] = ma_col[2];
					pdd->cd += 18;
				}
				sub_v3_v3v3(vec2, state->co, vec);
			}

			add_v3_v3(vec, state->co);
			copy_v3_v3(pdd->vd, vec); pdd->vd += 3;
			copy_v3_v3(pdd->vd, vec2); pdd->vd += 3;

			vec[1] = 2.0f * pixsize;
			vec[0] = vec[2] = 0.0;
			mul_qt_v3(state->rot, vec);
			if (draw_as == PART_DRAW_AXIS) {
				copy_v3_v3(vec2, state->co);
			}
			else sub_v3_v3v3(vec2, state->co, vec);

			add_v3_v3(vec, state->co);
			copy_v3_v3(pdd->vd, vec); pdd->vd += 3;
			copy_v3_v3(pdd->vd, vec2); pdd->vd += 3;

			vec[2] = 2.0f * pixsize;
			vec[0] = vec[1] = 0.0;
			mul_qt_v3(state->rot, vec);
			if (draw_as == PART_DRAW_AXIS) {
				copy_v3_v3(vec2, state->co);
			}
			else sub_v3_v3v3(vec2, state->co, vec);

			add_v3_v3(vec, state->co);

			copy_v3_v3(pdd->vd, vec); pdd->vd += 3;
			copy_v3_v3(pdd->vd, vec2); pdd->vd += 3;
			break;
		}
		case PART_DRAW_LINE:
		{
			copy_v3_v3(vec, state->vel);
			normalize_v3(vec);
			if (draw & PART_DRAW_VEL_LENGTH)
				mul_v3_fl(vec, len_v3(state->vel));
			madd_v3_v3v3fl(pdd->vd, state->co, vec, -draw_line[0]); pdd->vd += 3;
			madd_v3_v3v3fl(pdd->vd, state->co, vec,  draw_line[1]); pdd->vd += 3;
			if (cd) {
				cd[0] = cd[3] = ma_col[0];
				cd[1] = cd[4] = ma_col[1];
				cd[2] = cd[5] = ma_col[2];
				pdd->cd += 6;
			}
			break;
		}
		case PART_DRAW_CIRC:
		{
			gpuDrawFastBall(GL_LINE_LOOP, state->co, pixsize, imat);
			break;
		}
		case PART_DRAW_BB:
		{
			float xvec[3], yvec[3], zvec[3], bb_center[3];
			if (cd) {
				cd[0] = cd[3] = cd[6] = cd[9] = ma_col[0];
				cd[1] = cd[4] = cd[7] = cd[10] = ma_col[1];
				cd[2] = cd[5] = cd[8] = cd[11] = ma_col[2];
				pdd->cd += 12;
			}


			copy_v3_v3(bb->vec, state->co);
			copy_v3_v3(bb->vel, state->vel);

			psys_make_billboard(bb, xvec, yvec, zvec, bb_center);
			
			add_v3_v3v3(pdd->vd, bb_center, xvec);
			add_v3_v3(pdd->vd, yvec); pdd->vd += 3;

			sub_v3_v3v3(pdd->vd, bb_center, xvec);
			add_v3_v3(pdd->vd, yvec); pdd->vd += 3;

			sub_v3_v3v3(pdd->vd, bb_center, xvec);
			sub_v3_v3v3(pdd->vd, pdd->vd, yvec); pdd->vd += 3;

			add_v3_v3v3(pdd->vd, bb_center, xvec);
			sub_v3_v3v3(pdd->vd, pdd->vd, yvec); pdd->vd += 3;

			copy_v3_v3(pdd->nd, zvec); pdd->nd += 3;
			copy_v3_v3(pdd->nd, zvec); pdd->nd += 3;
			copy_v3_v3(pdd->nd, zvec); pdd->nd += 3;
			copy_v3_v3(pdd->nd, zvec); pdd->nd += 3;
			break;
		}
	}
}
/* unified drawing of all new particle systems draw types except dupli ob & group	*/
/* mostly tries to use vertex arrays for speed										*/

/* 1. check that everything is ok & updated */
/* 2. start initializing things				*/
/* 3. initialize according to draw type		*/
/* 4. allocate drawing data arrays			*/
/* 5. start filling the arrays				*/
/* 6. draw the arrays						*/
/* 7. clean up								*/
static void draw_new_particle_system(Scene *scene, View3D *v3d, RegionView3D *rv3d,
                                     Base *base, ParticleSystem *psys, int ob_dt)
{
	Object *ob = base->object;
	ParticleEditSettings *pset = PE_settings(scene);
	ParticleSettings *part = psys->part;
	ParticleData *pars = psys->particles;
	ParticleData *pa;
	ParticleKey state, *states = NULL;
	ParticleBillboardData bb;
	ParticleSimulationData sim = {NULL};
	ParticleDrawData *pdd = psys->pdd;
	Material *ma;
	float vel[3], imat[4][4];
	float timestep, pixsize_scale, pa_size, r_tilt, r_length;
	float pa_time, pa_birthtime, pa_dietime, pa_health, intensity;
	float cfra;
	float ma_col[3] = {0.0f, 0.0f, 0.0f};
	int a, totpart, totpoint = 0, totve = 0, drawn, draw_as, totchild = 0;
	int select = ob->flag & SELECT, create_cdata = 0, need_v = 0;
	GLint polygonmode[2];
	char numstr[32];
	unsigned char tcol[4] = {0, 0, 0, 255};

/* 1. */
	if (part == NULL || !psys_check_enabled(ob, psys))
		return;

	if (pars == NULL) return;

	/* don't draw normal paths in edit mode */
	if (psys_in_edit_mode(scene, psys) && (pset->flag & PE_DRAW_PART) == 0)
		return;

	if (part->draw_as == PART_DRAW_REND)
		draw_as = part->ren_as;
	else
		draw_as = part->draw_as;

	if (draw_as == PART_DRAW_NOT)
		return;

/* 2. */
	sim.scene = scene;
	sim.ob = ob;
	sim.psys = psys;
	sim.psmd = psys_get_modifier(ob, psys);

	if (part->phystype == PART_PHYS_KEYED) {
		if (psys->flag & PSYS_KEYED) {
			psys_count_keyed_targets(&sim);
			if (psys->totkeyed == 0)
				return;
		}
	}

	if (select) {
		select = 0;
		if (psys_get_current(ob) == psys)
			select = 1;
	}

	psys->flag |= PSYS_DRAWING;

	if (part->type == PART_HAIR && !psys->childcache)
		totchild = 0;
	else
		totchild = psys->totchild * part->disp / 100;

	ma = give_current_material(ob, part->omat);

	if (v3d->zbuf) glDepthMask(1);

	if ((ma) && (part->draw_col == PART_DRAW_COL_MAT)) {
		rgb_float_to_uchar(tcol, &(ma->r));
		copy_v3_v3(ma_col, &ma->r);
	}

	gpuCurrentColor3ubv(tcol);

	timestep = psys_get_timestep(&sim);

	if ( (base->flag & OB_FROMDUPLI) && (ob->flag & OB_FROMGROUP) ) {
		float mat[4][4];
		mult_m4_m4m4(mat, ob->obmat, psys->imat);
		glMultMatrixf(mat);
	}

	/* needed for text display */
	invert_m4_m4(ob->imat, ob->obmat);

	totpart = psys->totpart;

	cfra = BKE_scene_frame_get(scene);

	if (draw_as == PART_DRAW_PATH && psys->pathcache == NULL && psys->childcache == NULL)
		draw_as = PART_DRAW_DOT;

/* 3. */
	switch (draw_as) {
		case PART_DRAW_DOT:
			if (part->draw_size)
				glPointSize(part->draw_size);
			else
				glPointSize(2.0);  /* default dot size */
			break;
		case PART_DRAW_CIRC:
			/* calculate view aligned matrix: */
			copy_m4_m4(imat, rv3d->viewinv);
			normalize_v3(imat[0]);
			normalize_v3(imat[1]);
		/* no break! */
		case PART_DRAW_CROSS:
		case PART_DRAW_AXIS:
			/* lets calculate the scale: */
			
			if (part->draw_size == 0.0)
				pixsize_scale = 2.0f;
			else
				pixsize_scale = part->draw_size;

			if (draw_as == PART_DRAW_AXIS)
				create_cdata = 1;
			break;
		case PART_DRAW_OB:
			if (part->dup_ob == NULL)
				draw_as = PART_DRAW_DOT;
			else
				draw_as = 0;
			break;
		case PART_DRAW_GR:
			if (part->dup_group == NULL)
				draw_as = PART_DRAW_DOT;
			else
				draw_as = 0;
			break;
		case PART_DRAW_BB:
			if (v3d->camera == NULL && part->bb_ob == NULL) {
				printf("Billboards need an active camera or a target object!\n");

				draw_as = part->draw_as = PART_DRAW_DOT;

				if (part->draw_size)
					glPointSize(part->draw_size);
				else
					glPointSize(2.0);  /* default dot size */
			}
			else if (part->bb_ob)
				bb.ob = part->bb_ob;
			else
				bb.ob = v3d->camera;

			bb.align = part->bb_align;
			bb.anim = part->bb_anim;
			bb.lock = part->draw & PART_DRAW_BB_LOCK;
			break;
		case PART_DRAW_PATH:
			break;
		case PART_DRAW_LINE:
			need_v = 1;
			break;
	}
	if (part->draw & PART_DRAW_SIZE && part->draw_as != PART_DRAW_CIRC) {
		copy_m4_m4(imat, rv3d->viewinv);
		normalize_v3(imat[0]);
		normalize_v3(imat[1]);
	}

	if (ELEM3(draw_as, PART_DRAW_DOT, PART_DRAW_CROSS, PART_DRAW_LINE) &&
	    (part->draw_col > PART_DRAW_COL_MAT))
	{
		create_cdata = 1;
	}

	if (!create_cdata && pdd && pdd->cdata) {
		MEM_freeN(pdd->cdata);
		pdd->cdata = pdd->cd = NULL;
	}

/* 4. */
	if (draw_as && ELEM(draw_as, PART_DRAW_PATH, PART_DRAW_CIRC) == 0) {
		int tot_vec_size = (totpart + totchild) * 3 * sizeof(float);
		int create_ndata = 0;

		if (!pdd)
			pdd = psys->pdd = MEM_callocN(sizeof(ParticleDrawData), "ParticlDrawData");

		if (part->draw_as == PART_DRAW_REND && part->trail_count > 1) {
			tot_vec_size *= part->trail_count;
			psys_make_temp_pointcache(ob, psys);
		}

		switch (draw_as) {
			case PART_DRAW_AXIS:
			case PART_DRAW_CROSS:
				tot_vec_size *= 6;
				if (draw_as != PART_DRAW_CROSS)
					create_cdata = 1;
				break;
			case PART_DRAW_LINE:
				tot_vec_size *= 2;
				break;
			case PART_DRAW_BB:
				tot_vec_size *= 4;
				create_ndata = 1;
				break;
		}

		if (pdd->tot_vec_size != tot_vec_size)
			psys_free_pdd(psys);

		if (!pdd->vdata)
			pdd->vdata = MEM_callocN(tot_vec_size, "particle_vdata");
		if (create_cdata && !pdd->cdata)
			pdd->cdata = MEM_callocN(tot_vec_size, "particle_cdata");
		if (create_ndata && !pdd->ndata)
			pdd->ndata = MEM_callocN(tot_vec_size, "particle_ndata");

		if (part->draw & PART_DRAW_VEL && draw_as != PART_DRAW_LINE) {
			if (!pdd->vedata)
				pdd->vedata = MEM_callocN(2 * (totpart + totchild) * 3 * sizeof(float), "particle_vedata");

			need_v = 1;
		}
		else if (pdd->vedata) {
			/* velocity data not needed, so free it */
			MEM_freeN(pdd->vedata);
			pdd->vedata = NULL;
		}

		pdd->vd = pdd->vdata;
		pdd->ved = pdd->vedata;
		pdd->cd = pdd->cdata;
		pdd->nd = pdd->ndata;
		pdd->tot_vec_size = tot_vec_size;
	}
	else if (psys->pdd) {
		psys_free_pdd(psys);
		MEM_freeN(psys->pdd);
		pdd = psys->pdd = NULL;
	}

	if (pdd) {
		pdd->ma_col = ma_col;
	}

	psys->lattice = psys_get_lattice(&sim);

	/* circles don't use drawdata, so have to add a special case here */
	if ((pdd || draw_as == PART_DRAW_CIRC) && draw_as != PART_DRAW_PATH) {
		/* 5. */
		if (pdd && (pdd->flag & PARTICLE_DRAW_DATA_UPDATED) &&
		    (pdd->vedata || part->draw & (PART_DRAW_SIZE | PART_DRAW_NUM | PART_DRAW_HEALTH)) == 0)
		{
			totpoint = pdd->totpoint; /* draw data is up to date */
		}
		else {
			if (draw_as == PART_DRAW_CIRC) {
				gpuImmediateFormat_V3();
			}

			for (a = 0, pa = pars; a < totpart + totchild; a++, pa++) {
				/* setup per particle individual stuff */
				if (a < totpart) {
					if (totchild && (part->draw & PART_DRAW_PARENT) == 0) continue;
					if (pa->flag & PARS_NO_DISP || pa->flag & PARS_UNEXIST) continue;

					pa_time = (cfra - pa->time) / pa->lifetime;
					pa_birthtime = pa->time;
					pa_dietime = pa->dietime;
					pa_size = pa->size;
					if (part->phystype == PART_PHYS_BOIDS)
						pa_health = pa->boid->data.health;
					else
						pa_health = -1.0;

					r_tilt = 2.0f * (PSYS_FRAND(a + 21) - 0.5f);
					r_length = PSYS_FRAND(a + 22);

					if (part->draw_col > PART_DRAW_COL_MAT) {
						switch (part->draw_col) {
							case PART_DRAW_COL_VEL:
								intensity = len_v3(pa->state.vel) / part->color_vec_max;
								break;
							case PART_DRAW_COL_ACC:
								intensity = len_v3v3(pa->state.vel, pa->prev_state.vel) / ((pa->state.time - pa->prev_state.time) * part->color_vec_max);
								break;
							default:
								intensity = 1.0f; /* should never happen */
						}
						CLAMP(intensity, 0.f, 1.f);
						weight_to_rgb(ma_col, intensity);
					}
				}
				else {
					ChildParticle *cpa = &psys->child[a - totpart];

					pa_time = psys_get_child_time(psys, cpa, cfra, &pa_birthtime, &pa_dietime);
					pa_size = psys_get_child_size(psys, cpa, cfra, NULL);

					pa_health = -1.0;

					r_tilt = 2.0f * (PSYS_FRAND(a + 21) - 0.5f);
					r_length = PSYS_FRAND(a + 22);
				}

				drawn = 0;
				if (part->draw_as == PART_DRAW_REND && part->trail_count > 1) {
					float length = part->path_end * (1.0f - part->randlength * r_length);
					int trail_count = part->trail_count * (1.0f - part->randlength * r_length);
					float ct = ((part->draw & PART_ABS_PATH_TIME) ? cfra : pa_time) - length;
					float dt = length / (trail_count ? (float)trail_count : 1.0f);
					int i = 0;

					ct += dt;
					for (i = 0; i < trail_count; i++, ct += dt) {
						float pixsize;

						if (part->draw & PART_ABS_PATH_TIME) {
							if (ct < pa_birthtime || ct > pa_dietime)
								continue;
						}
						else if (ct < 0.0f || ct > 1.0f)
							continue;

						state.time = (part->draw & PART_ABS_PATH_TIME) ? -ct : -(pa_birthtime + ct * (pa_dietime - pa_birthtime));
						psys_get_particle_on_path(&sim, a, &state, need_v);

						if (psys->parent)
							mul_m4_v3(psys->parent->obmat, state.co);

						/* create actiual particle data */
						if (draw_as == PART_DRAW_BB) {
							bb.offset[0] = part->bb_offset[0];
							bb.offset[1] = part->bb_offset[1];
							bb.size[0] = part->bb_size[0] * pa_size;
							if (part->bb_align == PART_BB_VEL) {
								float pa_vel = len_v3(state.vel);
								float head = part->bb_vel_head * pa_vel;
								float tail = part->bb_vel_tail * pa_vel;
								bb.size[1] = part->bb_size[1] * pa_size + head + tail;
								/* use offset to adjust the particle center. this is relative to size, so need to divide! */
								if (bb.size[1] > 0.0f)
									bb.offset[1] += (head - tail) / bb.size[1];
							}
							else
								bb.size[1] = part->bb_size[1] * pa_size;
							bb.tilt = part->bb_tilt * (1.0f - part->bb_rand_tilt * r_tilt);
							bb.time = ct;
						}

						pixsize = ED_view3d_pixel_size(rv3d, state.co) * pixsize_scale;

						draw_particle(&state, draw_as, part->draw, pixsize, imat, part->draw_line, &bb, psys->pdd);

						totpoint++;
						drawn = 1;
					}
				}
				else {
					state.time = cfra;
					if (psys_get_particle_state(&sim, a, &state, 0)) {
						float pixsize;

						if (psys->parent)
							mul_m4_v3(psys->parent->obmat, state.co);

						/* create actiual particle data */
						if (draw_as == PART_DRAW_BB) {
							bb.offset[0] = part->bb_offset[0];
							bb.offset[1] = part->bb_offset[1];
							bb.size[0] = part->bb_size[0] * pa_size;
							if (part->bb_align == PART_BB_VEL) {
								float pa_vel = len_v3(state.vel);
								float head = part->bb_vel_head * pa_vel;
								float tail = part->bb_vel_tail * pa_vel;
								bb.size[1] = part->bb_size[1] * pa_size + head + tail;
								/* use offset to adjust the particle center. this is relative to size, so need to divide! */
								if (bb.size[1] > 0.0f)
									bb.offset[1] += (head - tail) / bb.size[1];
							}
							else
								bb.size[1] = part->bb_size[1] * pa_size;
							bb.tilt = part->bb_tilt * (1.0f - part->bb_rand_tilt * r_tilt);
							bb.time = pa_time;
						}

						pixsize = ED_view3d_pixel_size(rv3d, state.co) * pixsize_scale;

						draw_particle(&state, draw_as, part->draw, pixsize, imat, part->draw_line, &bb, pdd);

						totpoint++;
						drawn = 1;
					}
				}

				if (drawn) {
					/* additional things to draw for each particle	*/
					/* (velocity, size and number)					*/
					if ((part->draw & PART_DRAW_VEL) && pdd && pdd->vedata) {
						copy_v3_v3(pdd->ved, state.co);
						pdd->ved += 3;
						mul_v3_v3fl(vel, state.vel, timestep);
						add_v3_v3v3(pdd->ved, state.co, vel);
						pdd->ved += 3;

						totve++;
					}

					if (part->draw & PART_DRAW_SIZE) {
						setlinestyle(3);
						gpuDrawFastBall(GL_LINE_LOOP, state.co, pa_size, imat);
						setlinestyle(0);
					}


					if ((part->draw & PART_DRAW_NUM || part->draw & PART_DRAW_HEALTH) &&
					    (v3d->flag2 & V3D_RENDER_OVERRIDE) == 0)
					{
						float vec_txt[3];
						char *val_pos = numstr;
						numstr[0] = '\0';

						if (part->draw & PART_DRAW_NUM) {
							if (a < totpart && (part->draw & PART_DRAW_HEALTH) && (part->phystype == PART_PHYS_BOIDS)) {
								sprintf(val_pos, "%d:%.2f", a, pa_health);
							}
							else {
								sprintf(val_pos, "%d", a);
							}
						}
						else {
							if (a < totpart && (part->draw & PART_DRAW_HEALTH) && (part->phystype == PART_PHYS_BOIDS)) {
								sprintf(val_pos, "%.2f", pa_health);
							}
						}

						/* in path drawing state.co is the end point */
						/* use worldspace beause object matrix is already applied */
						mul_v3_m4v3(vec_txt, ob->imat, state.co);
						view3d_cached_text_draw_add(vec_txt, numstr, 10, V3D_CACHE_TEXT_WORLDSPACE | V3D_CACHE_TEXT_ASCII, tcol);
					}
				}
			}

			if (draw_as == PART_DRAW_CIRC) {
				gpuImmediateUnformat();
			}
		}
	}
/* 6. */

	glGetIntegerv(GL_POLYGON_MODE, polygonmode);

	if (draw_as == PART_DRAW_PATH) {
		ParticleCacheKey **cache, *path;
		float* cdata2 = NULL;

		/* setup gl flags */
		glEnable(GL_LIGHTING);
		glColorMaterial(GL_FRONT_AND_BACK, GL_DIFFUSE);
		glEnable(GL_COLOR_MATERIAL);

		if (totchild && (part->draw & PART_DRAW_PARENT) == 0) {
			totpart = 0;
		}
		else if (psys->pathcache == NULL) {
			totpart = 0;
		}

		/* draw actual/parent particles */
		cache = psys->pathcache;
		for (a = 0, pa = psys->particles; a < totpart; a++, pa++) {
			path = cache[a];
			if (path->steps > 0) {
				if (part->draw_col == PART_DRAW_COL_MAT) {
					gpuSingleClientArrays_C3F_N3F_V3F(
						GL_LINE_STRIP,
						path->col,
						sizeof(ParticleCacheKey),
						path->vel,
						sizeof(ParticleCacheKey),
						path->co,
						sizeof(ParticleCacheKey),
						0,
						path->steps + 1);
				}
				else {
					gpuSingleClientArrays_N3F_V3F(
						GL_LINE_STRIP,
						path->vel,
						sizeof(ParticleCacheKey),
						path->co,
						sizeof(ParticleCacheKey),
						0,
						path->steps + 1);
				}
			}
		}

		/* draw child particles */
		cache = psys->childcache;
		for (a = 0; a < totchild; a++) {
			path = cache[a];
			if (part->draw_col == PART_DRAW_COL_MAT) {
				gpuSingleClientArrays_C3F_N3F_V3F(
					GL_LINE_STRIP,
					path->col,
					sizeof(ParticleCacheKey),
					path->vel,
					sizeof(ParticleCacheKey),
					path->co,
					sizeof(ParticleCacheKey),
					0,
					path->steps + 1);
			}
			else {
				gpuSingleClientArrays_N3F_V3F(
					GL_LINE_STRIP,
					path->vel,
					sizeof(ParticleCacheKey),
					path->co,
					sizeof(ParticleCacheKey),
					0,
					path->steps + 1);
			}
		}

		/* restore & clean up */

		glDisable(GL_COLOR_MATERIAL);

		if (cdata2) {
			MEM_freeN(cdata2);
			cdata2 = NULL;
		}

		glLineWidth(1.0f);

		if ((part->draw & PART_DRAW_NUM) && (v3d->flag2 & V3D_RENDER_OVERRIDE) == 0) {
			cache = psys->pathcache;

			for (a = 0, pa = psys->particles; a < totpart; a++, pa++) {
				float vec_txt[3];
				BLI_snprintf(numstr, sizeof(numstr), "%i", a);
				/* use worldspace beause object matrix is already applied */
				mul_v3_m4v3(vec_txt, ob->imat, cache[a]->co);
				view3d_cached_text_draw_add(vec_txt, numstr, 10, V3D_CACHE_TEXT_WORLDSPACE | V3D_CACHE_TEXT_ASCII, tcol);
			}
		}
	}
	else if (pdd && !ELEM(draw_as, 0, PART_DRAW_CIRC)) {
		float* cPtr;
		float* nPtr;
		float* vPtr;

		/* enable point data array */
		if (pdd->vdata) {
			vPtr = pdd->vdata;
		}
		else {
			vPtr = NULL;
		}

		if (select) {
			UI_ThemeColor(TH_ACTIVE);
			
			if (part->draw_size) {
				glPointSize(part->draw_size + 2);
			}
			else {
				glPointSize(4.0);
			}

			glLineWidth(3.0);

			draw_particle_arrays(draw_as, totpoint, ob_dt, 1, NULL, NULL, vPtr);
		}

		/* restore from select */
		gpuCurrentColor3fv(ma_col);
		glPointSize(part->draw_size ? part->draw_size : 2.0);
		glLineWidth(1.0);

		/* enable other data arrays */

		/* billboards are drawn this way */
		if (pdd->ndata && ob_dt > OB_WIRE) {
			nPtr = pdd->ndata;
			glEnable(GL_LIGHTING);
		}
		else {
			nPtr = NULL;
			glDisable(GL_LIGHTING);
		}

		if (pdd->cdata) {
			cPtr = pdd->cdata;
		}
		else {
			cPtr = NULL;
		}

		draw_particle_arrays(draw_as, totpoint, ob_dt, 0, cPtr, nPtr, vPtr);

		pdd->flag |= PARTICLE_DRAW_DATA_UPDATED;
		pdd->totpoint = totpoint;
	}

	if (pdd && pdd->vedata) {
		gpuCurrentColorPack(0xC0C0C0);

		draw_particle_arrays(
			PART_DRAW_LINE,
			totve,
			0,
			0,
			NULL,
			NULL,
			pdd->vedata);
	}

	glPolygonMode(GL_FRONT, polygonmode[0]);
	glPolygonMode(GL_BACK,  polygonmode[1]);

/* 7. */

	glDisable(GL_LIGHTING);

	if (states) {
		MEM_freeN(states);
		states = NULL;
	}

	psys->flag &= ~PSYS_DRAWING;

	/* draw data can't be saved for billboards as they must update to target changes */
	if (draw_as == PART_DRAW_BB) {
		psys_free_pdd(psys);
		pdd->flag &= ~PARTICLE_DRAW_DATA_UPDATED;
	}

	if (psys->lattice) {
		end_latt_deform(psys->lattice);
		psys->lattice = NULL;
	}

	if (pdd) {
		/* drop references to stack memory */
		pdd->ma_col = NULL;
	}

	if ( (base->flag & OB_FROMDUPLI) && (ob->flag & OB_FROMGROUP) ) {
		glLoadMatrixf(rv3d->viewmat);
	}
}

static void draw_update_ptcache_edit(Scene *scene, Object *ob, PTCacheEdit *edit)
{
	if (edit->psys && edit->psys->flag & PSYS_HAIR_UPDATED)
		PE_update_object(scene, ob, 0);

	/* create path and child path cache if it doesn't exist already */
	if (edit->pathcache == NULL)
		psys_cache_edit_paths(scene, ob, edit, CFRA);
}

static void draw_ptcache_edit(Scene *scene, View3D *v3d, PTCacheEdit *edit)
{
	ParticleCacheKey **cache, *path, *pkey;
	PTCacheEditPoint *point;
	PTCacheEditKey *key;
	ParticleEditSettings *pset = PE_settings(scene);
	int i, k, totpoint = edit->totpoint, timed = pset->flag & PE_FADE_TIME ? pset->fade_frames : 0;
	int steps = 1;
	float sel_col[3];
	float nosel_col[3];
	float *pathcol = NULL, *pcol;

	if (edit->pathcache == NULL)
		return;

	PE_hide_keys_time(scene, edit, CFRA);

	/* opengl setup */
	if ((v3d->flag & V3D_ZBUF_SELECT) == 0)
		glDisable(GL_DEPTH_TEST);

	/* get selection theme colors */
	UI_GetThemeColor3fv(TH_VERTEX_SELECT, sel_col);
	UI_GetThemeColor3fv(TH_VERTEX, nosel_col);

	/* draw paths */
	if (timed) {
		glEnable(GL_BLEND);
		steps = (*edit->pathcache)->steps + 1;
		pathcol = MEM_callocN(steps * 4 * sizeof(float), "particle path color data");
	}

	glColorMaterial(GL_FRONT_AND_BACK, GL_DIFFUSE);
	glEnable(GL_COLOR_MATERIAL);
	glShadeModel(GL_SMOOTH);

	if (pset->brushtype == PE_BRUSH_WEIGHT) {
		glLineWidth(2.0f);
		glDisable(GL_LIGHTING);
	}

	cache = edit->pathcache;
	for (i = 0; i < totpoint; i++) {
		GLfloat* cPtr;
		GLint    cStride;

		path = cache[i];

		if (timed) {
			for (k = 0, pcol = pathcol, pkey = path; k < steps; k++, pkey++, pcol += 4) {
				copy_v3_v3(pcol, pkey->col);
				pcol[3] = 1.0f - fabsf((float)(CFRA) - pkey->time) / (float)pset->fade_frames;
			}

			cPtr    = pathcol;
			cStride = 0;
		}
		else {
			cPtr    = path->col;
			cStride = sizeof(ParticleCacheKey);
		}

		if (timed) {
			gpuSingleClientArrays_C4F_V3F(
				GL_LINE_STRIP,
				cPtr,
				cStride,
				path->co,
				sizeof(ParticleCacheKey),
				0,
				path->steps + 1);
		}
		else {
			gpuSingleClientArrays_C3F_V3F(
				GL_LINE_STRIP,
				cPtr,
				cStride,
				path->co,
				sizeof(ParticleCacheKey),
				0,
				path->steps + 1);
		}
	}

	if (pathcol) {
		MEM_freeN(pathcol); pathcol = pcol = NULL; 
	}

	/* draw edit vertices */
	if (pset->selectmode != SCE_SELECT_PATH) {
		glPointSize(UI_GetThemeValuef(TH_VERTEX_SIZE));

		if (pset->selectmode == SCE_SELECT_POINT) {
			float *pd = NULL, *pdata = NULL;
			float *cd = NULL, *cdata = NULL;
			int totkeys = 0;

			for (i = 0, point = edit->points; i < totpoint; i++, point++) {
				if (!(point->flag & PEP_HIDE)) {
					totkeys += point->totkey;
				}
			}

			if (edit->points && !(edit->points->keys->flag & PEK_USE_WCO)) {
				pd = pdata = MEM_callocN(totkeys * 3 * sizeof(float), "particle edit point data");
			}

			cd = cdata = MEM_callocN(totkeys * (timed ? 4 : 3) * sizeof(float), "particle edit color data");

			for (i = 0, point = edit->points; i < totpoint; i++, point++) {
				if (point->flag & PEP_HIDE) {
					continue;
				}

				for (k = 0, key = point->keys; k < point->totkey; k++, key++) {
					if (pd) {
						copy_v3_v3(pd, key->co);
						pd += 3;
					}

					if (key->flag & PEK_SELECT) {
						copy_v3_v3(cd, sel_col);
					}
					else {
						copy_v3_v3(cd, nosel_col);
					}

					if (timed) {
						*(cd + 3) = 1.0f - fabsf((float)CFRA - *key->time) / (float)pset->fade_frames;
					}

					cd += (timed ? 4 : 3);
				}
			}
			cd = cdata;
			pd = pdata;
			for (i = 0, point = edit->points; i < totpoint; i++, point++) {
				GLfloat* vPtr;
				GLint vStride;

				if (point->flag & PEP_HIDE || point->totkey == 0) {
					continue;
				}

				if (point->keys->flag & PEK_USE_WCO) {
					vPtr    = point->keys->world_co;
					vStride = sizeof(PTCacheEditKey);
				}
				else {
					vPtr    = pd;
					vStride = 0;
				}

				if (timed) {
					gpuSingleClientArrays_C4F_V3F(
						GL_POINTS,
						cd,
						0,
						vPtr,
						vStride,
						0,
						point->totkey);
				}
				else {
					gpuSingleClientArrays_C3F_V3F(
						GL_POINTS,
						cd,
						0,
						vPtr,
						vStride,
						0,
						point->totkey);
				}

				pd += pd ? 3 * point->totkey : 0;
				cd += (timed ? 4 : 3) * point->totkey;
			}

			if (pdata) {
				MEM_freeN(pdata); pd = pdata = NULL;
			}

			if (cdata) {
				MEM_freeN(cdata); cd = cdata = NULL;
			}
		}
		else if (pset->selectmode == SCE_SELECT_END) {
			gpuImmediateFormat_C4_V3();
			gpuBegin(GL_POINTS);
			for (i = 0, point = edit->points; i < totpoint; i++, point++) {
				if ((point->flag & PEP_HIDE) == 0 && point->totkey) {
					key = point->keys + point->totkey - 1;

					gpuColor3fv(key->flag & PEK_SELECT ? sel_col : nosel_col);
					gpuVertex3fv(key->flag & PEK_USE_WCO ? key->world_co : key->co);
				}
			}
			gpuEnd();
			gpuImmediateUnformat();
		}
	}

	glDisable(GL_BLEND);
	glDisable(GL_LIGHTING);
	glDisable(GL_COLOR_MATERIAL);
	glShadeModel(GL_FLAT);

	if (v3d->zbuf) {
		glEnable(GL_DEPTH_TEST);
	}

	glLineWidth(1.0f);
	glPointSize(1.0);
}
//static void ob_draw_RE_motion(float com[3],float rotscale[3][3],float tw,float th)
static void ob_draw_RE_motion(float com[3], float rotscale[3][3], float itw, float ith, float drw_size)
{
	float tr[3][3];
	float root[3], tip[3];
	float tw, th;
	/* take a copy for not spoiling original */
	copy_m3_m3(tr, rotscale);
	tw = itw * drw_size;
	th = ith * drw_size;

	gpuImmediateFormat_V3();

	gpuCurrentColor4ub(0x7F, 0x00, 0x00, 155);
	gpuBegin(GL_LINES);
	root[1] = root[2] = 0.0f;
	root[0] = -drw_size;
	mul_m3_v3(tr, root);
	add_v3_v3(root, com);
	gpuVertex3fv(root);
	tip[1] = tip[2] = 0.0f;
	tip[0] = drw_size;
	mul_m3_v3(tr, tip);
	add_v3_v3(tip, com);
	gpuVertex3fv(tip);
	gpuEnd();

	root[1] = 0.0f; root[2] = tw;
	root[0] = th;
	gpuBegin(GL_LINES);
	mul_m3_v3(tr, root);
	add_v3_v3(root, com);
	gpuVertex3fv(root);
	gpuVertex3fv(tip);
	gpuEnd();

	root[1] = 0.0f; root[2] = -tw;
	root[0] = th;
	gpuBegin(GL_LINES);
	mul_m3_v3(tr, root);
	add_v3_v3(root, com);
	gpuVertex3fv(root);
	gpuVertex3fv(tip);
	gpuEnd();

	root[1] = tw; root[2] = 0.0f;
	root[0] = th;
	gpuBegin(GL_LINES);
	mul_m3_v3(tr, root);
	add_v3_v3(root, com);
	gpuVertex3fv(root);
	gpuVertex3fv(tip);
	gpuEnd();

	root[1] = -tw; root[2] = 0.0f;
	root[0] = th;
	gpuBegin(GL_LINES);
	mul_m3_v3(tr, root);
	add_v3_v3(root, com);
	gpuVertex3fv(root);
	gpuVertex3fv(tip);
	gpuEnd();

	gpuCurrentColor4ub(0x00, 0x7F, 0x00, 155);

	gpuBegin(GL_LINES);
	root[0] = root[2] = 0.0f;
	root[1] = -drw_size;
	mul_m3_v3(tr, root);
	add_v3_v3(root, com);
	gpuVertex3fv(root);
	tip[0] = tip[2] = 0.0f;
	tip[1] = drw_size;
	mul_m3_v3(tr, tip);
	add_v3_v3(tip, com);
	gpuVertex3fv(tip);
	gpuEnd();

	root[0] = 0.0f; root[2] = tw;
	root[1] = th;
	gpuBegin(GL_LINES);
	mul_m3_v3(tr, root);
	add_v3_v3(root, com);
	gpuVertex3fv(root);
	gpuVertex3fv(tip);
	gpuEnd();

	root[0] = 0.0f; root[2] = -tw;
	root[1] = th;
	gpuBegin(GL_LINES);
	mul_m3_v3(tr, root);
	add_v3_v3(root, com);
	gpuVertex3fv(root);
	gpuVertex3fv(tip);
	gpuEnd();

	root[0] = tw; root[2] = 0.0f;
	root[1] = th;
	gpuBegin(GL_LINES);
	mul_m3_v3(tr, root);
	add_v3_v3(root, com);
	gpuVertex3fv(root);
	gpuVertex3fv(tip);
	gpuEnd();

	root[0] = -tw; root[2] = 0.0f;
	root[1] = th;
	gpuBegin(GL_LINES);
	mul_m3_v3(tr, root);
	add_v3_v3(root, com);
	gpuVertex3fv(root);
	gpuVertex3fv(tip);
	gpuEnd();

	gpuCurrentColor4ub(0x00, 0x00, 0x7F, 155);
	gpuBegin(GL_LINES);
	root[0] = root[1] = 0.0f;
	root[2] = -drw_size;
	mul_m3_v3(tr, root);
	add_v3_v3(root, com);
	gpuVertex3fv(root);
	tip[0] = tip[1] = 0.0f;
	tip[2] = drw_size;
	mul_m3_v3(tr, tip);
	add_v3_v3(tip, com);
	gpuVertex3fv(tip);
	gpuEnd();

	root[0] = 0.0f; root[1] = tw;
	root[2] = th;
	gpuBegin(GL_LINES);
	mul_m3_v3(tr, root);
	add_v3_v3(root, com);
	gpuVertex3fv(root);
	gpuVertex3fv(tip);
	gpuEnd();

	root[0] = 0.0f; root[1] = -tw;
	root[2] = th;
	gpuBegin(GL_LINES);
	mul_m3_v3(tr, root);
	add_v3_v3(root, com);
	gpuVertex3fv(root);
	gpuVertex3fv(tip);
	gpuEnd();

	root[0] = tw; root[1] = 0.0f;
	root[2] = th;
	gpuBegin(GL_LINES);
	mul_m3_v3(tr, root);
	add_v3_v3(root, com);
	gpuVertex3fv(root);
	gpuVertex3fv(tip);
	gpuEnd();

	root[0] = -tw; root[1] = 0.0f;
	root[2] = th;
	gpuBegin(GL_LINES);
	mul_m3_v3(tr, root);
	add_v3_v3(root, com);
	gpuVertex3fv(root);
	gpuVertex3fv(tip);
	gpuEnd();

	gpuImmediateUnformat();
}

/*place to add drawers */

static void tekenhandlesN(Nurb *nu, short sel, short hide_handles)
{
	BezTriple *bezt;
	float *fp;
	int a;

	if (nu->hide || hide_handles) return;

	gpuBegin(GL_LINES);

	if (nu->type == CU_BEZIER) {

#define TH_HANDLE_COL_TOT ((TH_HANDLE_SEL_FREE - TH_HANDLE_FREE) + 1)
		/* use MIN2 when indexing to ensure newer files don't read outside the array */
		unsigned char handle_cols[TH_HANDLE_COL_TOT][3];
		const int basecol = sel ? TH_HANDLE_SEL_FREE : TH_HANDLE_FREE;

		for (a = 0; a < TH_HANDLE_COL_TOT; a++) {
			UI_GetThemeColor3ubv(basecol + a, handle_cols[a]);
		}

		bezt = nu->bezt;
		a = nu->pntsu;
		while (a--) {
			if (bezt->hide == 0) {
				if ( (bezt->f2 & SELECT) == sel) {
					fp = bezt->vec[0];

					gpuColor3ubv(handle_cols[MIN2(bezt->h1, TH_HANDLE_COL_TOT - 1)]);
					gpuVertex3fv(fp);
					gpuVertex3fv(fp + 3);

					gpuColor3ubv(handle_cols[MIN2(bezt->h2, TH_HANDLE_COL_TOT - 1)]);
					gpuVertex3fv(fp + 3);
					gpuVertex3fv(fp + 6);
				}
				else if ( (bezt->f1 & SELECT) == sel) {
					fp = bezt->vec[0];

					gpuColor3ubv(handle_cols[MIN2(bezt->h1, TH_HANDLE_COL_TOT - 1)]);
					gpuVertex3fv(fp);
					gpuVertex3fv(fp + 3);
				}
				else if ( (bezt->f3 & SELECT) == sel) {
					fp = bezt->vec[1];

					gpuColor3ubv(handle_cols[MIN2(bezt->h2, TH_HANDLE_COL_TOT - 1)]);
					gpuVertex3fv(fp);
					gpuVertex3fv(fp + 3);
				}
			}
			bezt++;
		}

#undef TH_HANDLE_COL_TOT

	}
	gpuEnd();
}

static void tekenhandlesN_active(Nurb *nu)
{
	BezTriple *bezt;
	float *fp;
	int a;

	if (nu->hide) return;

	UI_ThemeColor(TH_ACTIVE_SPLINE);
	glLineWidth(2);

	gpuBegin(GL_LINES);

	if (nu->type == CU_BEZIER) {
		bezt = nu->bezt;
		a = nu->pntsu;
		while (a--) {
			if (bezt->hide == 0) {
				fp = bezt->vec[0];

				gpuVertex3fv(fp);
				gpuVertex3fv(fp + 3);

				gpuVertex3fv(fp + 3);
				gpuVertex3fv(fp + 6);
			}
			bezt++;
		}
	}
	gpuEnd();

	gpuCurrentColor3ub(0, 0, 0);
	glLineWidth(1);
}

static void tekenvertsN(Nurb *nu, short sel, short hide_handles, void *lastsel)
{
	BezTriple *bezt;
	BPoint *bp;
	float size;
	int a, color;

	if (nu->hide) return;

	if (sel) color = TH_VERTEX_SELECT;
	else color = TH_VERTEX;

	UI_ThemeColor(color);

	size = UI_GetThemeValuef(TH_VERTEX_SIZE);
	glPointSize(size);
	
	gpuBeginSprites();
	
	if (nu->type == CU_BEZIER) {

		bezt = nu->bezt;
		a = nu->pntsu;
		while (a--) {
			if (bezt->hide == 0) {
				if (sel == 1 && bezt == lastsel) {
					UI_ThemeAppendColor(TH_LASTSEL_POINT);
					gpuSprite3fv(bezt->vec[1]);

					if (!hide_handles) {
						if (bezt->f1 & SELECT) gpuSprite3fv(bezt->vec[0]);
						if (bezt->f3 & SELECT) gpuSprite3fv(bezt->vec[2]);
					}

					UI_ThemeAppendColor(color);
				}
				else if (hide_handles) {
					if ((bezt->f2 & SELECT) == sel) gpuSprite3fv(bezt->vec[1]);
				}
				else {
					if ((bezt->f1 & SELECT) == sel) gpuSprite3fv(bezt->vec[0]);
					if ((bezt->f2 & SELECT) == sel) gpuSprite3fv(bezt->vec[1]);
					if ((bezt->f3 & SELECT) == sel) gpuSprite3fv(bezt->vec[2]);
				}
			}
			bezt++;
		}
	}
	else {
		bp = nu->bp;
		a = nu->pntsu * nu->pntsv;
		while (a--) {
			if (bp->hide == 0) {
				if (bp == lastsel) {
					UI_ThemeAppendColor(TH_LASTSEL_POINT);
					gpuSprite3fv(bp->vec);
					UI_ThemeAppendColor(color);
				}
				else {
					if ((bp->f1 & SELECT) == sel) gpuSprite3fv(bp->vec);
				}
			}
			bp++;
		}
	}
	
	gpuEndSprites();
	glPointSize(1.0);
}

static void editnurb_draw_active_poly(Nurb *nu)
{
	BPoint *bp;
	int a, b;

	UI_ThemeColor(TH_ACTIVE_SPLINE);
	glLineWidth(2);

	bp = nu->bp;
	for (b = 0; b < nu->pntsv; b++) {
		if (nu->flagu & 1) gpuBegin(GL_LINE_LOOP);
		else gpuBegin(GL_LINE_STRIP);

		for (a = 0; a < nu->pntsu; a++, bp++) {
			gpuVertex3fv(bp->vec);
		}

		gpuEnd();
	}

	gpuCurrentColor3ub(0, 0, 0);
	glLineWidth(1);
}

static void editnurb_draw_active_nurbs(Nurb *nu)
{
	BPoint *bp, *bp1;
	int a, b, ofs;

	UI_ThemeColor(TH_ACTIVE_SPLINE);
	glLineWidth(2);

	gpuBegin(GL_LINES);
	bp = nu->bp;
	for (b = 0; b < nu->pntsv; b++) {
		bp1 = bp;
		bp++;

		for (a = nu->pntsu - 1; a > 0; a--, bp++) {
			if (bp->hide == 0 && bp1->hide == 0) {
				gpuVertex3fv(bp->vec);
				gpuVertex3fv(bp1->vec);
			}
			bp1 = bp;
		}
	}

	if (nu->pntsv > 1) {    /* surface */

		ofs = nu->pntsu;
		for (b = 0; b < nu->pntsu; b++) {
			bp1 = nu->bp + b;
			bp = bp1 + ofs;
			for (a = nu->pntsv - 1; a > 0; a--, bp += ofs) {
				if (bp->hide == 0 && bp1->hide == 0) {
					gpuVertex3fv(bp->vec);
					gpuVertex3fv(bp1->vec);
				}
				bp1 = bp;
			}
		}
	}

	gpuEnd();

	gpuCurrentColor3ub(0, 0, 0);
	glLineWidth(1);
}

static void draw_editnurb(Object *ob, Nurb *nurb, int sel)
{
	Nurb *nu;
	BPoint *bp, *bp1;
	int a, b, ofs, index;
	Curve *cu = (Curve *)ob->data;

	index = 0;
	nu = nurb;
	while (nu) {
		if (nu->hide == 0) {
			switch (nu->type) {
				case CU_POLY:
					if (!sel && index == cu->actnu) {
						/* we should draw active spline highlight below everything */
						editnurb_draw_active_poly(nu);
					}

					UI_ThemeColor(TH_NURB_ULINE);
					bp = nu->bp;
					for (b = 0; b < nu->pntsv; b++) {
						if (nu->flagu & 1) gpuBegin(GL_LINE_LOOP);
						else gpuBegin(GL_LINE_STRIP);

						for (a = 0; a < nu->pntsu; a++, bp++) {
							gpuVertex3fv(bp->vec);
						}

						gpuEnd();
					}
					break;
				case CU_NURBS:
					if (!sel && index == cu->actnu) {
						/* we should draw active spline highlight below everything */
						editnurb_draw_active_nurbs(nu);
					}

					bp = nu->bp;
					for (b = 0; b < nu->pntsv; b++) {
						bp1 = bp;
						bp++;
						for (a = nu->pntsu - 1; a > 0; a--, bp++) {
							if (bp->hide == 0 && bp1->hide == 0) {
								if (sel) {
									if ( (bp->f1 & SELECT) && (bp1->f1 & SELECT) ) {
										UI_ThemeColor(TH_NURB_SEL_ULINE);

										gpuBegin(GL_LINE_STRIP);
										gpuVertex3fv(bp->vec);
										gpuVertex3fv(bp1->vec);
										gpuEnd();
									}
								}
								else {
									if ((bp->f1 & SELECT) && (bp1->f1 & SELECT)) {
										/* pass */
									}
									else {
										UI_ThemeColor(TH_NURB_ULINE);

										gpuBegin(GL_LINE_STRIP);
										gpuVertex3fv(bp->vec);
										gpuVertex3fv(bp1->vec);
										gpuEnd();
									}
								}
							}
							bp1 = bp;
						}
					}
					if (nu->pntsv > 1) {    /* surface */

						ofs = nu->pntsu;
						for (b = 0; b < nu->pntsu; b++) {
							bp1 = nu->bp + b;
							bp = bp1 + ofs;
							for (a = nu->pntsv - 1; a > 0; a--, bp += ofs) {
								if (bp->hide == 0 && bp1->hide == 0) {
									if (sel) {
										if ( (bp->f1 & SELECT) && (bp1->f1 & SELECT) ) {
											UI_ThemeColor(TH_NURB_SEL_VLINE);

											gpuBegin(GL_LINE_STRIP);
											gpuVertex3fv(bp->vec);
											gpuVertex3fv(bp1->vec);
											gpuEnd();
										}
									}
									else {
										if ((bp->f1 & SELECT) && (bp1->f1 & SELECT)) {
											/* pass */
										}
										else {
											UI_ThemeColor(TH_NURB_VLINE);

											gpuBegin(GL_LINE_STRIP);
											gpuVertex3fv(bp->vec);
											gpuVertex3fv(bp1->vec);
											gpuEnd();
										}
									}
								}
								bp1 = bp;
							}
						}

					}
					break;
			}
		}

		index++;
		nu = nu->next;
	}
}

static void drawnurb(Scene *scene, View3D *v3d, RegionView3D *rv3d, Base *base, Nurb *nurb,
                     const short dt, const unsigned char ob_wire_col[4])
{
	ToolSettings *ts = scene->toolsettings;
	Object *ob = base->object;
	Curve *cu = ob->data;
	Nurb *nu;
	BevList *bl;
	short hide_handles = (cu->drawflag & CU_HIDE_HANDLES);
	int index;
	unsigned char wire_col[3];

	/* DispList */
	UI_GetThemeColor3ubv(TH_WIRE, wire_col);
	glColor3ubv(wire_col);

	drawDispList(scene, v3d, rv3d, base, dt, ob_wire_col);

	gpuImmediateFormat_V3();

	if (v3d->zbuf) {
		glDisable(GL_DEPTH_TEST);
	}

	/* first non-selected and active handles */
	index = 0;
	for (nu = nurb; nu; nu = nu->next) {
		if (nu->type == CU_BEZIER) {
			if (index == cu->actnu && !hide_handles)
				tekenhandlesN_active(nu);
			tekenhandlesN(nu, 0, hide_handles);
		}
		index++;
	}

	draw_editnurb(ob, nurb, 0);
	draw_editnurb(ob, nurb, 1);
	/* selected handles */
	for (nu = nurb; nu; nu = nu->next) {
		if (nu->type == CU_BEZIER && (cu->drawflag & CU_HIDE_HANDLES) == 0)
			tekenhandlesN(nu, 1, hide_handles);
		tekenvertsN(nu, 0, hide_handles, NULL);
	}
	
	if (v3d->zbuf) glEnable(GL_DEPTH_TEST);

	/* direction vectors for 3d curve paths
	 * when at its lowest, don't render normals */
	if ((cu->flag & CU_3D) && (ts->normalsize > 0.0015f) && (cu->drawflag & CU_HIDE_NORMALS) == 0) {


		UI_ThemeColor(TH_WIRE);

		for (bl = cu->bev.first, nu = nurb; nu && bl; bl = bl->next, nu = nu->next) {
			BevPoint *bevp = (BevPoint *)(bl + 1);
			int nr = bl->nr;
			int skip = nu->resolu / 16;

			while (nr-- > 0) { /* accounts for empty bevel lists */
				const float fac = bevp->radius * ts->normalsize;
				float vec_a[3]; // Offset perpendicular to the curve
				float vec_b[3]; // Delta along the curve

				vec_a[0] = fac;
				vec_a[1] = 0.0f;
				vec_a[2] = 0.0f;

				vec_b[0] = -fac;
				vec_b[1] = 0.0f;
				vec_b[2] = 0.0f;

				mul_qt_v3(bevp->quat, vec_a);
				mul_qt_v3(bevp->quat, vec_b);
				add_v3_v3(vec_a, bevp->vec);
				add_v3_v3(vec_b, bevp->vec);

				madd_v3_v3fl(vec_a, bevp->dir, -fac);
				madd_v3_v3fl(vec_b, bevp->dir, -fac);

				gpuBegin(GL_LINE_STRIP);
				gpuVertex3fv(vec_a);
				gpuVertex3fv(bevp->vec);
				gpuVertex3fv(vec_b);
				gpuEnd();

				bevp += skip + 1;
				nr -= skip;
			}
		}

	}

	if (v3d->zbuf) {
		glDisable(GL_DEPTH_TEST);
	}

	for (nu = nurb; nu; nu = nu->next) {
		tekenvertsN(nu, 1, hide_handles, cu->lastsel);
	}

	if (v3d->zbuf) {
		glEnable(GL_DEPTH_TEST);
	}

	gpuImmediateUnformat();
}

/* draw a sphere for use as an empty drawtype */
static void draw_empty_sphere(float size)
{
	glPushMatrix();
	glScalef(size, size, size);

	gpuImmediateFormat_V2();

	gpuDrawCircle(0, 0, 1, 16);

	glRotatef(90, 0, 1, 0);
	gpuRepeat();

	glRotatef(90, 1, 0, 0);
	gpuRepeat();

	gpuImmediateUnformat();

	glPopMatrix();
}

/* draw a cone for use as an empty drawtype */
static void draw_empty_cone(float size)
{
	static GPUimmediate *displist;
	static GPUindex *index;

	glPushMatrix();
	glScalef(size, 2.0f * size, size);
	glRotatef(-90.0, 1.0, 0.0, 0.0);

	if (!displist) {
		GPUprim3 prim = GPU_PRIM_LOFI_WIRE;
		prim.vsegs = 1;

		gpuPushImmediate();
		gpuImmediateMaxVertexCount(16);

		index = gpuNewIndex();
		gpuImmediateIndex(index);
		gpuImmediateMaxIndexCount(96);

		//GLU gluCylinder(qobj, 1.0, 0.0, 1.0, 8, 1);
		gpuSingleCone(&prim, 1, 1);
		displist = gpuPopImmediate();
	}
	else {
		gpuImmediateSingleDrawElements(GL_LINES, displist);
	}

	glPopMatrix();
}

/* draw points on curve speed handles */
#if 0 // XXX old animation system stuff
static void curve_draw_speed(Scene *scene, Object *ob)
{
	Curve *cu = ob->data;
	IpoCurve *icu;
	BezTriple *bezt;
	float loc[4], dir[3];
	int a;
	
	if (cu->ipo == NULL)
		return;
	
	icu = cu->ipo->curve.first;
	if (icu == NULL || icu->totvert < 2)
		return;
	
	glPointSize(UI_GetThemeValuef(TH_VERTEX_SIZE));
	gpuBeginSprites();

	for (a = 0, bezt = icu->bezt; a < icu->totvert; a++, bezt++) {
		if (where_on_path(ob, bezt->vec[1][1], loc, dir)) {
			UI_ThemeColor((bezt->f2 & SELECT) && ob == OBACT ? TH_VERTEX_SELECT : TH_VERTEX);
			gpuSprite3fv(loc);
		}
	}

	glPointSize(1.0);
	gpuEndSprites();
}
#endif // XXX old animation system stuff


static void draw_textcurs(float textcurs[4][2])
{
	gpuImmediateFormat_V3();

	gpuCurrentColorPack(0x000000);
	set_inverted_drawing(1);
	gpuBegin(GL_QUADS);
	gpuVertex2fv(textcurs[0]);
	gpuVertex2fv(textcurs[1]);
	gpuVertex2fv(textcurs[2]);
	gpuVertex2fv(textcurs[3]);
	gpuEnd();
	set_inverted_drawing(0);

	gpuImmediateUnformat();
}

/* needs fixing if non-identity matrice used */
static void drawtube(const float vec[3], float radius, float height, float tmat[][4])
{
	float cur[3];
	gpuDrawFastBall(GL_LINE_LOOP, vec, radius, tmat);

	copy_v3_v3(cur, vec);
	cur[2] += height;

	gpuDrawFastBall(GL_LINE_LOOP, cur, radius, tmat);

	gpuBegin(GL_LINES);
	gpuVertex3f(vec[0] + radius, vec[1], vec[2]);
	gpuVertex3f(cur[0] + radius, cur[1], cur[2]);
	gpuVertex3f(vec[0] - radius, vec[1], vec[2]);
	gpuVertex3f(cur[0] - radius, cur[1], cur[2]);
	gpuVertex3f(vec[0], vec[1] + radius, vec[2]);
	gpuVertex3f(cur[0], cur[1] + radius, cur[2]);
	gpuVertex3f(vec[0], vec[1] - radius, vec[2]);
	gpuVertex3f(cur[0], cur[1] - radius, cur[2]);
	gpuEnd();
}
/* needs fixing if non-identity matrice used */
static void drawcone(const float vec[3], float radius, float height, float tmat[][4])
{
	float cur[3];

	copy_v3_v3(cur, vec);
	cur[2] += height;

	gpuDrawFastBall(GL_LINE_LOOP, cur, radius, tmat);

	gpuBegin(GL_LINES);
	gpuVertex3f(vec[0], vec[1], vec[2]);
	gpuVertex3f(cur[0] + radius, cur[1], cur[2]);
	gpuVertex3f(vec[0], vec[1], vec[2]);
	gpuVertex3f(cur[0] - radius, cur[1], cur[2]);
	gpuVertex3f(vec[0], vec[1], vec[2]);
	gpuVertex3f(cur[0], cur[1] + radius, cur[2]);
	gpuVertex3f(vec[0], vec[1], vec[2]);
	gpuVertex3f(cur[0], cur[1] - radius, cur[2]);
	gpuEnd();
}

/* return 1 if nothing was drawn */
static int drawmball(Scene *scene, View3D *v3d, RegionView3D *rv3d, Base *base,
                     const short dt, const unsigned char ob_wire_col[4])
{
	Object *ob = base->object;
	MetaBall *mb;
	MetaElem *ml;
	float imat[4][4];
	int code = 1;

	mb = ob->data;

	if (mb->editelems) {
<<<<<<< HEAD
		UI_ThemeColor(TH_WIRE);

		if ((G.f & G_PICKSEL) == 0) {
			drawDispList(scene, v3d, rv3d, base, dt);
		}

=======
		if ((G.f & G_PICKSEL) == 0) {
			unsigned char wire_col[3];
			UI_GetThemeColor3ubv(TH_WIRE, wire_col);
			glColor3ubv(wire_col);

			drawDispList(scene, v3d, rv3d, base, dt, wire_col);
		}
>>>>>>> d4cfdc69
		ml = mb->editelems->first;
	}
	else {
		if ((base->flag & OB_FROMDUPLI) == 0) {
<<<<<<< HEAD
			drawDispList(scene, v3d, rv3d, base, dt);
		}

=======
			drawDispList(scene, v3d, rv3d, base, dt, ob_wire_col);
		}
>>>>>>> d4cfdc69
		ml = mb->elems.first;
	}

	if (ml == NULL) {
		return 1;
	}

	if (v3d->flag2 & V3D_RENDER_OVERRIDE) {
		return 0;
	}

	/* in case solid draw, reset wire colors */
	if (ob->flag & SELECT) {
		if (ob == OBACT) {
			UI_ThemeColor(TH_ACTIVE);
		}
		else {
			UI_ThemeColor(TH_SELECT);
		}
	}
	else {
		UI_ThemeColor(TH_WIRE);
	}

	invert_m4_m4(imat, rv3d->viewmatob);
	normalize_v3(imat[0]);
	normalize_v3(imat[1]);

	gpuImmediateFormat_V3();

	while (ml) {

		/* draw radius */
		if (mb->editelems) {
			if ((ml->flag & SELECT) && (ml->flag & MB_SCALE_RAD)) gpuCurrentColorPack(0xA0A0F0);
			else gpuCurrentColorPack(0x3030A0);
			
			if (G.f & G_PICKSEL) {
				ml->selcol1 = code;
				glLoadName(code++);
			}
		}

		gpuDrawFastBall(GL_LINE_LOOP, &(ml->x), ml->rad, imat);

		/* draw stiffness */
		if (mb->editelems) {
			if ((ml->flag & SELECT) && !(ml->flag & MB_SCALE_RAD)) gpuCurrentColorPack(0xA0F0A0);
			else gpuCurrentColorPack(0x30A030);
			
			if (G.f & G_PICKSEL) {
				ml->selcol2 = code;
				glLoadName(code++);
			}
			gpuDrawFastBall(GL_LINE_LOOP, &(ml->x), ml->rad * atanf(ml->s) / (float)M_PI_2, imat);
		}

		ml = ml->next;
	}

	gpuImmediateUnformat();

	return 0;
}

static void draw_forcefield(Scene *scene, Object *ob, RegionView3D *rv3d)
{
	PartDeflect *pd = ob->pd;
	float imat[4][4], tmat[4][4];
	float vec[3] = {0.0, 0.0, 0.0};
	int curcol;
	float size;

	gpuImmediateFormat_V3(); // DOODLE: force field

	/* XXX why? */
	if (ob != scene->obedit && (ob->flag & SELECT)) {
		if (ob == OBACT) curcol = TH_ACTIVE;
		else curcol = TH_SELECT;
	}
	else curcol = TH_EMPTY;
	
	/* scale size of circle etc with the empty drawsize */
	if (ob->type == OB_EMPTY) size = ob->empty_drawsize;
	else size = 1.0;
	
	/* calculus here, is reused in PFIELD_FORCE */
	invert_m4_m4(imat, rv3d->viewmatob);
//	normalize_v3(imat[0]);		// we don't do this because field doesnt scale either... apart from wind!
//	normalize_v3(imat[1]);
	
	if (pd->forcefield == PFIELD_WIND) {
		float force_val;
		
		unit_m4(tmat);
		UI_ThemeColorBlend(curcol, TH_BACK, 0.5);
		
		//if (has_ipo_code(ob->ipo, OB_PD_FSTR))
		//	force_val = IPO_GetFloatValue(ob->ipo, OB_PD_FSTR, scene->r.cfra);
		//else
		{
			force_val = pd->f_strength;
		}
		force_val *= 0.1f;
		gpuDrawFastBall(GL_LINE_LOOP, vec, size, tmat);
		vec[2] = 0.5f * force_val;
		gpuDrawFastBall(GL_LINE_LOOP, vec, size, tmat);
		vec[2] = 1.0f * force_val;
		gpuDrawFastBall(GL_LINE_LOOP, vec, size, tmat);
		vec[2] = 1.5f * force_val;
		gpuDrawFastBall(GL_LINE_LOOP, vec, size, tmat);
		vec[2] = 0.0f; /* reset vec for max dist circle */
	}
	else if (pd->forcefield == PFIELD_FORCE) {
		float ffall_val;

		//if (has_ipo_code(ob->ipo, OB_PD_FFALL))
		//	ffall_val = IPO_GetFloatValue(ob->ipo, OB_PD_FFALL, scene->r.cfra);
		//else
		{
			ffall_val = pd->f_power;
		}

		UI_ThemeColorBlend(curcol, TH_BACK, 0.5);
		gpuDrawFastBall(GL_LINE_LOOP, vec, size, imat);
		UI_ThemeColorBlend(curcol, TH_BACK, 0.9f - 0.4f / powf(1.5f, ffall_val));
		gpuDrawFastBall(GL_LINE_LOOP, vec, size * 1.5f, imat);
		UI_ThemeColorBlend(curcol, TH_BACK, 0.9f - 0.4f / powf(2.0f, ffall_val));
		gpuDrawFastBall(GL_LINE_LOOP, vec, size * 2.0f, imat);
	}
	else if (pd->forcefield == PFIELD_VORTEX) {
		float /*ffall_val,*/ force_val;

		unit_m4(tmat);
		//if (has_ipo_code(ob->ipo, OB_PD_FFALL))
		//	ffall_val = IPO_GetFloatValue(ob->ipo, OB_PD_FFALL, scene->r.cfra);
		//else
		//	ffall_val = pd->f_power;

		//if (has_ipo_code(ob->ipo, OB_PD_FSTR))
		//	force_val = IPO_GetFloatValue(ob->ipo, OB_PD_FSTR, scene->r.cfra);
		//else
		{
			force_val = pd->f_strength;
		}

		UI_ThemeColorBlend(curcol, TH_BACK, 0.7f);
		if (force_val < 0) {
			gpuDrawSpiral(vec, size, tmat, 1);
			gpuDrawSpiral(vec, size, tmat, 16);
		}
		else {
			gpuDrawSpiral(vec, size, tmat, -1);
			gpuDrawSpiral(vec, size, tmat, -16);
		}
	}
	else if (pd->forcefield == PFIELD_GUIDE && ob->type == OB_CURVE) {
		Curve *cu = ob->data;
		if ((cu->flag & CU_PATH) && cu->path && cu->path->data) {
			float mindist, guidevec1[4], guidevec2[3];

			//if (has_ipo_code(ob->ipo, OB_PD_FSTR))
			//	mindist = IPO_GetFloatValue(ob->ipo, OB_PD_FSTR, scene->r.cfra);
			//else
			{
				mindist = pd->f_strength;
			}

			/*path end*/
			setlinestyle(3);
			where_on_path(ob, 1.0f, guidevec1, guidevec2, NULL, NULL, NULL);
			UI_ThemeColorBlend(curcol, TH_BACK, 0.5);
			gpuDrawFastBall(GL_LINE_LOOP, guidevec1, mindist, imat);

			/*path beginning*/
			setlinestyle(0);
			where_on_path(ob, 0.0f, guidevec1, guidevec2, NULL, NULL, NULL);
			UI_ThemeColorBlend(curcol, TH_BACK, 0.5);
			gpuDrawFastBall(GL_LINE_LOOP, guidevec1, mindist, imat);
			
			copy_v3_v3(vec, guidevec1); /* max center */
		}
	}

	setlinestyle(3);
	UI_ThemeColorBlend(curcol, TH_BACK, 0.5);

	if (pd->falloff == PFIELD_FALL_SPHERE) {
		/* as last, guide curve alters it */
		if (pd->flag & PFIELD_USEMAX) {
			gpuDrawFastBall(GL_LINE_LOOP, vec, pd->maxdist, imat);
		}

		if (pd->flag & PFIELD_USEMIN) {
			gpuDrawFastBall(GL_LINE_LOOP, vec, pd->mindist, imat);
		}
	}
	else if (pd->falloff == PFIELD_FALL_TUBE) {
		float radius, distance;

		unit_m4(tmat);

		vec[0] = vec[1] = 0.0f;
		radius = (pd->flag & PFIELD_USEMAXR) ? pd->maxrad : 1.0f;
		distance = (pd->flag & PFIELD_USEMAX) ? pd->maxdist : 0.0f;
		vec[2] = distance;
		distance = (pd->flag & PFIELD_POSZ) ? -distance : -2.0f * distance;

		if (pd->flag & (PFIELD_USEMAX | PFIELD_USEMAXR))
			drawtube(vec, radius, distance, tmat);

		radius = (pd->flag & PFIELD_USEMINR) ? pd->minrad : 1.0f;
		distance = (pd->flag & PFIELD_USEMIN) ? pd->mindist : 0.0f;
		vec[2] = distance;
		distance = (pd->flag & PFIELD_POSZ) ? -distance : -2.0f * distance;

		if (pd->flag & (PFIELD_USEMIN | PFIELD_USEMINR))
			drawtube(vec, radius, distance, tmat);
	}
	else if (pd->falloff == PFIELD_FALL_CONE) {
		float radius, distance;

		unit_m4(tmat);

		radius = DEG2RADF((pd->flag & PFIELD_USEMAXR) ? pd->maxrad : 1.0f);
		distance = (pd->flag & PFIELD_USEMAX) ? pd->maxdist : 0.0f;

		if (pd->flag & (PFIELD_USEMAX | PFIELD_USEMAXR)) {
			drawcone(vec, distance * sinf(radius), distance * cosf(radius), tmat);
			if ((pd->flag & PFIELD_POSZ) == 0)
				drawcone(vec, distance * sinf(radius), -distance * cosf(radius), tmat);
		}

		radius = DEG2RADF((pd->flag & PFIELD_USEMINR) ? pd->minrad : 1.0f);
		distance = (pd->flag & PFIELD_USEMIN) ? pd->mindist : 0.0f;

		if (pd->flag & (PFIELD_USEMIN | PFIELD_USEMINR)) {
			drawcone(vec, distance * sinf(radius), distance * cosf(radius), tmat);
			if ((pd->flag & PFIELD_POSZ) == 0)
				drawcone(vec, distance * sinf(radius), -distance * cosf(radius), tmat);
		}
	}
	setlinestyle(0);

	gpuImmediateUnformat();
}

static void draw_box(float vec[8][3])
{
	gpuImmediateFormat_V3();

	gpuBegin(GL_LINE_STRIP);
	gpuVertex3fv(vec[0]); gpuVertex3fv(vec[1]); gpuVertex3fv(vec[2]); gpuVertex3fv(vec[3]);
	gpuVertex3fv(vec[0]); gpuVertex3fv(vec[4]); gpuVertex3fv(vec[5]); gpuVertex3fv(vec[6]);
	gpuVertex3fv(vec[7]); gpuVertex3fv(vec[4]);
	gpuEnd();

	gpuBegin(GL_LINES);
	gpuVertex3fv(vec[1]); gpuVertex3fv(vec[5]);
	gpuVertex3fv(vec[2]); gpuVertex3fv(vec[6]);
	gpuVertex3fv(vec[3]); gpuVertex3fv(vec[7]);
	gpuEnd();

	gpuImmediateUnformat();
}

/* uses boundbox, function used by Ketsji */
#if 0
static void get_local_bounds(Object *ob, float center[3], float size[3])
{
	BoundBox *bb = BKE_object_boundbox_get(ob);
	
	if (bb == NULL) {
		zero_v3(center);
		copy_v3_v3(size, ob->size);
	}
	else {
		size[0] = 0.5 * fabs(bb->vec[0][0] - bb->vec[4][0]);
		size[1] = 0.5 * fabs(bb->vec[0][1] - bb->vec[2][1]);
		size[2] = 0.5 * fabs(bb->vec[0][2] - bb->vec[1][2]);

		center[0] = (bb->vec[0][0] + bb->vec[4][0]) / 2.0;
		center[1] = (bb->vec[0][1] + bb->vec[2][1]) / 2.0;
		center[2] = (bb->vec[0][2] + bb->vec[1][2]) / 2.0;
	}
}
#endif

static void draw_bb_quadric(BoundBox *bb, char type)
{
	float size[3], cent[3];
	size[0] = 0.5f * fabsf(bb->vec[0][0] - bb->vec[4][0]);
	size[1] = 0.5f * fabsf(bb->vec[0][1] - bb->vec[2][1]);
	size[2] = 0.5f * fabsf(bb->vec[0][2] - bb->vec[1][2]);

	cent[0] = 0.5f * (bb->vec[0][0] + bb->vec[4][0]);
	cent[1] = 0.5f * (bb->vec[0][1] + bb->vec[2][1]);
	cent[2] = 0.5f * (bb->vec[0][2] + bb->vec[1][2]);

	glPushMatrix();

	if (type == OB_BOUND_SPHERE) {
		static GPUimmediate *displist = NULL;
		static GPUindex *index = NULL;

		glTranslatef(cent[0], cent[1], cent[2]);
		glScalef(size[0], size[1], size[2]);

		if (!displist) {
			GPUprim3 prim = GPU_PRIM_LOFI_WIRE;
			prim.usegs = 8;
			prim.vsegs = 5;

			gpuPushImmediate();
			gpuImmediateMaxVertexCount(48);

			index = gpuNewIndex();
			gpuImmediateIndex(index);
			gpuImmediateMaxIndexCount(176);

			gpuSingleSphere(&prim, 1);

			displist = gpuPopImmediate();
		}
		else {
			gpuImmediateSingleRepeatElements(displist);
		}
	}
	else if (type == OB_BOUND_CYLINDER) {
		static GPUimmediate *displist = NULL;
		static GPUindex *index = NULL;

		float radius = size[0] > size[1] ? size[0] : size[1];
		glTranslatef(cent[0], cent[1], cent[2] - size[2]);
		glScalef(radius, radius, 2.0f * size[2]);

		if (!displist) {
			GPUprim3 prim = GPU_PRIM_LOFI_WIRE;
			prim.vsegs = 1;

			gpuPushImmediate();
			gpuImmediateMaxVertexCount(16);

			index = gpuNewIndex();
			gpuImmediateIndex(index);
			gpuImmediateMaxIndexCount(48);

			//GLU gluCylinder(qobj, 1.0, 1.0, 1.0, 8, 1);
			gpuSingleCylinder(&prim, 1, 1, 1);
			displist = gpuPopImmediate();
		}
		else {
			gpuImmediateSingleRepeatElements(displist);
		}
	}
	else if (type == OB_BOUND_CONE) {
		static GPUimmediate *displist = NULL;
		static GPUindex *index = NULL;

		float radius = size[0] > size[1] ? size[0] : size[1];
		glTranslatef(cent[0], cent[1], cent[2] - size[2]);
		glScalef(radius, radius, 2.0f * size[2]);

		if (!displist) {
			GPUprim3 prim = GPU_PRIM_LOFI_WIRE;
			prim.vsegs = 1;

			gpuPushImmediate();
			gpuImmediateMaxVertexCount(16);

			index = gpuNewIndex();
			gpuImmediateIndex(index);
			gpuImmediateMaxIndexCount(48);

			//GLU gluCylinder(qobj, 1.0, 0.0, 1.0, 8, 1);
			gpuSingleCone(&prim, 1, 1);
			displist = gpuPopImmediate();
		}
		else {
			gpuImmediateSingleRepeatElements(displist);
		}
	}

	glPopMatrix();
}

static void draw_bounding_volume(Scene *scene, Object *ob, char type)
{
	BoundBox *bb = NULL;
	
	if (ob->type == OB_MESH) {
		bb = BKE_mesh_boundbox_get(ob);
	}
	else if (ELEM3(ob->type, OB_CURVE, OB_SURF, OB_FONT)) {
		bb = ob->bb ? ob->bb : ( (Curve *)ob->data)->bb;
	}
	else if (ob->type == OB_MBALL) {
		if (BKE_mball_is_basis(ob)) {
			bb = ob->bb;
			if (bb == NULL) {
				BKE_displist_make_mball(scene, ob);
				bb = ob->bb;
			}
		}
	}
	else if (ob->type == OB_ARMATURE) {
		bb = BKE_armature_boundbox_get(ob);
	}
	else {
		gpuSingleWireUnitCube();
		return;
	}
	
	if (bb == NULL) return;
	
	if (type == OB_BOUND_BOX) draw_box(bb->vec);
	else draw_bb_quadric(bb, type);
	
}

static void drawtexspace(Object *ob)
{
	float vec[8][3], loc[3], size[3];
	
	if (ob->type == OB_MESH) {
		BKE_mesh_texspace_get(ob->data, loc, NULL, size);
	}
	else if (ELEM3(ob->type, OB_CURVE, OB_SURF, OB_FONT)) {
		Curve *cu = ob->data;
		copy_v3_v3(size, cu->size);
		copy_v3_v3(loc, cu->loc);
	}
	else if (ob->type == OB_MBALL) {
		MetaBall *mb = ob->data;
		copy_v3_v3(size, mb->size);
		copy_v3_v3(loc, mb->loc);
	}
	else return;
	
	vec[0][0] = vec[1][0] = vec[2][0] = vec[3][0] = loc[0] - size[0];
	vec[4][0] = vec[5][0] = vec[6][0] = vec[7][0] = loc[0] + size[0];
	
	vec[0][1] = vec[1][1] = vec[4][1] = vec[5][1] = loc[1] - size[1];
	vec[2][1] = vec[3][1] = vec[6][1] = vec[7][1] = loc[1] + size[1];

	vec[0][2] = vec[3][2] = vec[4][2] = vec[7][2] = loc[2] - size[2];
	vec[1][2] = vec[2][2] = vec[5][2] = vec[6][2] = loc[2] + size[2];
	
	setlinestyle(2);

	draw_box(vec);

	setlinestyle(0);
}

/* draws wire outline */
static void drawObjectSelect(Scene *scene, View3D *v3d, ARegion *ar, Base *base,
                             const unsigned char ob_wire_col[4])
{
	RegionView3D *rv3d = ar->regiondata;
	Object *ob = base->object;
	
	glLineWidth(2.0);
	glDepthMask(0);
	
	if (ELEM3(ob->type, OB_FONT, OB_CURVE, OB_SURF)) {
		Curve *cu = ob->data;
		DerivedMesh *dm = ob->derivedFinal;
		int hasfaces = 0;

		if (dm) {
			hasfaces = dm->getNumTessFaces(dm);
		}
		else {
			hasfaces = BKE_displist_has_faces(&ob->disp);
		}

		if (hasfaces && ED_view3d_boundbox_clip(rv3d, ob->obmat, ob->bb ? ob->bb : cu->bb)) {
			draw_index_wire = 0;
			if (dm) {
				draw_mesh_object_outline(v3d, ob, dm);
			}
			else {
				drawDispListwire(&ob->disp);
			}
			draw_index_wire = 1;
		}
	}
	else if (ob->type == OB_MBALL) {
		if (BKE_mball_is_basis(ob)) {
			if ((base->flag & OB_FROMDUPLI) == 0)
				drawDispListwire(&ob->disp);
		}
	}
	else if (ob->type == OB_ARMATURE) {
		if (!(ob->mode & OB_MODE_POSE && base == scene->basact))
			draw_armature(scene, v3d, ar, base, OB_WIRE, FALSE, ob_wire_col, TRUE);
	}

	glLineWidth(1.0);
	glDepthMask(1);
}

static void drawWireExtra(Scene *scene, RegionView3D *rv3d, Object *ob) 
{
	if (ob != scene->obedit && (ob->flag & SELECT)) {
		if (ob == OBACT) {
			if (ob->flag & OB_FROMGROUP) UI_ThemeColor(TH_GROUP_ACTIVE);
			else UI_ThemeColor(TH_ACTIVE);
		}
		else if (ob->flag & OB_FROMGROUP)
			UI_ThemeColorShade(TH_GROUP_ACTIVE, -16);
		else
			UI_ThemeColor(TH_SELECT);
	}
	else {
		if (ob->flag & OB_FROMGROUP)
			UI_ThemeColor(TH_GROUP);
		else {
			if (ob->dtx & OB_DRAWWIRE) {
				gpuCurrentColor3ub(80, 80, 80);
			}
			else {
				UI_ThemeColor(TH_WIRE);
			}
		}
	}
	
	bglPolygonOffset(rv3d->dist, 1.0);
	glDepthMask(0); // disable write in zbuffer, selected edge wires show better
	
	if (ELEM3(ob->type, OB_FONT, OB_CURVE, OB_SURF)) {
		Curve *cu = ob->data;
		if (ED_view3d_boundbox_clip(rv3d, ob->obmat, ob->bb ? ob->bb : cu->bb)) {
			if (ob->type == OB_CURVE)
				draw_index_wire = 0;

			if (ob->derivedFinal) {
				drawCurveDMWired(ob);
			}
			else {
				drawDispListwire(&ob->disp);
			}

			if (ob->type == OB_CURVE)
				draw_index_wire = 1;
		}
	}
	else if (ob->type == OB_MBALL) {
		if (BKE_mball_is_basis(ob)) {
			drawDispListwire(&ob->disp);
		}
	}

	glDepthMask(1);
	bglPolygonOffset(rv3d->dist, 0.0);
}

/* should be called in view space */
static void draw_hooks(Object *ob)
{
	ModifierData *md;
	float vec[3];
	
	gpuImmediateFormat_V3();

	for (md = ob->modifiers.first; md; md = md->next) {
		if (md->type == eModifierType_Hook) {
			HookModifierData *hmd = (HookModifierData *) md;

			mul_v3_m4v3(vec, ob->obmat, hmd->cent);

			if (hmd->object) {
				setlinestyle(3);
				gpuBegin(GL_LINES);
				gpuVertex3fv(hmd->object->obmat[3]);
				gpuVertex3fv(vec);
				gpuEnd();
				setlinestyle(0);
			}

			glPointSize(3.0);
			gpuBeginSprites();
			gpuSprite3fv(vec);
			gpuEndSprites();
			glPointSize(1.0);
		}
	}

	gpuImmediateUnformat();
}

static void drawRBpivot(bRigidBodyJointConstraint *data, const unsigned char ob_wire_col[4])
{
	const char *axis_str[3] = {"px", "py", "pz"};
	int axis;
	float mat[4][4];

	/* color */
<<<<<<< HEAD
	unsigned char tcol[4];

	gpuGetCurrentColor4ubv(tcol);
	tcol[3] = 255;
=======
>>>>>>> d4cfdc69

	eul_to_mat4(mat, &data->axX);
	glLineWidth(4.0f);
	setlinestyle(2);
	for (axis = 0; axis < 3; axis++) {
		float dir[3] = {0, 0, 0};
		float v[3];

		copy_v3_v3(v, &data->pivX);

		dir[axis] = 1.f;
		gpuImmediateFormat_V3();
		gpuBegin(GL_LINES);
		mul_m4_v3(mat, dir);
		add_v3_v3(v, dir);
		gpuVertex3fv(&data->pivX);
		gpuVertex3fv(v);
		gpuEnd();
		gpuImmediateUnformat();

		view3d_cached_text_draw_add(v, axis_str[axis], 0, V3D_CACHE_TEXT_ASCII, ob_wire_col);
	}
	glLineWidth(1.0f);
	setlinestyle(0);
}

static void draw_object_wire_color(Scene *scene, Base *base, unsigned char r_ob_wire_col[4],
                                   const int warning_recursive)
{
	Object *ob = base->object;
	int colindex = 0;

	/* confusing logic here, there are 2 methods of setting the color
	 * 'colortab[colindex]' and 'theme_id', colindex overrides theme_id.
	 *
	 * note: no theme yet for 'colindex' */
	int theme_id = TH_WIRE;
	int theme_shade = 0;

	if ((scene->obedit == NULL) &&
	    (G.moving & G_TRANSFORM_OBJ) &&
	    (base->flag & (SELECT + BA_WAS_SEL)))
	{
		theme_id = TH_TRANSFORM;
	}
	else {
		/* Sets the 'colindex' */
		if (ob->id.lib) {
			colindex = (base->flag & (SELECT + BA_WAS_SEL)) ? 4 : 3;
		}
		else if (warning_recursive == 1) {
			if (base->flag & (SELECT + BA_WAS_SEL)) {
				colindex = (scene->basact == base) ? 8 : 7;
			}
			else {
				colindex = 6;
			}
		}
		/* Sets the 'theme_id' or fallback to wire */
		else {
			if (ob->flag & OB_FROMGROUP) {
				if (base->flag & (SELECT + BA_WAS_SEL)) {
					/* uses darker active color for non-active + selected*/
					theme_id = TH_GROUP_ACTIVE;

					if (scene->basact != base) {
						theme_shade = -16;
					}
				}
				else {
					theme_id = TH_GROUP;
				}
			}
			else {
				if (base->flag & (SELECT + BA_WAS_SEL)) {
					theme_id = scene->basact == base ? TH_ACTIVE : TH_SELECT;
				}
				else {
					if (ob->type == OB_LAMP) theme_id = TH_LAMP;
					else if (ob->type == OB_SPEAKER) theme_id = TH_SPEAKER;
					else if (ob->type == OB_CAMERA) theme_id = TH_CAMERA;
					else if (ob->type == OB_EMPTY) theme_id = TH_EMPTY;
					/* fallback to TH_WIRE */
				}
			}
		}
	}

	/* finally set the color */
	if (colindex == 0) {
		if (theme_shade == 0) UI_GetThemeColor3ubv(theme_id, r_ob_wire_col);
		else                  UI_GetThemeColorShade3ubv(theme_id, theme_shade, r_ob_wire_col);
	}
	else {
		cpack_cpy_3ub(r_ob_wire_col, colortab[colindex]);
	}

	/* no reason to use this but some functions take col[4] */
	r_ob_wire_col[3] = 255;
}

/* flag can be DRAW_PICKING	and/or DRAW_CONSTCOLOR, DRAW_SCENESET */
void draw_object(Scene *scene, ARegion *ar, View3D *v3d, Base *base, const short dflag)
{
	static int warning_recursive = 0;
	ModifierData *md = NULL;
	Object *ob = base->object;
	Curve *cu;
	RegionView3D *rv3d = ar->regiondata;
	float vec1[3], vec2[3];
	unsigned int col = 0;
	unsigned char _ob_wire_col[4];      /* dont initialize this */
	unsigned char *ob_wire_col = NULL;  /* dont initialize this, use NULL crashes as a way to find invalid use */
	int i, selstart, selend, empty_object = 0;
	short dt, dtx, zbufoff = 0;
	const short is_obact = (ob == OBACT);

	if (ob != scene->obedit) {
		if (ob->restrictflag & OB_RESTRICT_VIEW) {
			return;
		}
		else if ((ob->restrictflag & OB_RESTRICT_RENDER) &&
		         (v3d->flag2 & V3D_RENDER_OVERRIDE))
		{
			return;
		}
	}

	/* XXX particles are not safe for simultaneous threaded render */
	if (G.rendering && ob->particlesystem.first)
		return;

	/* xray delay? */
	if ((dflag & DRAW_PICKING) == 0 && (base->flag & OB_FROMDUPLI) == 0) {
		/* don't do xray in particle mode, need the z-buffer */
		if (!(ob->mode & OB_MODE_PARTICLE_EDIT)) {
			/* xray and transp are set when it is drawing the 2nd/3rd pass */
			if (!v3d->xray && !v3d->transp && (ob->dtx & OB_DRAWXRAY) && !(ob->dtx & OB_DRAWTRANSP)) {
				ED_view3d_after_add(&v3d->afterdraw_xray, base, dflag);
				return;
			}
		}
	}

	/* no return after this point, otherwise leaks */
	view3d_cached_text_draw_begin();
	
	/* draw motion paths (in view space) */
	if (ob->mpath && (v3d->flag2 & V3D_RENDER_OVERRIDE) == 0) {
		bAnimVizSettings *avs = &ob->avs;
		
		/* setup drawing environment for paths */
		draw_motion_paths_init(v3d, ar);
		
		/* draw motion path for object */
		draw_motion_path_instance(scene, ob, NULL, avs, ob->mpath);
		
		/* cleanup after drawing */
		draw_motion_paths_cleanup(v3d);
	}

	/* multiply view with object matrix.
	 * local viewmat and persmat, to calculate projections */
	ED_view3d_init_mats_rv3d_gl(ob, rv3d);

	/* which wire color */
	if ((dflag & DRAW_CONSTCOLOR) == 0) {

		project_short(ar, ob->obmat[3], &base->sx);

		draw_object_wire_color(scene, base, _ob_wire_col, warning_recursive);
		ob_wire_col = _ob_wire_col;

<<<<<<< HEAD
		/* finally set the color */
		if (colindex == 0) {
			if (theme_shade == 0) UI_ThemeColor(theme_id);
			else UI_ThemeColorShade(theme_id, theme_shade);
		}
		else {
			col = colortab[colindex];
			gpuCurrentColorPack(col);
		}
=======
		glColor3ubv(ob_wire_col);
>>>>>>> d4cfdc69
	}

	/* maximum drawtype */
	dt = v3d->drawtype;
	if (dt == OB_RENDER) dt = OB_SOLID;
	dt = MIN2(dt, ob->dt);
	if (v3d->zbuf == 0 && dt > OB_WIRE) dt = OB_WIRE;
	dtx = 0;

	/* faceselect exception: also draw solid when (dt == wire), except in editmode */
	if (is_obact && (ob->mode & (OB_MODE_VERTEX_PAINT | OB_MODE_WEIGHT_PAINT | OB_MODE_TEXTURE_PAINT))) {
		if (ob->type == OB_MESH) {

			if (ob->mode & OB_MODE_EDIT) {
				/* pass */
			}
			else {
				if (dt < OB_SOLID) {
					zbufoff = 1;
					dt = OB_SOLID;
				}

				if (ob->mode & (OB_MODE_VERTEX_PAINT | OB_MODE_WEIGHT_PAINT)) {
					dt = OB_PAINT;
				}

				glEnable(GL_DEPTH_TEST);
			}
		}
		else {
			if (dt < OB_SOLID) {
				dt = OB_SOLID;
				glEnable(GL_DEPTH_TEST);
				zbufoff = 1;
			}
		}
	}
	
	/* draw-extra supported for boundbox drawmode too */
	if (dt >= OB_BOUNDBOX) {

		dtx = ob->dtx;
		if (ob->mode & OB_MODE_EDIT) {
			// the only 2 extra drawtypes alowed in editmode
			dtx = dtx & (OB_DRAWWIRE | OB_TEXSPACE);
		}

	}

	/* bad exception, solve this! otherwise outline shows too late */
	if (ELEM3(ob->type, OB_CURVE, OB_SURF, OB_FONT)) {
		/* still needed for curves hidden in other layers. depgraph doesnt handle that yet */
		if (ob->disp.first == NULL) BKE_displist_make_curveTypes(scene, ob, 0);
	}
	
	/* draw outline for selected objects, mesh does itself */
	if ((v3d->flag & V3D_SELECT_OUTLINE) && ((v3d->flag2 & V3D_RENDER_OVERRIDE) == 0) && ob->type != OB_MESH) {
		if (dt > OB_WIRE && (ob->mode & OB_MODE_EDIT) == 0 && (dflag & DRAW_SCENESET) == 0) {
			if (!(ob->dtx & OB_DRAWWIRE) && (ob->flag & SELECT) && !(dflag & DRAW_PICKING)) {
				
				drawObjectSelect(scene, v3d, ar, base, ob_wire_col);
			}
		}
	}

	switch (ob->type) {
		case OB_MESH:
			empty_object = draw_mesh_object(scene, ar, v3d, rv3d, base, dt, dflag);
			if (dflag != DRAW_CONSTCOLOR) dtx &= ~OB_DRAWWIRE;  // mesh draws wire itself

			break;
		case OB_FONT:
			cu = ob->data;
			if (cu->editfont) {
				draw_textcurs(cu->editfont->textcurs);

				if (cu->flag & CU_FAST) {
					gpuCurrentColorPack(0xFFFFFF);
					set_inverted_drawing(1);
					drawDispList(scene, v3d, rv3d, base, OB_WIRE, ob_wire_col);
					set_inverted_drawing(0);
				}
				else {
					drawDispList(scene, v3d, rv3d, base, dt, ob_wire_col);
				}

				if (cu->linewidth != 0.0f) {
					UI_ThemeColor(TH_WIRE);
					copy_v3_v3(vec1, ob->orig);
					copy_v3_v3(vec2, ob->orig);
					vec1[0] += cu->linewidth;
					vec2[0] += cu->linewidth;
					vec1[1] += cu->linedist * cu->fsize;
					vec2[1] -= cu->lines * cu->linedist * cu->fsize;
					setlinestyle(3);
					gpuImmediateFormat_V3();
					gpuBegin(GL_LINE_STRIP);
					gpuVertex2fv(vec1);
					gpuVertex2fv(vec2);
					gpuEnd();
					gpuImmediateUnformat();
					setlinestyle(0);
				}

				setlinestyle(3);
				for (i = 0; i < cu->totbox; i++) {
					if (cu->tb[i].w != 0.0f) {
						UI_ThemeColor(i == (cu->actbox - 1) ? TH_ACTIVE : TH_WIRE);
						vec1[0] = (cu->xof * cu->fsize) + cu->tb[i].x;
						vec1[1] = (cu->yof * cu->fsize) + cu->tb[i].y + cu->fsize;
						vec1[2] = 0.001;
						gpuImmediateFormat_V3();
						gpuBegin(GL_LINE_STRIP);
						gpuVertex3fv(vec1);
						vec1[0] += cu->tb[i].w;
						gpuVertex3fv(vec1);
						vec1[1] -= cu->tb[i].h;
						gpuVertex3fv(vec1);
						vec1[0] -= cu->tb[i].w;
						gpuVertex3fv(vec1);
						vec1[1] += cu->tb[i].h;
						gpuVertex3fv(vec1);
						gpuEnd();
						gpuImmediateUnformat();
					}
				}
				setlinestyle(0);


				if (BKE_vfont_select_get(ob, &selstart, &selend) && cu->selboxes) {
					float selboxw;

					gpuCurrentColorPack(0xFFFFFF);
					set_inverted_drawing(1);
					for (i = 0; i < (selend - selstart + 1); i++) {
						SelBox *sb = &(cu->selboxes[i]);

						if (i < (selend - selstart)) {
							if (cu->selboxes[i + 1].y == sb->y)
								selboxw = cu->selboxes[i + 1].x - sb->x;
							else
								selboxw = sb->w;
						}
						else {
							selboxw = sb->w;
						}

						gpuImmediateFormat_V3();
						gpuBegin(GL_QUADS);
						gpuVertex3f(sb->x, sb->y, 0.001);
						gpuVertex3f(sb->x + selboxw, sb->y, 0.001);
						gpuVertex3f(sb->x + selboxw, sb->y + sb->h, 0.001);
						gpuVertex3f(sb->x, sb->y + sb->h, 0.001);
						gpuEnd();
						gpuImmediateUnformat();
					}
					set_inverted_drawing(0);
				}
			}
			else if (dt == OB_BOUNDBOX) {
				if (((v3d->flag2 & V3D_RENDER_OVERRIDE) && v3d->drawtype >= OB_WIRE) == 0) {
					draw_bounding_volume(scene, ob, ob->boundtype);
				}
			}
			else if (ED_view3d_boundbox_clip(rv3d, ob->obmat, ob->bb ? ob->bb : cu->bb)) {
				empty_object = drawDispList(scene, v3d, rv3d, base, dt, ob_wire_col);
			}

			break;
		case OB_CURVE:
		case OB_SURF:
			cu = ob->data;

			if (cu->editnurb) {
				ListBase *nurbs = BKE_curve_editNurbs_get(cu);
				drawnurb(scene, v3d, rv3d, base, nurbs->first, dt, ob_wire_col);
			}
			else if (dt == OB_BOUNDBOX) {
				if (((v3d->flag2 & V3D_RENDER_OVERRIDE) && (v3d->drawtype >= OB_WIRE)) == 0) {
					draw_bounding_volume(scene, ob, ob->boundtype);
				}
			}
			else if (ED_view3d_boundbox_clip(rv3d, ob->obmat, ob->bb ? ob->bb : cu->bb)) {
				empty_object = drawDispList(scene, v3d, rv3d, base, dt, ob_wire_col);

//XXX old animsys				if (cu->path)
//                                  curve_draw_speed(scene, ob);
			}
			break;
		case OB_MBALL:
		{
			MetaBall *mb = ob->data;
			
			if (mb->editelems)
				drawmball(scene, v3d, rv3d, base, dt, ob_wire_col);
			else if (dt == OB_BOUNDBOX) {
				if (((v3d->flag2 & V3D_RENDER_OVERRIDE) && (v3d->drawtype >= OB_WIRE)) == 0) {
					draw_bounding_volume(scene, ob, ob->boundtype);
				}
			}
			else
				empty_object = drawmball(scene, v3d, rv3d, base, dt, ob_wire_col);
			break;
		}
		case OB_EMPTY:
			if ((v3d->flag2 & V3D_RENDER_OVERRIDE) == 0) {
				if (ob->empty_drawtype == OB_EMPTY_IMAGE) {
					draw_empty_image(ob);
				}
				else {
					drawaxes(ob->empty_drawsize, ob->empty_drawtype);
				}
			}
			break;
		case OB_LAMP:
			if ((v3d->flag2 & V3D_RENDER_OVERRIDE) == 0) {
				drawlamp(scene, v3d, rv3d, base, dt, dflag, ob_wire_col);
				if (dtx || (base->flag & SELECT)) glMultMatrixf(ob->obmat);
			}
			break;
		case OB_CAMERA:
			if ((v3d->flag2 & V3D_RENDER_OVERRIDE) == 0 ||
			    (rv3d->persp == RV3D_CAMOB && v3d->camera == ob)) /* special exception for active camera */
			{
				drawcamera(scene, v3d, rv3d, base, dflag, ob_wire_col);
				break;
			}
		case OB_SPEAKER:
			if ((v3d->flag2 & V3D_RENDER_OVERRIDE) == 0)
				drawspeaker(scene, v3d, rv3d, ob, dflag);
			break;
		case OB_LATTICE:
			if ((v3d->flag2 & V3D_RENDER_OVERRIDE) == 0) {
				drawlattice(scene, v3d, ob);
			}
			break;
		case OB_ARMATURE:
			if ((v3d->flag2 & V3D_RENDER_OVERRIDE) == 0) {
				/* Do not allow boundbox in edit nor pose mode! */
				if ((dt == OB_BOUNDBOX) && (ob->mode & (OB_MODE_EDIT | OB_MODE_POSE)))
					dt = OB_WIRE;
				if (dt == OB_BOUNDBOX) {
					draw_bounding_volume(scene, ob, ob->boundtype);
				}
				else {
					if (dt > OB_WIRE)
						GPU_enable_material(0, NULL);  /* we use default material */
					empty_object = draw_armature(scene, v3d, ar, base, dt, dflag, ob_wire_col, FALSE);
					if (dt > OB_WIRE)
						GPU_disable_material();
				}
			}
			break;
		default:
			if ((v3d->flag2 & V3D_RENDER_OVERRIDE) == 0) {
				drawaxes(1.0, OB_ARROWS);
			}
	}

	if ((v3d->flag2 & V3D_RENDER_OVERRIDE) == 0) {

		if (ob->soft /*&& dflag & OB_SBMOTION*/) {
			float mrt[3][3], msc[3][3], mtr[3][3];
			SoftBody *sb = NULL;
			float tipw = 0.5f, tiph = 0.5f, drawsize = 4.0f;
			if ((sb = ob->soft)) {
				if (sb->solverflags & SBSO_ESTIMATEIPO) {

					glLoadMatrixf(rv3d->viewmat);
					copy_m3_m3(msc, sb->lscale);
					copy_m3_m3(mrt, sb->lrot);
					mul_m3_m3m3(mtr, mrt, msc);
					ob_draw_RE_motion(sb->lcom, mtr, tipw, tiph, drawsize);
					glMultMatrixf(ob->obmat);
				}
			}
		}

		if (ob->pd && ob->pd->forcefield) {
			draw_forcefield(scene, ob, rv3d);
		}
	}

	/* code for new particle system */
	if ((warning_recursive == 0) &&
	    (ob->particlesystem.first) &&
	    (dflag & DRAW_PICKING) == 0 &&
	    (ob != scene->obedit)
	    )
	{
		ParticleSystem *psys;

		if (col || (ob->flag & SELECT)) gpuCurrentColorPack(0xFFFFFF);    /* for visibility, also while wpaint */
		//glDepthMask(GL_FALSE);

		glLoadMatrixf(rv3d->viewmat);
		
		view3d_cached_text_draw_begin();

		for (psys = ob->particlesystem.first; psys; psys = psys->next) {
			/* run this so that possible child particles get cached */
			if (ob->mode & OB_MODE_PARTICLE_EDIT && is_obact) {
				PTCacheEdit *edit = PE_create_current(scene, ob);
				if (edit && edit->psys == psys)
					draw_update_ptcache_edit(scene, ob, edit);
			}

			draw_new_particle_system(scene, v3d, rv3d, base, psys, dt);
		}
		invert_m4_m4(ob->imat, ob->obmat);
		view3d_cached_text_draw_end(v3d, ar, 0, NULL);

		glMultMatrixf(ob->obmat);
		
		//glDepthMask(GL_TRUE);
		if (col) gpuCurrentColorPack(col);
	}

	/* draw edit particles last so that they can draw over child particles */
	if ( (warning_recursive == 0) &&
	     (dflag & DRAW_PICKING) == 0 &&
	     (!scene->obedit))
	{

		if (ob->mode & OB_MODE_PARTICLE_EDIT && is_obact) {
			PTCacheEdit *edit = PE_create_current(scene, ob);
			if (edit) {
				glLoadMatrixf(rv3d->viewmat);
				draw_update_ptcache_edit(scene, ob, edit);
				draw_ptcache_edit(scene, v3d, edit);
				glMultMatrixf(ob->obmat);
			}
		}
	}

	/* draw code for smoke */
	if ((md = modifiers_findByType(ob, eModifierType_Smoke))) {
		SmokeModifierData *smd = (SmokeModifierData *)md;

		// draw collision objects
		if ((smd->type & MOD_SMOKE_TYPE_COLL) && smd->coll) {
#if 0
			SmokeCollSettings *scs = smd->coll;
			if (scs->points) {
				size_t i;

				glLoadMatrixf(rv3d->viewmat);

				if (col || (ob->flag & SELECT)) gpuCurrentColorPack(0xFFFFFF);
				glDepthMask(GL_FALSE);
				glEnable(GL_BLEND);
				

				// glPointSize(3.0);
				gpuBeginSprites();

				for (i = 0; i < scs->numpoints; i++)
				{
					gpuSprite3fv(&scs->points[3 * i]);
				}

				gpuEndSprites();
				glPointSize(1.0);

				glMultMatrixf(ob->obmat);
				glDisable(GL_BLEND);
				glDepthMask(GL_TRUE);
				if (col) gpuCurrentColorPack(col);
				
			}
#endif
		}

		// only draw domains
		if (smd->domain && smd->domain->fluid) {
			if (CFRA < smd->domain->point_cache[0]->startframe) {
				/* don't show smoke before simulation starts, this could be made an option in the future */
			}
			else if (!smd->domain->wt || !(smd->domain->viewsettings & MOD_SMOKE_VIEW_SHOWBIG)) {
// #if 0
				smd->domain->tex = NULL;
				GPU_create_smoke(smd, 0);
				draw_volume(ar, smd->domain->tex,
				            smd->domain->p0, smd->domain->p1,
				            smd->domain->res, smd->domain->dx * smd->domain->scale,
				            smd->domain->tex_shadow);
				GPU_free_smoke(smd);
// #endif
#if 0
				int x, y, z;
				float *density = smoke_get_density(smd->domain->fluid);

				glLoadMatrixf(rv3d->viewmat);
				// glMultMatrixf(ob->obmat);

				if (col || (ob->flag & SELECT)) gpuCurrentColorPack(0xFFFFFF);
				glDepthMask(GL_FALSE);
				glEnable(GL_BLEND);
				

				// glPointSize(3.0);
				gpuBeginSprites();

				for (x = 0; x < smd->domain->res[0]; x++) {
					for (y = 0; y < smd->domain->res[1]; y++) {
						for (z = 0; z < smd->domain->res[2]; z++) {
							float tmp[3];
							int index = smoke_get_index(x, smd->domain->res[0], y, smd->domain->res[1], z);

							if (density[index] > FLT_EPSILON) {
								float color[3];
								copy_v3_v3(tmp, smd->domain->p0);
								tmp[0] += smd->domain->dx * x + smd->domain->dx * 0.5;
								tmp[1] += smd->domain->dx * y + smd->domain->dx * 0.5;
								tmp[2] += smd->domain->dx * z + smd->domain->dx * 0.5;
								color[0] = color[1] = color[2] = density[index];
								gpuColor3fv(color);
								gpuSprite3fv(tmp);
							}
						}
					}
				}

				gpuEndSprites();
				glPointSize(1.0);

				glMultMatrixf(ob->obmat);
				glDisable(GL_BLEND);
				glDepthMask(GL_TRUE);
				if (col) gpuCurrentColorPack(col);
#endif
			}
			else if (smd->domain->wt && (smd->domain->viewsettings & MOD_SMOKE_VIEW_SHOWBIG)) {
				smd->domain->tex = NULL;
				GPU_create_smoke(smd, 1);
				draw_volume(ar, smd->domain->tex,
				            smd->domain->p0, smd->domain->p1,
				            smd->domain->res_wt, smd->domain->dx_wt * smd->domain->scale,
				            smd->domain->tex_shadow);
				GPU_free_smoke(smd);
			}
		}
	}

	if ((v3d->flag2 & V3D_RENDER_OVERRIDE) == 0) {
		bConstraint *con;

		for (con = ob->constraints.first; con; con = con->next) {
			if (con->type == CONSTRAINT_TYPE_RIGIDBODYJOINT) {
				bRigidBodyJointConstraint *data = (bRigidBodyJointConstraint *)con->data;
				if (data->flag & CONSTRAINT_DRAW_PIVOT)
					drawRBpivot(data, ob_wire_col);
			}
		}

		if (ob->gameflag & OB_BOUNDS) {
			if (ob->boundtype != ob->collision_boundtype || (dtx & OB_BOUNDBOX) == 0) {
				setlinestyle(2);
				draw_bounding_volume(scene, ob, ob->collision_boundtype);
				setlinestyle(0);
			}
		}

		/* draw extra: after normal draw because of makeDispList */
		if (dtx && (G.f & G_RENDER_OGL) == 0) {

			if (dtx & OB_AXIS) {
				drawaxes(1.0f, OB_ARROWS);
			}
			if (dtx & OB_BOUNDBOX) {
				draw_bounding_volume(scene, ob, ob->boundtype);
			}
			if (dtx & OB_TEXSPACE) {
				drawtexspace(ob);
			}
			if (dtx & OB_DRAWNAME) {
				/* patch for several 3d cards (IBM mostly) that crash on GL_SELECT with text drawing */
				/* but, we also don't draw names for sets or duplicators */
<<<<<<< HEAD
				if (flag == 0) {
					float zero[3] = {0, 0, 0};
					unsigned char tcol[4];
					gpuGetCurrentColor4ubv(tcol);
					tcol[3] = 255;
					view3d_cached_text_draw_add(zero, ob->id.name + 2, 10, 0, tcol);
=======
				if (dflag == 0) {
					const float zero[3] = {0, 0, 0};
					view3d_cached_text_draw_add(zero, ob->id.name + 2, 10, 0, ob_wire_col);
>>>>>>> d4cfdc69
				}
			}
			/*if (dtx & OB_DRAWIMAGE) drawDispListwire(&ob->disp);*/
			if ((dtx & OB_DRAWWIRE) && dt >= OB_SOLID) {
				drawWireExtra(scene, rv3d, ob);
			}
		}
	}

	if (dt <= OB_SOLID && (v3d->flag2 & V3D_RENDER_OVERRIDE) == 0) {
		if ((ob->gameflag & OB_DYNAMIC) ||
		    ((ob->gameflag & OB_BOUNDS) && (ob->boundtype == OB_BOUND_SPHERE)))
		{
			float imat[4][4], vec[3] = {0.0f, 0.0f, 0.0f};

			invert_m4_m4(imat, rv3d->viewmatob);

			setlinestyle(2);
			gpuSingleFastBall(GL_LINE_LOOP, vec, ob->inertia, imat);
			setlinestyle(0);
		}
	}

	/* return warning, this is cached text draw */
	invert_m4_m4(ob->imat, ob->obmat);
	view3d_cached_text_draw_end(v3d, ar, 1, NULL);

	glLoadMatrixf(rv3d->viewmat);

	if (zbufoff) {
		glDisable(GL_DEPTH_TEST);
	}

	if ((warning_recursive) ||
	    (base->flag & OB_FROMDUPLI) ||
	    (v3d->flag2 & V3D_RENDER_OVERRIDE))
	{
		return;
	}

	/* object centers, need to be drawn in viewmat space for speed, but OK for picking select */
	if (!is_obact || !(ob->mode & (OB_MODE_VERTEX_PAINT | OB_MODE_WEIGHT_PAINT | OB_MODE_TEXTURE_PAINT))) {
		int do_draw_center = -1; /* defines below are zero or positive... */

		if (v3d->flag2 & V3D_RENDER_OVERRIDE) {
			/* don't draw */
		}
		else if ((scene->basact) == base)
			do_draw_center = ACTIVE;
		else if (base->flag & SELECT)
			do_draw_center = SELECT;
		else if (empty_object || (v3d->flag & V3D_DRAW_CENTERS))
			do_draw_center = DESELECT;

		if (do_draw_center != -1) {
			if (dflag & DRAW_PICKING) {
				/* draw a single point for opengl selection */
				gpuImmediateFormat_V3(); // DOODLE: point for selection
				gpuBegin(GL_POINTS);
				gpuVertex3fv(ob->obmat[3]);
				gpuEnd();
				gpuImmediateUnformat();
			}
			else if ((dflag & DRAW_CONSTCOLOR) == 0) {
				/* we don't draw centers for duplicators and sets */
				if (U.obcenter_dia > 0) {
					/* check > 0 otherwise grease pencil can draw into the circle select which is annoying. */
					drawcentercircle(v3d, rv3d, ob->obmat[3], do_draw_center, ob->id.lib || ob->id.us > 1);
				}
			}
		}
	}

	/* not for sets, duplicators or picking */
	if (dflag == 0 && (v3d->flag & V3D_HIDE_HELPLINES) == 0 && (v3d->flag2 & V3D_RENDER_OVERRIDE) == 0) {
		ListBase *list;
		
		/* draw hook center and offset line */
		if (ob != scene->obedit) draw_hooks(ob);
		
		/* help lines and so */
		if (ob != scene->obedit && ob->parent && (ob->parent->lay & v3d->lay)) {
			setlinestyle(3);
			gpuImmediateFormat_V3();
			gpuBegin(GL_LINES);
			gpuVertex3fv(ob->obmat[3]);
			gpuVertex3fv(ob->orig);
			gpuEnd();
			gpuImmediateUnformat();
			setlinestyle(0);
		}

		/* Drawing the constraint lines */
		if (ob->constraints.first) {
			bConstraint *curcon;
			bConstraintOb *cob;
			unsigned char col1[4], col2[4];
			
			list = &ob->constraints;
			
			UI_GetThemeColor3ubv(TH_GRID, col1);
			UI_make_axis_color(col1, col2, 'Z');
			gpuCurrentColor3ubv(col2);
			
			cob = constraints_make_evalob(scene, ob, NULL, CONSTRAINT_OBTYPE_OBJECT);
			
			for (curcon = list->first; curcon; curcon = curcon->next) {
				bConstraintTypeInfo *cti = constraint_get_typeinfo(curcon);
				ListBase targets = {NULL, NULL};
				bConstraintTarget *ct;
				
				if (ELEM(cti->type, CONSTRAINT_TYPE_FOLLOWTRACK, CONSTRAINT_TYPE_OBJECTSOLVER)) {
					/* special case for object solver and follow track constraints because they don't fill
					 * constraint targets properly (design limitation -- scene is needed for their target
					 * but it can't be accessed from get_targets callvack) */

					Object *camob = NULL;

					if (cti->type == CONSTRAINT_TYPE_FOLLOWTRACK) {
						bFollowTrackConstraint *data = (bFollowTrackConstraint *)curcon->data;

						camob = data->camera ? data->camera : scene->camera;
					}
					else if (cti->type == CONSTRAINT_TYPE_OBJECTSOLVER) {
						bObjectSolverConstraint *data = (bObjectSolverConstraint *)curcon->data;

						camob = data->camera ? data->camera : scene->camera;
					}

					if (camob) {
						setlinestyle(3);
						gpuImmediateFormat_V3();
						gpuBegin(GL_LINES);
						gpuVertex3fv(camob->obmat[3]);
						gpuVertex3fv(ob->obmat[3]);
						gpuEnd();
						gpuImmediateUnformat();
						setlinestyle(0);
					}
				}
				else if ((curcon->flag & CONSTRAINT_EXPAND) && (cti) && (cti->get_constraint_targets)) {
					cti->get_constraint_targets(curcon, &targets);
					
					for (ct = targets.first; ct; ct = ct->next) {
						/* calculate target's matrix */
						if (cti->get_target_matrix)
							cti->get_target_matrix(curcon, cob, ct, BKE_scene_frame_get(scene));
						else
							unit_m4(ct->matrix);
						
						setlinestyle(3);
						gpuImmediateFormat_V3();
						gpuBegin(GL_LINES);
						gpuVertex3fv(ct->matrix[3]);
						gpuVertex3fv(ob->obmat[3]);
						gpuEnd();
						gpuImmediateUnformat();
						setlinestyle(0);
					}
					
					if (cti->flush_constraint_targets)
						cti->flush_constraint_targets(curcon, &targets, 1);
				}
			}
			
			constraints_clear_evalob(cob);
		}
	}

	free_old_images();
}

/* ***************** BACKBUF SEL (BBS) ********* */

static void bbs_obmode_mesh_verts__mapFunc(void *userData, int index, const float co[3],
                                           const float UNUSED(no_f[3]), const short UNUSED(no_s[3]))
{
	bbsObmodeMeshVerts_userData *data = userData;
	MVert *mv = &data->mvert[index];
	int offset = (intptr_t) data->offset;

	if (!(mv->flag & ME_HIDE)) {
		WM_set_framebuffer_index_color(offset + index);
		gpuSprite3fv(co);
	}
}

static void bbs_obmode_mesh_verts(Object *ob, DerivedMesh *dm, int offset)
{
	bbsObmodeMeshVerts_userData data;
	Mesh *me = ob->data;
	MVert *mvert = me->mvert;
	data.mvert = mvert;
	data.offset = (void *)(intptr_t) offset;
	glPointSize(UI_GetThemeValuef(TH_VERTEX_SIZE));
	gpuBeginSprites();
	dm->foreachMappedVert(dm, bbs_obmode_mesh_verts__mapFunc, &data);
	gpuEndSprites();
	glPointSize(1.0);
}

static void bbs_mesh_verts__mapFunc(void *userData, int index, const float co[3],
                                    const float UNUSED(no_f[3]), const short UNUSED(no_s[3]))
{
	void **ptrs = userData;
	int offset = (intptr_t) ptrs[0];
	BMVert *eve = EDBM_vert_at_index(ptrs[1], index);

	if (!BM_elem_flag_test(eve, BM_ELEM_HIDDEN)) {
		WM_set_framebuffer_index_color(offset + index);
		gpuSprite3fv(co);
	}
}
static void bbs_mesh_verts(BMEditMesh *em, DerivedMesh *dm, int offset)
{
	void *ptrs[2] = {(void *)(intptr_t) offset, em};

	glPointSize(UI_GetThemeValuef(TH_VERTEX_SIZE));
	gpuBeginSprites();
	dm->foreachMappedVert(dm, bbs_mesh_verts__mapFunc, ptrs);
	gpuEndSprites();
	glPointSize(1.0);
}		

static DMDrawOption bbs_mesh_wire__setDrawOptions(void *userData, int index)
{
	void **ptrs = userData;
	int offset = (intptr_t) ptrs[0];
	BMEdge *eed = EDBM_edge_at_index(ptrs[1], index);

	if (!BM_elem_flag_test(eed, BM_ELEM_HIDDEN)) {
		WM_set_framebuffer_index_color(offset + index);
		return DM_DRAW_OPTION_NORMAL;
	}
	else {
		return DM_DRAW_OPTION_SKIP;
	}
}
static void bbs_mesh_wire(BMEditMesh *em, DerivedMesh *dm, int offset)
{
	void *ptrs[2] = {(void *)(intptr_t) offset, em};
	dm->drawMappedEdges(dm, bbs_mesh_wire__setDrawOptions, ptrs);
}		

static DMDrawOption bbs_mesh_solid__setSolidDrawOptions(void *userData, int index)
{
	BMFace *efa = EDBM_face_at_index(((void **)userData)[0], index);
	
	if (efa && !BM_elem_flag_test(efa, BM_ELEM_HIDDEN)) {
		if (((void **)userData)[1]) {
			WM_set_framebuffer_index_color(index + 1);
		}
		return DM_DRAW_OPTION_NORMAL;
	}
	else {
		return DM_DRAW_OPTION_SKIP;
	}
}

static void bbs_mesh_solid__drawCenter(void *userData, int index, const float cent[3], const float UNUSED(no[3]))
{
	BMFace *efa = EDBM_face_at_index(((void **)userData)[0], index);

	if (!BM_elem_flag_test(efa, BM_ELEM_HIDDEN)) {
		WM_set_framebuffer_index_color(index + 1);

		gpuSprite3fv(cent);
	}
}

/* two options, facecolors or black */
static void bbs_mesh_solid_EM(BMEditMesh *em, Scene *scene, View3D *v3d,
                              Object *ob, DerivedMesh *dm, int facecol)
{
	void *ptrs[2] = {em, NULL}; //second one being null means to draw black
	gpuCurrentColorPack(0x000000);

	if (facecol) {
		ptrs[1] = (void *)(intptr_t) 1;
		dm->drawMappedFaces(dm, bbs_mesh_solid__setSolidDrawOptions, GPU_enable_material, NULL, ptrs, 0);

		if (check_ob_drawface_dot(scene, v3d, ob->dt)) {
			glPointSize(UI_GetThemeValuef(TH_FACEDOT_SIZE));

			gpuBeginSprites();
			dm->foreachMappedFaceCenter(dm, bbs_mesh_solid__drawCenter, ptrs);
			gpuEndSprites();
		}

	}
	else {
		dm->drawMappedFaces(dm, bbs_mesh_solid__setSolidDrawOptions, GPU_enable_material, NULL, ptrs, 0);
	}
}

static DMDrawOption bbs_mesh_solid__setDrawOpts(void *UNUSED(userData), int index)
{
	WM_set_framebuffer_index_color(index + 1);
	return DM_DRAW_OPTION_NORMAL;
}

static DMDrawOption bbs_mesh_solid_hide__setDrawOpts(void *userData, int index)
{
	Mesh *me = userData;

	if (!(me->mpoly[index].flag & ME_HIDE)) {
		WM_set_framebuffer_index_color(index + 1);
		return DM_DRAW_OPTION_NORMAL;
	}
	else {
		return DM_DRAW_OPTION_SKIP;
	}
}

// must have called WM_set_framebuffer_index_color beforehand
static DMDrawOption bbs_mesh_solid_hide2__setDrawOpts(void *userData, int index)
{
	Mesh *me = userData;

	if (!(me->mpoly[index].flag & ME_HIDE)) {
		return DM_DRAW_OPTION_NORMAL;
	}
	else {
		return DM_DRAW_OPTION_SKIP;
	}
}
static void bbs_mesh_solid(Scene *scene, Object *ob)
{
	DerivedMesh *dm = mesh_get_derived_final(scene, ob, scene->customdata_mask);
	Mesh *me = (Mesh *)ob->data;
	
	gpuCurrentColor3ub(0, 0, 0);

	if ((me->editflag & ME_EDIT_PAINT_MASK))
		dm->drawMappedFaces(dm, bbs_mesh_solid_hide__setDrawOpts, GPU_enable_material, NULL, me, 0);
	else
		dm->drawMappedFaces(dm, bbs_mesh_solid__setDrawOpts, GPU_enable_material, NULL, me, 0);

	dm->release(dm);
}

void draw_object_backbufsel(Scene *scene, View3D *v3d, RegionView3D *rv3d, Object *ob)
{
	ToolSettings *ts = scene->toolsettings;

	glMultMatrixf(ob->obmat);

	glClearDepth(1.0); glClear(GL_DEPTH_BUFFER_BIT);
	glEnable(GL_DEPTH_TEST);

	switch (ob->type) {
		case OB_MESH:
			if (ob->mode & OB_MODE_EDIT) {
				Mesh *me = ob->data;
				BMEditMesh *em = me->edit_btmesh;

				DerivedMesh *dm = editbmesh_get_derived_cage(scene, ob, em, CD_MASK_BAREMESH);

				EDBM_index_arrays_init(em, 1, 1, 1);

				bbs_mesh_solid_EM(em, scene, v3d, ob, dm, ts->selectmode & SCE_SELECT_FACE);
				if (ts->selectmode & SCE_SELECT_FACE)
					bm_solidoffs = 1 + em->bm->totface;
				else
					bm_solidoffs = 1;

				bglPolygonOffset(rv3d->dist, 1.0);

				// we draw edges always, for loop (select) tools
				bbs_mesh_wire(em, dm, bm_solidoffs);
				bm_wireoffs = bm_solidoffs + em->bm->totedge;

				// we draw verts if vert select mode or if in transform (for snap).
				if ((ts->selectmode & SCE_SELECT_VERTEX) || (G.moving & G_TRANSFORM_EDIT)) {
					bbs_mesh_verts(em, dm, bm_wireoffs);
					bm_vertoffs = bm_wireoffs + em->bm->totvert;
				}
				else {
					bm_vertoffs = bm_wireoffs;
				}

				bglPolygonOffset(rv3d->dist, 0.0);

				dm->release(dm);

				EDBM_index_arrays_free(em);
			}
			else {
				Mesh *me = ob->data;
				if ((me->editflag & ME_EDIT_VERT_SEL) &&
				    /* currently vertex select only supports weight paint */
				    (ob->mode & OB_MODE_WEIGHT_PAINT))
				{
					DerivedMesh *dm = mesh_get_derived_final(scene, ob, scene->customdata_mask);
					gpuCurrentColor3ub(0, 0, 0);

					dm->drawMappedFaces(dm, bbs_mesh_solid_hide2__setDrawOpts, GPU_enable_material, NULL, me, 0);


					bbs_obmode_mesh_verts(ob, dm, 1);
					bm_vertoffs = me->totvert + 1;
					dm->release(dm);
				}
				else {
					bbs_mesh_solid(scene, ob);
				}
			}
			break;
		case OB_CURVE:
		case OB_SURF:
			break;
	}

	glLoadMatrixf(rv3d->viewmat);
}


/* ************* draw object instances for bones, for example ****************** */
/*               assumes all matrices/etc set OK */

/* helper function for drawing object instances - meshes */
static void draw_object_mesh_instance(Scene *scene, View3D *v3d, RegionView3D *rv3d, 
                                      Object *ob, const short dt, int outline)
{
	Mesh *me = ob->data;
	DerivedMesh *dm = NULL, *edm = NULL;
	int glsl;
	
	if (ob->mode & OB_MODE_EDIT)
		edm = editbmesh_get_derived_base(ob, me->edit_btmesh);
	else
		dm = mesh_get_derived_final(scene, ob, CD_MASK_BAREMESH);

	if (dt <= OB_WIRE) {
		if (dm)
			dm->drawEdges(dm, 1, 0);
		else if (edm)
			edm->drawEdges(edm, 1, 0);
	}
	else {
		if (outline)
			draw_mesh_object_outline(v3d, ob, dm ? dm : edm);

		if (dm) {
			glsl = draw_glsl_material(scene, ob, v3d, dt);
			GPU_begin_object_materials(v3d, rv3d, scene, ob, glsl, NULL);
		}
		else {
			glEnable(GL_COLOR_MATERIAL);
			UI_ThemeColor(TH_BONE_SOLID);
			glDisable(GL_COLOR_MATERIAL);
		}
		
		glFrontFace((ob->transflag & OB_NEG_SCALE) ? GL_CW : GL_CCW);
		glEnable(GL_LIGHTING);
		
		if (dm) {
			dm->drawFacesSolid(dm, NULL, 0, GPU_enable_material);
			GPU_end_object_materials();
		}
		else if (edm)
			edm->drawMappedFaces(edm, NULL, GPU_enable_material, NULL, NULL, 0);
		
		glDisable(GL_LIGHTING);
	}

	if (edm) edm->release(edm);
	if (dm) dm->release(dm);
}

void draw_object_instance(Scene *scene, View3D *v3d, RegionView3D *rv3d, Object *ob, const short dt, int outline)
{
	if (ob == NULL)
		return;

	switch (ob->type) {
		case OB_MESH:
			draw_object_mesh_instance(scene, v3d, rv3d, ob, dt, outline);
			break;
		case OB_EMPTY:
			if (ob->empty_drawtype == OB_EMPTY_IMAGE) {
				draw_empty_image(ob);
			}
			else {
				drawaxes(ob->empty_drawsize, ob->empty_drawtype);
			}
			break;
	}
}<|MERGE_RESOLUTION|>--- conflicted
+++ resolved
@@ -1074,36 +1074,25 @@
 	/* lamp center */
 	copy_v3_v3(vec, ob->obmat[3]);
 
-<<<<<<< HEAD
-	/* for AA effects */
-	gpuCurrentAlpha(0.6f);
-	gpuGetCurrentColor4fv(curcol);
-
-	gpuImmediateFormat_V3(); // DOODLE: lamp
-
-	if (lampsize > 0.0f) {
-
-		if (ob->id.us > 1) {
-			if (ob == OBACT || (ob->flag & SELECT)) gpuCurrentColor4ub(0x88, 0xFF, 0xFF, 155);
-			else gpuCurrentColor4ub(0x77, 0xCC, 0xCC, 155);
-=======
 	if ((dflag & DRAW_CONSTCOLOR) == 0) {
 		/* for AA effects */
 		curcol[0] = ob_wire_col[0];
 		curcol[1] = ob_wire_col[1];
 		curcol[2] = ob_wire_col[2];
 		curcol[3] = 154;
-		glColor4ubv(curcol);
-	}
+		gpuCurrentColor4ubv(curcol);
+	}
+
+	gpuImmediateFormat_V3();
 
 	if (lampsize > 0.0f) {
-
-		if ((dflag & DRAW_CONSTCOLOR) == 0) {
-			if (ob->id.us > 1) {
-				if (ob == OBACT || (ob->flag & SELECT)) glColor4ub(0x88, 0xFF, 0xFF, 155);
-				else glColor4ub(0x77, 0xCC, 0xCC, 155);
-			}
->>>>>>> d4cfdc69
+		if (!(dflag & DRAW_CONSTCOLOR)  && ob->id.us > 1) {
+			if (ob == OBACT || (ob->flag & SELECT)) {
+				gpuCurrentColor4ub(0x88, 0xFF, 0xFF, 155);
+			}
+			else {
+				gpuCurrentColor4ub(0x77, 0xCC, 0xCC, 155);
+			}
 		}
 
 		/* Inner Circle */
@@ -1113,15 +1102,10 @@
 		gpuDrawFastBall(GL_POLYGON, vec, lampsize, imat);
 
 		/* restore */
-<<<<<<< HEAD
-		if (ob->id.us > 1)
-			gpuCurrentColor4fv(curcol);
-=======
 		if ((dflag & DRAW_CONSTCOLOR) == 0) {
 			if (ob->id.us > 1)
-				glColor4ubv(curcol);
-		}
->>>>>>> d4cfdc69
+			gpuCurrentColor4ubv(curcol);
+		}
 
 		/* Outer circle */
 		circrad = 3.0f * lampsize;
@@ -1362,17 +1346,11 @@
 	gpuImmediateUnformat();
 
 	glDisable(GL_BLEND);
-<<<<<<< HEAD
-
-	/* restore for drawing extra stuff */
-	gpuCurrentColor3fv(curcol);
-=======
-	
+
 	if ((dflag & DRAW_CONSTCOLOR) == 0) {
 		/* restore for drawing extra stuff */
-		glColor3ubv(ob_wire_col);
-	}
->>>>>>> d4cfdc69
+		gpuCurrentColor3ubv(ob_wire_col);
+	}
 }
 
 static void draw_limit_line(float sta, float end, unsigned int col)
@@ -1601,11 +1579,6 @@
 	if (v3d->flag2 & V3D_RENDER_OVERRIDE)
 		return;
 
-<<<<<<< HEAD
-	gpuGetCurrentColor4fv(curcol);
-
-=======
->>>>>>> d4cfdc69
 	glEnable(GL_LIGHTING);
 	glColorMaterial(GL_FRONT_AND_BACK, GL_DIFFUSE);
 	glEnable(GL_COLOR_MATERIAL);
@@ -1624,13 +1597,9 @@
 	glDisable(GL_COLOR_MATERIAL);
 	glDisable(GL_LIGHTING);
 
-<<<<<<< HEAD
-	gpuCurrentColor4fv(curcol);
-=======
-	if ((dflag & DRAW_CONSTCOLOR) == 0) {
-		glColor3ubv(ob_wire_col);
-	}
->>>>>>> d4cfdc69
+	if (!(dflag & DRAW_CONSTCOLOR)) {
+		gpuCurrentColor3ubv(ob_wire_col);
+	}
 
 	if (dflag & DRAW_PICKING)
 		glLoadName(base->selcol);
@@ -1658,20 +1627,16 @@
 
 #ifdef VIEW3D_CAMERA_BORDER_HACK
 	if (is_view && !(G.f & G_PICKSEL)) {
-<<<<<<< HEAD
-		gpuGetCurrentColor4fv(view3d_camera_border_hack_col);
-=======
-		if ((dflag & DRAW_CONSTCOLOR) == 0) {
+		if (!(dflag & DRAW_CONSTCOLOR)) {
 			view3d_camera_border_hack_col[0] = ob_wire_col[0];
 			view3d_camera_border_hack_col[1] = ob_wire_col[1];
 			view3d_camera_border_hack_col[2] = ob_wire_col[2];
 		}
 		else {
 			float col[4];
-			glGetFloatv(GL_CURRENT_COLOR, col);
+			gpuGetCurrentColor4fv(col);
 			rgb_float_to_uchar(view3d_camera_border_hack_col, col);
 		}
->>>>>>> d4cfdc69
 		view3d_camera_border_hack_test = TRUE;
 		return;
 	}
@@ -3383,12 +3348,8 @@
 				dm->drawFacesSolid(dm, NULL, 0, GPU_enable_material);
 			}
 			else {
-<<<<<<< HEAD
-				const GLfloat spec[4] 
-					= { 120/255.0f, 120/255.0f, 120/255.0f, 255/255.0f };
-=======
-				const float spec[4] = {0.47f, 0.47f, 0.47f, 0.47f};
->>>>>>> d4cfdc69
+				static const GLfloat spec[4] = {0.47f, 0.47f, 0.47f, 0.47f};
+
 
 				/* draw outline */
 				if ( (v3d->flag & V3D_SELECT_OUTLINE) &&
@@ -3406,13 +3367,8 @@
 				GPU_enable_material(0, NULL);
 
 				/* set default spec */
-<<<<<<< HEAD
 				gpuMaterialfv(GL_FRONT_AND_BACK, GL_SPECULAR, spec);
 
-=======
-				glColorMaterial(GL_FRONT_AND_BACK, GL_SPECULAR);
-				glMaterialfv(GL_FRONT_AND_BACK, GL_SPECULAR, spec);
->>>>>>> d4cfdc69
 				/* diffuse */
 				glColorMaterial(GL_FRONT_AND_BACK, GL_DIFFUSE);
 				glEnable(GL_LIGHTING);
@@ -3500,13 +3456,8 @@
 			if (ob->flag & OB_FROMGROUP)
 				UI_ThemeColor(TH_GROUP);
 			else {
-<<<<<<< HEAD
-				if (ob->dtx & OB_DRAWWIRE && flag == DRAW_CONSTCOLOR)
+				if (ob->dtx & OB_DRAWWIRE && dflag == DRAW_CONSTCOLOR)
 					gpuCurrentColor3ub(80, 80, 80);
-=======
-				if (ob->dtx & OB_DRAWWIRE && dflag == DRAW_CONSTCOLOR)
-					glColor3ub(80, 80, 80);
->>>>>>> d4cfdc69
 				else
 					UI_ThemeColor(TH_WIRE);
 			}
@@ -3778,23 +3729,12 @@
 {
 	DispList *dl;
 	GPUVertexAttribs gattribs;
-<<<<<<< HEAD
-	float curcol[4];
 
 	GPU_ASSERT(gpuImmediateLockCount() == 0);
 
 	if (lb == NULL) {
 		return;
 	}
-
-	/* for drawing wire */
-	gpuGetCurrentColor4fv(curcol);
-=======
-	float *data;
-	float *ndata;
-	
-	if (lb == NULL) return;
->>>>>>> d4cfdc69
 
 	glEnable(GL_LIGHTING);
 
@@ -3815,21 +3755,8 @@
 			case DL_SEGM:
 				if (ob->type == OB_SURF) {
 					glDisable(GL_LIGHTING);
-<<<<<<< HEAD
-					gpuCurrentColor3fv(curcol);
+					gpuCurrentColor3ubv(ob_wire_col);
 					gpuSingleClientArrays_V3F(GL_LINE_STRIP, dl->verts, 0, 0, dl->nr);
-=======
-					glColor3ubv(ob_wire_col);
-
-					// glVertexPointer(3, GL_FLOAT, 0, dl->verts);
-					// glDrawArrays(GL_LINE_STRIP, 0, dl->nr);
-
-					glBegin(GL_LINE_STRIP);
-					for (nr = dl->nr; nr; nr--, data += 3)
-						glVertex3fv(data);
-					glEnd();
-
->>>>>>> d4cfdc69
 					glEnable(GL_LIGHTING);
 				}
 				break;
@@ -3843,8 +3770,7 @@
 			case DL_SURF:
 
 				if (dl->index) {
-<<<<<<< HEAD
-					GPU_enable_material(dl->col + 1, glsl ? &gattribs : NULL);
+					GPU_enable_material(dl->col + 1, use_glsl ? &gattribs : NULL);
 
 					glShadeModel((dl->rt & CU_SMOOTH) ? GL_SMOOTH : GL_FLAT);
 
@@ -3856,27 +3782,11 @@
 						0,
 						4 * dl->totindex,
 						dl->index);
-=======
-					GPU_enable_material(dl->col + 1, (use_glsl) ? &gattribs : NULL);
-
-					if (dl->rt & CU_SMOOTH) glShadeModel(GL_SMOOTH);
-					else glShadeModel(GL_FLAT);
-
-					glEnableClientState(GL_NORMAL_ARRAY);
-					glVertexPointer(3, GL_FLOAT, 0, dl->verts);
-					glNormalPointer(GL_FLOAT, 0, dl->nors);
-					glDrawElements(GL_QUADS, 4 * dl->totindex, GL_UNSIGNED_INT, dl->index);
-					glDisableClientState(GL_NORMAL_ARRAY);
->>>>>>> d4cfdc69
 				}
 				break;
 
 			case DL_INDEX3:
-<<<<<<< HEAD
-				GPU_enable_material(dl->col + 1, glsl ? &gattribs : NULL);
-=======
-				GPU_enable_material(dl->col + 1, (use_glsl) ? &gattribs : NULL);
->>>>>>> d4cfdc69
+				GPU_enable_material(dl->col + 1, use_glsl ? &gattribs : NULL);
 
 				if (index3_nors_incr) {
 					gpuSingleClientElements_N3F_V3F(
@@ -3901,11 +3811,7 @@
 				break;
 
 			case DL_INDEX4:
-<<<<<<< HEAD
-				GPU_enable_material(dl->col + 1, glsl ? &gattribs : NULL);
-=======
-				GPU_enable_material(dl->col + 1, (use_glsl) ? &gattribs : NULL);
->>>>>>> d4cfdc69
+				GPU_enable_material(dl->col + 1, use_glsl ? &gattribs : NULL);
 
 				gpuSingleClientElements_N3F_V3F(
 					GL_QUADS,
@@ -5716,7 +5622,7 @@
 
 	/* DispList */
 	UI_GetThemeColor3ubv(TH_WIRE, wire_col);
-	glColor3ubv(wire_col);
+	gpuCurrentColor3ubv(wire_col);
 
 	drawDispList(scene, v3d, rv3d, base, dt, ob_wire_col);
 
@@ -5969,34 +5875,20 @@
 	mb = ob->data;
 
 	if (mb->editelems) {
-<<<<<<< HEAD
-		UI_ThemeColor(TH_WIRE);
-
-		if ((G.f & G_PICKSEL) == 0) {
-			drawDispList(scene, v3d, rv3d, base, dt);
-		}
-
-=======
-		if ((G.f & G_PICKSEL) == 0) {
+		if (!(G.f & G_PICKSEL)) {
 			unsigned char wire_col[3];
 			UI_GetThemeColor3ubv(TH_WIRE, wire_col);
-			glColor3ubv(wire_col);
+			gpuCurrentColor3ubv(wire_col);
 
 			drawDispList(scene, v3d, rv3d, base, dt, wire_col);
 		}
->>>>>>> d4cfdc69
 		ml = mb->editelems->first;
 	}
 	else {
 		if ((base->flag & OB_FROMDUPLI) == 0) {
-<<<<<<< HEAD
-			drawDispList(scene, v3d, rv3d, base, dt);
-		}
-
-=======
 			drawDispList(scene, v3d, rv3d, base, dt, ob_wire_col);
 		}
->>>>>>> d4cfdc69
+
 		ml = mb->elems.first;
 	}
 
@@ -6596,13 +6488,6 @@
 	float mat[4][4];
 
 	/* color */
-<<<<<<< HEAD
-	unsigned char tcol[4];
-
-	gpuGetCurrentColor4ubv(tcol);
-	tcol[3] = 255;
-=======
->>>>>>> d4cfdc69
 
 	eul_to_mat4(mat, &data->axX);
 	glLineWidth(4.0f);
@@ -6776,19 +6661,7 @@
 		draw_object_wire_color(scene, base, _ob_wire_col, warning_recursive);
 		ob_wire_col = _ob_wire_col;
 
-<<<<<<< HEAD
-		/* finally set the color */
-		if (colindex == 0) {
-			if (theme_shade == 0) UI_ThemeColor(theme_id);
-			else UI_ThemeColorShade(theme_id, theme_shade);
-		}
-		else {
-			col = colortab[colindex];
-			gpuCurrentColorPack(col);
-		}
-=======
-		glColor3ubv(ob_wire_col);
->>>>>>> d4cfdc69
+		gpuCurrentColor3ubv(ob_wire_col);
 	}
 
 	/* maximum drawtype */
@@ -7267,18 +7140,9 @@
 			if (dtx & OB_DRAWNAME) {
 				/* patch for several 3d cards (IBM mostly) that crash on GL_SELECT with text drawing */
 				/* but, we also don't draw names for sets or duplicators */
-<<<<<<< HEAD
-				if (flag == 0) {
-					float zero[3] = {0, 0, 0};
-					unsigned char tcol[4];
-					gpuGetCurrentColor4ubv(tcol);
-					tcol[3] = 255;
-					view3d_cached_text_draw_add(zero, ob->id.name + 2, 10, 0, tcol);
-=======
 				if (dflag == 0) {
 					const float zero[3] = {0, 0, 0};
 					view3d_cached_text_draw_add(zero, ob->id.name + 2, 10, 0, ob_wire_col);
->>>>>>> d4cfdc69
 				}
 			}
 			/*if (dtx & OB_DRAWIMAGE) drawDispListwire(&ob->disp);*/
