/*
 * ***** BEGIN GPL LICENSE BLOCK *****
 *
 * This program is free software; you can redistribute it and/or
 * modify it under the terms of the GNU General Public License
 * as published by the Free Software Foundation; either version 2
 * of the License, or (at your option) any later version.
 *
 * This program is distributed in the hope that it will be useful,
 * but WITHOUT ANY WARRANTY; without even the implied warranty of
 * MERCHANTABILITY or FITNESS FOR A PARTICULAR PURPOSE.  See the
 * GNU General Public License for more details.
 *
 * You should have received a copy of the GNU General Public License
 * along with this program; if not, write to the Free Software Foundation,
 * Inc., 51 Franklin Street, Fifth Floor, Boston, MA 02110-1301, USA.
 *
 * The Original Code is Copyright (C) 2001-2002 by NaN Holding BV.
 * All rights reserved.
 *
 * Contributor(s): Blender Foundation, full recode and added functions
 *
 * ***** END GPL LICENSE BLOCK *****
 */

/** \file blender/editors/space_view3d/drawobject.c
 *  \ingroup spview3d
 */

#include "MEM_guardedalloc.h"

#include "DNA_camera_types.h"
#include "DNA_curve_types.h"
#include "DNA_constraint_types.h"  /* for drawing constraint */
#include "DNA_lamp_types.h"
#include "DNA_lattice_types.h"
#include "DNA_material_types.h"
#include "DNA_mesh_types.h"
#include "DNA_meta_types.h"
#include "DNA_rigidbody_types.h"
#include "DNA_scene_types.h"
#include "DNA_smoke_types.h"
#include "DNA_world_types.h"
#include "DNA_object_types.h"

#include "BLI_listbase.h"
#include "BLI_link_utils.h"
#include "BLI_string.h"
#include "BLI_math.h"
#include "BLI_memarena.h"

#include "BKE_anim.h"  /* for the where_on_path function */
#include "BKE_armature.h"
#include "BKE_camera.h"
#include "BKE_constraint.h"  /* for the get_constraint_target function */
#include "BKE_curve.h"
#include "BKE_DerivedMesh.h"
#include "BKE_deform.h"
#include "BKE_displist.h"
#include "BKE_font.h"
#include "BKE_global.h"
#include "BKE_image.h"
#include "BKE_key.h"
#include "BKE_lattice.h"
#include "BKE_main.h"
#include "BKE_mesh.h"
#include "BKE_material.h"
#include "BKE_mball.h"
#include "BKE_modifier.h"
#include "BKE_movieclip.h"
#include "BKE_object.h"
#include "BKE_paint.h"
#include "BKE_particle.h"
#include "BKE_pointcache.h"
#include "BKE_scene.h"
#include "BKE_unit.h"
#include "BKE_tracking.h"

#include "BKE_editmesh.h"

#include "IMB_imbuf.h"
#include "IMB_imbuf_types.h"

#include "BIF_glutil.h"

#include "GPU_basic.h"
#include "GPU_blender_aspect.h"
#include "GPU_colors.h"
#include "GPU_draw.h"
#include "GPU_extensions.h"
#include "GPU_lighting.h"
#include "GPU_matrix.h"
#include "GPU_primitives.h"
#include "GPU_raster.h"
#include "GPU_select.h"
#include "GPU_sprite.h"
#include "GPU_state_latch.h"

#include "ED_mesh.h"
#include "ED_particle.h"
#include "ED_screen.h"
#include "ED_sculpt.h"
#include "ED_types.h"

#include "UI_resources.h"
#include "UI_interface_icons.h"

#include "WM_api.h"
#include "BLF_api.h"

#include "view3d_intern.h"  /* bad level include */

/* Workaround for sequencer scene render mode.
 *
 * Strips doesn't use DAG to update objects or so, which
 * might lead to situations when object is drawing without
 * curve cache ready.
 *
 * Ideally we don't want to evaluate objects from drawing,
 * but it'll require some major sequencer re-design. So
 * for now just fallback to legacy behaior with calling
 * display ist creating from draw().
 */
#define SEQUENCER_DAG_WORKAROUND

typedef enum eWireDrawMode {
	OBDRAW_WIRE_OFF = 0,
	OBDRAW_WIRE_ON = 1,
	OBDRAW_WIRE_ON_DEPTH = 2
} eWireDrawMode;

typedef struct drawDMVerts_userData {
	BMesh *bm;

	BMVert *eve_act;
	char sel;

	/* cached theme values */
	unsigned char th_editmesh_active[4];
	unsigned char th_vertex_select[4];
	unsigned char th_vertex[4];
	unsigned char th_skin_root[4];
	float th_vertex_size;

	/* for skin node drawing */
	int cd_vskin_offset;
	float imat[4][4];
} drawDMVerts_userData;

typedef struct drawDMEdgesSel_userData {
	BMesh *bm;

	unsigned char *baseCol, *selCol, *actCol;
	BMEdge *eed_act;
} drawDMEdgesSel_userData;

typedef struct drawDMFacesSel_userData {
#ifdef WITH_FREESTYLE
	unsigned char *cols[4];
#else
	unsigned char *cols[3];
#endif

	DerivedMesh *dm;
	BMesh *bm;

	BMFace *efa_act;
	const int *orig_index_mf_to_mpoly;
	const int *orig_index_mp_to_orig;
} drawDMFacesSel_userData;

typedef struct drawDMNormal_userData {
	BMesh *bm;
	int uniform_scale;
	float normalsize;
	float tmat[3][3];
	float imat[3][3];
} drawDMNormal_userData;

typedef struct bbsObmodeMeshVerts_userData {
	void *offset;
	MVert *mvert;
} bbsObmodeMeshVerts_userData;

typedef struct drawDMLayer_userData {
	BMesh *bm;
	int cd_layer_offset;
} drawDMLayer_userData;

static void draw_bounding_volume(Object *ob, char type);

static void draw_empty_sphere(float size);
static void draw_empty_cone(float size);

static void ob_wire_color_blend_theme_id(const unsigned char ob_wire_col[4], const int theme_id, float fac)
{
	float col_wire[3], col_bg[3], col[3];

	rgb_uchar_to_float(col_wire, ob_wire_col);

	UI_GetThemeColor3fv(theme_id, col_bg);
	interp_v3_v3v3(col, col_bg, col_wire, fac);
	gpuColor3fv(col);
}

/* this condition has been made more complex since editmode can draw textures */
bool check_object_draw_texture(Scene *scene, View3D *v3d, const char drawtype)
{
	/* texture and material draw modes */
	if (ELEM(v3d->drawtype, OB_TEXTURE, OB_MATERIAL) && drawtype > OB_SOLID) {
		return true;
	}

	/* textured solid */
	if ((v3d->drawtype == OB_SOLID) &&
	    (v3d->flag2 & V3D_SOLID_TEX) &&
	    (BKE_scene_use_new_shading_nodes(scene) == false))
	{
		return true;
	}
	
	if (v3d->flag2 & V3D_SHOW_SOLID_MATCAP) {
		return true;
	}
	
	return false;
}

static bool check_object_draw_editweight(Mesh *me, DerivedMesh *finalDM)
{
	if (me->drawflag & ME_DRAWEIGHT) {
		/* editmesh handles its own weight drawing */
		if (finalDM->type != DM_TYPE_EDITBMESH) {
			return true;
		}
	}

	return false;
}

static bool check_ob_drawface_dot(Scene *sce, View3D *vd, char dt)
{
	if ((sce->toolsettings->selectmode & SCE_SELECT_FACE) == 0)
		return false;

	if (G.f & G_BACKBUFSEL)
		return false;

	if ((vd->flag & V3D_ZBUF_SELECT) == 0)
		return true;

	/* if its drawing textures with zbuf sel, then don't draw dots */
	if (dt == OB_TEXTURE && vd->drawtype == OB_TEXTURE)
		return false;

	if ((vd->drawtype >= OB_SOLID) && (vd->flag2 & V3D_SOLID_TEX))
		return false;

	return true;
}

/* ************************ */

/* check for glsl drawing */

bool draw_glsl_material(Scene *scene, Object *ob, View3D *v3d, const char dt)
{
	if (!GPU_glsl_support())
		return false;
	if (G.f & G_PICKSEL)
		return false;
	if (!check_object_draw_texture(scene, v3d, dt))
		return false;
	if (ob == OBACT && (ob && ob->mode & OB_MODE_WEIGHT_PAINT))
		return false;
	
	if (v3d->flag2 & V3D_SHOW_SOLID_MATCAP)
		return true;
	
	if (BKE_scene_use_new_shading_nodes(scene))
		return false;
	
	return (scene->gm.matmode == GAME_MAT_GLSL) && (dt > OB_SOLID);
}

static bool check_alpha_pass(Base *base)
{
	if (base->flag & OB_FROMDUPLI)
		return false;

	if (G.f & G_PICKSEL)
		return false;

	if (base->object->mode & OB_MODE_ALL_PAINT)
		return false;

	return (base->object->dtx & OB_DRAWTRANSP);
}

/***/
static const unsigned int colortab[] = {
	0x0, 0x403000, 0xFFFF88
};

static void draw_xyz_wire(const float c[3], float size, int axis)
{
	float v1[3] = {0.f, 0.f, 0.f}, v2[3] = {0.f, 0.f, 0.f};
	float dim = size * 0.1f;
	float dx[3], dy[3], dz[3];

	dx[0] = dim; dx[1] = 0.f; dx[2] = 0.f;
	dy[0] = 0.f; dy[1] = dim; dy[2] = 0.f;
	dz[0] = 0.f; dz[1] = 0.f; dz[2] = dim;

	switch (axis) {
		case 0:     /* x axis */
			gpuBegin(GL_LINES);
			
			/* bottom left to top right */
			sub_v3_v3v3(v1, c, dx);
			sub_v3_v3(v1, dy);
			add_v3_v3v3(v2, c, dx);
			add_v3_v3(v2, dy);
			
			gpuVertex3fv(v1);
			gpuVertex3fv(v2);
			
			/* top left to bottom right */
			mul_v3_fl(dy, 2.f);
			add_v3_v3(v1, dy);
			sub_v3_v3(v2, dy);
			
			gpuVertex3fv(v1);
			gpuVertex3fv(v2);
			
			gpuEnd();
			break;
		case 1:     /* y axis */
			gpuBegin(GL_LINES);
			
			/* bottom left to top right */
			mul_v3_fl(dx, 0.75f);
			sub_v3_v3v3(v1, c, dx);
			sub_v3_v3(v1, dy);
			add_v3_v3v3(v2, c, dx);
			add_v3_v3(v2, dy);
			
			gpuVertex3fv(v1);
			gpuVertex3fv(v2);
			
			/* top left to center */
			mul_v3_fl(dy, 2.f);
			add_v3_v3(v1, dy);
			copy_v3_v3(v2, c);
			
			gpuVertex3fv(v1);
			gpuVertex3fv(v2);
			
			gpuEnd();
			break;
		case 2:     /* z axis */
			gpuBegin(GL_LINE_STRIP);
			
			/* start at top left */
			sub_v3_v3v3(v1, c, dx);
			add_v3_v3v3(v1, c, dz);
			
			gpuVertex3fv(v1);
			
			mul_v3_fl(dx, 2.f);
			add_v3_v3(v1, dx);

			gpuVertex3fv(v1);
			
			mul_v3_fl(dz, 2.f);
			sub_v3_v3(v1, dx);
			sub_v3_v3(v1, dz);
			
			gpuVertex3fv(v1);
			
			add_v3_v3(v1, dx);
		
			gpuVertex3fv(v1);
			
			gpuEnd();
			break;
	}
	
}

void drawaxes(float size, char drawtype)
{
	int axis;
	float v1[3] = {0.0, 0.0, 0.0};
	float v2[3] = {0.0, 0.0, 0.0};
	float v3[3] = {0.0, 0.0, 0.0};

	switch (drawtype) {

		case OB_PLAINAXES:
			gpuImmediateFormat_V3(); // DOODLE: draw axes

			for (axis = 0; axis < 3; axis++) {
				gpuBegin(GL_LINES);

				v1[axis] = size;
				v2[axis] = -size;
				gpuVertex3fv(v1);
				gpuVertex3fv(v2);

				/* reset v1 & v2 to zero */
				v1[axis] = v2[axis] = 0.0f;

				gpuEnd();
			}

			gpuImmediateUnformat();

			break;

		case OB_SINGLE_ARROW:

			gpuImmediateFormat_V3(); // DOODLE: draw axes

			gpuBegin(GL_LINES);
			/* in positive z direction only */
			v1[2] = size;
			gpuVertex3fv(v1);
			gpuVertex3fv(v2);
			gpuEnd();

			/* square pyramid */
			gpuBegin(GL_TRIANGLES);

			v2[0] = size * 0.035f; v2[1] = size * 0.035f;
			v3[0] = size * -0.035f; v3[1] = size * 0.035f;
			v2[2] = v3[2] = size * 0.75f;

			for (axis = 0; axis < 4; axis++) {
				if (axis % 2 == 1) {
					v2[0] = -v2[0];
					v3[1] = -v3[1];
				}
				else {
					v2[1] = -v2[1];
					v3[0] = -v3[0];
				}

				gpuVertex3fv(v1);
				gpuVertex3fv(v2);
				gpuVertex3fv(v3);

			}

			gpuEnd();

			gpuImmediateUnformat();

			break;

		case OB_CUBE:
			gpuSingleWireCube(size);

			break;

		case OB_CIRCLE:
			gpuSingleFastCircleXZ(size);
			break;

		case OB_EMPTY_SPHERE:
			draw_empty_sphere(size);
			break;

		case OB_EMPTY_CONE:
			draw_empty_cone(size);
			break;

		case OB_ARROWS:
		default:
		{
			gpuImmediateFormat_V3(); // DOODLE: draw axes

			for (axis = 0; axis < 3; axis++) {
				const int arrow_axis = (axis == 0) ? 1 : 0;

				gpuBegin(GL_LINES);

				v2[axis] = size;
				gpuVertex3fv(v1);
				gpuVertex3fv(v2);
				
				v1[axis] = size * 0.85f;
				v1[arrow_axis] = -size * 0.08f;
				gpuVertex3fv(v1);
				gpuVertex3fv(v2);
				
				v1[arrow_axis] = size * 0.08f;
				gpuVertex3fv(v1);
				gpuVertex3fv(v2);

				gpuEnd();
				
				v2[axis] += size * 0.125f;

				draw_xyz_wire(v2, size, axis);


				/* reset v1 & v2 to zero */
				v1[arrow_axis] = v1[axis] = v2[axis] = 0.0f;
			}

			gpuImmediateUnformat();

			break;
		}
	}

}


/* Function to draw an Image on a empty Object */
static void draw_empty_image(Object *ob, const short dflag, const unsigned char ob_wire_col[4])
{
	Image *ima = (Image *)ob->data;
	ImBuf *ibuf = BKE_image_acquire_ibuf(ima, ob->iuser, NULL);

	float scale, ofs_x, ofs_y, sca_x, sca_y;
	int ima_x, ima_y;

	if (ibuf && (ibuf->rect == NULL) && (ibuf->rect_float != NULL)) {
		IMB_rect_from_float(ibuf);
	}

	/* Get the buffer dimensions so we can fallback to fake ones */
	if (ibuf && ibuf->rect) {
		ima_x = ibuf->x;
		ima_y = ibuf->y;
	}
	else {
		ima_x = 1;
		ima_y = 1;
	}

	/* Get the image aspect even if the buffer is invalid */
	if (ima) {
		if (ima->aspx > ima->aspy) {
			sca_x = 1.0f;
			sca_y = ima->aspy / ima->aspx;
		}
		else if (ima->aspx < ima->aspy) {
			sca_x = ima->aspx / ima->aspy;
			sca_y = 1.0f;
		}
		else {
			sca_x = 1.0f;
			sca_y = 1.0f;
		}
	}
	else {
		sca_x = 1.0f;
		sca_y = 1.0f;
	}

	/* Calculate the scale center based on objects origin */
	ofs_x = ob->ima_ofs[0] * ima_x;
	ofs_y = ob->ima_ofs[1] * ima_y;

	gpuMatrixMode(GL_MODELVIEW);
	gpuPushMatrix();

	/* Make sure we are drawing at the origin */
	gpuTranslate(0.0f,  0.0f,  0.0f);

	/* Calculate Image scale */
	scale = (ob->empty_drawsize / max_ff((float)ima_x * sca_x, (float)ima_y * sca_y));

	/* Set the object scale */
	gpuScale(scale * sca_x, scale * sca_y, 1.0f);

	if (ibuf && ibuf->rect) {
		const bool use_clip = (U.glalphaclip != 1.0f);
		int zoomfilter = (U.gameflags & USER_DISABLE_MIPMAP ) ? GL_NEAREST : GL_LINEAR;
		/* Setup GL params */
		glEnable(GL_BLEND);

		if (use_clip) {
#if defined(WITH_GL_PROFILE_COMPAT) // XXX jwilkins: It might be better to figure out an alpha test replacement on a case by case basis
			glEnable(GL_ALPHA_TEST);
			glAlphaFunc(GL_GREATER, U.glalphaclip);
#endif
		}

		/* Use the object color and alpha */
		gpuColor4fv(ob->col);

		/* Draw the Image on the screen */
		glaDrawPixelsTex(ofs_x, ofs_y, ima_x, ima_y, GL_RGBA, GL_UNSIGNED_BYTE, zoomfilter, ibuf->rect);

		glDisable(GL_BLEND);

		if (use_clip) {
#if defined(WITH_GL_PROFILE_COMPAT) // XXX jwilkins: It might be better to figure out an alpha test replacement on a case by case basis
			glDisable(GL_ALPHA_TEST);
			glAlphaFunc(GL_GREATER, 0.0f);
#endif
		}
	}

	if ((dflag & DRAW_CONSTCOLOR) == 0) {
		gpuColor3ubv(ob_wire_col);
	}

	/* Calculate the outline vertex positions */
	gpuImmediateFormat_V2();
	gpuBegin(GL_LINE_LOOP);
	gpuVertex2f(ofs_x, ofs_y);
	gpuVertex2f(ofs_x + ima_x, ofs_y);
	gpuVertex2f(ofs_x + ima_x, ofs_y + ima_y);
	gpuVertex2f(ofs_x, ofs_y + ima_y);
	gpuEnd();
	gpuImmediateUnformat();

	/* Reset GL settings */
	gpuMatrixMode(GL_MODELVIEW);
	gpuPopMatrix();

	BKE_image_release_ibuf(ima, ibuf, NULL);
}

/* circle for object centers, special_color is for library or ob users */
static void drawcentercircle(View3D *v3d, RegionView3D *rv3d, const float co[3], int selstate, int special_color)
{
	const float size = ED_view3d_pixel_size(rv3d, co) * (float)U.obcenter_dia * 0.5f;

	/* using gldepthfunc guarantees that it does write z values,
	 * but not checks for it, so centers remain visible independent order of drawing */
	if (v3d->zbuf) {
		glDepthFunc(GL_ALWAYS);
	}

	glEnable(GL_BLEND);

	if (special_color) {
		if (selstate == ACTIVE || selstate == SELECT) {
			gpuColor4P(0x88FFFF, 0.608f);
		}
		else {
			gpuColor4P(0x55CCCC, 0.608f);
		}
	}
	else {
		int colorid;

		switch (selstate) {
			case ACTIVE:
				colorid = TH_ACTIVE;
				break;

			case SELECT:
				colorid = TH_SELECT;
				break;

			case DESELECT:
           default:
				colorid = TH_TRANSFORM;
				break;
		}

		UI_ThemeColorShadeAlpha(colorid, 0, -80);
	}

	gpuImmediateFormat_V3();

	/* 1. draw filled, blended polygon */
	gpuDrawFastBall(GL_TRIANGLE_FAN, co, size, rv3d->viewinv);

	/* 2. draw outline */
	UI_ThemeColorShadeAlpha(TH_WIRE, 0, -30);
	gpuDraw(GL_LINE_LOOP);

	gpuImmediateUnformat();

	glDisable(GL_BLEND);

	if (v3d->zbuf) {
		glDepthFunc(GL_LEQUAL);
	}
}

<<<<<<< HEAD
static ListBase CachedText[3];
static int CachedTextLevel = 0;
=======
/* *********** text drawing for object/particles/armature ************* */
>>>>>>> 146a1c77

typedef struct ViewCachedString {
	struct ViewCachedString *next;
	float vec[3];
	union {
		unsigned char ub[4];
		int pack;
	} col;
	short sco[2];
	short xoffs;
	short flag;
	int str_len, pad;
	/* str is allocated past the end */
} ViewCachedString;

/* one arena for all 3 string lists */
static MemArena         *g_v3d_strings_arena = NULL;
static ViewCachedString *g_v3d_strings[3] = {NULL, NULL, NULL};
static int g_v3d_string_level = -1;

void view3d_cached_text_draw_begin(void)
{
	g_v3d_string_level++;

	BLI_assert(g_v3d_string_level >= 0);

	if (g_v3d_string_level == 0) {
		BLI_assert(g_v3d_strings_arena == NULL);
	}
}

void view3d_cached_text_draw_add(const float co[3],
                                 const char *str, const size_t str_len,
                                 short xoffs, short flag,
                                 const unsigned char col[4])
{
	int alloc_len = str_len + 1;
	/* TODO, replace with more efficient malloc, perhaps memarena per draw? */
	ViewCachedString *vos;

	BLI_assert(str_len == strlen(str));

	if (g_v3d_strings_arena == NULL) {
		g_v3d_strings_arena = BLI_memarena_new(MEM_SIZE_OPTIMAL(1 << 14), __func__);
	}

	vos = BLI_memarena_alloc(g_v3d_strings_arena, sizeof(ViewCachedString) + alloc_len);

	BLI_LINKS_PREPEND(g_v3d_strings[g_v3d_string_level], vos);

	copy_v3_v3(vos->vec, co);
	copy_v4_v4_char((char *)vos->col.ub, (const char *)col);
	vos->xoffs = xoffs;
	vos->flag = flag;
	vos->str_len = str_len;


	/* allocate past the end */
	memcpy(vos + 1, str, alloc_len);
}

void view3d_cached_text_draw_end(View3D *v3d, ARegion *ar, bool depth_write, float mat[4][4])
{
	RegionView3D *rv3d = ar->regiondata;
	ViewCachedString *vos;
	int tot = 0;
	
	BLI_assert(g_v3d_string_level >= 0 && g_v3d_string_level <= 2);

	/* project first and test */
	for (vos = g_v3d_strings[g_v3d_string_level]; vos; vos = vos->next) {
		if (mat && !(vos->flag & V3D_CACHE_TEXT_WORLDSPACE))
			mul_m4_v3(mat, vos->vec);

		if (ED_view3d_project_short_ex(ar,
		                               (vos->flag & V3D_CACHE_TEXT_GLOBALSPACE) ? rv3d->persmat : rv3d->persmatob,
		                               (vos->flag & V3D_CACHE_TEXT_LOCALCLIP) != 0,
		                               vos->vec, vos->sco,
		                               V3D_PROJ_TEST_CLIP_BB | V3D_PROJ_TEST_CLIP_WIN | V3D_PROJ_TEST_CLIP_NEAR) == V3D_PROJ_RET_OK)
		{
			tot++;
		}
		else {
			vos->sco[0] = IS_CLIPPED;
		}
	}

	if (tot) {
		int col_pack_prev = 0;

#if 0
		bglMats mats; /* ZBuffer depth vars */
		float u[3];
		float depth;

		if (v3d->zbuf)
			bgl_get_mats(&mats);
#endif
		if (rv3d->rflag & RV3D_CLIPPING) {
			ED_view3d_clipping_disable();
		}

		gpuMatrixMode(GL_PROJECTION);
		gpuPushMatrix();
		gpuMatrixMode(GL_MODELVIEW);
		gpuPushMatrix();
		ED_region_pixelspace(ar);
		
		if (depth_write) {
			if (v3d->zbuf) glDisable(GL_DEPTH_TEST);
		}
		else {
			gpuDepthMask(GL_FALSE);
		}
		
		for (vos = g_v3d_strings[g_v3d_string_level]; vos; vos = vos->next) {
			if (vos->sco[0] != IS_CLIPPED) {
				const char *str = (char *)(vos + 1);

				if (col_pack_prev != vos->col.pack) {
					gpuColor3ubv(vos->col.ub);
					col_pack_prev = vos->col.pack;
				}

				((vos->flag & V3D_CACHE_TEXT_ASCII) ?
				 BLF_draw_default_ascii :
				 BLF_draw_default
				)( (float)vos->sco[0] + vos->xoffs,
				   (float)vos->sco[1],
				   (depth_write) ? 0.0f : 2.0f,
				   str,
				   vos->str_len);
			}
		}

		if (depth_write) {
			if (v3d->zbuf) glEnable(GL_DEPTH_TEST);
		}
		else {
			gpuDepthMask(GL_TRUE);
		}
		
		gpuMatrixMode(GL_PROJECTION);
		gpuPopMatrix();
		gpuMatrixMode(GL_MODELVIEW);
		gpuPopMatrix();

		if (rv3d->rflag & RV3D_CLIPPING) {
			ED_view3d_clipping_enable();
		}
	}

	g_v3d_strings[g_v3d_string_level] = NULL;

	if (g_v3d_string_level == 0) {
		if (g_v3d_strings_arena) {
			BLI_memarena_free(g_v3d_strings_arena);
			g_v3d_strings_arena = NULL;
		}
	}

	g_v3d_string_level--;
}

/* ******************** primitive drawing ******************* */


static void drawshadbuflimits(Lamp *la, float mat[4][4])
{
	float sta[3], end[3], lavec[3];

	negate_v3_v3(lavec, mat[2]);
	normalize_v3(lavec);

	madd_v3_v3v3fl(sta, mat[3], lavec, la->clipsta);
	madd_v3_v3v3fl(end, mat[3], lavec, la->clipend);

	gpuBegin(GL_LINE_STRIP);
	gpuVertex3fv(sta);
	gpuVertex3fv(end);
	gpuEnd();

	GPU_sprite_begin();
	GPU_sprite_size(3);
	GPU_sprite_3fv(sta);
	GPU_sprite_3fv(end);
	GPU_sprite_size(1);
	GPU_sprite_end();
}



static void spotvolume(float lvec[3], float vvec[3], const float inp)
{
	/* camera is at 0,0,0 */
	float temp[3], plane[3], mat1[3][3], mat2[3][3], mat3[3][3], mat4[3][3], q[4], co, si, angle;

	normalize_v3(lvec);
	normalize_v3(vvec);             /* is this the correct vector ? */

	cross_v3_v3v3(temp, vvec, lvec);      /* equation for a plane through vvec en lvec */
	cross_v3_v3v3(plane, lvec, temp);     /* a plane perpendicular to this, parrallel with lvec */

	/* vectors are exactly aligned, use the X axis, this is arbitrary */
	if (normalize_v3(plane) == 0.0f)
		plane[1] = 1.0f;

	/* now we've got two equations: one of a cone and one of a plane, but we have
	 * three unknowns. We remove one unknown by rotating the plane to z=0 (the plane normal) */

	/* rotate around cross product vector of (0,0,1) and plane normal, dot product degrees */
	/* according definition, we derive cross product is (plane[1],-plane[0],0), en cos = plane[2]);*/

	/* translating this comment to english didnt really help me understanding the math! :-) (ton) */
	
	q[1] =  plane[1];
	q[2] = -plane[0];
	q[3] =  0;
	normalize_v3(&q[1]);

	angle = saacos(plane[2]) / 2.0f;
	co = cosf(angle);
	si = sqrtf(1 - co * co);

	q[0] =  co;
	q[1] *= si;
	q[2] *= si;
	q[3] =  0;

	quat_to_mat3(mat1, q);

	/* rotate lamp vector now over acos(inp) degrees */
	copy_v3_v3(vvec, lvec);

	unit_m3(mat2);
	co = inp;
	si = sqrtf(1.0f - inp * inp);

	mat2[0][0] =  co;
	mat2[1][0] = -si;
	mat2[0][1] =  si;
	mat2[1][1] =  co;
	mul_m3_m3m3(mat3, mat2, mat1);

	mat2[1][0] =  si;
	mat2[0][1] = -si;
	mul_m3_m3m3(mat4, mat2, mat1);
	transpose_m3(mat1);

	mul_m3_m3m3(mat2, mat1, mat3);
	mul_m3_v3(mat2, lvec);
	mul_m3_m3m3(mat2, mat1, mat4);
	mul_m3_v3(mat2, vvec);

	return;
}

static void draw_spot_cone(Lamp *la, float x, float z)
{
	z = fabsf(z);

	gpuBegin(GL_TRIANGLE_FAN);
	gpuVertex3f(0.0f, 0.0f, -x);

	if (la->mode & LA_SQUARE) {
		gpuVertex3f(z, z, 0);
		gpuVertex3f(-z, z, 0);
		gpuVertex3f(-z, -z, 0);
		gpuVertex3f(z, -z, 0);
		gpuVertex3f(z, z, 0);
	}
	else {
		float angle;
		int a;

		for (a = 0; a < 33; a++) {
			angle = a * M_PI * 2 / (33 - 1);
			gpuVertex3f(z * cosf(angle), z * sinf(angle), 0);
		}
	}

	gpuEnd();
}

static void draw_transp_spot_volume(Lamp *la, float x, float z)
{
	glEnable(GL_CULL_FACE);
	glEnable(GL_BLEND);
	gpuDepthMask(GL_FALSE);

	/* draw backside darkening */
	glCullFace(GL_FRONT);

	glBlendFunc(GL_ZERO, GL_SRC_ALPHA); /* non-standard blend function */
	gpuColor4P(CPACK_BLACK, 0.400f);

	draw_spot_cone(la, x, z);

	/* draw front side lighting */
	glCullFace(GL_BACK);

	glBlendFunc(GL_ONE, GL_ONE); /* non-standard blend function */
	gpuGray3f(0.200f);

	draw_spot_cone(la, x, z);

	/* restore state */
	glBlendFunc(GL_SRC_ALPHA, GL_ONE_MINUS_SRC_ALPHA); /* reset blender default */
	glDisable(GL_BLEND);
	gpuDepthMask(GL_TRUE);
	glDisable(GL_CULL_FACE);
	glCullFace(GL_BACK);
}

static void drawlamp(View3D *v3d, RegionView3D *rv3d, Base *base,
                     const char dt, const short dflag, const unsigned char ob_wire_col[4], const bool is_obact)
{
	Object *ob = base->object;
	const float pixsize = ED_view3d_pixel_size(rv3d, ob->obmat[3]);
	Lamp *la = ob->data;
	float vec[3], lvec[3], vvec[3], circrad, x, y, z;
	float lampsize;
	float imat[4][4];

	unsigned char curcol[4];
	unsigned char col[4];
	/* cone can't be drawn for duplicated lamps, because duplilist would be freed to */
	/* the moment of view3d_draw_transp() call */
	const bool is_view = (rv3d->persp == RV3D_CAMOB && v3d->camera == base->object);
	const bool drawcone = ((dt > OB_WIRE) &&
	                       !(G.f & G_PICKSEL) &&
	                       (la->type == LA_SPOT) &&
	                       (la->mode & LA_SHOW_CONE) &&
	                       !(base->flag & OB_FROMDUPLI) &&
	                       !is_view);

	if (drawcone && !v3d->transp) {
		/* in this case we need to draw delayed */
		ED_view3d_after_add(&v3d->afterdraw_transp, base, dflag);
		return;
	}

	GPU_raster_begin();

	/* we first draw only the screen aligned & fixed scale stuff */
	gpuPushMatrix();
	gpuLoadMatrix(rv3d->viewmat[0]);

	/* lets calculate the scale: */
	lampsize = pixsize * ((float)U.obcenter_dia * 0.5f);

	/* and view aligned matrix: */
	copy_m4_m4(imat, rv3d->viewinv);
	normalize_v3(imat[0]);
	normalize_v3(imat[1]);

	/* lamp center */
	copy_v3_v3(vec, ob->obmat[3]);

	if ((dflag & DRAW_CONSTCOLOR) == 0) {
		/* for AA effects */
		curcol[0] = ob_wire_col[0];
		curcol[1] = ob_wire_col[1];
		curcol[2] = ob_wire_col[2];
		curcol[3] = 154;
		gpuColor4ubv(curcol);
	}

	gpuImmediateFormat_V3();

<<<<<<< HEAD
	if (lampsize > 0.0f) {
		if (!(dflag & DRAW_CONSTCOLOR)  && ob->id.us > 1) {
			if (ob == OBACT || (ob->flag & SELECT)) {
				gpuColor4P(0x88FFFF, 0.608f);
			}
			else {
				gpuColor4P(0x77CCCC, 0.608f);
=======
		if ((dflag & DRAW_CONSTCOLOR) == 0) {
			if (ob->id.us > 1) {
				if (is_obact || (ob->flag & SELECT)) {
					glColor4ub(0x88, 0xFF, 0xFF, 155);
				}
				else {
					glColor4ub(0x77, 0xCC, 0xCC, 155);
				}
>>>>>>> 146a1c77
			}
		}

		/* Inner Circle */
		glEnable(GL_BLEND);
		gpuDrawFastBall(GL_LINE_LOOP, vec, lampsize, imat);
		glDisable(GL_BLEND);
		gpuDrawFastBall(GL_TRIANGLE_FAN, vec, lampsize, imat);

		/* restore */
		if ((dflag & DRAW_CONSTCOLOR) == 0) {
			if (ob->id.us > 1)
			gpuColor4ubv(curcol);
		}

		/* Outer circle */
		circrad = 3.0f * lampsize;
		GPU_raster_set_line_style(3);

		gpuDrawFastBall(GL_LINE_LOOP, vec, circrad, imat);

		/* draw dashed outer circle if shadow is on. remember some lamps can't have certain shadows! */
		if (la->type != LA_HEMI) {
			if ((la->mode & LA_SHAD_RAY) || ((la->mode & LA_SHAD_BUF) && (la->type == LA_SPOT))) {
				gpuDrawFastBall(GL_LINE_LOOP, vec, circrad + 3.0f * pixsize, imat);
			}
		}
	}
	else {
		GPU_raster_set_line_style(3);
		circrad = 0.0f;
	}

	/* draw the pretty sun rays */
	if (la->type == LA_SUN) {
		float v1[3], v2[3], mat[3][3];
		short axis;

		/* setup a 45 degree rotation matrix */
		axis_angle_normalized_to_mat3_ex(mat, imat[2], M_SQRT1_2, M_SQRT1_2);

		/* vectors */
		mul_v3_v3fl(v1, imat[0], circrad * 1.2f);
		mul_v3_v3fl(v2, imat[0], circrad * 2.5f);

		/* center */
		gpuTranslate(vec[0], vec[1], vec[2]);

		GPU_raster_set_line_style(3);

		gpuBegin(GL_LINES);
		for (axis = 0; axis < 8; axis++) {
			gpuVertex3fv(v1);
			gpuVertex3fv(v2);
			mul_m3_v3(mat, v1);
			mul_m3_v3(mat, v2);
		}
		gpuEnd();

		gpuTranslate(-vec[0], -vec[1], -vec[2]);

	}

	if (la->type == LA_LOCAL) {
		if (la->mode & LA_SPHERE) {
			gpuDrawFastBall(GL_LINE_LOOP, vec, la->dist, imat);
		}
	}

	gpuPopMatrix();  /* back in object space */
	zero_v3(vec);

	if (is_view) {
		/* skip drawing extra info */
	}
	else if ((la->type == LA_SPOT) || (la->type == LA_YF_PHOTON)) {

		copy_v3_fl3(lvec, 0.0f, 0.0f, 1.0f);
		copy_v3_fl3(vvec, rv3d->persmat[0][2], rv3d->persmat[1][2], rv3d->persmat[2][2]);
		mul_transposed_mat3_m4_v3(ob->obmat, vvec);

		x = -la->dist;
		y = cosf(la->spotsize * 0.5f);
		z = x * sqrtf(1.0f - y * y);

		spotvolume(lvec, vvec, y);
		mul_v3_fl(lvec, x);
		mul_v3_fl(vvec, x);

		/* draw the angled sides of the cone */
		gpuBegin(GL_LINE_STRIP);
		gpuVertex3fv(vvec);
		gpuVertex3fv(vec);
		gpuVertex3fv(lvec);
		gpuEnd();
		
		x *= y;

		/* draw the circle/square at the end of the cone */
		gpuTranslate(0.0, 0.0,  x);
		if (la->mode & LA_SQUARE) {
			float tvec[3];
			float z_abs = fabsf(z);

			tvec[0] = tvec[1] = z_abs;
			tvec[2] = 0.0;

			gpuBegin(GL_LINE_LOOP);
			gpuVertex3fv(tvec);
			tvec[1] = -z_abs; /* neg */
			gpuVertex3fv(tvec);
			tvec[0] = -z_abs; /* neg */
			gpuVertex3fv(tvec);
			tvec[1] = z_abs; /* pos */
			gpuVertex3fv(tvec);
			gpuEnd();
		}
		else {
			gpuDrawFastCircleXY(fabsf(z));
		}

		/* draw the circle/square representing spotbl */
		if (la->type == LA_SPOT) {
			float spotblcirc = fabsf(z) * (1.0f - powf(la->spotblend, 2));
			/* hide line if it is zero size or overlaps with outer border,
			 * previously it adjusted to always to show it but that seems
			 * confusing because it doesn't show the actual blend size */
			if (spotblcirc != 0 && spotblcirc != fabsf(z))
				gpuDrawFastCircleXY(spotblcirc);
		}

		if (drawcone)
			draw_transp_spot_volume(la, x, z);

		/* draw clip start, useful for wide cones where its not obvious where the start is */
		gpuTranslate(0.0, 0.0, -x);  /* reverse translation above */
		if (la->type == LA_SPOT && (la->mode & LA_SHAD_BUF)) {
			float lvec_clip[3];
			float vvec_clip[3];
			float clipsta_fac = la->clipsta / -x;

			interp_v3_v3v3(lvec_clip, vec, lvec, clipsta_fac);
			interp_v3_v3v3(vvec_clip, vec, vvec, clipsta_fac);

			gpuBegin(GL_LINE_STRIP);
			gpuVertex3fv(lvec_clip);
			gpuVertex3fv(vvec_clip);
			gpuEnd();
		}
		/* Else, draw spot direction (using distance as end limit, same as for Area lamp). */
		else {
			gpuBegin(GL_LINE_STRIP);
			gpuVertex3f(0.0, 0.0, -circrad);
			gpuVertex3f(0.0, 0.0, -la->dist);
			gpuEnd();
		}
	}
	else if (ELEM(la->type, LA_HEMI, LA_SUN)) {

		/* draw the line from the circle along the dist */
		gpuBegin(GL_LINE_STRIP);
		vec[2] = -circrad;
		gpuVertex3fv(vec);
		vec[2] = -la->dist;
		gpuVertex3fv(vec);
		gpuEnd();

		if (la->type == LA_HEMI) {
			/* draw the hemisphere curves */
			short axis, steps, dir;
			float outdist, zdist, mul;
			zero_v3(vec);
			outdist = 0.14; mul = 1.4; dir = 1;
			
			GPU_raster_set_line_style(4);
			/* loop over the 4 compass points, and draw each arc as a LINE_STRIP */
			for (axis = 0; axis < 4; axis++) {
				float v[3] = {0.0, 0.0, 0.0};
				zdist = 0.02;
				
				gpuBegin(GL_LINE_STRIP);
				
				for (steps = 0; steps < 6; steps++) {
					if (axis == 0 || axis == 1) {       /* x axis up, x axis down */
						/* make the arcs start at the edge of the energy circle */
						if (steps == 0) v[0] = dir * circrad;
						else v[0] = v[0] + dir * (steps * outdist);
					}
					else if (axis == 2 || axis == 3) {      /* y axis up, y axis down */
						/* make the arcs start at the edge of the energy circle */
						v[1] = (steps == 0) ? (dir * circrad) : (v[1] + dir * (steps * outdist));
					}

					v[2] = v[2] - steps * zdist;
					
					gpuVertex3fv(v);
					
					zdist = zdist * mul;
				}
				
				gpuEnd();
				/* flip the direction */
				dir = -dir;
			}
		}
	}
	else if (la->type == LA_AREA) {
		GPU_raster_set_line_style(3);
		if (la->area_shape == LA_AREA_SQUARE)
			gpuDrawWireRectf(-la->area_size * 0.5f, -la->area_size * 0.5f, la->area_size * 0.5f, la->area_size * 0.5f);
		else if (la->area_shape == LA_AREA_RECT)
			gpuDrawWireRectf(-la->area_size * 0.5f, -la->area_sizey * 0.5f, la->area_size * 0.5f, la->area_sizey * 0.5f);

		gpuBegin(GL_LINE_STRIP);
		gpuVertex3f(0.0, 0.0, -circrad);
		gpuVertex3f(0.0, 0.0, -la->dist);
		gpuEnd();
	}

	/* and back to viewspace */
	gpuPushMatrix();
	gpuLoadMatrix(rv3d->viewmat[0]);
	copy_v3_v3(vec, ob->obmat[3]);

	GPU_raster_set_line_style(0);

	if ((la->type == LA_SPOT) && (la->mode & LA_SHAD_BUF) && (is_view == false)) {
		drawshadbuflimits(la, ob->obmat);
	}

	UI_GetThemeColor4ubv(TH_LAMP, col);
	gpuColor4ubv(col);

	glEnable(GL_BLEND);

	if (vec[2] > 0) {
		vec[2] -= circrad;
	}
	else {
		vec[2] += circrad;
	}

	gpuBegin(GL_LINES);
	gpuVertex3fv(vec);
	vec[2] = 0;
	gpuVertex3fv(vec);
	gpuEnd();

	GPU_point_size(2);

	gpuBegin(GL_POINTS);
	gpuVertex3fv(vec);
	gpuEnd();

	GPU_point_size(1);

	gpuImmediateUnformat();

	glDisable(GL_BLEND);

	if ((dflag & DRAW_CONSTCOLOR) == 0) {
		/* restore for drawing extra stuff */
		gpuColor3ubv(ob_wire_col);
	}
	/* and finally back to org object space! */
	gpuPopMatrix();

	GPU_raster_end();
}

static void draw_limit_line(float sta, float end, const short dflag, unsigned int col)
{
	gpuBegin(GL_LINES);
	gpuVertex3f(0.0, 0.0, -sta);
	gpuVertex3f(0.0, 0.0, -end);
	gpuEnd();

	if (!(dflag & DRAW_PICKING)) {
		GPU_point_size(3);
		gpuBegin(GL_POINTS);
		gpuColor3P(col);
		gpuVertex3f(0.0, 0.0, -sta);
		gpuVertex3f(0.0, 0.0, -end);
		gpuEnd();
		GPU_point_size(1);
	}
}


/* yafray: draw camera focus point (cross, similar to aqsis code in tuhopuu) */
/* qdn: now also enabled for Blender to set focus point for defocus composite node */
static void draw_focus_cross(float dist, float size)
{
	gpuBegin(GL_LINES);
	gpuVertex3f(-size, 0.f, -dist);
	gpuVertex3f(size, 0.f, -dist);
	gpuVertex3f(0.f, -size, -dist);
	gpuVertex3f(0.f, size, -dist);
	gpuEnd();
}

#ifdef VIEW3D_CAMERA_BORDER_HACK
unsigned char view3d_camera_border_hack_col[3];
bool view3d_camera_border_hack_test = false;
#endif

/* ****************** draw clip data *************** */

static void draw_bundle_sphere(void)
{
	static GPUimmediate *displist = NULL;

	// SSS Enable Smooth
	GPU_aspect_enable(GPU_ASPECT_BASIC, GPU_BASIC_SMOOTH);

	if (!displist) {
		GPUprim3 prim = GPU_PRIM_LOFI_SOLID;

		gpuPushImmediate();
		//GLU Sphere(qobj, 0.05, 8, 8);
		gpuSingleSphere(&prim, 0.05f);
		displist = gpuPopImmediate();
	}
	else {
		gpuImmediateSingleRepeat(displist);
	}

	// SSS Disable Smooth
	GPU_aspect_disable(GPU_ASPECT_BASIC, GPU_BASIC_SMOOTH);
}

static void draw_viewport_object_reconstruction(Scene *scene, Base *base, View3D *v3d,
                                                MovieClip *clip, MovieTrackingObject *tracking_object,
                                                const short dflag, const unsigned char ob_wire_col[4],
                                                int *global_track_index, bool draw_selected)
{
	MovieTracking *tracking = &clip->tracking;
	MovieTrackingTrack *track;
	float mat[4][4], imat[4][4];
	unsigned char col_unsel[4], col_sel[4];
	int tracknr = *global_track_index;
	ListBase *tracksbase = BKE_tracking_object_get_tracks(tracking, tracking_object);
	float camera_size[3];

	UI_GetThemeColor4ubv(TH_TEXT, col_unsel);
	UI_GetThemeColor4ubv(TH_SELECT, col_sel);

	BKE_tracking_get_camera_object_matrix(scene, base->object, mat);

	/* we're compensating camera size for bundles size,
	 * to make it so bundles are always displayed with the same size
	 */
	copy_v3_v3(camera_size, base->object->size);
	if ((tracking_object->flag & TRACKING_OBJECT_CAMERA) == 0)
		mul_v3_fl(camera_size, tracking_object->scale);

	gpuPushMatrix();

	if (tracking_object->flag & TRACKING_OBJECT_CAMERA) {
		/* current ogl matrix is translated in camera space, bundles should
		 * be rendered in world space, so camera matrix should be "removed"
		 * from current ogl matrix */
		invert_m4_m4(imat, base->object->obmat);

		gpuMultMatrix(imat[0]);
		gpuMultMatrix(mat[0]);
	}
	else {
		float obmat[4][4];
		int framenr = BKE_movieclip_remap_scene_to_clip_frame(clip, scene->r.cfra);

		BKE_tracking_camera_get_reconstructed_interpolate(tracking, tracking_object, framenr, obmat);

		invert_m4_m4(imat, obmat);
		gpuMultMatrix(imat[0]);
	}

	for (track = tracksbase->first; track; track = track->next) {
		bool selected = TRACK_SELECTED(track);

		if (draw_selected && !selected)
			continue;

		if ((track->flag & TRACK_HAS_BUNDLE) == 0)
			continue;

		if (dflag & DRAW_PICKING)
			GPU_select_load(base->selcol + (tracknr << 16));

		gpuPushMatrix();
		gpuTranslate(track->bundle_pos[0], track->bundle_pos[1], track->bundle_pos[2]);
		gpuScale(v3d->bundle_size / 0.05f / camera_size[0],
		         v3d->bundle_size / 0.05f / camera_size[1],
		         v3d->bundle_size / 0.05f / camera_size[2]);

		if (v3d->drawtype == OB_WIRE) {
			// SSS Disable Lighting
			GPU_aspect_disable(GPU_ASPECT_BASIC, GPU_BASIC_LIGHTING);

			if ((dflag & DRAW_CONSTCOLOR) == 0) {
				if (selected && (track->flag & TRACK_CUSTOMCOLOR) == 0) {
					gpuColor3ubv(ob_wire_col);
				}
				else {
					gpuColor3fv(track->color);
				}
			}

			drawaxes(0.05f, v3d->bundle_drawtype);

			// SSS Enable Lighting
			GPU_aspect_enable(GPU_ASPECT_BASIC, GPU_BASIC_LIGHTING);
		}
		else if (v3d->drawtype > OB_WIRE) {
			if (v3d->bundle_drawtype == OB_EMPTY_SPHERE) {
				/* selection outline */
				if (selected) {
					if ((dflag & DRAW_CONSTCOLOR) == 0) {
						gpuColor3ubv(ob_wire_col);
					}

					GPU_raster_begin();

					gpuLineWidth(2.0f);

					gpuPolygonMode(GL_LINE);

					draw_bundle_sphere();

					gpuPolygonMode(GL_FILL);

					gpuLineWidth(1.f);

					GPU_raster_end();
				}

				if ((dflag & DRAW_CONSTCOLOR) == 0) {
					if (track->flag & TRACK_CUSTOMCOLOR) gpuColor3fv(track->color);
					else UI_ThemeColor(TH_BUNDLE_SOLID);
				}

				draw_bundle_sphere();
			}
			else {
				// SSS Disable Lighting
				GPU_aspect_disable(GPU_ASPECT_BASIC, GPU_BASIC_LIGHTING);

				if ((dflag & DRAW_CONSTCOLOR) == 0) {
					if (selected) {
						gpuColor3ubv(ob_wire_col);
					}
					else {
						if (track->flag & TRACK_CUSTOMCOLOR) gpuColor3fv(track->color);
						else UI_ThemeColor(TH_WIRE);
					}
				}

				drawaxes(0.05f, v3d->bundle_drawtype);

				// SSS Enable Lighting
				GPU_aspect_enable(GPU_ASPECT_BASIC, GPU_BASIC_LIGHTING);
			}
		}

		gpuPopMatrix();

		if ((dflag & DRAW_PICKING) == 0 && (v3d->flag2 & V3D_SHOW_BUNDLENAME)) {
			float pos[3];

			mul_v3_m4v3(pos, mat, track->bundle_pos);
			view3d_cached_text_draw_add(pos,
			                            track->name, strlen(track->name),
			                            10, V3D_CACHE_TEXT_GLOBALSPACE,
			                            selected ? col_sel : col_unsel);
		}

		tracknr++;
	}

	if ((dflag & DRAW_PICKING) == 0) {
		if ((v3d->flag2 & V3D_SHOW_CAMERAPATH) && (tracking_object->flag & TRACKING_OBJECT_CAMERA)) {
			MovieTrackingReconstruction *reconstruction;
			reconstruction = BKE_tracking_object_get_reconstruction(tracking, tracking_object);

			if (reconstruction->camnr) {
				MovieReconstructedCamera *camera = reconstruction->cameras;
				int a = 0;

				// SSS Disable Lighting
				GPU_aspect_disable(GPU_ASPECT_BASIC, GPU_BASIC_LIGHTING);

				UI_ThemeColor(TH_CAMERA_PATH);
				gpuLineWidth(2.0f);

				gpuBegin(GL_LINE_STRIP);
				for (a = 0; a < reconstruction->camnr; a++, camera++) {
					gpuVertex3fv(camera->mat[3]);
				}
				gpuEnd();

				gpuLineWidth(1.0f);

				// SSS Enable Lighting
				GPU_aspect_enable(GPU_ASPECT_BASIC, GPU_BASIC_LIGHTING);
			}
		}
	}

	gpuPopMatrix();

	*global_track_index = tracknr;
}

static void draw_viewport_reconstruction(Scene *scene, Base *base, View3D *v3d, MovieClip *clip,
                                         const short dflag, const unsigned char ob_wire_col[4],
                                         const bool draw_selected)
{
	MovieTracking *tracking = &clip->tracking;
	MovieTrackingObject *tracking_object;
	int global_track_index = 1;

	if ((v3d->flag2 & V3D_SHOW_RECONSTRUCTION) == 0)
		return;

	if (v3d->flag2 & V3D_RENDER_OVERRIDE)
		return;

	// SSS Enable Lighting & Smooth
	GPU_aspect_enable(GPU_ASPECT_BASIC, GPU_BASIC_LIGHTING|GPU_BASIC_SMOOTH);

	tracking_object = tracking->objects.first;
	while (tracking_object) {
		draw_viewport_object_reconstruction(scene, base, v3d, clip, tracking_object,
		                                    dflag, ob_wire_col, &global_track_index, draw_selected);

		tracking_object = tracking_object->next;
	}

	/* restore */

	// SSS Disable Lighting & Smooth
	GPU_aspect_disable(GPU_ASPECT_BASIC, GPU_BASIC_LIGHTING|GPU_BASIC_SMOOTH);

	if (!(dflag & DRAW_CONSTCOLOR)) {
		gpuColor3ubv(ob_wire_col);
	}

	if (dflag & DRAW_PICKING)
		GPU_select_load(base->selcol);
}

/* flag similar to draw_object() */
static void drawcamera(Scene *scene, View3D *v3d, RegionView3D *rv3d, Base *base,
                       const short dflag, const unsigned char ob_wire_col[4])
{
	/* a standing up pyramid with (0,0,0) as top */
	Camera *cam;
	Object *ob = base->object;
	float tvec[3];
	float vec[4][3], asp[2], shift[2], scale[3];
	int i;
	float drawsize;
	const bool is_view = (rv3d->persp == RV3D_CAMOB && ob == v3d->camera);
	MovieClip *clip = BKE_object_movieclip_get(scene, base->object, false);

	/* draw data for movie clip set as active for scene */
	if (clip) {
		draw_viewport_reconstruction(scene, base, v3d, clip, dflag, ob_wire_col, false);
		draw_viewport_reconstruction(scene, base, v3d, clip, dflag, ob_wire_col, true);
	}

#ifdef VIEW3D_CAMERA_BORDER_HACK
	if (is_view && !(G.f & G_PICKSEL)) {
		if (!(dflag & DRAW_CONSTCOLOR)) {
			view3d_camera_border_hack_col[0] = ob_wire_col[0];
			view3d_camera_border_hack_col[1] = ob_wire_col[1];
			view3d_camera_border_hack_col[2] = ob_wire_col[2];
		}
		else {
			float col[4];
			gpuGetColor4fv(col);
			rgb_float_to_uchar(view3d_camera_border_hack_col, col);
		}
		view3d_camera_border_hack_test = true;
		return;
	}
#endif

	cam = (Camera*)(ob->data);

	scale[0] = 1.0f / len_v3(ob->obmat[0]);
	scale[1] = 1.0f / len_v3(ob->obmat[1]);
	scale[2] = 1.0f / len_v3(ob->obmat[2]);

	BKE_camera_view_frame_ex(scene, cam, cam->drawsize, is_view, scale,
	                         asp, shift, &drawsize, vec);

	// SSS Disable Lighting
	GPU_aspect_disable(GPU_ASPECT_BASIC, GPU_BASIC_LIGHTING);

	glDisable(GL_CULL_FACE);

	gpuImmediateFormat_V3(); // DOODLE: camera

	/* camera frame */
	gpuBegin(GL_LINE_STRIP);

	gpuVertex3fv(vec[1]);
	gpuVertex3fv(vec[2]);
	gpuVertex3fv(vec[3]);
	gpuVertex3fv(vec[0]);
	gpuVertex3fv(vec[1]);

	if (is_view) {
		gpuEnd();
		gpuImmediateUnformat();
		return;
	}

	zero_v3(tvec);

	/* center point to camera frame */
	gpuVertex3fv(tvec);
	gpuVertex3fv(vec[0]);
	gpuVertex3fv(vec[3]);
	gpuVertex3fv(tvec);
	gpuVertex3fv(vec[2]);

	gpuEnd();

	/* arrow on top */
	tvec[2] = vec[1][2]; /* copy the depth */


	/* draw an outline arrow for inactive cameras and filled
	 * for active cameras. We actually draw both outline+filled
	 * for active cameras so the wire can be seen side-on */
	for (i = 0; i < 2; i++) {
		if (i == 0) {
			gpuBegin(GL_LINE_LOOP);
		}
		else if (i == 1 && (ob == v3d->camera)) {
			gpuBegin(GL_TRIANGLES);
		}
		else {
			break;
		}

		tvec[0] = shift[0] + ((-0.7f * drawsize) * scale[0]);
		tvec[1] = shift[1] + ((drawsize * (asp[1] + 0.1f)) * scale[1]);
		gpuVertex3fv(tvec); /* left */
		
		tvec[0] = shift[0] + ((0.7f * drawsize) * scale[0]);
		gpuVertex3fv(tvec); /* right */
		
		tvec[0] = shift[0];
		tvec[1] = shift[1] + ((1.1f * drawsize * (asp[1] + 0.7f)) * scale[1]);
		gpuVertex3fv(tvec); /* top */

		gpuEnd();
	}

	if ((dflag & DRAW_SCENESET) == 0) {
		if (cam->flag & (CAM_SHOWLIMITS | CAM_SHOWMIST)) {
			float nobmat[4][4];

			/* draw in normalized object matrix space */
			copy_m4_m4(nobmat, ob->obmat);
			normalize_m4(nobmat);

			gpuPushMatrix();
			gpuLoadMatrix(rv3d->viewmat[0]);
			gpuMultMatrix(nobmat[0]);

			if (cam->flag & CAM_SHOWLIMITS) {
				draw_limit_line(cam->clipsta, cam->clipend, dflag, 0x77FFFF); /* cpack */
				/* qdn: was yafray only, now also enabled for Blender to be used with defocus composite node */
				draw_focus_cross(BKE_camera_object_dof_distance(ob), cam->drawsize);
			}

			if (cam->flag & CAM_SHOWMIST) {
				World *world = scene->world;
				if (world) {
					draw_limit_line(world->miststa, world->miststa + world->mistdist, dflag, CPACK_WHITE);
				}
			}
			gpuPopMatrix();
		}
	}

	gpuImmediateUnformat();
}

/* flag similar to draw_object() */
static void drawspeaker(Scene *UNUSED(scene), View3D *UNUSED(v3d), RegionView3D *UNUSED(rv3d),
                        Object *UNUSED(ob), int UNUSED(flag))
{
	//Speaker *spk = ob->data;

	float vec[3];
	int i, j;

	glEnable(GL_BLEND);

	gpuImmediateFormat_V3();

	for (j = 0; j < 3; j++) {
		vec[2] = 0.25f * j - 0.125f;

		gpuBegin(GL_LINE_LOOP);
		for (i = 0; i < 16; i++) {
			vec[0] = cosf((float)M_PI * i / 8.0f) * (j == 0 ? 0.5f : 0.25f);
			vec[1] = sinf((float)M_PI * i / 8.0f) * (j == 0 ? 0.5f : 0.25f);
			gpuVertex3fv(vec);
		}
		gpuEnd();
	}

	for (j = 0; j < 4; j++) {
		vec[0] = (((j + 1) % 2) * (j - 1)) * 0.5f;
		vec[1] = ((j % 2) * (j - 2)) * 0.5f;
		gpuBegin(GL_LINE_STRIP);
		for (i = 0; i < 3; i++) {
			if (i == 1) {
				vec[0] *= 0.5f;
				vec[1] *= 0.5f;
			}

			vec[2] = 0.25f * i - 0.125f;
			gpuVertex3fv(vec);
		}
		gpuEnd();
	}

	gpuImmediateUnformat();

	glDisable(GL_BLEND);
}

static void lattice_draw_verts(Lattice *lt, DispList *dl, BPoint *actbp, short sel)
{
	BPoint *bp = lt->def;
	const float *co = dl ? dl->verts : NULL;
	int u, v, w;

	const int color = sel ? TH_VERTEX_SELECT : TH_VERTEX;
	UI_ThemeColor(color);

	GPU_sprite_size(UI_GetThemeValuef(TH_VERTEX_SIZE));
	GPU_sprite_begin();

	for (w = 0; w < lt->pntsw; w++) {
		int wxt = (w == 0 || w == lt->pntsw - 1);
		for (v = 0; v < lt->pntsv; v++) {
			int vxt = (v == 0 || v == lt->pntsv - 1);
			for (u = 0; u < lt->pntsu; u++, bp++, co += 3) {
				int uxt = (u == 0 || u == lt->pntsu - 1);
				if (!(lt->flag & LT_OUTSIDE) || uxt || vxt || wxt) {
					if (bp->hide == 0) {
						/* check for active BPoint and ensure selected */
						if ((bp == actbp) && (bp->f1 & SELECT)) {
							UI_ThemeColor(TH_ACTIVE_VERT);
							GPU_sprite_3fv(dl ? co : bp->vec);
							UI_ThemeColor(color);
						}
						else if ((bp->f1 & SELECT) == sel) {
							GPU_sprite_3fv(dl ? co : bp->vec);
						}
					}
				}
			}
		}
	}

	GPU_sprite_end();
	GPU_sprite_size(1);
}

static void drawlattice__point(Lattice *lt, DispList *dl, int u, int v, int w, int actdef_wcol)
{
	int index = ((w * lt->pntsv + v) * lt->pntsu) + u;

	if (actdef_wcol) {
		float col[3];
		MDeformWeight *mdw = defvert_find_index(lt->dvert + index, actdef_wcol - 1);
		
		weight_to_rgb(col, mdw ? mdw->weight : 0.0f);
		gpuColor3fv(col);

	}
	
	if (dl) {
		gpuVertex3fv(&dl->verts[index * 3]);
	}
	else {
		gpuVertex3fv(lt->def[index].vec);
	}
}

#ifdef SEQUENCER_DAG_WORKAROUND
static void ensure_curve_cache(Scene *scene, Object *object)
{
	if (object->curve_cache == NULL) {
		switch (object->type) {
			case OB_CURVE:
			case OB_SURF:
			case OB_FONT:
				BKE_displist_make_curveTypes(scene, object, false);
				break;
			case OB_MBALL:
				BKE_displist_make_mball(G.main->eval_ctx, scene, object);
				break;
			case OB_LATTICE:
				BKE_lattice_modifiers_calc(scene, object);
				break;
		}
	}
}
#endif

/* lattice color is hardcoded, now also shows weightgroup values in edit mode */
static void drawlattice(View3D *v3d, Object *ob)
{
	Lattice *lt = ob->data;
	DispList *dl;
	int u, v, w;
	int actdef_wcol = 0;
	const bool is_edit = (lt->editlatt != NULL);

	dl = BKE_displist_find(&ob->curve_cache->disp, DL_VERTS);
	
	if (is_edit) {
		lt = lt->editlatt->latt;

		UI_ThemeColor(TH_WIRE_EDIT);
		
		if (ob->defbase.first && lt->dvert) {
			actdef_wcol = ob->actdef;

			// SSS Enable Smooth
			GPU_aspect_enable(GPU_ASPECT_BASIC, GPU_BASIC_SMOOTH);
		}
	}
	
	if (actdef_wcol != 0) {
		gpuImmediateFormat_V3();
	}
	else {
		gpuImmediateFormat_C4_V3();
	}

	gpuBegin(GL_LINES);
	for (w = 0; w < lt->pntsw; w++) {
		int wxt = (w == 0 || w == lt->pntsw - 1);
		for (v = 0; v < lt->pntsv; v++) {
			int vxt = (v == 0 || v == lt->pntsv - 1);
			for (u = 0; u < lt->pntsu; u++) {
				int uxt = (u == 0 || u == lt->pntsu - 1);

				if (w && ((uxt || vxt) || !(lt->flag & LT_OUTSIDE))) {
					drawlattice__point(lt, dl, u, v, w - 1, actdef_wcol);
					drawlattice__point(lt, dl, u, v, w, actdef_wcol);
				}
				if (v && ((uxt || wxt) || !(lt->flag & LT_OUTSIDE))) {
					drawlattice__point(lt, dl, u, v - 1, w, actdef_wcol);
					drawlattice__point(lt, dl, u, v, w, actdef_wcol);
				}
				if (u && ((vxt || wxt) || !(lt->flag & LT_OUTSIDE))) {
					drawlattice__point(lt, dl, u - 1, v, w, actdef_wcol);
					drawlattice__point(lt, dl, u, v, w, actdef_wcol);
				}
			}
		}
	}
	gpuEnd();

	if (actdef_wcol != 0) {
		gpuImmediateUnformat();
		gpuImmediateFormat_V3();
	}

	/* restoration for weight colors */
	if (actdef_wcol)
		// SSS Disable Smooth
		GPU_aspect_enable(GPU_ASPECT_BASIC, GPU_BASIC_SMOOTH);

	if (is_edit) {
		BPoint *actbp = BKE_lattice_active_point_get(lt);

		if (v3d->zbuf) {
			glDisable(GL_DEPTH_TEST);
		}

		lattice_draw_verts(lt, dl, actbp, 0);
		lattice_draw_verts(lt, dl, actbp, 1);

		if (v3d->zbuf) glEnable(GL_DEPTH_TEST);
	}

	gpuImmediateUnformat();
}

/* ***************** ******************** */

/*  draw callback */

typedef struct drawDMVertSel_userData {
	MVert *mvert;
	int active;
	unsigned char *col[3];  /* (base, sel, act) */
	char sel_prev;
} drawDMVertSel_userData;

static void drawSelectedVertices__mapFunc(void *userData, int index, const float co[3],
                                          const float UNUSED(no_f[3]), const short UNUSED(no_s[3]))
{
	drawDMVertSel_userData *data = userData;
	MVert *mv = &data->mvert[index];

	if (!(mv->flag & ME_HIDE)) {
		const char sel = (index == data->active) ? 2 : (mv->flag & SELECT);
		if (sel != data->sel_prev) {
			gpuColor3ubv(data->col[sel]);
			data->sel_prev = sel;
		}

		gpuVertex3fv(co);
	}
}

static void drawSelectedVertices(DerivedMesh *dm, Mesh *me)
{
	drawDMVertSel_userData data;

	/* TODO define selected color */
	unsigned char base_col[3] = {0x0, 0x0, 0x0};
	unsigned char sel_col[3] = {0xd8, 0xb8, 0x0};
	unsigned char act_col[3] = {0xff, 0xff, 0xff};

	data.mvert = me->mvert;
	data.active = BKE_mesh_mselect_active_get(me, ME_VSEL);
	data.sel_prev = 0xff;

	data.col[0] = base_col;
	data.col[1] = sel_col;
	data.col[2] = act_col;

	gpuBegin(GL_POINTS);
	dm->foreachMappedVert(dm, drawSelectedVertices__mapFunc, &data, DM_FOREACH_NOP);
	gpuEnd();
}

/* ************** DRAW MESH ****************** */

/* First section is all the "simple" draw routines,
 * ones that just pass some sort of primitive to GL,
 * with perhaps various options to control lighting,
 * color, etc.
 *
 * These routines should not have user interface related
 * logic!!!
 */

static void calcDrawDMNormalScale(Object *ob, drawDMNormal_userData *data)
{
	float obmat[3][3];

	copy_m3_m4(obmat, ob->obmat);

	data->uniform_scale = is_uniform_scaled_m3(obmat);

	if (!data->uniform_scale) {
		/* inverted matrix */
		invert_m3_m3(data->imat, obmat);

		/* transposed inverted matrix */
		copy_m3_m3(data->tmat, data->imat);
		transpose_m3(data->tmat);
	}
}

static void draw_dm_face_normals__mapFunc(void *userData, int index, const float cent[3], const float no[3])
{
	drawDMNormal_userData *data = userData;
	BMFace *efa = BM_face_at_index(data->bm, index);
	float n[3];

	if (!BM_elem_flag_test(efa, BM_ELEM_HIDDEN)) {
		float p[3];

		if (!data->uniform_scale) {
			mul_v3_m3v3(n, data->tmat, no);
			normalize_v3(n);
			mul_m3_v3(data->imat, n);
		}
		else {
			copy_v3_v3(n, no);
		}

		mul_v3_v3fl(p, n, data->normalsize);
		add_v3_v3(p, cent);

		gpuVertex3fv(cent);
		gpuVertex3fv(p);
	}
}

static void draw_dm_face_normals(BMEditMesh *em, Scene *scene, Object *ob, DerivedMesh *dm)
{
	drawDMNormal_userData data;

	data.bm = em->bm;
	data.normalsize = scene->toolsettings->normalsize;

	calcDrawDMNormalScale(ob, &data);

	gpuImmediateFormat_V3();
	gpuBegin(GL_LINES);
	dm->foreachMappedFaceCenter(dm, draw_dm_face_normals__mapFunc, &data, DM_FOREACH_USE_NORMAL);
	gpuEnd();
	gpuImmediateUnformat();
}

static void draw_dm_face_centers__mapFunc(void *userData, int index, const float cent[3], const float UNUSED(no[3]))
{
	BMFace *efa = BM_face_at_index(((void **)userData)[0], index);
	const char sel = *(((char **)userData)[1]);
	
	if (!BM_elem_flag_test(efa, BM_ELEM_HIDDEN) &&
	    (BM_elem_flag_test(efa, BM_ELEM_SELECT) == sel))
	{
		GPU_sprite_3fv(cent);
	}
}
static void draw_dm_face_centers(BMEditMesh *em, DerivedMesh *dm, char sel)
{
	void *ptrs[2] = {em->bm, &sel};

	gpuImmediateFormat_V3();
	GPU_sprite_begin();
	dm->foreachMappedFaceCenter(dm, draw_dm_face_centers__mapFunc, ptrs, DM_FOREACH_NOP);
	GPU_sprite_end();
	gpuImmediateUnformat();
}

static void draw_dm_vert_normals__mapFunc(void *userData, int index, const float co[3], const float no_f[3], const short no_s[3])
{
	drawDMNormal_userData *data = userData;
	BMVert *eve = BM_vert_at_index(data->bm, index);

	if (!BM_elem_flag_test(eve, BM_ELEM_HIDDEN)) {
		float no[3], n[3], p[3];

		if (no_f) {
			copy_v3_v3(no, no_f);
		}
		else {
			normal_short_to_float_v3(no, no_s);
		}

		if (!data->uniform_scale) {
			mul_v3_m3v3(n, data->tmat, no);
			normalize_v3(n);
			mul_m3_v3(data->imat, n);
		}
		else {
			copy_v3_v3(n, no);
		}

		mul_v3_v3fl(p, n, data->normalsize);
		add_v3_v3(p, co);

		gpuVertex3fv(co);
		gpuVertex3fv(p);
	}
}

static void draw_dm_vert_normals(BMEditMesh *em, Scene *scene, Object *ob, DerivedMesh *dm)
{
	drawDMNormal_userData data;

	data.bm = em->bm;
	data.normalsize = scene->toolsettings->normalsize;

	calcDrawDMNormalScale(ob, &data);

	gpuImmediateFormat_V3();
	gpuBegin(GL_LINES);
	dm->foreachMappedVert(dm, draw_dm_vert_normals__mapFunc, &data, DM_FOREACH_USE_NORMAL);
	gpuEnd();
	gpuImmediateUnformat();
}

/* Draw verts with color set based on selection */
static void draw_dm_verts__mapFunc(void *userData, int index, const float co[3],
                                   const float UNUSED(no_f[3]), const short UNUSED(no_s[3]))
{
	drawDMVerts_userData *data = userData;
	BMVert *eve = BM_vert_at_index(data->bm, index);

	if (!BM_elem_flag_test(eve, BM_ELEM_HIDDEN) && BM_elem_flag_test(eve, BM_ELEM_SELECT) == data->sel) {
		/* skin nodes: draw a red circle around the root node(s) */
		if (data->cd_vskin_offset != -1) {
			const MVertSkin *vs = BM_ELEM_CD_GET_VOID_P(eve, data->cd_vskin_offset);


			if (vs->flag & MVERT_SKIN_ROOT) {
				float radius = (vs->radius[0] + vs->radius[1]) * 0.5f;
				GPU_sprite_end();

				gpuColor4ubv(data->th_skin_root);
				gpuDrawFastBall(GL_LINES, co, radius, data->imat);

				gpuColor4ubv(data->sel ? data->th_vertex_select : data->th_vertex);
				GPU_sprite_begin();
			}
		}

		/* draw active larger - need to stop/start point drawing for this :/ */
		if (eve == data->eve_act) {
			gpuColor4ubv(data->th_editmesh_active);

			GPU_sprite_end();

			GPU_sprite_size(data->th_vertex_size);

			GPU_sprite_begin();
			GPU_sprite_3fv(co);
			GPU_sprite_end();

			gpuColor4ubv(data->sel ? data->th_vertex_select : data->th_vertex);

			GPU_sprite_size(data->th_vertex_size);

			GPU_sprite_begin();
		}
		else {
			GPU_sprite_3fv(co);
		}
	}
}

static void draw_dm_verts(BMEditMesh *em, DerivedMesh *dm, const char sel, BMVert *eve_act,
                          RegionView3D *rv3d)
{
	drawDMVerts_userData data;
	data.sel = sel;
	data.eve_act = eve_act;
	data.bm = em->bm;

	/* Cache theme values */
	UI_GetThemeColor4ubv(TH_EDITMESH_ACTIVE, data.th_editmesh_active);
	UI_GetThemeColor4ubv(TH_VERTEX_SELECT, data.th_vertex_select);
	UI_GetThemeColor4ubv(TH_VERTEX, data.th_vertex);
	UI_GetThemeColor4ubv(TH_SKIN_ROOT, data.th_skin_root);
	data.th_vertex_size = UI_GetThemeValuef(TH_VERTEX_SIZE);

	/* For skin root drawing */
	data.cd_vskin_offset = CustomData_get_offset(&em->bm->vdata, CD_MVERT_SKIN);
	/* view-aligned matrix */
	mul_m4_m4m4(data.imat, rv3d->viewmat, em->ob->obmat);
	invert_m4(data.imat);

	gpuImmediateFormat_V3();
	GPU_sprite_begin();
	dm->foreachMappedVert(dm, draw_dm_verts__mapFunc, &data, DM_FOREACH_NOP);
	GPU_sprite_end();
	gpuImmediateUnformat();
}

/* Draw edges with color set based on selection */
static DMDrawOption draw_dm_edges_sel__setDrawOptions(drawDMEdgesSel_userData *data, int index)
{
	BMEdge* eed = BM_edge_at_index(data->bm, index);

	if (!BM_elem_flag_test(eed, BM_ELEM_HIDDEN)) {
		unsigned char *col;

		if (eed == data->eed_act) {
			gpuColor4ubv(data->actCol);
		}
		else {
			if (BM_elem_flag_test(eed, BM_ELEM_SELECT)) {
				col = data->selCol;
			}
			else {
				col = data->baseCol;
			}

			/* no alpha, this is used so a transparent color can disable drawing unselected edges in editmode  */
			if (col[3] == 0)
				return DM_DRAW_OPTION_SKIP;
			
			gpuColor4ubv(col);
		}
		return DM_DRAW_OPTION_NORMALLY;
	}
	else {
		return DM_DRAW_OPTION_SKIP;
	}
}

static void draw_dm_edges_sel(BMEditMesh *em, DerivedMesh *dm, unsigned char *baseCol,
                              unsigned char *selCol, unsigned char *actCol, BMEdge *eed_act)
{
	drawDMEdgesSel_userData data;
	
	data.baseCol = baseCol;
	data.selCol = selCol;
	data.actCol = actCol;
	data.bm = em->bm;
	data.eed_act = eed_act;

	gpuImmediateFormat_C4_V3();
	dm->drawMappedEdges(dm, (DMSetDrawOptions)draw_dm_edges_sel__setDrawOptions, &data);
	gpuImmediateUnformat();
}

/* Draw edges */
static DMDrawOption draw_dm_edges__setDrawOptions(void *userData, int index)
{
	if (BM_elem_flag_test(BM_edge_at_index(userData, index), BM_ELEM_HIDDEN))
		return DM_DRAW_OPTION_SKIP;
	else
		return DM_DRAW_OPTION_NORMALLY;
}

static void draw_dm_edges(BMEditMesh *em, DerivedMesh *dm)
{
	gpuImmediateFormat_C4_V3(); /* XXX: jwilkins, C4 only because CCG age visualization may be enabled */
	dm->drawMappedEdges(dm, draw_dm_edges__setDrawOptions, em->bm);
	gpuImmediateUnformat();
}

/* Draw edges with color interpolated based on selection */
static DMDrawOption draw_dm_edges_sel_interp__setDrawOptions(void *userData, int index)
{
	if (BM_elem_flag_test(BM_edge_at_index(((void **)userData)[0], index), BM_ELEM_HIDDEN))
		return DM_DRAW_OPTION_SKIP;
	else
		return DM_DRAW_OPTION_NORMALLY;
}

static void draw_dm_edges_sel_interp__setDrawInterpOptions(void *userData, int index, float t)
{
	BMEdge *eed = BM_edge_at_index(((void **)userData)[0], index);
	unsigned char **cols = userData;
	unsigned char *col0 = cols[(BM_elem_flag_test(eed->v1, BM_ELEM_SELECT)) ? 2 : 1];
	unsigned char *col1 = cols[(BM_elem_flag_test(eed->v2, BM_ELEM_SELECT)) ? 2 : 1];

	gpuColor4ub(
		col0[0] + (col1[0] - col0[0]) * t,
		col0[1] + (col1[1] - col0[1]) * t,
		col0[2] + (col1[2] - col0[2]) * t,
		col0[3] + (col1[3] - col0[3]) * t);
}

static void draw_dm_edges_sel_interp(BMEditMesh *em, DerivedMesh *dm, unsigned char *baseCol, unsigned char *selCol)
{
	void *cols[3] = {em->bm, baseCol, selCol};

	gpuImmediateFormat_C4_V3();
	dm->drawMappedEdgesInterp(dm, draw_dm_edges_sel_interp__setDrawOptions, draw_dm_edges_sel_interp__setDrawInterpOptions, cols);
	gpuImmediateUnformat();
}

/* Draw only seam edges */
static DMDrawOption draw_dm_edges_seams__setDrawOptions(void *userData, int index)
{
	BMEdge *eed = BM_edge_at_index(userData, index);

	if (!BM_elem_flag_test(eed, BM_ELEM_HIDDEN) && BM_elem_flag_test(eed, BM_ELEM_SEAM))
		return DM_DRAW_OPTION_NORMALLY;
	else
		return DM_DRAW_OPTION_SKIP;
}

static void draw_dm_edges_seams(BMEditMesh *em, DerivedMesh *dm)
{
	gpuImmediateFormat_C4_V3(); /* XXX: jwilkins, C4 only because CCG age visualization may be enabled */
	dm->drawMappedEdges(dm, draw_dm_edges_seams__setDrawOptions, em->bm);
	gpuImmediateUnformat();
}

/* Draw only sharp edges */
static DMDrawOption draw_dm_edges_sharp__setDrawOptions(void *userData, int index)
{
	BMEdge *eed = BM_edge_at_index(userData, index);

	if (!BM_elem_flag_test(eed, BM_ELEM_HIDDEN) && !BM_elem_flag_test(eed, BM_ELEM_SMOOTH))
		return DM_DRAW_OPTION_NORMALLY;
	else
		return DM_DRAW_OPTION_SKIP;
}

static void draw_dm_edges_sharp(BMEditMesh *em, DerivedMesh *dm)
{
	gpuImmediateFormat_C4_V3(); /* XXX: jwilkins, C4 only because CCG age visualization may be enabled */
	dm->drawMappedEdges(dm, draw_dm_edges_sharp__setDrawOptions, em->bm);
	gpuImmediateUnformat();
}

#ifdef WITH_FREESTYLE

static int draw_dm_test_freestyle_edge_mark(BMesh *bm, BMEdge *eed)
{
	FreestyleEdge *fed = CustomData_bmesh_get(&bm->edata, eed->head.data, CD_FREESTYLE_EDGE);
	if (!fed)
		return 0;
	return (fed->flag & FREESTYLE_EDGE_MARK) != 0;
}

/* Draw only Freestyle feature edges */
static DMDrawOption draw_dm_edges_freestyle__setDrawOptions(void *userData, int index)
{
	BMEdge *eed = BM_edge_at_index(userData, index);

	if (!BM_elem_flag_test(eed, BM_ELEM_HIDDEN) && draw_dm_test_freestyle_edge_mark(userData, eed))
		return DM_DRAW_OPTION_NORMALLY;
	else
		return DM_DRAW_OPTION_SKIP;
}

static void draw_dm_edges_freestyle(BMEditMesh *em, DerivedMesh *dm)
{
	dm->drawMappedEdges(dm, draw_dm_edges_freestyle__setDrawOptions, em->bm);
}

static int draw_dm_test_freestyle_face_mark(BMesh *bm, BMFace *efa)
{
	FreestyleFace *ffa = CustomData_bmesh_get(&bm->pdata, efa->head.data, CD_FREESTYLE_FACE);
	if (!ffa)
		return 0;
	return (ffa->flag & FREESTYLE_FACE_MARK) != 0;
}

#endif

/* Draw loop normals. */
static void draw_dm_loop_normals__mapFunc(void *userData, int vertex_index, int face_index,
                                          const float co[3], const float no[3])
{
	if (no) {
		const drawDMNormal_userData *data = userData;
		const BMVert *eve = BM_vert_at_index(data->bm, vertex_index);
		const BMFace *efa = BM_face_at_index(data->bm, face_index);
		float vec[3];

		if (!(BM_elem_flag_test(eve, BM_ELEM_HIDDEN) || BM_elem_flag_test(efa, BM_ELEM_HIDDEN))) {
			if (!data->uniform_scale) {
				mul_v3_m3v3(vec, (float(*)[3])data->tmat, no);
				normalize_v3(vec);
				mul_m3_v3((float(*)[3])data->imat, vec);
			}
			else {
				copy_v3_v3(vec, no);
			}
			mul_v3_fl(vec, data->normalsize);
			add_v3_v3(vec, co);
			glVertex3fv(co);
			glVertex3fv(vec);
		}
	}
}

static void draw_dm_loop_normals(BMEditMesh *em, Scene *scene, Object *ob, DerivedMesh *dm)
{
	drawDMNormal_userData data;

	data.bm = em->bm;
	data.normalsize = scene->toolsettings->normalsize;

	calcDrawDMNormalScale(ob, &data);

	glBegin(GL_LINES);
	dm->foreachMappedLoop(dm, draw_dm_loop_normals__mapFunc, &data, DM_FOREACH_USE_NORMAL);
	glEnd();
}

/* Draw faces with color set based on selection
 * return 2 for the active face so it renders with stipple enabled */
static DMDrawOption draw_dm_faces_sel__setDrawOptions(void *userData, int index)
{
	drawDMFacesSel_userData *data = userData;
	BMFace *efa = BM_face_at_index(data->bm, index);
	unsigned char *col;
	
	if (!BM_elem_flag_test(efa, BM_ELEM_HIDDEN)) {
		if (efa == data->efa_act) {
			gpuColor4ubv(data->cols[2]);
			return DM_DRAW_OPTION_STIPPLE;
		}
		else {
#ifdef WITH_FREESTYLE
			col = data->cols[BM_elem_flag_test(efa, BM_ELEM_SELECT) ? 1 : draw_dm_test_freestyle_face_mark(data->bm, efa) ? 3 : 0];
#else
			col = data->cols[BM_elem_flag_test(efa, BM_ELEM_SELECT) ? 1 : 0];
#endif
			if (col[3] == 0)
				return DM_DRAW_OPTION_SKIP;
			gpuColor4ubv(col);
			return DM_DRAW_OPTION_NORMALLY;
		}
	}
	return DM_DRAW_OPTION_SKIP;
}

static int draw_dm_faces_sel__compareDrawOptions(void *userData, int index, int next_index)
{

	drawDMFacesSel_userData *data = userData;
	int i;
	BMFace *efa;
	BMFace *next_efa;

	unsigned char *col, *next_col;

	if (!data->orig_index_mf_to_mpoly)
		return 0;

	i = DM_origindex_mface_mpoly(data->orig_index_mf_to_mpoly, data->orig_index_mp_to_orig, index);
	efa = (i != ORIGINDEX_NONE) ? BM_face_at_index(data->bm, i) : NULL;
	i = DM_origindex_mface_mpoly(data->orig_index_mf_to_mpoly, data->orig_index_mp_to_orig, next_index);
	next_efa = (i != ORIGINDEX_NONE) ? BM_face_at_index(data->bm, i) : NULL;

	if (ELEM(NULL, efa, next_efa))
		return 0;

	if (efa == next_efa)
		return 1;

	if (efa == data->efa_act || next_efa == data->efa_act)
		return 0;

#ifdef WITH_FREESTYLE
	col = data->cols[BM_elem_flag_test(efa, BM_ELEM_SELECT) ? 1 : draw_dm_test_freestyle_face_mark(data->bm, efa) ? 3 : 0];
	next_col = data->cols[BM_elem_flag_test(next_efa, BM_ELEM_SELECT) ? 1 : draw_dm_test_freestyle_face_mark(data->bm, efa) ? 3 : 0];
#else
	col = data->cols[BM_elem_flag_test(efa, BM_ELEM_SELECT) ? 1 : 0];
	next_col = data->cols[BM_elem_flag_test(next_efa, BM_ELEM_SELECT) ? 1 : 0];
#endif

	if (col[3] == 0 || next_col[3] == 0)
		return 0;

	return col == next_col;
}

/* also draws the active face */
#ifdef WITH_FREESTYLE
static void draw_dm_faces_sel(BMEditMesh *em, DerivedMesh *dm, unsigned char *baseCol,
                              unsigned char *selCol, unsigned char *actCol, unsigned char *markCol, BMFace *efa_act)
#else
static void draw_dm_faces_sel(BMEditMesh *em, DerivedMesh *dm, unsigned char *baseCol,
                              unsigned char *selCol, unsigned char *actCol, BMFace *efa_act)
#endif
{
	drawDMFacesSel_userData data;
	data.dm = dm;
	data.cols[0] = baseCol;
	data.bm = em->bm;
	data.cols[1] = selCol;
	data.cols[2] = actCol;
#ifdef WITH_FREESTYLE
	data.cols[3] = markCol;
#endif
	data.efa_act = efa_act;
	/* double lookup */
	data.orig_index_mf_to_mpoly = DM_get_tessface_data_layer(dm, CD_ORIGINDEX);
	data.orig_index_mp_to_orig  = DM_get_poly_data_layer(dm, CD_ORIGINDEX);
	if ((data.orig_index_mf_to_mpoly && data.orig_index_mp_to_orig) == false) {
		data.orig_index_mf_to_mpoly = data.orig_index_mp_to_orig = NULL;
	}

	gpuImmediateFormat_C4_V3();

	dm->drawMappedFaces(
		dm,
		draw_dm_faces_sel__setDrawOptions,
		GPU_enable_material,
		draw_dm_faces_sel__compareDrawOptions,
		&data,
		0);

	gpuImmediateUnformat();
}

static DMDrawOption draw_dm_creases__setDrawOptions(void *userData, int index)
{
	drawDMLayer_userData *data = userData;
	BMesh *bm = data->bm;
	BMEdge *eed = BM_edge_at_index(bm, index);
	
	if (!BM_elem_flag_test(eed, BM_ELEM_HIDDEN)) {
		const float crease = BM_ELEM_CD_GET_FLOAT(eed, data->cd_layer_offset);
		if (crease != 0.0f) {
			UI_ThemeColorBlend(TH_WIRE_EDIT, TH_EDGE_CREASE, crease);
			return DM_DRAW_OPTION_NORMALLY;
		}
	}
	return DM_DRAW_OPTION_SKIP;
}
static void draw_dm_creases(BMEditMesh *em, DerivedMesh *dm)
{
	drawDMLayer_userData data;

	data.bm = em->bm;
	data.cd_layer_offset = CustomData_get_offset(&em->bm->edata, CD_CREASE);

	if (data.cd_layer_offset != -1) {
		gpuLineWidth(3.0);
		gpuImmediateFormat_C4_V3();
		dm->drawMappedEdges(dm, draw_dm_creases__setDrawOptions, &data);
		gpuImmediateUnformat();
		gpuLineWidth(1.0);
	}
}

static DMDrawOption draw_dm_bweights__setDrawOptions(drawDMLayer_userData *data, int index)
{
	BMesh *bm = data->bm;
	BMEdge *eed = BM_edge_at_index(bm, index);

	if (!BM_elem_flag_test(eed, BM_ELEM_HIDDEN)) {
		const float bweight = BM_ELEM_CD_GET_FLOAT(eed, data->cd_layer_offset);
		if (bweight != 0.0f) {
			UI_ThemeColorBlend(TH_WIRE_EDIT, TH_EDGE_SELECT, bweight);
			return DM_DRAW_OPTION_NORMALLY;
		}
	}
	return DM_DRAW_OPTION_SKIP;
}

static void draw_dm_bweights__mapFunc(drawDMLayer_userData *data, int index, const float co[3],
                                      const float UNUSED(no_f[3]), const short UNUSED(no_s[3]))
{
	BMesh *bm = data->bm;
	BMVert *eve = BM_vert_at_index(bm, index);

	if (!BM_elem_flag_test(eve, BM_ELEM_HIDDEN)) {
		const float bweight = BM_ELEM_CD_GET_FLOAT(eve, data->cd_layer_offset);
		if (bweight != 0.0f) {
			UI_ThemeColorBlend(TH_VERTEX, TH_VERTEX_SELECT, bweight);
			GPU_sprite_3fv(co);
		}
	}
}

static void draw_dm_bweights(BMEditMesh *em, Scene *scene, DerivedMesh *dm)
{
	ToolSettings *ts = scene->toolsettings;

	if (ts->selectmode & SCE_SELECT_VERTEX) {
		drawDMLayer_userData data;

		data.bm = em->bm;
		data.cd_layer_offset = CustomData_get_offset(&em->bm->vdata, CD_BWEIGHT);

		if (data.cd_layer_offset != -1) {
			gpuImmediateFormat_C4_V3();
			GPU_sprite_size(UI_GetThemeValuef(TH_VERTEX_SIZE) + 2);
			GPU_sprite_begin();
			dm->foreachMappedVert(dm, (DMForEachMappedVert)draw_dm_bweights__mapFunc, &data, DM_FOREACH_NOP);
			GPU_sprite_end();
			GPU_sprite_size(1);
			gpuImmediateUnformat();
		}
	}
	else {
		drawDMLayer_userData data;

		data.bm = em->bm;
		data.cd_layer_offset = CustomData_get_offset(&em->bm->edata, CD_BWEIGHT);

		if (data.cd_layer_offset != -1) {
			gpuImmediateFormat_C4_V3();
			gpuLineWidth(3.0);
			dm->drawMappedEdges(dm, (DMSetDrawOptions)draw_dm_bweights__setDrawOptions, &data);
			gpuLineWidth(1.0);
			gpuImmediateUnformat();
		}
	}
}

static int draw_dm_override_material_color(int UNUSED(nr), void *UNUSED(attribs))
{
	return 1;
}

/* Second section of routines: Combine first sets to form fancy
 * drawing routines (for example rendering twice to get overlays).
 *
 * Also includes routines that are basic drawing but are too
 * specialized to be split out (like drawing creases or measurements).
 */

/* EditMesh drawing routines*/

static void draw_em_fancy_verts(Scene *scene, View3D *v3d, Object *obedit,
                                BMEditMesh *em, DerivedMesh *cageDM, BMVert *eve_act,
                                RegionView3D *rv3d)
{
	ToolSettings *ts = scene->toolsettings;
	int sel;

	if (v3d->zbuf) gpuDepthMask(GL_FALSE);  /* disable write in zbuffer, zbuf select */

	for (sel = 0; sel < 2; sel++) {
		unsigned char col[4], fcol[4];
		int pass;

		UI_GetThemeColor3ubv(sel ? TH_VERTEX_SELECT : TH_VERTEX, col);
		UI_GetThemeColor3ubv(sel ? TH_FACE_DOT : TH_WIRE_EDIT, fcol);

		for (pass = 0; pass < 2; pass++) {
			float size = UI_GetThemeValuef(TH_VERTEX_SIZE);
			float fsize = UI_GetThemeValuef(TH_FACEDOT_SIZE);

			if (pass == 0) {
				if (v3d->zbuf && !(v3d->flag & V3D_ZBUF_SELECT)) {
					glDisable(GL_DEPTH_TEST);

					glEnable(GL_BLEND);
				}
				else {
					continue;
				}

				size = (size > 2.1f ? size / 2.0f : size);
				fsize = (fsize > 2.1f ? fsize / 2.0f : fsize);
				col[3] = fcol[3] = 100;
			}
			else {
				col[3] = fcol[3] = 255;
			}

			if (ts->selectmode & SCE_SELECT_VERTEX) {
				GPU_sprite_size(size);
				gpuColor4ubv(col);
				draw_dm_verts(em, cageDM, sel, eve_act, rv3d);
			}
			
			if (check_ob_drawface_dot(scene, v3d, obedit->dt)) {
				GPU_sprite_size(fsize);
				gpuColor4ubv(fcol);
				draw_dm_face_centers(em, cageDM, sel);
			}
			
			if (pass == 0) {
				glDisable(GL_BLEND);
				glEnable(GL_DEPTH_TEST);
			}
		}
	}

	if (v3d->zbuf)
		gpuDepthMask(GL_TRUE);

	GPU_sprite_size(1);
}

static void draw_em_fancy_edges(BMEditMesh *em, Scene *scene, View3D *v3d,
                                Mesh *me, DerivedMesh *cageDM, short sel_only,
                                BMEdge *eed_act)
{
	ToolSettings *ts = scene->toolsettings;
	int pass;
	unsigned char wireCol[4], selCol[4], actCol[4];

	/* since this function does transparent... */
	UI_GetThemeColor4ubv(TH_EDGE_SELECT, selCol);
	UI_GetThemeColor4ubv(TH_WIRE_EDIT, wireCol);
	UI_GetThemeColor4ubv(TH_EDITMESH_ACTIVE, actCol);
	
	/* when sel only is used, don't render wire, only selected, this is used for
	 * textured draw mode when the 'edges' option is disabled */
	if (sel_only)
		wireCol[3] = 0;

	for (pass = 0; pass < 2; pass++) {
		/* show wires in transparent when no zbuf clipping for select */
		if (pass == 0) {
			if (v3d->zbuf && (v3d->flag & V3D_ZBUF_SELECT) == 0) {
				glEnable(GL_BLEND);
				glDisable(GL_DEPTH_TEST);
				selCol[3] = 85;
				if (!sel_only) wireCol[3] = 85;
			}
			else {
				continue;
			}
		}
		else {
			selCol[3] = 255;
			if (!sel_only) wireCol[3] = 255;
		}

		if (ts->selectmode == SCE_SELECT_FACE) {
			draw_dm_edges_sel(em, cageDM, wireCol, selCol, actCol, eed_act);
		}
		else if ((me->drawflag & ME_DRAWEDGES) || (ts->selectmode & SCE_SELECT_EDGE)) {
			if (cageDM->drawMappedEdgesInterp && (ts->selectmode & SCE_SELECT_VERTEX)) {
				// SSS Enable Smooth
				GPU_aspect_enable(GPU_ASPECT_BASIC, GPU_BASIC_SMOOTH);

				draw_dm_edges_sel_interp(em, cageDM, wireCol, selCol);

				// SSS Disable Smooth
				GPU_aspect_disable(GPU_ASPECT_BASIC, GPU_BASIC_SMOOTH);
			}
			else {
				draw_dm_edges_sel(em, cageDM, wireCol, selCol, actCol, eed_act);
			}
		}
		else {
			if (!sel_only) {
				gpuColor4ubv(wireCol);
				draw_dm_edges(em, cageDM);
			}
		}

		if (pass == 0) {
			glDisable(GL_BLEND);
			glEnable(GL_DEPTH_TEST);
		}
	}
}

static void draw_em_measure_stats(ARegion *ar, View3D *v3d, Object *ob, BMEditMesh *em, UnitSettings *unit)
{
	/* Do not use ascii when using non-default unit system, some unit chars are utf8 (micro, square, etc.).
	 * See bug #36090.
	 */
	const short txt_flag = V3D_CACHE_TEXT_LOCALCLIP | (unit->system ? 0 : V3D_CACHE_TEXT_ASCII);
	Mesh *me = ob->data;
	float v1[3], v2[3], v3[3], vmid[3], fvec[3];
	char numstr[32]; /* Stores the measurement display text here */
	size_t numstr_len;
	const char *conv_float; /* Use a float conversion matching the grid size */
	unsigned char col[4] = {0, 0, 0, 255}; /* color of the text to draw */
	float area; /* area of the face */
	float grid = unit->system ? unit->scale_length : v3d->grid;
	const bool do_split = (unit->flag & USER_UNIT_OPT_SPLIT) != 0;
	const bool do_global = (v3d->flag & V3D_GLOBAL_STATS) != 0;
	const bool do_moving = (G.moving & G_TRANSFORM_EDIT) != 0;
	/* when 2 edge-info options are enabled, space apart */
	const bool do_edge_textpair = (me->drawflag & ME_DRAWEXTRA_EDGELEN) && (me->drawflag & ME_DRAWEXTRA_EDGEANG);
	const float edge_texpair_sep = 0.4f;
	float clip_planes[4][4];
	/* allow for displaying shape keys and deform mods */
	DerivedMesh *dm = EDBM_mesh_deform_dm_get(em);
	BMIter iter;
	int i;

	/* make the precision of the display value proportionate to the gridsize */

	if (grid <= 0.01f) conv_float = "%.6g";
	else if (grid <= 0.1f) conv_float = "%.5g";
	else if (grid <= 1.0f) conv_float = "%.4g";
	else if (grid <= 10.0f) conv_float = "%.3g";
	else conv_float = "%.2g";

	if (me->drawflag & (ME_DRAWEXTRA_EDGELEN | ME_DRAWEXTRA_EDGEANG)) {
		BoundBox bb;
		bglMats mats = {{0}};
		const rcti rect = {0, ar->winx, 0, ar->winy};

		view3d_get_transformation(ar, ar->regiondata, em->ob, &mats);
		ED_view3d_clipping_calc(&bb, clip_planes, &mats, &rect);
	}

	if (me->drawflag & ME_DRAWEXTRA_EDGELEN) {
		BMEdge *eed;

		UI_GetThemeColor3ubv(TH_DRAWEXTRA_EDGELEN, col);

		if (dm) {
			BM_mesh_elem_index_ensure(em->bm, BM_VERT);
		}

		BM_ITER_MESH (eed, &iter, em->bm, BM_EDGES_OF_MESH) {
			/* draw selected edges, or edges next to selected verts while draging */
			if (BM_elem_flag_test(eed, BM_ELEM_SELECT) ||
			    (do_moving && (BM_elem_flag_test(eed->v1, BM_ELEM_SELECT) ||
			                   BM_elem_flag_test(eed->v2, BM_ELEM_SELECT))))
			{
				float v1_clip[3], v2_clip[3];

				if (dm) {
					dm->getVertCo(dm, BM_elem_index_get(eed->v1), v1);
					dm->getVertCo(dm, BM_elem_index_get(eed->v2), v2);
				}
				else {
					copy_v3_v3(v1, eed->v1->co);
					copy_v3_v3(v2, eed->v2->co);
				}

				copy_v3_v3(v1_clip, v1);
				copy_v3_v3(v2_clip, v2);

				if (clip_segment_v3_plane_n(v1_clip, v2_clip, clip_planes, 4)) {

					if (do_edge_textpair) {
						interp_v3_v3v3(vmid, v1, v2, edge_texpair_sep);
					}
					else {
						mid_v3_v3v3(vmid, v1_clip, v2_clip);
					}

					if (do_global) {
						mul_mat3_m4_v3(ob->obmat, v1);
						mul_mat3_m4_v3(ob->obmat, v2);
					}

					if (unit->system) {
						numstr_len = bUnit_AsString(numstr, sizeof(numstr), len_v3v3(v1, v2) * unit->scale_length, 3,
						                            unit->system, B_UNIT_LENGTH, do_split, false);
					}
					else {
						numstr_len = BLI_snprintf(numstr, sizeof(numstr), conv_float, len_v3v3(v1, v2));
					}

					view3d_cached_text_draw_add(vmid, numstr, numstr_len, 0, txt_flag, col);
				}
			}
		}
	}

	if (me->drawflag & ME_DRAWEXTRA_EDGEANG) {
		const bool is_rad = (unit->system_rotation == USER_UNIT_ROT_RADIANS);
		BMEdge *eed;

		UI_GetThemeColor3ubv(TH_DRAWEXTRA_EDGEANG, col);

		if (dm) {
			BM_mesh_elem_index_ensure(em->bm, BM_VERT | BM_FACE);
		}

		// invert_m4_m4(ob->imat, ob->obmat);  // this is already called

		BM_ITER_MESH (eed, &iter, em->bm, BM_EDGES_OF_MESH) {
			BMLoop *l_a, *l_b;
			if (BM_edge_loop_pair(eed, &l_a, &l_b)) {
				/* draw selected edges, or edges next to selected verts while draging */
				if (BM_elem_flag_test(eed, BM_ELEM_SELECT) ||
				    (do_moving && (BM_elem_flag_test(eed->v1, BM_ELEM_SELECT) ||
				                   BM_elem_flag_test(eed->v2, BM_ELEM_SELECT) ||
				                   /* special case, this is useful to show when vertes connected to this edge via a
				                    * face are being transformed */
				                   BM_elem_flag_test(l_a->next->next->v, BM_ELEM_SELECT) ||
				                   BM_elem_flag_test(l_a->prev->v, BM_ELEM_SELECT)       ||
				                   BM_elem_flag_test(l_b->next->next->v, BM_ELEM_SELECT) ||
				                   BM_elem_flag_test(l_b->prev->v, BM_ELEM_SELECT)
				                   )))
				{
					float v1_clip[3], v2_clip[3];

					if (dm) {
						dm->getVertCo(dm, BM_elem_index_get(eed->v1), v1);
						dm->getVertCo(dm, BM_elem_index_get(eed->v2), v2);
					}
					else {
						copy_v3_v3(v1, eed->v1->co);
						copy_v3_v3(v2, eed->v2->co);
					}

					copy_v3_v3(v1_clip, v1);
					copy_v3_v3(v2_clip, v2);

					if (clip_segment_v3_plane_n(v1_clip, v2_clip, clip_planes, 4)) {
						float no_a[3], no_b[3];
						float angle;

						if (do_edge_textpair) {
							interp_v3_v3v3(vmid, v2_clip, v1_clip, edge_texpair_sep);
						}
						else {
							mid_v3_v3v3(vmid, v1_clip, v2_clip);
						}

						if (dm) {
							dm->getPolyNo(dm, BM_elem_index_get(l_a->f), no_a);
							dm->getPolyNo(dm, BM_elem_index_get(l_b->f), no_b);
						}
						else {
							copy_v3_v3(no_a, l_a->f->no);
							copy_v3_v3(no_b, l_b->f->no);
						}

						if (do_global) {
							mul_mat3_m4_v3(ob->imat, no_a);
							mul_mat3_m4_v3(ob->imat, no_b);
							normalize_v3(no_a);
							normalize_v3(no_b);
						}

						angle = angle_normalized_v3v3(no_a, no_b);

						numstr_len = BLI_snprintf(numstr, sizeof(numstr), "%.3f", is_rad ? angle : RAD2DEGF(angle));

						view3d_cached_text_draw_add(vmid, numstr, numstr_len, 0, txt_flag, col);
					}
				}
			}
		}
	}

	if (me->drawflag & ME_DRAWEXTRA_FACEAREA) {
		/* would be nice to use BM_face_calc_area, but that is for 2d faces
		 * so instead add up tessellation triangle areas */
		BMFace *f;
		int n;

#define DRAW_EM_MEASURE_STATS_FACEAREA()                                                 \
	if (BM_elem_flag_test(f, BM_ELEM_SELECT)) {                                          \
		mul_v3_fl(vmid, 1.0f / (float)n);                                                \
		if (unit->system) {                                                              \
			numstr_len = bUnit_AsString(                                                 \
			        numstr, sizeof(numstr),                                              \
			        (double)(area * unit->scale_length * unit->scale_length),            \
			        3, unit->system, B_UNIT_AREA, do_split, false);                      \
		}                                                                                \
		else {                                                                           \
			numstr_len = BLI_snprintf(numstr, sizeof(numstr), conv_float, area);         \
		}                                                                                \
		view3d_cached_text_draw_add(vmid, numstr, numstr_len, 0, txt_flag, col);         \
	} (void)0

		UI_GetThemeColor3ubv(TH_DRAWEXTRA_FACEAREA, col);
		
		if (dm) {
			BM_mesh_elem_index_ensure(em->bm, BM_VERT);
		}

		f = NULL;
		area = 0.0;
		zero_v3(vmid);
		n = 0;
		for (i = 0; i < em->tottri; i++) {
			BMLoop **l = em->looptris[i];
			if (f && l[0]->f != f) {
				DRAW_EM_MEASURE_STATS_FACEAREA();
				zero_v3(vmid);
				area = 0.0;
				n = 0;
			}

			f = l[0]->f;

			if (dm) {
				dm->getVertCo(dm, BM_elem_index_get(l[0]->v), v1);
				dm->getVertCo(dm, BM_elem_index_get(l[1]->v), v2);
				dm->getVertCo(dm, BM_elem_index_get(l[2]->v), v3);
			}
			else {
				copy_v3_v3(v1, l[0]->v->co);
				copy_v3_v3(v2, l[1]->v->co);
				copy_v3_v3(v3, l[2]->v->co);
			}

			add_v3_v3(vmid, v1);
			add_v3_v3(vmid, v2);
			add_v3_v3(vmid, v3);
			n += 3;
			if (do_global) {
				mul_mat3_m4_v3(ob->obmat, v1);
				mul_mat3_m4_v3(ob->obmat, v2);
				mul_mat3_m4_v3(ob->obmat, v3);
			}
			area += area_tri_v3(v1, v2, v3);
		}

		if (f) {
			DRAW_EM_MEASURE_STATS_FACEAREA();
		}
#undef DRAW_EM_MEASURE_STATS_FACEAREA
	}

	if (me->drawflag & ME_DRAWEXTRA_FACEANG) {
		BMFace *efa;
		const bool is_rad = (unit->system_rotation == USER_UNIT_ROT_RADIANS);

		UI_GetThemeColor3ubv(TH_DRAWEXTRA_FACEANG, col);

		if (dm) {
			BM_mesh_elem_index_ensure(em->bm, BM_VERT);
		}

		BM_ITER_MESH (efa, &iter, em->bm, BM_FACES_OF_MESH) {
			const bool is_face_sel = BM_elem_flag_test_bool(efa, BM_ELEM_SELECT);

			if (is_face_sel || do_moving) {
				BMIter liter;
				BMLoop *loop;
				bool is_first = true;

				BM_ITER_ELEM (loop, &liter, efa, BM_LOOPS_OF_FACE) {
					if (is_face_sel || (do_moving && BM_elem_flag_test(loop->v, BM_ELEM_SELECT))) {
						float angle;
						float v2_local[3];

						/* lazy init center calc */
						if (is_first) {
							if (dm) {
								BMLoop *l_iter, *l_first;
								float tvec[3];
								zero_v3(vmid);
								l_iter = l_first = BM_FACE_FIRST_LOOP(efa);
								do {
									dm->getVertCo(dm, BM_elem_index_get(l_iter->v), tvec);
									add_v3_v3(vmid, tvec);
								} while ((l_iter = l_iter->next) != l_first);
								mul_v3_fl(vmid, 1.0f / (float)efa->len);
							}
							else {
								BM_face_calc_center_bounds(efa, vmid);
							}
							is_first = false;
						}

						if (dm) {
							dm->getVertCo(dm, BM_elem_index_get(loop->prev->v), v1);
							dm->getVertCo(dm, BM_elem_index_get(loop->v),       v2);
							dm->getVertCo(dm, BM_elem_index_get(loop->next->v), v3);
						}
						else {
							copy_v3_v3(v1, loop->prev->v->co);
							copy_v3_v3(v2, loop->v->co);
							copy_v3_v3(v3, loop->next->v->co);
						}

						copy_v3_v3(v2_local, v2);

						if (do_global) {
							mul_mat3_m4_v3(ob->obmat, v1);
							mul_mat3_m4_v3(ob->obmat, v2);
							mul_mat3_m4_v3(ob->obmat, v3);
						}

						angle = angle_v3v3v3(v1, v2, v3);

						numstr_len = BLI_snprintf(numstr, sizeof(numstr), "%.3f", is_rad ? angle : RAD2DEGF(angle));
						interp_v3_v3v3(fvec, vmid, v2_local, 0.8f);
						view3d_cached_text_draw_add(fvec, numstr, numstr_len, 0, txt_flag, col);
					}
				}
			}
		}
	}
}

static void draw_em_indices(BMEditMesh *em)
{
	const short txt_flag = V3D_CACHE_TEXT_ASCII | V3D_CACHE_TEXT_LOCALCLIP;
	BMEdge *e;
	BMFace *f;
	BMVert *v;
	int i;
	char numstr[32];
	size_t numstr_len;
	float pos[3];
	unsigned char col[4];

	BMIter iter;
	BMesh *bm = em->bm;

	/* For now, reuse appropriate theme colors from stats text colors */
	i = 0;
	if (em->selectmode & SCE_SELECT_VERTEX) {
		UI_GetThemeColor3ubv(TH_DRAWEXTRA_FACEANG, col);
		BM_ITER_MESH (v, &iter, bm, BM_VERTS_OF_MESH) {
			if (BM_elem_flag_test(v, BM_ELEM_SELECT)) {
				numstr_len = BLI_snprintf(numstr, sizeof(numstr), "%d", i);
				view3d_cached_text_draw_add(v->co, numstr, numstr_len, 0, txt_flag, col);
			}
			i++;
		}
	}

	if (em->selectmode & SCE_SELECT_EDGE) {
		i = 0;
		UI_GetThemeColor3ubv(TH_DRAWEXTRA_EDGELEN, col);
		BM_ITER_MESH (e, &iter, bm, BM_EDGES_OF_MESH) {
			if (BM_elem_flag_test(e, BM_ELEM_SELECT)) {
				numstr_len = BLI_snprintf(numstr, sizeof(numstr), "%d", i);
				mid_v3_v3v3(pos, e->v1->co, e->v2->co);
				view3d_cached_text_draw_add(pos, numstr, numstr_len, 0, txt_flag, col);
			}
			i++;
		}
	}

	if (em->selectmode & SCE_SELECT_FACE) {
		i = 0;
		UI_GetThemeColor3ubv(TH_DRAWEXTRA_FACEAREA, col);
		BM_ITER_MESH (f, &iter, bm, BM_FACES_OF_MESH) {
			if (BM_elem_flag_test(f, BM_ELEM_SELECT)) {
				BM_face_calc_center_mean(f, pos);
				numstr_len = BLI_snprintf(numstr, sizeof(numstr), "%d", i);
				view3d_cached_text_draw_add(pos, numstr, numstr_len, 0, txt_flag, col);
			}
			i++;
		}
	}
}

static DMDrawOption draw_em_fancy__setFaceOpts(void *userData, int index)
{
	BMEditMesh *em = userData;
	BMFace *efa;

	if (UNLIKELY(index >= em->bm->totface))
		return DM_DRAW_OPTION_NORMALLY;

	efa = BM_face_at_index(em->bm, index);
	if (!BM_elem_flag_test(efa, BM_ELEM_HIDDEN)) {
		GPU_enable_material(efa->mat_nr + 1, NULL);
		return DM_DRAW_OPTION_NORMALLY;
	}
	else {
		return DM_DRAW_OPTION_SKIP;
	}
}

static DMDrawOption draw_em_fancy__setGLSLFaceOpts(void *userData, int index)
{
	BMEditMesh *em = userData;
	BMFace *efa;

	if (UNLIKELY(index >= em->bm->totface))
		return DM_DRAW_OPTION_NORMALLY;

	efa = BM_face_at_index(em->bm, index);

	if (!BM_elem_flag_test(efa, BM_ELEM_HIDDEN)) {
		return DM_DRAW_OPTION_NORMALLY;
	}
	else {
		return DM_DRAW_OPTION_SKIP;
	}
}

static void draw_em_fancy(Scene *scene, ARegion *ar, View3D *v3d,
                          Object *ob, BMEditMesh *em, DerivedMesh *cageDM, DerivedMesh *finalDM, const char dt)

{
	RegionView3D *rv3d = ar->regiondata;
	Mesh *me = ob->data;
	BMFace *efa_act = BM_mesh_active_face_get(em->bm, false, true); /* annoying but active faces is stored differently */
	BMEdge *eed_act = NULL;
	BMVert *eve_act = NULL;
	bool use_occlude_wire = (v3d->flag2 & V3D_OCCLUDE_WIRE) && (dt > OB_WIRE);
	
	if (em->bm->selected.last) {
		BMEditSelection *ese = em->bm->selected.last;
		/* face is handeled above */
#if 0
		if (ese->type == BM_FACE) {
			efa_act = (BMFace *)ese->data;
		}
		else
#endif
		if (ese->htype == BM_EDGE) {
			eed_act = (BMEdge *)ese->ele;
		}
		else if (ese->htype == BM_VERT) {
			eve_act = (BMVert *)ese->ele;
		}
	}
	
	BM_mesh_elem_table_ensure(em->bm, BM_VERT | BM_EDGE | BM_FACE);

	if (check_object_draw_editweight(me, finalDM)) {
		if (dt > OB_WIRE) {
			draw_mesh_paint_weight_faces(finalDM, true, draw_em_fancy__setFaceOpts, me->edit_btmesh);

			ED_view3d_polygon_offset(rv3d, 1.0);
			gpuDepthMask(GL_FALSE);
		}
		else {
			glEnable(GL_DEPTH_TEST);
			draw_mesh_paint_weight_faces(finalDM, false, draw_em_fancy__setFaceOpts, me->edit_btmesh);
			draw_mesh_paint_weight_edges(rv3d, finalDM, true, true, draw_dm_edges__setDrawOptions, me->edit_btmesh->bm);
			glDisable(GL_DEPTH_TEST);
		}
	}
	else if (dt > OB_WIRE) {
		if (use_occlude_wire) {
			/* use the cageDM since it always overlaps the editmesh faces */
			glColorMask(GL_FALSE, GL_FALSE, GL_FALSE, GL_FALSE);
			cageDM->drawMappedFaces(cageDM, draw_em_fancy__setFaceOpts,
			                        GPU_enable_material, NULL, me->edit_btmesh, 0);
			glColorMask(GL_TRUE, GL_TRUE, GL_TRUE, GL_TRUE);
		}
		else if (check_object_draw_texture(scene, v3d, dt)) {
			if (draw_glsl_material(scene, ob, v3d, dt)) {
				glFrontFace((ob->transflag & OB_NEG_SCALE) ? GL_CW : GL_CCW);

				finalDM->drawMappedFacesGLSL(finalDM, GPU_enable_material,
				                             draw_em_fancy__setGLSLFaceOpts, em);
				GPU_disable_material();

				glFrontFace(GL_CCW);
			}
			else {
				draw_mesh_textured(scene, v3d, rv3d, ob, finalDM, 0);
			}
		}
		else {
			/* 3 floats for position,
			 * 3 for normal and times two because the faces may actually be quads instead of triangles */

			// SSS Enable/Disable Two-Sided Lighting
			if (me->flag & ME_TWOSIDED)
				GPU_aspect_enable(GPU_ASPECT_BASIC, GPU_BASIC_TWO_SIDE);
			else
				GPU_aspect_disable(GPU_ASPECT_BASIC, GPU_BASIC_TWO_SIDE);

			// SSS Enable Lighting
			GPU_aspect_enable(GPU_ASPECT_BASIC, GPU_BASIC_LIGHTING);

			glFrontFace((ob->transflag & OB_NEG_SCALE) ? GL_CW : GL_CCW);

			gpuImmediateFormat_N3_V3();
			finalDM->drawMappedFaces(
				finalDM,
				draw_em_fancy__setFaceOpts,
				GPU_enable_material,
				NULL,
				me->edit_btmesh,
				DM_DRAW_USE_NORMALS);
			gpuImmediateUnformat();

			glFrontFace(GL_CCW);

			// SSS Disable Two-Sided Lighting & Lighting
			GPU_aspect_disable(GPU_ASPECT_BASIC, GPU_BASIC_TWO_SIDE|GPU_BASIC_LIGHTING);
		}

		/* Setup for drawing wire over, disable zbuffer
		 * write to show selected edge wires better */
		UI_ThemeColor(TH_WIRE_EDIT);

		ED_view3d_polygon_offset(rv3d, 1.0);
		gpuDepthMask(GL_FALSE);
	}
	else {
		if (cageDM != finalDM) {
			UI_ThemeColorBlend(TH_WIRE_EDIT, TH_BACK, 0.7);
			finalDM->drawEdges(finalDM, 1, 0);
		}
	}

	if ((me->drawflag & ME_DRAWFACES) && (use_occlude_wire == false)) {  /* transp faces */
		unsigned char col1[4], col2[4], col3[4];
#ifdef WITH_FREESTYLE
		unsigned char col4[4];
#endif

		UI_GetThemeColor4ubv(TH_FACE, col1);
		UI_GetThemeColor4ubv(TH_FACE_SELECT, col2);
		UI_GetThemeColor4ubv(TH_EDITMESH_ACTIVE, col3);
#ifdef WITH_FREESTYLE
		UI_GetThemeColor4ubv(TH_FREESTYLE_FACE_MARK, col4);
#endif

		glEnable(GL_BLEND);
		gpuDepthMask(GL_FALSE);  /* disable write in zbuffer, needed for nice transp */

		/* don't draw unselected faces, only selected, this is MUCH nicer when texturing */
		if (check_object_draw_texture(scene, v3d, dt))
			col1[3] = 0;

#ifdef WITH_FREESTYLE
		if (!(me->drawflag & ME_DRAW_FREESTYLE_FACE) || !CustomData_has_layer(&em->bm->pdata, CD_FREESTYLE_FACE))
			col4[3] = 0;

		draw_dm_faces_sel(em, cageDM, col1, col2, col3, col4, efa_act);
#else
		draw_dm_faces_sel(em, cageDM, col1, col2, col3, efa_act);
#endif

		glDisable(GL_BLEND);
		gpuDepthMask(GL_TRUE);  /* restore write in zbuffer */
	}
	else if (efa_act) {
		/* even if draw faces is off it would be nice to draw the stipple face
		 * Make all other faces zero alpha except for the active
		 * */
		/* col4 is only used by WITH_FREESTYLE, but keeping it here spares some #ifdef's... */
		unsigned char col1[4], col2[4], col3[4], col4[4];
		col1[3] = col2[3] = col4[3] = 0; /* don't draw */
		UI_GetThemeColor4ubv(TH_EDITMESH_ACTIVE, col3);

		glEnable(GL_BLEND);
		gpuDepthMask(GL_FALSE);  /* disable write in zbuffer, needed for nice transp */

#ifdef WITH_FREESTYLE
		draw_dm_faces_sel(em, cageDM, col1, col2, col3, col4, efa_act);
#else
		draw_dm_faces_sel(em, cageDM, col1, col2, col3, efa_act);
#endif

		glDisable(GL_BLEND);
		gpuDepthMask(GL_TRUE);  /* restore write in zbuffer */

	}

	/* here starts all fancy draw-extra over */
	if ((me->drawflag & ME_DRAWEDGES) == 0 && check_object_draw_texture(scene, v3d, dt)) {
		/* we are drawing textures and 'ME_DRAWEDGES' is disabled, don't draw any edges */
		
		/* only draw selected edges otherwise there is no way of telling if a face is selected */
		draw_em_fancy_edges(em, scene, v3d, me, cageDM, 1, eed_act);
		
	}
	else {
		if (me->drawflag & ME_DRAWSEAMS) {
			UI_ThemeColor(TH_EDGE_SEAM);
			gpuLineWidth(2);

			draw_dm_edges_seams(em, cageDM);

			gpuColor3P(CPACK_BLACK);
			gpuLineWidth(1);
		}
		
		if (me->drawflag & ME_DRAWSHARP) {
			UI_ThemeColor(TH_EDGE_SHARP);
			gpuLineWidth(2);

			draw_dm_edges_sharp(em, cageDM);

			gpuColor3P(CPACK_BLACK);
			gpuLineWidth(1);
		}

#ifdef WITH_FREESTYLE
		if (me->drawflag & ME_DRAW_FREESTYLE_EDGE && CustomData_has_layer(&em->bm->edata, CD_FREESTYLE_EDGE)) {
			UI_ThemeColor(TH_FREESTYLE_EDGE_MARK);
			gpuLineWidth(2);
	
			draw_dm_edges_freestyle(em, cageDM);
	
			gpuColor3ub(0, 0, 0);
			gpuLineWidth(1);
		}
#endif
	
		if (me->drawflag & ME_DRAWCREASES) {
			draw_dm_creases(em, cageDM);
		}
		if (me->drawflag & ME_DRAWBWEIGHTS) {
			draw_dm_bweights(em, scene, cageDM);
		}

		draw_em_fancy_edges(em, scene, v3d, me, cageDM, 0, eed_act);
	}

	{
		draw_em_fancy_verts(scene, v3d, ob, em, cageDM, eve_act, rv3d);

		if (me->drawflag & ME_DRAWNORMALS) {
			UI_ThemeColor(TH_NORMAL);
			draw_dm_face_normals(em, scene, ob, cageDM);
		}
		if (me->drawflag & ME_DRAW_VNORMALS) {
			UI_ThemeColor(TH_VNORMAL);
			draw_dm_vert_normals(em, scene, ob, cageDM);
		}
		if (me->drawflag & ME_DRAW_LNORMALS) {
			UI_ThemeColor(TH_VNORMAL);
			draw_dm_loop_normals(em, scene, ob, cageDM);
		}

		if ((me->drawflag & (ME_DRAWEXTRA_EDGELEN |
		                     ME_DRAWEXTRA_FACEAREA |
		                     ME_DRAWEXTRA_FACEANG |
		                     ME_DRAWEXTRA_EDGEANG)) &&
		    !(v3d->flag2 & V3D_RENDER_OVERRIDE))
		{
			draw_em_measure_stats(ar, v3d, ob, em, &scene->unit);
		}

		if ((G.debug & G_DEBUG) && (me->drawflag & ME_DRAWEXTRA_INDICES) &&
		    !(v3d->flag2 & V3D_RENDER_OVERRIDE))
		{
			draw_em_indices(em);
		}
	}

	if (dt > OB_WIRE) {
		gpuDepthMask(GL_TRUE);
		ED_view3d_polygon_offset(rv3d, 0.0);
		GPU_disable_material();
	}
#if 0  /* currently not needed */
	else if (use_occlude_wire) {
		ED_view3d_polygon_offset(rv3d, 0.0);
	}
#endif
}

/* Mesh drawing routines */

static void draw_mesh_object_outline(View3D *v3d, Object *ob, DerivedMesh *dm)
{
	if ((v3d->transp == false) &&  /* not when we draw the transparent pass */
	    (ob->mode & OB_MODE_ALL_PAINT) == false) /* not when painting (its distracting) - campbell */
	{
		GPU_raster_begin();

		gpuLineWidth(UI_GetThemeValuef(TH_OUTLINE_WIDTH) * 2.0f);

		gpuDepthMask(GL_FALSE);

		/* if transparent, we cannot draw the edges for solid select... edges have no material info.
		 * drawFacesSolid() doesn't draw the transparent faces */
		if (ob->dtx & OB_DRAWTRANSP) {

			gpuPolygonMode(GL_LINE);

			dm->drawFacesSolid(dm, NULL, 0, GPU_enable_material);

			gpuPolygonMode(GL_FILL);

			GPU_disable_material();
		}
		else {
			dm->drawEdges(dm, 0, 1);
		}

		gpuLineWidth(1.0);

		GPU_raster_end();

		gpuDepthMask(GL_TRUE);
	}
}

static void draw_mesh_fancy(Scene *scene, ARegion *ar, View3D *v3d, RegionView3D *rv3d, Base *base,
                            const char dt, const unsigned char ob_wire_col[4], const short dflag)
{
#ifdef WITH_GAMEENGINE
	Object *ob = (rv3d->rflag & RV3D_IS_GAME_ENGINE) ? BKE_object_lod_meshob_get(base->object, scene) : base->object;
#else
	Object *ob = base->object;
#endif
	Mesh *me = ob->data;
	Material *ma = give_current_material(ob, 1);
	const bool hasHaloMat = (ma && (ma->material_type == MA_TYPE_HALO) && !BKE_scene_use_new_shading_nodes(scene));
	eWireDrawMode draw_wire = OBDRAW_WIRE_OFF;
	int /* totvert,*/ totedge, totface;
	DerivedMesh *dm = mesh_get_derived_final(scene, ob, scene->customdata_mask);
	const bool is_obact = (ob == OBACT);
	int draw_flags = (is_obact && BKE_paint_select_face_test(ob)) ? DRAW_FACE_SELECT : 0;

	if (!dm)
		return;

	DM_update_materials(dm, ob);

	/* Check to draw dynamic paint colors (or weights from WeightVG modifiers).
	 * Note: Last "preview-active" modifier in stack will win! */
	if (DM_get_tessface_data_layer(dm, CD_PREVIEW_MCOL) && modifiers_isPreview(ob))
		draw_flags |= DRAW_MODIFIERS_PREVIEW;

	/* Unwanted combination */
	if (draw_flags & DRAW_FACE_SELECT) {
		draw_wire = OBDRAW_WIRE_OFF;
	}
	else if (ob->dtx & OB_DRAWWIRE) {
		draw_wire = OBDRAW_WIRE_ON_DEPTH; /* draw wire after solid using zoffset and depth buffer adjusment */
	}
	
	/* totvert = dm->getNumVerts(dm); */ /*UNUSED*/
	totedge = dm->getNumEdges(dm);
	totface = dm->getNumTessFaces(dm);
	
	/* vertexpaint, faceselect wants this, but it doesnt work for shaded? */
	glFrontFace((ob->transflag & OB_NEG_SCALE) ? GL_CW : GL_CCW);

	if (dt == OB_BOUNDBOX) {
		if (((v3d->flag2 & V3D_RENDER_OVERRIDE) && v3d->drawtype >= OB_WIRE) == 0)
			draw_bounding_volume(ob, ob->boundtype);
	}
	else if (hasHaloMat || (totface == 0 && totedge == 0)) {
		GPU_sprite_size(1.5f);
		dm->drawVerts(dm);
		GPU_sprite_size(1.0f);
	}
	else if (dt == OB_WIRE || totface == 0) {
		draw_wire = OBDRAW_WIRE_ON; /* draw wire only, no depth buffer stuff  */
	}
	else if (((is_obact && ob->mode & OB_MODE_TEXTURE_PAINT)) ||
	         check_object_draw_texture(scene, v3d, dt))
	{
		bool draw_loose = true;

		if ((v3d->flag & V3D_SELECT_OUTLINE) &&
		    ((v3d->flag2 & V3D_RENDER_OVERRIDE) == 0) &&
		    (base->flag & SELECT) &&
		    !(G.f & G_PICKSEL || (draw_flags & DRAW_FACE_SELECT)) &&
		    (draw_wire == OBDRAW_WIRE_OFF))
		{
			draw_mesh_object_outline(v3d, ob, dm);
		}

		if (draw_glsl_material(scene, ob, v3d, dt) && !(draw_flags & DRAW_MODIFIERS_PREVIEW)) {
			Paint *p;

			glFrontFace((ob->transflag & OB_NEG_SCALE) ? GL_CW : GL_CCW);

			if ((v3d->flag2 & V3D_SHOW_SOLID_MATCAP) && ob->sculpt && (p = BKE_paint_get_active(scene))) {
				GPUVertexAttribs gattribs;
				float planes[4][4];
				float (*fpl)[4] = NULL;
				const bool fast = (p->flags & PAINT_FAST_NAVIGATE) && (rv3d->rflag & RV3D_NAVIGATING);

				if (ob->sculpt->partial_redraw) {
					if (ar->do_draw & RGN_DRAW_PARTIAL) {
						sculpt_get_redraw_planes(planes, ar, rv3d, ob);
						fpl = planes;
						ob->sculpt->partial_redraw = 0;
					}
				}

				GPU_enable_material(1, &gattribs);
				dm->drawFacesSolid(dm, fpl, fast, NULL);
				draw_loose = false;
			}
			else
				dm->drawFacesGLSL(dm, GPU_enable_material);

//			if (BKE_bproperty_object_get(ob, "Text"))
// XXX				draw_mesh_text(ob, 1);
			GPU_disable_material();

			glFrontFace(GL_CCW);

			if (draw_flags & DRAW_FACE_SELECT)
				draw_mesh_face_select(rv3d, me, dm);
		}
		else {
			draw_mesh_textured(scene, v3d, rv3d, ob, dm, draw_flags);
		}

		if (draw_loose && !(draw_flags & DRAW_FACE_SELECT)) {
			if ((v3d->flag2 & V3D_RENDER_OVERRIDE) == 0) {
				if ((dflag & DRAW_CONSTCOLOR) == 0) {
					gpuColor3ubv(ob_wire_col);
				}
				dm->drawLooseEdges(dm);
			}
		}
	}
	else if (dt == OB_SOLID) {
		if (draw_flags & DRAW_MODIFIERS_PREVIEW) {
			/* for object selection draws no shade */
			if (dflag & (DRAW_PICKING | DRAW_CONSTCOLOR)) {
				dm->drawFacesSolid(dm, NULL, 0, GPU_enable_material);
			}
			else {
				static const GLfloat spec[4] = {0.47f, 0.47f, 0.47f, 0.47f};


				/* draw outline */
				if ((v3d->flag & V3D_SELECT_OUTLINE) &&
				    ((v3d->flag2 & V3D_RENDER_OVERRIDE) == 0) &&
				    (base->flag & SELECT) &&
				    (draw_wire == OBDRAW_WIRE_OFF) &&
				    (ob->sculpt == NULL))
				{
					draw_mesh_object_outline(v3d, ob, dm);
				}

				/* materials arent compatible with vertex colors */
				GPU_end_object_materials();

				GPU_enable_material(0, NULL);

				/* set default spec */

				// SSS Material
				GPU_set_basic_material_specular(spec); // XXX jwilkins: I don't see where this value is restored (or if this is already the default, why is it set here?

				/* diffuse */

				// SSS Enable Lighting
				GPU_aspect_enable(GPU_ASPECT_BASIC, GPU_BASIC_LIGHTING);

				gpuImmediateFormat_C4_N3_V3();
				dm->drawMappedFaces(
					dm,
					NULL,
					draw_dm_override_material_color,
					NULL,
					NULL,
					DM_DRAW_USE_COLORS);
				gpuImmediateUnformat();

				// SSS Disable Lighting
				GPU_aspect_disable(GPU_ASPECT_BASIC, GPU_BASIC_LIGHTING);

				GPU_disable_material();
			}
		}
		else {
			Paint *p;

			if ((v3d->flag & V3D_SELECT_OUTLINE) &&
			    ((v3d->flag2 & V3D_RENDER_OVERRIDE) == 0) &&
			    (base->flag & SELECT) &&
			    (draw_wire == OBDRAW_WIRE_OFF) &&
			    (ob->sculpt == NULL))
			{
				draw_mesh_object_outline(v3d, ob, dm);
			}

			// SSS Enable/Disable Two-Sided Lighting
			if (me->flag & ME_TWOSIDED)
				GPU_aspect_enable(GPU_ASPECT_BASIC, GPU_BASIC_TWO_SIDE);
			else
				GPU_aspect_disable(GPU_ASPECT_BASIC, GPU_BASIC_TWO_SIDE);

			// SSS Enable Lighting
			GPU_aspect_enable(GPU_ASPECT_BASIC, GPU_BASIC_LIGHTING);

			glFrontFace((ob->transflag & OB_NEG_SCALE) ? GL_CW : GL_CCW);

			if (ob->sculpt && (p = BKE_paint_get_active(scene))) {
				float planes[4][4];
				float (*fpl)[4] = NULL;
				const bool fast = (p->flags & PAINT_FAST_NAVIGATE) && (rv3d->rflag & RV3D_NAVIGATING);

				if (ob->sculpt->partial_redraw) {
					if (ar->do_draw & RGN_DRAW_PARTIAL) {
						sculpt_get_redraw_planes(planes, ar, rv3d, ob);
						fpl = planes;
						ob->sculpt->partial_redraw = 0;
					}
				}

				dm->drawFacesSolid(dm, fpl, fast, GPU_enable_material);
			}
			else
				dm->drawFacesSolid(dm, NULL, 0, GPU_enable_material);

			GPU_disable_material();

			glFrontFace(GL_CCW);

			// SSS Disable Two-Sided Lighting & Lighting
			GPU_aspect_disable(GPU_ASPECT_BASIC, GPU_BASIC_TWO_SIDE|GPU_BASIC_LIGHTING);

			if (!ob->sculpt && (v3d->flag2 & V3D_RENDER_OVERRIDE) == 0) {
				if ((dflag & DRAW_CONSTCOLOR) == 0) {
					gpuColor3ubv(ob_wire_col);
				}
				dm->drawLooseEdges(dm);
			}
		}
	}
	else if (dt == OB_PAINT) {
		draw_mesh_paint(v3d, rv3d, ob, dm, draw_flags);

		/* since we already draw wire as wp guide, don't draw over the top */
		draw_wire = OBDRAW_WIRE_OFF;
	}

	if ((draw_wire != OBDRAW_WIRE_OFF) &&  /* draw extra wire */
	    /* when overriding with render only, don't bother  */
	    (((v3d->flag2 & V3D_RENDER_OVERRIDE) && v3d->drawtype >= OB_SOLID) == 0))
	{
		/* When using wireframe object draw in particle edit mode
		 * the mesh gets in the way of seeing the particles, fade the wire color
		 * with the background. */

		if ((dflag & DRAW_CONSTCOLOR) == 0) {
			if (is_obact && (ob->mode & OB_MODE_PARTICLE_EDIT)) {
				ob_wire_color_blend_theme_id(ob_wire_col, TH_BACK, 0.15f);
			}
			else {
				gpuColor3ubv(ob_wire_col);
			}
		}

		/* If drawing wire and drawtype is not OB_WIRE then we are
		 * overlaying the wires.
		 *
		 * UPDATE bug #10290 - With this wire-only objects can draw
		 * behind other objects depending on their order in the scene. 2x if 0's below. undo'ing zr's commit: r4059
		 *
		 * if draw wire is 1 then just drawing wire, no need for depth buffer stuff,
		 * otherwise this wire is to overlay solid mode faces so do some depth buffer tricks.
		 */
		if (dt != OB_WIRE && (draw_wire == OBDRAW_WIRE_ON_DEPTH)) {
			ED_view3d_polygon_offset(rv3d, 1.0);
			gpuDepthMask(GL_FALSE);  /* disable write in zbuffer, selected edge wires show better */
		}
		
		dm->drawEdges(dm, (dt == OB_WIRE || totface == 0), (ob->dtx & OB_DRAW_ALL_EDGES) != 0);

		if (dt != OB_WIRE && (draw_wire == OBDRAW_WIRE_ON_DEPTH)) {
			gpuDepthMask(GL_TRUE);
			ED_view3d_polygon_offset(rv3d, 0.0);
		}
	}
	
	if (is_obact && BKE_paint_select_vert_test(ob)) {
		const int use_depth = (v3d->flag & V3D_ZBUF_SELECT);
		
		gpuColor3P(CPACK_BLACK);
		GPU_point_size(UI_GetThemeValuef(TH_VERTEX_SIZE));

		if (!use_depth) glDisable(GL_DEPTH_TEST);
		else            ED_view3d_polygon_offset(rv3d, 1.0);
		drawSelectedVertices(dm, ob->data);
		if (!use_depth) glEnable(GL_DEPTH_TEST);
		else            ED_view3d_polygon_offset(rv3d, 0.0);

		GPU_point_size(1);
	}
	dm->release(dm);
}

/* returns 1 if nothing was drawn, for detecting to draw an object center */
static bool draw_mesh_object(Scene *scene, ARegion *ar, View3D *v3d, RegionView3D *rv3d, Base *base,
                             const char dt, const unsigned char ob_wire_col[4], const short dflag)
{
	Object *ob = base->object;
	Object *obedit = scene->obedit;
	Mesh *me = ob->data;
	BMEditMesh *em = me->edit_btmesh;
	int i;
	bool do_alpha_after = false, drawlinked = false, retval = false;

	/* If we are drawing shadows and any of the materials don't cast a shadow,
	 * then don't draw the object */
	if (v3d->flag2 & V3D_RENDER_SHADOW) {
		for (i = 0; i < ob->totcol; ++i) {
			Material *ma = give_current_material(ob, i);
			if (ma && !(ma->mode2 & MA_CASTSHADOW)) {
				return true;
			}
		}
	}
	
	if (obedit && ob != obedit && ob->data == obedit->data) {
		if (BKE_key_from_object(ob) || BKE_key_from_object(obedit)) {}
		else if (ob->modifiers.first || obedit->modifiers.first) {}
		else drawlinked = true;
	}

	/* backface culling */
	if (v3d->flag2 & V3D_BACKFACE_CULLING) {
		glEnable(GL_CULL_FACE);
		glCullFace(GL_BACK);
	}

	if (ob == obedit || drawlinked) {
		DerivedMesh *finalDM, *cageDM;
		
		if (obedit != ob)
			finalDM = cageDM = editbmesh_get_derived_base(ob, em);
		else
			cageDM = editbmesh_get_derived_cage_and_final(scene, ob, em, &finalDM,
			                                              scene->customdata_mask);

		DM_update_materials(finalDM, ob);
		DM_update_materials(cageDM, ob);

		if (dt > OB_WIRE) {
			const bool glsl = draw_glsl_material(scene, ob, v3d, dt);

			GPU_begin_object_materials(v3d, rv3d, scene, ob, glsl, NULL);
		}

		draw_em_fancy(scene, ar, v3d, ob, em, cageDM, finalDM, dt);

		GPU_end_object_materials();

		if (obedit != ob && finalDM)
			finalDM->release(finalDM);
	}
	else {
		/* ob->bb was set by derived mesh system, do NULL check just to be sure */
		if (me->totpoly <= 4 || (!ob->bb || ED_view3d_boundbox_clip(rv3d, ob->bb))) {
			const bool glsl = draw_glsl_material(scene, ob, v3d, dt);
			const bool check_alpha = check_alpha_pass(base);

			if (dt == OB_SOLID || glsl) {
				GPU_begin_object_materials(v3d, rv3d, scene, ob, glsl,
				                           (check_alpha) ? &do_alpha_after : NULL);
			}

			draw_mesh_fancy(scene, ar, v3d, rv3d, base, dt, ob_wire_col, dflag);

			GPU_end_object_materials();
			
			if (me->totvert == 0) retval = true;
		}
	}
	
	if ((dflag & DRAW_PICKING) == 0 && (base->flag & OB_FROMDUPLI) == 0 && (v3d->flag2 & V3D_RENDER_SHADOW) == 0) {
		/* GPU_begin_object_materials checked if this is needed */
		if (do_alpha_after) {
			if (ob->dtx & OB_DRAWXRAY) {
				ED_view3d_after_add(&v3d->afterdraw_xraytransp, base, dflag);
			}
			else {
				ED_view3d_after_add(&v3d->afterdraw_transp, base, dflag);
			}
		}
		else if (ob->dtx & OB_DRAWXRAY && ob->dtx & OB_DRAWTRANSP) {
			/* special case xray+transp when alpha is 1.0, without this the object vanishes */
			if (v3d->xray == 0 && v3d->transp == 0) {
				ED_view3d_after_add(&v3d->afterdraw_xray, base, dflag);
			}
		}
	}

	if (v3d->flag2 & V3D_BACKFACE_CULLING)
		glDisable(GL_CULL_FACE);
	
	return retval;
}

/* ************** DRAW DISPLIST ****************** */

static bool draw_index_wire = true;
static bool index3_nors_incr = true;

/* returns 1 when nothing was drawn */
static bool drawDispListwire(ListBase *dlbase)
{
	DispList *dl;
	int parts, nr;
<<<<<<< HEAD
=======
	const float *data;
>>>>>>> 146a1c77

	if (dlbase == NULL) {
		return 1;
	}

	GPU_raster_begin();

	gpuPolygonMode(GL_LINE);

	for (dl = (DispList*)(dlbase->first); dl; dl = dl->next) {
		GPUarrays arrays;

		if (dl->parts == 0 || dl->nr == 0) {
			continue;
		}

		arrays = GPU_ARRAYS_V3F;
		arrays.vertexPointer = dl->verts;

		switch (dl->type) {
			case DL_SEGM:

				gpuImmediateFormat_V3();
				for (parts = 0; parts < dl->parts; parts++) {
					gpuDrawClientArrays(
						GL_LINE_STRIP,
						&arrays,
						parts * dl->nr,
						dl->nr);
				}
				gpuImmediateUnformat();

				break;

			case DL_POLY:

				gpuImmediateFormat_V3();
				for (parts = 0; parts < dl->parts; parts++) {
					gpuDrawClientArrays(
						GL_LINE_LOOP,
						&arrays,
						parts * dl->nr,
						dl->nr);
				}
				gpuImmediateUnformat();

				break;

			case DL_SURF:

				gpuImmediateFormat_V3();

				for (parts = 0; parts < dl->parts; parts++) {
					gpuDrawClientArrays(
						(dl->flag & DL_CYCL_U) ? GL_LINE_LOOP : GL_LINE_STRIP,
						&arrays,
						parts * dl->nr,
						dl->nr);
				}

				arrays.vertexStride = 3 * sizeof(float) * dl->nr;

				for (nr = 0; nr < dl->nr; nr++) {
					arrays.vertexPointer = (dl->verts) + 3 * nr;

					gpuDrawClientArrays(
						(dl->flag & DL_CYCL_V) ? GL_LINE_LOOP : GL_LINE_STRIP,
						&arrays,
						0,
						dl->parts);
				}

				gpuImmediateUnformat();

				break;

			case DL_INDEX3:
				if (draw_index_wire) {
					gpuSingleClientElements_V3F(
						GL_TRIANGLES,
						dl->verts,
						0,
						3 * dl->parts,
						dl->index);
				}

				break;

			case DL_INDEX4:
				if (draw_index_wire) {
					gpuSingleClientElements_V3F(
						GL_QUADS, dl->verts,
						0,
						4 * dl->parts,
						dl->index);
				}

				break;
		}
	}

	gpuPolygonMode(GL_FILL);

	GPU_raster_end();

	return false;
}

static void drawDispListsolid(ListBase *lb, Object *ob, const short dflag,
                              const unsigned char ob_wire_col[4], const bool use_glsl)
{
	DispList *dl;
	GPUVertexAttribs gattribs;
<<<<<<< HEAD
=======
	const float *data;
	const float *ndata;
	
	if (lb == NULL) return;
>>>>>>> 146a1c77

	GPU_ASSERT(gpuImmediateLockCount() == 0);

	if (lb == NULL) {
		return;
	}

	// SSS Enable Lighting
	GPU_aspect_enable(GPU_ASPECT_BASIC, GPU_BASIC_LIGHTING);

	if (ob->transflag & OB_NEG_SCALE) {
		glFrontFace(GL_CW);
	}
	else {
		glFrontFace(GL_CCW);
	}

	if (ob->type == OB_MBALL) {  /* mball always smooth shaded */
		// SSS Enable Smooth
		GPU_aspect_enable(GPU_ASPECT_BASIC, GPU_BASIC_SMOOTH);
	}

	dl = lb->first;
	while (dl) {
		switch (dl->type) {
			case DL_SEGM:
				if (ob->type == OB_SURF) {
					// SSS Disable Lighting
					GPU_aspect_disable(GPU_ASPECT_BASIC, GPU_BASIC_LIGHTING);

					gpuColor3ubv(ob_wire_col);
					gpuSingleClientArrays_V3F(GL_LINE_STRIP, dl->verts, 0, 0, dl->nr);

					// SSS Enable Lighting
					GPU_aspect_enable(GPU_ASPECT_BASIC, GPU_BASIC_LIGHTING);

					if ((dflag & DRAW_CONSTCOLOR) == 0) {
						gpuColor3ubv(ob_wire_col);
					}
				}
				break;
			case DL_POLY:
				if (ob->type == OB_SURF) {
					// SSS Disable Lighting
					GPU_aspect_disable(GPU_ASPECT_BASIC, GPU_BASIC_LIGHTING);

					gpuSingleClientArrays_V3F(GL_LINE_LOOP, dl->verts, 0, 0, dl->nr);

					// SSS Enable Lighting
					GPU_aspect_enable(GPU_ASPECT_BASIC, GPU_BASIC_LIGHTING);

				}
				break;
			case DL_SURF:

				if (dl->index) {
					GPU_enable_material(dl->col + 1, use_glsl ? &gattribs : NULL);

					// SSS Enable/Disable Smooth
					if (dl->rt & CU_SMOOTH)
						GPU_aspect_enable(GPU_ASPECT_BASIC, GPU_BASIC_SMOOTH);
					else
						GPU_aspect_disable(GPU_ASPECT_BASIC, GPU_BASIC_SMOOTH);

					gpuSingleClientElements_N3F_V3F(
						GL_QUADS,
						dl->nors,
						0,
						dl->verts,
						0,
						4 * dl->totindex,
						dl->index);
				}
				break;

			case DL_INDEX3:
				GPU_enable_material(dl->col + 1, use_glsl ? &gattribs : NULL);

				if (index3_nors_incr) {
					gpuSingleClientElements_N3F_V3F(
						GL_TRIANGLES,
						dl->nors,
						0,
						dl->verts,
						0,
						3 * dl->parts,
						dl->index);
				}
				else {
					gpuNormal3fv(dl->nors);
					gpuSingleClientElements_V3F(
						GL_TRIANGLES,
						dl->verts,
						0,
						3 * dl->parts,
						dl->index);
				}

				break;

			case DL_INDEX4:
				GPU_enable_material(dl->col + 1, use_glsl ? &gattribs : NULL);

				gpuSingleClientElements_N3F_V3F(
					GL_QUADS,
					dl->nors,
					0,
					dl->verts,
					0,
					4 * dl->parts,
					dl->index);

				break;
		}
		dl = dl->next;
	}

	// SSS Disable Lighting and Smooth
	GPU_aspect_disable(GPU_ASPECT_BASIC, GPU_BASIC_SMOOTH|GPU_BASIC_LIGHTING);

	glFrontFace(GL_CCW);
}

static void drawCurveDMWired(Object *ob)
{
	DerivedMesh *dm = ob->derivedFinal;
	dm->drawEdges(dm, 1, 0);
}

/* return true when nothing was drawn */
static bool drawCurveDerivedMesh(Scene *scene, View3D *v3d, RegionView3D *rv3d, Base *base, const char dt)
{
	Object *ob = base->object;
	DerivedMesh *dm = ob->derivedFinal;

	if (!dm) {
		return true;
	}

	DM_update_materials(dm, ob);

	glFrontFace((ob->transflag & OB_NEG_SCALE) ? GL_CW : GL_CCW);

	if (dt > OB_WIRE && dm->getNumTessFaces(dm)) {
		int glsl = draw_glsl_material(scene, ob, v3d, dt);
		GPU_begin_object_materials(v3d, rv3d, scene, ob, glsl, NULL);

		if (!glsl) {
			// SSS Enable Lighting
			GPU_aspect_enable(GPU_ASPECT_BASIC, GPU_BASIC_LIGHTING);

			dm->drawFacesSolid(dm, NULL, 0, GPU_enable_material);

			// SSS Disable Lighting
			GPU_aspect_disable(GPU_ASPECT_BASIC, GPU_BASIC_LIGHTING);
		}
		else
			dm->drawFacesGLSL(dm, GPU_enable_material);

		GPU_end_object_materials();
	}
	else {
		if (((v3d->flag2 & V3D_RENDER_OVERRIDE) && v3d->drawtype >= OB_SOLID) == 0)
			drawCurveDMWired(ob);
	}

	return false;
}

/**
 * Only called by #drawDispList
 * \return 1 when nothing was drawn
 */
static bool drawDispList_nobackface(Scene *scene, View3D *v3d, RegionView3D *rv3d, Base *base,
                                    const char dt, const short dflag, const unsigned char ob_wire_col[4])
{
	Object *ob = base->object;
	ListBase *lb = NULL;
	DispList *dl;
	Curve *cu;
	const short render_only = (v3d->flag2 & V3D_RENDER_OVERRIDE);
	const short solid = (dt > OB_WIRE);

	if (drawCurveDerivedMesh(scene, v3d, rv3d, base, dt) == false) {
		return false;
	}

	if (ob->type == OB_MBALL) {
		glFrontFace((ob->transflag & OB_NEG_SCALE) ? GL_CW : GL_CCW);
	}
	else {
		glFrontFace((ob->transflag & OB_NEG_SCALE) ? GL_CCW : GL_CW);
	}

	switch (ob->type) {
		case OB_FONT:
		case OB_CURVE:
			cu = ob->data;

			lb = &ob->curve_cache->disp;

			if (solid) {
				dl = lb->first;
				if (dl == NULL) {
					return true;
				}

				if (dl->nors == NULL) BKE_displist_normals_add(lb);
				index3_nors_incr = false;

				if (BKE_displist_has_faces(lb) == false) {
					if (!render_only) {
						draw_index_wire = false;
						drawDispListwire(lb);
						draw_index_wire = true;
					}
				}
				else {
					if (draw_glsl_material(scene, ob, v3d, dt)) {
						GPU_begin_object_materials(v3d, rv3d, scene, ob, 1, NULL);
						drawDispListsolid(lb, ob, dflag, ob_wire_col, true);
						GPU_end_object_materials();
					}
					else {
						GPU_begin_object_materials(v3d, rv3d, scene, ob, 0, NULL);
						drawDispListsolid(lb, ob, dflag, ob_wire_col, false);
						GPU_end_object_materials();
					}
					if (cu->editnurb && cu->bevobj == NULL && cu->taperobj == NULL && cu->ext1 == 0.0f && cu->ext2 == 0.0f) {
						gpuColor3P(CPACK_BLACK);
						draw_index_wire = false;
						drawDispListwire(lb);
						draw_index_wire = true;
					}
				}
				index3_nors_incr = true;
			}
			else {
				if (!render_only || (render_only && BKE_displist_has_faces(lb))) {
					int retval;
					draw_index_wire = false;
					retval = drawDispListwire(lb);
					draw_index_wire = true;
					return retval;
				}
			}
			break;
		case OB_SURF:

			lb = &ob->curve_cache->disp;

			if (solid) {
				dl = lb->first;
				if (dl == NULL) {
					return true;
				}

				if (dl->nors == NULL) BKE_displist_normals_add(lb);

				if (draw_glsl_material(scene, ob, v3d, dt)) {
					GPU_begin_object_materials(v3d, rv3d, scene, ob, 1, NULL);
					drawDispListsolid(lb, ob, dflag, ob_wire_col, true);
					GPU_end_object_materials();
				}
				else {
					GPU_begin_object_materials(v3d, rv3d, scene, ob, 0, NULL);
					drawDispListsolid(lb, ob, dflag, ob_wire_col, false);
					GPU_end_object_materials();
				}
			}
			else {
				return drawDispListwire(lb);
			}
			break;
		case OB_MBALL:

			if (BKE_mball_is_basis(ob)) {
				lb = &ob->curve_cache->disp;
				if (BLI_listbase_is_empty(lb)) {
					return true;
				}

				if (solid) {

					if (draw_glsl_material(scene, ob, v3d, dt)) {
						GPU_begin_object_materials(v3d, rv3d, scene, ob, 1, NULL);
						drawDispListsolid(lb, ob, dflag, ob_wire_col, true);
						GPU_end_object_materials();
					}
					else {
						GPU_begin_object_materials(v3d, rv3d, scene, ob, 0, NULL);
						drawDispListsolid(lb, ob, dflag, ob_wire_col, false);
						GPU_end_object_materials();
					}
				}
				else {
					/* MetaBalls use DL_INDEX4 type of DispList */
					return drawDispListwire(lb);
				}
			}
			break;
	}

	return false;
}
static bool drawDispList(Scene *scene, View3D *v3d, RegionView3D *rv3d, Base *base,
                         const char dt, const short dflag, const unsigned char ob_wire_col[4])
{
	bool retval;

	/* backface culling */
	if (v3d->flag2 & V3D_BACKFACE_CULLING) {
		/* not all displists use same in/out normal direction convention */
		glEnable(GL_CULL_FACE);
		glCullFace(GL_BACK);
	}

#ifdef SEQUENCER_DAG_WORKAROUND
	ensure_curve_cache(scene, base->object);
#endif

	retval = drawDispList_nobackface(scene, v3d, rv3d, base, dt, dflag, ob_wire_col);

	if (v3d->flag2 & V3D_BACKFACE_CULLING) {
		glDisable(GL_CULL_FACE);
	}

	return retval;
}

/* *********** drawing for particles ************* */
static void draw_particle_arrays(int draw_as, int totpoint, int ob_dt, int select, void* c, void *n, void *v)
{
	if (v) {
		GLenum polygonmode;
		GLenum mode;
		GLint count;

		GPU_raster_begin();

		/* draw created data arrays */
		switch (draw_as) {
			case PART_DRAW_AXIS:
			case PART_DRAW_CROSS:
				mode  = GL_LINES;
				count = 6 * totpoint;
				break;
			case PART_DRAW_LINE:
				mode  = GL_LINES;
				count = 2 * totpoint;
				break;
			case PART_DRAW_BB:
				polygonmode = gpuGetPolygonMode();
				gpuPolygonMode((ob_dt <= OB_WIRE || select) ? GL_LINE : GL_FILL);

				mode  = GL_QUADS;
				count = 4 * totpoint;
				break;
			default:
				mode  = GL_POINTS;
				count = totpoint;
				break;
		}

		if (c && n)
			gpuSingleClientArrays_C3F_N3F_V3F(mode, c, 0, n, 0, v, 0, 0, count);
		else if (c)
			gpuSingleClientArrays_C3F_V3F    (mode, c, 0,       v, 0, 0, count);
		else if (n)
			gpuSingleClientArrays_N3F_V3F    (mode,       n, 0, v, 0, 0, count);
		else
			gpuSingleClientArrays_V3F        (mode,             v, 0, 0, count);

		switch(draw_as) {
			case PART_DRAW_BB:
				gpuPolygonMode(polygonmode);
		}

		GPU_raster_end();
	}
}

static void draw_particle(ParticleKey *state, int draw_as, short draw, float pixsize,
                          float imat[4][4], const float draw_line[2], ParticleBillboardData *bb, ParticleDrawData *pdd)
{
	float vec[3], vec2[3];
	float *vd = NULL;
	float *cd = NULL;
	float ma_col[3] = {0.0f, 0.0f, 0.0f};

	/* null only for PART_DRAW_CIRC */
	if (pdd) {
		vd = pdd->vd;
		cd = pdd->cd;

		if (pdd->ma_col) {
			copy_v3_v3(ma_col, pdd->ma_col);
		}
	}

	switch (draw_as) {
		case PART_DRAW_DOT:
		{
			if (vd) {
				copy_v3_v3(vd, state->co); pdd->vd += 3;
			}
			if (cd) {
				copy_v3_v3(cd, pdd->ma_col);
				pdd->cd += 3;
			}
			break;
		}
		case PART_DRAW_CROSS:
		case PART_DRAW_AXIS:
		{
			vec[0] = 2.0f * pixsize;
			vec[1] = vec[2] = 0.0;
			mul_qt_v3(state->rot, vec);
			if (draw_as == PART_DRAW_AXIS) {
				if (cd) {
					cd[1] = cd[2] = cd[4] = cd[5] = 0.0;
					cd[0] = cd[3] = 1.0;
					cd[6] = cd[8] = cd[9] = cd[11] = 0.0;
					cd[7] = cd[10] = 1.0;
					cd[13] = cd[12] = cd[15] = cd[16] = 0.0;
					cd[14] = cd[17] = 1.0;
					pdd->cd += 18;
				}

				copy_v3_v3(vec2, state->co);
			}
			else {
				if (cd) {
					cd[0] = cd[3] = cd[6] = cd[9] = cd[12] = cd[15] = ma_col[0];
					cd[1] = cd[4] = cd[7] = cd[10] = cd[13] = cd[16] = ma_col[1];
					cd[2] = cd[5] = cd[8] = cd[11] = cd[14] = cd[17] = ma_col[2];
					pdd->cd += 18;
				}
				sub_v3_v3v3(vec2, state->co, vec);
			}

			add_v3_v3(vec, state->co);
			copy_v3_v3(pdd->vd, vec); pdd->vd += 3;
			copy_v3_v3(pdd->vd, vec2); pdd->vd += 3;

			vec[1] = 2.0f * pixsize;
			vec[0] = vec[2] = 0.0;
			mul_qt_v3(state->rot, vec);
			if (draw_as == PART_DRAW_AXIS) {
				copy_v3_v3(vec2, state->co);
			}
			else {
				sub_v3_v3v3(vec2, state->co, vec);
			}

			add_v3_v3(vec, state->co);
			copy_v3_v3(pdd->vd, vec); pdd->vd += 3;
			copy_v3_v3(pdd->vd, vec2); pdd->vd += 3;

			vec[2] = 2.0f * pixsize;
			vec[0] = vec[1] = 0.0;
			mul_qt_v3(state->rot, vec);
			if (draw_as == PART_DRAW_AXIS) {
				copy_v3_v3(vec2, state->co);
			}
			else {
				sub_v3_v3v3(vec2, state->co, vec);
			}

			add_v3_v3(vec, state->co);

			copy_v3_v3(pdd->vd, vec); pdd->vd += 3;
			copy_v3_v3(pdd->vd, vec2); pdd->vd += 3;
			break;
		}
		case PART_DRAW_LINE:
		{
			copy_v3_v3(vec, state->vel);
			normalize_v3(vec);
			if (draw & PART_DRAW_VEL_LENGTH)
				mul_v3_fl(vec, len_v3(state->vel));
			madd_v3_v3v3fl(pdd->vd, state->co, vec, -draw_line[0]); pdd->vd += 3;
			madd_v3_v3v3fl(pdd->vd, state->co, vec,  draw_line[1]); pdd->vd += 3;
			if (cd) {
				cd[0] = cd[3] = ma_col[0];
				cd[1] = cd[4] = ma_col[1];
				cd[2] = cd[5] = ma_col[2];
				pdd->cd += 6;
			}
			break;
		}
		case PART_DRAW_CIRC:
		{
			gpuDrawFastBall(GL_LINE_LOOP, state->co, pixsize, imat);
			break;
		}
		case PART_DRAW_BB:
		{
			float xvec[3], yvec[3], zvec[3], bb_center[3];
			if (cd) {
				cd[0] = cd[3] = cd[6] = cd[9] = ma_col[0];
				cd[1] = cd[4] = cd[7] = cd[10] = ma_col[1];
				cd[2] = cd[5] = cd[8] = cd[11] = ma_col[2];
				pdd->cd += 12;
			}


			copy_v3_v3(bb->vec, state->co);
			copy_v3_v3(bb->vel, state->vel);

			psys_make_billboard(bb, xvec, yvec, zvec, bb_center);
			
			add_v3_v3v3(pdd->vd, bb_center, xvec);
			add_v3_v3(pdd->vd, yvec); pdd->vd += 3;

			sub_v3_v3v3(pdd->vd, bb_center, xvec);
			add_v3_v3(pdd->vd, yvec); pdd->vd += 3;

			sub_v3_v3v3(pdd->vd, bb_center, xvec);
			sub_v3_v3v3(pdd->vd, pdd->vd, yvec); pdd->vd += 3;

			add_v3_v3v3(pdd->vd, bb_center, xvec);
			sub_v3_v3v3(pdd->vd, pdd->vd, yvec); pdd->vd += 3;

			copy_v3_v3(pdd->nd, zvec); pdd->nd += 3;
			copy_v3_v3(pdd->nd, zvec); pdd->nd += 3;
			copy_v3_v3(pdd->nd, zvec); pdd->nd += 3;
			copy_v3_v3(pdd->nd, zvec); pdd->nd += 3;
			break;
		}
	}
}
static void draw_particle_data(ParticleSystem *psys, RegionView3D *rv3d,
                               ParticleKey *state, int draw_as,
                               float imat[4][4], ParticleBillboardData *bb, ParticleDrawData *pdd,
                               const float ct, const float pa_size, const float r_tilt, const float pixsize_scale)
{
	ParticleSettings *part = psys->part;
	float pixsize;

	if (psys->parent)
		mul_m4_v3(psys->parent->obmat, state->co);

	/* create actiual particle data */
	if (draw_as == PART_DRAW_BB) {
		bb->offset[0] = part->bb_offset[0];
		bb->offset[1] = part->bb_offset[1];
		bb->size[0] = part->bb_size[0] * pa_size;
		if (part->bb_align == PART_BB_VEL) {
			float pa_vel = len_v3(state->vel);
			float head = part->bb_vel_head * pa_vel;
			float tail = part->bb_vel_tail * pa_vel;
			bb->size[1] = part->bb_size[1] * pa_size + head + tail;
			/* use offset to adjust the particle center. this is relative to size, so need to divide! */
			if (bb->size[1] > 0.0f)
				bb->offset[1] += (head - tail) / bb->size[1];
		}
		else {
			bb->size[1] = part->bb_size[1] * pa_size;
		}
		bb->tilt = part->bb_tilt * (1.0f - part->bb_rand_tilt * r_tilt);
		bb->time = ct;
	}

	pixsize = ED_view3d_pixel_size(rv3d, state->co) * pixsize_scale;

	draw_particle(state, draw_as, part->draw, pixsize, imat, part->draw_line, bb, pdd);
}
/* unified drawing of all new particle systems draw types except dupli ob & group	*/
/* mostly tries to use vertex arrays for speed										*/

/* 1. check that everything is ok & updated */
/* 2. start initializing things				*/
/* 3. initialize according to draw type		*/
/* 4. allocate drawing data arrays			*/
/* 5. start filling the arrays				*/
/* 6. draw the arrays						*/
/* 7. clean up								*/
static void draw_new_particle_system(Scene *scene, View3D *v3d, RegionView3D *rv3d,
                                     Base *base, ParticleSystem *psys, int ob_dt)
{
	Object *ob = base->object;
	ParticleEditSettings *pset = PE_settings(scene);
	ParticleSettings *part = psys->part;
	ParticleData *pars = psys->particles;
	ParticleData *pa;
	ParticleKey state, *states = NULL;
	ParticleBillboardData bb;
	ParticleSimulationData sim = {NULL};
	ParticleDrawData *pdd = psys->pdd;
	Material *ma;
	float vel[3], imat[4][4];
	float timestep, pixsize_scale = 1.0f, pa_size, r_tilt, r_length;
	float pa_time, pa_birthtime, pa_dietime, pa_health, intensity;
	float cfra;
	float ma_col[3] = {0.0f, 0.0f, 0.0f};
	int a, totpart, totpoint = 0, totve = 0, drawn, draw_as, totchild = 0;
<<<<<<< HEAD
	int select = ob->flag & SELECT, create_cdata = 0, need_v = 0;
=======
	bool select = (ob->flag & SELECT) != 0, create_cdata = false, need_v = false;
	GLint polygonmode[2];
>>>>>>> 146a1c77
	char numstr[32];
	size_t numstr_len;
	unsigned char tcol[4] = {0, 0, 0, 255};

/* 1. */
	if (part == NULL || !psys_check_enabled(ob, psys))
		return;

	if (pars == NULL) return;

	/* don't draw normal paths in edit mode */
	if (psys_in_edit_mode(scene, psys) && (pset->flag & PE_DRAW_PART) == 0)
		return;

	if (part->draw_as == PART_DRAW_REND)
		draw_as = part->ren_as;
	else
		draw_as = part->draw_as;

	if (draw_as == PART_DRAW_NOT)
		return;

/* 2. */
	sim.scene = scene;
	sim.ob = ob;
	sim.psys = psys;
	sim.psmd = psys_get_modifier(ob, psys);

	if (part->phystype == PART_PHYS_KEYED) {
		if (psys->flag & PSYS_KEYED) {
			psys_count_keyed_targets(&sim);
			if (psys->totkeyed == 0)
				return;
		}
	}

	if (select) {
		select = 0;
		if (psys_get_current(ob) == psys)
			select = 1;
	}

	psys->flag |= PSYS_DRAWING;

	if (part->type == PART_HAIR && !psys->childcache)
		totchild = 0;
	else
		totchild = psys->totchild * part->disp / 100;

	ma = give_current_material(ob, part->omat);

	if (v3d->zbuf) gpuDepthMask(GL_TRUE);

	if ((ma) && (part->draw_col == PART_DRAW_COL_MAT)) {
		rgb_float_to_uchar(tcol, &(ma->r));
		copy_v3_v3(ma_col, &ma->r);
	}

	gpuColor3ubv(tcol);

	timestep = psys_get_timestep(&sim);

	if ((base->flag & OB_FROMDUPLI) && (ob->flag & OB_FROMGROUP)) {
		float mat[4][4];
		mul_m4_m4m4(mat, ob->obmat, psys->imat);
		gpuMultMatrix(mat[0]);
	}

	/* needed for text display */
	invert_m4_m4(ob->imat, ob->obmat);

	totpart = psys->totpart;

	cfra = BKE_scene_frame_get(scene);

	if (draw_as == PART_DRAW_PATH && psys->pathcache == NULL && psys->childcache == NULL)
		draw_as = PART_DRAW_DOT;

/* 3. */
	switch (draw_as) {
		case PART_DRAW_DOT:
			GPU_point_size(part->draw_size ? part->draw_size : 2); /* 2 is the default dot size */
			break;
		case PART_DRAW_CIRC:
			/* calculate view aligned matrix: */
			copy_m4_m4(imat, rv3d->viewinv);
			normalize_v3(imat[0]);
			normalize_v3(imat[1]);
			/* fall-through */
		case PART_DRAW_CROSS:
		case PART_DRAW_AXIS:
			/* lets calculate the scale: */
			
			if (part->draw_size == 0.0)
				pixsize_scale = 2.0f;
			else
				pixsize_scale = part->draw_size;

			if (draw_as == PART_DRAW_AXIS)
				create_cdata = 1;
			break;
		case PART_DRAW_OB:
			if (part->dup_ob == NULL)
				draw_as = PART_DRAW_DOT;
			else
				draw_as = 0;
			break;
		case PART_DRAW_GR:
			if (part->dup_group == NULL)
				draw_as = PART_DRAW_DOT;
			else
				draw_as = 0;
			break;
		case PART_DRAW_BB:
			if (v3d->camera == NULL && part->bb_ob == NULL) {
				printf("Billboards need an active camera or a target object!\n");

				draw_as = part->draw_as = PART_DRAW_DOT;

				GPU_point_size(part->draw_size ? part->draw_size : 2); /* 2 is the default dot size */
			}
			else if (part->bb_ob)
				bb.ob = part->bb_ob;
			else
				bb.ob = v3d->camera;

			bb.align = part->bb_align;
			bb.anim = part->bb_anim;
			bb.lock = part->draw & PART_DRAW_BB_LOCK;
			break;
		case PART_DRAW_PATH:
			break;
		case PART_DRAW_LINE:
			need_v = 1;
			break;
	}
	if (part->draw & PART_DRAW_SIZE && part->draw_as != PART_DRAW_CIRC) {
		copy_m4_m4(imat, rv3d->viewinv);
		normalize_v3(imat[0]);
		normalize_v3(imat[1]);
	}

	if (ELEM3(draw_as, PART_DRAW_DOT, PART_DRAW_CROSS, PART_DRAW_LINE) &&
	    (part->draw_col > PART_DRAW_COL_MAT))
	{
		create_cdata = 1;
	}

	if (!create_cdata && pdd && pdd->cdata) {
		MEM_freeN(pdd->cdata);
		pdd->cdata = pdd->cd = NULL;
	}

/* 4. */
	if (draw_as && ELEM(draw_as, PART_DRAW_PATH, PART_DRAW_CIRC) == 0) {
		int tot_vec_size = (totpart + totchild) * 3 * sizeof(float);
		int create_ndata = 0;

		if (!pdd)
			pdd = psys->pdd = MEM_callocN(sizeof(ParticleDrawData), "ParticlDrawData");

		if (part->draw_as == PART_DRAW_REND && part->trail_count > 1) {
			tot_vec_size *= part->trail_count;
			psys_make_temp_pointcache(ob, psys);
		}

		switch (draw_as) {
			case PART_DRAW_AXIS:
			case PART_DRAW_CROSS:
				tot_vec_size *= 6;
				if (draw_as != PART_DRAW_CROSS)
					create_cdata = 1;
				break;
			case PART_DRAW_LINE:
				tot_vec_size *= 2;
				break;
			case PART_DRAW_BB:
				tot_vec_size *= 4;
				create_ndata = 1;
				break;
		}

		if (pdd->tot_vec_size != tot_vec_size)
			psys_free_pdd(psys);

		if (!pdd->vdata)
			pdd->vdata = MEM_callocN(tot_vec_size, "particle_vdata");
		if (create_cdata && !pdd->cdata)
			pdd->cdata = MEM_callocN(tot_vec_size, "particle_cdata");
		if (create_ndata && !pdd->ndata)
			pdd->ndata = MEM_callocN(tot_vec_size, "particle_ndata");

		if (part->draw & PART_DRAW_VEL && draw_as != PART_DRAW_LINE) {
			if (!pdd->vedata)
				pdd->vedata = MEM_callocN(2 * (totpart + totchild) * 3 * sizeof(float), "particle_vedata");

			need_v = 1;
		}
		else if (pdd->vedata) {
			/* velocity data not needed, so free it */
			MEM_freeN(pdd->vedata);
			pdd->vedata = NULL;
		}

		pdd->vd = pdd->vdata;
		pdd->ved = pdd->vedata;
		pdd->cd = pdd->cdata;
		pdd->nd = pdd->ndata;
		pdd->tot_vec_size = tot_vec_size;
	}
	else if (psys->pdd) {
		psys_free_pdd(psys);
		MEM_freeN(psys->pdd);
		pdd = psys->pdd = NULL;
	}

	if (pdd) {
		pdd->ma_col = ma_col;
	}

	psys->lattice_deform_data = psys_create_lattice_deform_data(&sim);

	/* circles don't use drawdata, so have to add a special case here */
	if ((pdd || draw_as == PART_DRAW_CIRC) && draw_as != PART_DRAW_PATH) {
		/* 5. */
		if (pdd && (pdd->flag & PARTICLE_DRAW_DATA_UPDATED) &&
		    (pdd->vedata || part->draw & (PART_DRAW_SIZE | PART_DRAW_NUM | PART_DRAW_HEALTH)) == 0)
		{
			totpoint = pdd->totpoint; /* draw data is up to date */
		}
		else {
			if (draw_as == PART_DRAW_CIRC || part->draw & PART_DRAW_SIZE) {
				/* these conditions cause things to be drawn, not just copied */
				GPU_raster_begin();
				gpuImmediateFormat_V3();
			}

			for (a = 0, pa = pars; a < totpart + totchild; a++, pa++) {
				/* setup per particle individual stuff */
				if (a < totpart) {
					if (totchild && (part->draw & PART_DRAW_PARENT) == 0) continue;
					if (pa->flag & PARS_NO_DISP || pa->flag & PARS_UNEXIST) continue;

					pa_time = (cfra - pa->time) / pa->lifetime;
					pa_birthtime = pa->time;
					pa_dietime = pa->dietime;
					pa_size = pa->size;
					if (part->phystype == PART_PHYS_BOIDS)
						pa_health = pa->boid->data.health;
					else
						pa_health = -1.0;

					r_tilt = 2.0f * (psys_frand(psys, a + 21) - 0.5f);
					r_length = psys_frand(psys, a + 22);

					if (part->draw_col > PART_DRAW_COL_MAT) {
						switch (part->draw_col) {
							case PART_DRAW_COL_VEL:
								intensity = len_v3(pa->state.vel) / part->color_vec_max;
								break;
							case PART_DRAW_COL_ACC:
								intensity = len_v3v3(pa->state.vel, pa->prev_state.vel) / ((pa->state.time - pa->prev_state.time) * part->color_vec_max);
								break;
							default:
								intensity = 1.0f; /* should never happen */
								BLI_assert(0);
								break;
						}
						CLAMP(intensity, 0.f, 1.f);
						weight_to_rgb(ma_col, intensity);
					}
				}
				else {
					ChildParticle *cpa = &psys->child[a - totpart];

					pa_time = psys_get_child_time(psys, cpa, cfra, &pa_birthtime, &pa_dietime);
					pa_size = psys_get_child_size(psys, cpa, cfra, NULL);

					pa_health = -1.0;

					r_tilt = 2.0f * (psys_frand(psys, a + 21) - 0.5f);
					r_length = psys_frand(psys, a + 22);
				}

				drawn = 0;
				if (part->draw_as == PART_DRAW_REND && part->trail_count > 1) {
					float length = part->path_end * (1.0f - part->randlength * r_length);
					int trail_count = part->trail_count * (1.0f - part->randlength * r_length);
					float ct = ((part->draw & PART_ABS_PATH_TIME) ? cfra : pa_time) - length;
					float dt = length / (trail_count ? (float)trail_count : 1.0f);
					int i = 0;

					ct += dt;
					for (i = 0; i < trail_count; i++, ct += dt) {

						if (part->draw & PART_ABS_PATH_TIME) {
							if (ct < pa_birthtime || ct > pa_dietime)
								continue;
						}
						else if (ct < 0.0f || ct > 1.0f)
							continue;

						state.time = (part->draw & PART_ABS_PATH_TIME) ? -ct : -(pa_birthtime + ct * (pa_dietime - pa_birthtime));
						psys_get_particle_on_path(&sim, a, &state, need_v);

						draw_particle_data(psys, rv3d,
						                   &state, draw_as, imat, &bb, psys->pdd,
						                   ct, pa_size, r_tilt, pixsize_scale);

						totpoint++;
						drawn = 1;
					}
				}
				else {
					state.time = cfra;
					if (psys_get_particle_state(&sim, a, &state, 0)) {

						draw_particle_data(psys, rv3d,
						                   &state, draw_as, imat, &bb, psys->pdd,
						                   pa_time, pa_size, r_tilt, pixsize_scale);

						totpoint++;
						drawn = 1;
					}
				}

				if (drawn) {
					/* additional things to draw for each particle	*/
					/* (velocity, size and number)					*/
					if ((part->draw & PART_DRAW_VEL) && pdd && pdd->vedata) {
						copy_v3_v3(pdd->ved, state.co);
						pdd->ved += 3;
						mul_v3_v3fl(vel, state.vel, timestep);
						add_v3_v3v3(pdd->ved, state.co, vel);
						pdd->ved += 3;

						totve++;
					}

					if (part->draw & PART_DRAW_SIZE) {
						GPU_raster_set_line_style(3);
						gpuDrawFastBall(GL_LINE_LOOP, state.co, pa_size, imat);
						GPU_raster_set_line_style(0);
					}


					if ((part->draw & PART_DRAW_NUM || part->draw & PART_DRAW_HEALTH) &&
					    (v3d->flag2 & V3D_RENDER_OVERRIDE) == 0)
					{
						size_t numstr_len;
						float vec_txt[3];
						char *val_pos = numstr;
						numstr[0] = '\0';

						if (part->draw & PART_DRAW_NUM) {
							if (a < totpart && (part->draw & PART_DRAW_HEALTH) && (part->phystype == PART_PHYS_BOIDS)) {
								numstr_len = BLI_snprintf(val_pos, sizeof(numstr), "%d:%.2f", a, pa_health);
							}
							else {
								numstr_len = BLI_snprintf(val_pos, sizeof(numstr), "%d", a);
							}
						}
						else {
							if (a < totpart && (part->draw & PART_DRAW_HEALTH) && (part->phystype == PART_PHYS_BOIDS)) {
								numstr_len = BLI_snprintf(val_pos, sizeof(numstr), "%.2f", pa_health);
							}
						}

						if (numstr[0]) {
							/* in path drawing state.co is the end point */
							/* use worldspace beause object matrix is already applied */
							mul_v3_m4v3(vec_txt, ob->imat, state.co);
							view3d_cached_text_draw_add(vec_txt, numstr, numstr_len,
							                            10, V3D_CACHE_TEXT_WORLDSPACE | V3D_CACHE_TEXT_ASCII, tcol);
						}
					}
				}
			}

			if (draw_as == PART_DRAW_CIRC || part->draw & PART_DRAW_SIZE) {
				/* these conditions cause things to be drawn, not just copied */
				gpuImmediateUnformat();
				GPU_raster_end();
			}
		}
	}
/* 6. */

	if (draw_as == PART_DRAW_PATH) {
		ParticleCacheKey **cache, *path;
		float* cdata2 = NULL;

		/* setup gl flags */

		// SSS Enable Lighting
		GPU_aspect_enable(GPU_ASPECT_BASIC, GPU_BASIC_LIGHTING);

		if (totchild && (part->draw & PART_DRAW_PARENT) == 0) {
			totpart = 0;
		}
		else if (psys->pathcache == NULL) {
			totpart = 0;
		}

		/* draw actual/parent particles */
		cache = psys->pathcache;
		for (a = 0, pa = psys->particles; a < totpart; a++, pa++) {
			path = cache[a];
			if (path->steps > 0) {
				if (part->draw_col == PART_DRAW_COL_MAT) {
					gpuSingleClientArrays_C3F_N3F_V3F(
						GL_LINE_STRIP,
						path->col,
						sizeof(ParticleCacheKey),
						path->vel,
						sizeof(ParticleCacheKey),
						path->co,
						sizeof(ParticleCacheKey),
						0,
						path->steps + 1);
				}
				else {
					gpuSingleClientArrays_N3F_V3F(
						GL_LINE_STRIP,
						path->vel,
						sizeof(ParticleCacheKey),
						path->co,
						sizeof(ParticleCacheKey),
						0,
						path->steps + 1);
				}
			}
		}

		/* draw child particles */
		cache = psys->childcache;
		for (a = 0; a < totchild; a++) {
			path = cache[a];
			if (part->draw_col == PART_DRAW_COL_MAT) {
				gpuSingleClientArrays_C3F_N3F_V3F(
					GL_LINE_STRIP,
					path->col,
					sizeof(ParticleCacheKey),
					path->vel,
					sizeof(ParticleCacheKey),
					path->co,
					sizeof(ParticleCacheKey),
					0,
					path->steps + 1);
			}
			else {
				gpuSingleClientArrays_N3F_V3F(
					GL_LINE_STRIP,
					path->vel,
					sizeof(ParticleCacheKey),
					path->co,
					sizeof(ParticleCacheKey),
					0,
					path->steps + 1);
			}
		}

		/* restore & clean up */

		gpuGray3f(0.5f); // XXX jwilkins: this was one of the only places in the code that disabled color material.  This rewrite assumes the default Blender diffuse mateiral was desired.

		if (cdata2) {
			MEM_freeN(cdata2);
			cdata2 = NULL;
		}

		// gpuLineWidth(1.0f); // XXX jwilkins: the line width wasn't changed earlier, so why is this here?

		if ((part->draw & PART_DRAW_NUM) && (v3d->flag2 & V3D_RENDER_OVERRIDE) == 0) {
			cache = psys->pathcache;

			for (a = 0, pa = psys->particles; a < totpart; a++, pa++) {
				float vec_txt[3];
<<<<<<< HEAD
				BLI_snprintf(numstr, sizeof(numstr), "%i", a);
				/* use worldspace beCause object matrix is already applied */
=======
				numstr_len = BLI_snprintf(numstr, sizeof(numstr), "%i", a);
				/* use worldspace beause object matrix is already applied */
>>>>>>> 146a1c77
				mul_v3_m4v3(vec_txt, ob->imat, cache[a]->co);
				view3d_cached_text_draw_add(vec_txt, numstr, numstr_len,
				                            10, V3D_CACHE_TEXT_WORLDSPACE | V3D_CACHE_TEXT_ASCII, tcol);
			}
		}
	}
	else if (pdd && !ELEM(draw_as, 0, PART_DRAW_CIRC)) {
		float* cPtr;
		float* nPtr;
		float* vPtr;

		/* enable point data array */
		if (pdd->vdata) {
			vPtr = pdd->vdata;
		}
		else {
			vPtr = NULL;
		}

		if (select) {
			UI_ThemeColor(TH_ACTIVE);

			GPU_point_size(part->draw_size ? part->draw_size + 2 : 4);

			gpuLineWidth(3.0);

			draw_particle_arrays(draw_as, totpoint, ob_dt, 1, NULL, NULL, vPtr);
		}

		/* restore from select */
		gpuColor3fv(ma_col);
		GPU_point_size(part->draw_size ? part->draw_size : 2);
		gpuLineWidth(1.0);

		/* enable other data arrays */

		/* billboards are drawn this way */
		if (pdd->ndata && ob_dt > OB_WIRE) {
			nPtr = pdd->ndata;

			// SSS Enable Lighting
			GPU_aspect_enable(GPU_ASPECT_BASIC, GPU_BASIC_LIGHTING);
		}
		else {
			nPtr = NULL;

			// SSS Disable Lighting
			GPU_aspect_disable(GPU_ASPECT_BASIC, GPU_BASIC_LIGHTING);
		}

		if (pdd->cdata) {
			cPtr = pdd->cdata;
		}
		else {
			cPtr = NULL;
		}

		draw_particle_arrays(draw_as, totpoint, ob_dt, 0, cPtr, nPtr, vPtr);

		pdd->flag |= PARTICLE_DRAW_DATA_UPDATED;
		pdd->totpoint = totpoint;
	}

	if (pdd && pdd->vedata) {
		gpuGray3f(0.753f);

		draw_particle_arrays(
			PART_DRAW_LINE,
			totve,
			0,
			0,
			NULL,
			NULL,
			pdd->vedata);
	}


	// SSS Disable Lighting
	GPU_aspect_disable(GPU_ASPECT_BASIC, GPU_BASIC_LIGHTING);

/* 7. */

	if (states) {
		MEM_freeN(states);
		states = NULL;
	}

	psys->flag &= ~PSYS_DRAWING;

	/* draw data can't be saved for billboards as they must update to target changes */
	if (draw_as == PART_DRAW_BB) {
		psys_free_pdd(psys);
		pdd->flag &= ~PARTICLE_DRAW_DATA_UPDATED;
	}

	if (psys->lattice_deform_data) {
		end_latt_deform(psys->lattice_deform_data);
		psys->lattice_deform_data = NULL;
	}

	if (pdd) {
		/* drop references to stack memory */
		pdd->ma_col = NULL;
	}

	if ((base->flag & OB_FROMDUPLI) && (ob->flag & OB_FROMGROUP)) {
		gpuLoadMatrix(rv3d->viewmat[0]);
	}
}

static void draw_update_ptcache_edit(Scene *scene, Object *ob, PTCacheEdit *edit)
{
	if (edit->psys && edit->psys->flag & PSYS_HAIR_UPDATED)
		PE_update_object(scene, ob, 0);

	/* create path and child path cache if it doesn't exist already */
	if (edit->pathcache == NULL)
		psys_cache_edit_paths(scene, ob, edit, CFRA);
}

static void draw_ptcache_edit(Scene *scene, View3D *v3d, PTCacheEdit *edit)
{
	ParticleCacheKey **cache, *path, *pkey;
	PTCacheEditPoint *point;
	PTCacheEditKey *key;
	ParticleEditSettings *pset = PE_settings(scene);
	int i, k, totpoint = edit->totpoint, timed = pset->flag & PE_FADE_TIME ? pset->fade_frames : 0;
	int steps = 1;
	float sel_col[3];
	float nosel_col[3];
	float *pathcol = NULL, *pcol;

	if (edit->pathcache == NULL)
		return;

	PE_hide_keys_time(scene, edit, CFRA);

	/* opengl setup */
	if ((v3d->flag & V3D_ZBUF_SELECT) == 0)
		glDisable(GL_DEPTH_TEST);

	/* get selection theme colors */
	UI_GetThemeColor3fv(TH_VERTEX_SELECT, sel_col);
	UI_GetThemeColor3fv(TH_VERTEX, nosel_col);

	/* draw paths */
	steps = (*edit->pathcache)->steps + 1;

	glEnable(GL_BLEND);
	pathcol = (float*)MEM_callocN(steps * 4 * sizeof(float), "particle path color data");

	// SSS Enable Smooth
	GPU_aspect_enable(GPU_ASPECT_BASIC, GPU_BASIC_SMOOTH);

	if (pset->brushtype == PE_BRUSH_WEIGHT) {
		gpuLineWidth(2.0f);

		// SSS Disable Lighting
		GPU_aspect_disable(GPU_ASPECT_BASIC, GPU_BASIC_LIGHTING);
	}

	cache = edit->pathcache;
	for (i = 0, point = edit->points; i < totpoint; i++, point++) {
		GLfloat* cPtr;
		GLint    cStride;

		path = cache[i];

		if (point->flag & PEP_HIDE) {
			for (k = 0, pcol = pathcol; k < steps; k++, pcol += 4) {
				copy_v3_v3(pcol, path->col);
				pcol[3] = 0.25f;
			}

			cPtr    = pathcol;
			cStride = 4*sizeof(float);
		}
		else if (timed) {
			for (k = 0, pcol = pathcol, pkey = path; k < steps; k++, pkey++, pcol += 4) {
				copy_v3_v3(pcol, pkey->col);
				pcol[3] = 1.0f - fabsf((float)(CFRA) - pkey->time) / (float)pset->fade_frames;
			}

			cPtr    = pathcol;
			cStride = 4*sizeof(float);
		}
		else {
			cPtr    = path->col;
			cStride = sizeof(ParticleCacheKey);
		}

		if (timed) {
			gpuSingleClientArrays_C4F_V3F(
				GL_LINE_STRIP,
				cPtr,
				cStride,
				path->co,
				sizeof(ParticleCacheKey),
				0,
				path->steps + 1);
		}
		else {
			gpuSingleClientArrays_C3F_V3F(
				GL_LINE_STRIP,
				cPtr,
				cStride,
				path->co,
				sizeof(ParticleCacheKey),
				0,
				path->steps + 1);
		}
	}

	if (pathcol) {
		MEM_freeN(pathcol); pathcol = pcol = NULL; 
	}

	/* draw edit vertices */
	if (pset->selectmode != SCE_SELECT_PATH) {
		GPU_point_size(UI_GetThemeValuef(TH_VERTEX_SIZE));

		if (pset->selectmode == SCE_SELECT_POINT) {
			float *pd = NULL, *pdata = NULL;
			float *cd = NULL, *cdata = NULL;
			int totkeys = 0;

			for (i = 0, point = edit->points; i < totpoint; i++, point++) {
				if (!(point->flag & PEP_HIDE)) {
					totkeys += point->totkey;
				}
			}

			if (totkeys) {
				if (edit->points && !(edit->points->keys->flag & PEK_USE_WCO)) {
					pd = pdata = MEM_callocN(totkeys * 3 * sizeof(float), "particle edit point data");
				}

				cd = cdata = MEM_callocN(totkeys * (timed ? 4 : 3) * sizeof(float), "particle edit color data");
			}

			for (i = 0, point = edit->points; i < totpoint; i++, point++) {
				if (point->flag & PEP_HIDE) {
					continue;
				}

				for (k = 0, key = point->keys; k < point->totkey; k++, key++) {
					if (pd) {
						copy_v3_v3(pd, key->co);
						pd += 3;
					}

					if (key->flag & PEK_SELECT) {
						copy_v3_v3(cd, sel_col);
					}
					else {
						copy_v3_v3(cd, nosel_col);
					}

					if (timed) {
						*(cd + 3) = 1.0f - fabsf((float)CFRA - *key->time) / (float)pset->fade_frames;
					}

					cd += (timed ? 4 : 3);
				}
			}
			cd = cdata;
			pd = pdata;
			for (i = 0, point = edit->points; i < totpoint; i++, point++) {
				GLfloat* vPtr;
				GLint vStride;

				if (point->flag & PEP_HIDE || point->totkey == 0) {
					continue;
				}

				if (point->keys->flag & PEK_USE_WCO) {
					vPtr    = point->keys->world_co;
					vStride = sizeof(PTCacheEditKey);
				}
				else {
					vPtr    = pd;
					vStride = 0;
				}

				if (timed) {
					gpuSingleClientArrays_C4F_V3F(
						GL_POINTS,
						cd,
						0,
						vPtr,
						vStride,
						0,
						point->totkey);
				}
				else {
					gpuSingleClientArrays_C3F_V3F(
						GL_POINTS,
						cd,
						0,
						vPtr,
						vStride,
						0,
						point->totkey);
				}

				pd += pd ? 3 * point->totkey : 0;
				cd += (timed ? 4 : 3) * point->totkey;
			}

			if (pdata) {
				MEM_freeN(pdata); pd = pdata = NULL;
			}

			if (cdata) {
				MEM_freeN(cdata); cd = cdata = NULL;
			}
		}
		else if (pset->selectmode == SCE_SELECT_END) {
			gpuImmediateFormat_C4_V3();
			gpuBegin(GL_POINTS);
			for (i = 0, point = edit->points; i < totpoint; i++, point++) {
				if ((point->flag & PEP_HIDE) == 0 && point->totkey) {
					key = point->keys + point->totkey - 1;

					gpuColor3fv(key->flag & PEK_SELECT ? sel_col : nosel_col);
					gpuVertex3fv(key->flag & PEK_USE_WCO ? key->world_co : key->co);
				}
			}
			gpuEnd();
			gpuImmediateUnformat();
		}
	}

	glDisable(GL_BLEND);

	// SSS Disable Lighting & Smooth
	GPU_aspect_disable(GPU_ASPECT_BASIC, GPU_BASIC_LIGHTING|GPU_BASIC_SMOOTH);

	if (v3d->zbuf) {
		glEnable(GL_DEPTH_TEST);
	}

	gpuLineWidth(1.0f);

	GPU_point_size(1);
}
//static void ob_draw_RE_motion(float com[3],float rotscale[3][3],float tw,float th)
static void ob_draw_RE_motion(float com[3], float rotscale[3][3], float itw, float ith, float drw_size)
{
	float tr[3][3];
	float root[3], tip[3];
	float tw, th;
	/* take a copy for not spoiling original */
	copy_m3_m3(tr, rotscale);
	tw = itw * drw_size;
	th = ith * drw_size;

	gpuImmediateFormat_V3();

	gpuColor4P(0x7F0000, 0.608f);
	gpuBegin(GL_LINES);
	root[1] = root[2] = 0.0f;
	root[0] = -drw_size;
	mul_m3_v3(tr, root);
	add_v3_v3(root, com);
	gpuVertex3fv(root);
	tip[1] = tip[2] = 0.0f;
	tip[0] = drw_size;
	mul_m3_v3(tr, tip);
	add_v3_v3(tip, com);
	gpuVertex3fv(tip);
	gpuEnd();

	root[1] = 0.0f; root[2] = tw;
	root[0] = th;
	gpuBegin(GL_LINES);
	mul_m3_v3(tr, root);
	add_v3_v3(root, com);
	gpuVertex3fv(root);
	gpuVertex3fv(tip);
	gpuEnd();

	root[1] = 0.0f; root[2] = -tw;
	root[0] = th;
	gpuBegin(GL_LINES);
	mul_m3_v3(tr, root);
	add_v3_v3(root, com);
	gpuVertex3fv(root);
	gpuVertex3fv(tip);
	gpuEnd();

	root[1] = tw; root[2] = 0.0f;
	root[0] = th;
	gpuBegin(GL_LINES);
	mul_m3_v3(tr, root);
	add_v3_v3(root, com);
	gpuVertex3fv(root);
	gpuVertex3fv(tip);
	gpuEnd();

	root[1] = -tw; root[2] = 0.0f;
	root[0] = th;
	gpuBegin(GL_LINES);
	mul_m3_v3(tr, root);
	add_v3_v3(root, com);
	gpuVertex3fv(root);
	gpuVertex3fv(tip);
	gpuEnd();

	gpuColor4P(0x007F00, 0.608f);

	gpuBegin(GL_LINES);
	root[0] = root[2] = 0.0f;
	root[1] = -drw_size;
	mul_m3_v3(tr, root);
	add_v3_v3(root, com);
	gpuVertex3fv(root);
	tip[0] = tip[2] = 0.0f;
	tip[1] = drw_size;
	mul_m3_v3(tr, tip);
	add_v3_v3(tip, com);
	gpuVertex3fv(tip);
	gpuEnd();

	root[0] = 0.0f; root[2] = tw;
	root[1] = th;
	gpuBegin(GL_LINES);
	mul_m3_v3(tr, root);
	add_v3_v3(root, com);
	gpuVertex3fv(root);
	gpuVertex3fv(tip);
	gpuEnd();

	root[0] = 0.0f; root[2] = -tw;
	root[1] = th;
	gpuBegin(GL_LINES);
	mul_m3_v3(tr, root);
	add_v3_v3(root, com);
	gpuVertex3fv(root);
	gpuVertex3fv(tip);
	gpuEnd();

	root[0] = tw; root[2] = 0.0f;
	root[1] = th;
	gpuBegin(GL_LINES);
	mul_m3_v3(tr, root);
	add_v3_v3(root, com);
	gpuVertex3fv(root);
	gpuVertex3fv(tip);
	gpuEnd();

	root[0] = -tw; root[2] = 0.0f;
	root[1] = th;
	gpuBegin(GL_LINES);
	mul_m3_v3(tr, root);
	add_v3_v3(root, com);
	gpuVertex3fv(root);
	gpuVertex3fv(tip);
	gpuEnd();

	gpuColor4P(0x00007F, 0.608f);
	gpuBegin(GL_LINES);
	root[0] = root[1] = 0.0f;
	root[2] = -drw_size;
	mul_m3_v3(tr, root);
	add_v3_v3(root, com);
	gpuVertex3fv(root);
	tip[0] = tip[1] = 0.0f;
	tip[2] = drw_size;
	mul_m3_v3(tr, tip);
	add_v3_v3(tip, com);
	gpuVertex3fv(tip);
	gpuEnd();

	root[0] = 0.0f; root[1] = tw;
	root[2] = th;
	gpuBegin(GL_LINES);
	mul_m3_v3(tr, root);
	add_v3_v3(root, com);
	gpuVertex3fv(root);
	gpuVertex3fv(tip);
	gpuEnd();

	root[0] = 0.0f; root[1] = -tw;
	root[2] = th;
	gpuBegin(GL_LINES);
	mul_m3_v3(tr, root);
	add_v3_v3(root, com);
	gpuVertex3fv(root);
	gpuVertex3fv(tip);
	gpuEnd();

	root[0] = tw; root[1] = 0.0f;
	root[2] = th;
	gpuBegin(GL_LINES);
	mul_m3_v3(tr, root);
	add_v3_v3(root, com);
	gpuVertex3fv(root);
	gpuVertex3fv(tip);
	gpuEnd();

	root[0] = -tw; root[1] = 0.0f;
	root[2] = th;
	gpuBegin(GL_LINES);
	mul_m3_v3(tr, root);
	add_v3_v3(root, com);
	gpuVertex3fv(root);
	gpuVertex3fv(tip);
	gpuEnd();

	gpuImmediateUnformat();
}

/* place to add drawers */

static void drawhandlesN(Nurb *nu, const char sel, const bool hide_handles)
{
	BezTriple *bezt;
	const float *fp;
	int a;

	if (nu->hide || hide_handles) return;

	gpuBegin(GL_LINES);

	if (nu->type == CU_BEZIER) {

#define TH_HANDLE_COL_TOT ((TH_HANDLE_SEL_FREE - TH_HANDLE_FREE) + 1)
		/* use MIN2 when indexing to ensure newer files don't read outside the array */
		unsigned char handle_cols[TH_HANDLE_COL_TOT][3];
		const int basecol = sel ? TH_HANDLE_SEL_FREE : TH_HANDLE_FREE;

		for (a = 0; a < TH_HANDLE_COL_TOT; a++) {
			UI_GetThemeColor3ubv(basecol + a, handle_cols[a]);
		}

		bezt = nu->bezt;
		a = nu->pntsu;
		while (a--) {
			if (bezt->hide == 0) {
				if ((bezt->f2 & SELECT) == sel) {
					fp = bezt->vec[0];

					gpuColor3ubv(handle_cols[MIN2(bezt->h1, TH_HANDLE_COL_TOT - 1)]);
					gpuVertex3fv(fp);
					gpuVertex3fv(fp + 3);

					gpuColor3ubv(handle_cols[MIN2(bezt->h2, TH_HANDLE_COL_TOT - 1)]);
					gpuVertex3fv(fp + 3);
					gpuVertex3fv(fp + 6);
				}
				else if ((bezt->f1 & SELECT) == sel) {
					fp = bezt->vec[0];

					gpuColor3ubv(handle_cols[MIN2(bezt->h1, TH_HANDLE_COL_TOT - 1)]);
					gpuVertex3fv(fp);
					gpuVertex3fv(fp + 3);
				}
				else if ((bezt->f3 & SELECT) == sel) {
					fp = bezt->vec[1];

					gpuColor3ubv(handle_cols[MIN2(bezt->h2, TH_HANDLE_COL_TOT - 1)]);
					gpuVertex3fv(fp);
					gpuVertex3fv(fp + 3);
				}
			}
			bezt++;
		}

#undef TH_HANDLE_COL_TOT

	}
	gpuEnd();
}

static void drawhandlesN_active(Nurb *nu)
{
	BezTriple *bezt;
	const float *fp;
	int a;

	if (nu->hide) return;

	UI_ThemeColor(TH_ACTIVE_SPLINE);
	gpuLineWidth(2);

	gpuBegin(GL_LINES);

	if (nu->type == CU_BEZIER) {
		bezt = nu->bezt;
		a = nu->pntsu;
		while (a--) {
			if (bezt->hide == 0) {
				fp = bezt->vec[0];

				gpuVertex3fv(fp);
				gpuVertex3fv(fp + 3);

				gpuVertex3fv(fp + 3);
				gpuVertex3fv(fp + 6);
			}
			bezt++;
		}
	}
	gpuEnd();

	gpuColor3P(CPACK_BLACK);
	gpuLineWidth(1);
}

static void drawvertsN(Nurb *nu, const char sel, const bool hide_handles, const void *vert)
{
	BezTriple *bezt;
	BPoint *bp;
	float size;
	int a, color;

	if (nu->hide) return;

	if (sel) color = TH_VERTEX_SELECT;
	else color = TH_VERTEX;

	UI_ThemeColor(color);

	size = UI_GetThemeValuef(TH_VERTEX_SIZE);

	GPU_sprite_size(size);
	GPU_sprite_begin();

	if (nu->type == CU_BEZIER) {
		bezt = nu->bezt;
		a = nu->pntsu;
		while (a--) {
			if (bezt->hide == 0) {
				if (sel == 1 && bezt == vert) {
					UI_ThemeColor(TH_ACTIVE_VERT);
					GPU_sprite_3fv(bezt->vec[1]);

					if (!hide_handles) {
						if (bezt->f1 & SELECT) GPU_sprite_3fv(bezt->vec[0]);
						if (bezt->f3 & SELECT) GPU_sprite_3fv(bezt->vec[2]);
					}

					UI_ThemeColor(color);
				}
				else if (hide_handles) {
					if ((bezt->f2 & SELECT) == sel) GPU_sprite_3fv(bezt->vec[1]);
				}
				else {
					if ((bezt->f1 & SELECT) == sel) GPU_sprite_3fv(bezt->vec[0]);
					if ((bezt->f2 & SELECT) == sel) GPU_sprite_3fv(bezt->vec[1]);
					if ((bezt->f3 & SELECT) == sel) GPU_sprite_3fv(bezt->vec[2]);
				}
			}
			bezt++;
		}
	}
	else {
		bp = nu->bp;
		a = nu->pntsu * nu->pntsv;
		while (a--) {
			if (bp->hide == 0) {
				if (bp == vert) {
					UI_ThemeColor(TH_ACTIVE_VERT);
					GPU_sprite_3fv(bp->vec);
					UI_ThemeColor(color);
				}
				else {
					if ((bp->f1 & SELECT) == sel) GPU_sprite_3fv(bp->vec);
				}
			}
			bp++;
		}
	}

	GPU_sprite_end();
	GPU_sprite_size(1);
}

static void editnurb_draw_active_poly(Nurb *nu)
{
	BPoint *bp;
	int a, b;

	UI_ThemeColor(TH_ACTIVE_SPLINE);
	gpuLineWidth(2);

	bp = nu->bp;
	for (b = 0; b < nu->pntsv; b++) {
		if (nu->flagu & 1) gpuBegin(GL_LINE_LOOP);
		else gpuBegin(GL_LINE_STRIP);

		for (a = 0; a < nu->pntsu; a++, bp++) {
			gpuVertex3fv(bp->vec);
		}

		gpuEnd();
	}

	gpuColor3P(CPACK_BLACK);
	gpuLineWidth(1);
}

static void editnurb_draw_active_nurbs(Nurb *nu)
{
	BPoint *bp, *bp1;
	int a, b, ofs;

	UI_ThemeColor(TH_ACTIVE_SPLINE);
	gpuLineWidth(2);

	gpuBegin(GL_LINES);
	bp = nu->bp;
	for (b = 0; b < nu->pntsv; b++) {
		bp1 = bp;
		bp++;

		for (a = nu->pntsu - 1; a > 0; a--, bp++) {
			if (bp->hide == 0 && bp1->hide == 0) {
				gpuVertex3fv(bp->vec);
				gpuVertex3fv(bp1->vec);
			}
			bp1 = bp;
		}
	}

	if (nu->pntsv > 1) {    /* surface */

		ofs = nu->pntsu;
		for (b = 0; b < nu->pntsu; b++) {
			bp1 = nu->bp + b;
			bp = bp1 + ofs;
			for (a = nu->pntsv - 1; a > 0; a--, bp += ofs) {
				if (bp->hide == 0 && bp1->hide == 0) {
					gpuVertex3fv(bp->vec);
					gpuVertex3fv(bp1->vec);
				}
				bp1 = bp;
			}
		}
	}

	gpuEnd();

	gpuColor3P(CPACK_BLACK);
	gpuLineWidth(1);
}

static void draw_editnurb(Object *ob, Nurb *nurb, int sel)
{
	Nurb *nu;
	BPoint *bp, *bp1;
	int a, b, ofs, index;
	Curve *cu = (Curve *)ob->data;

	index = 0;
	nu = nurb;
	while (nu) {
		if (nu->hide == 0) {
			switch (nu->type) {
				case CU_POLY:
					if (!sel && index == cu->actnu) {
						/* we should draw active spline highlight below everything */
						editnurb_draw_active_poly(nu);
					}

					UI_ThemeColor(TH_NURB_ULINE);
					bp = nu->bp;
					for (b = 0; b < nu->pntsv; b++) {
						if (nu->flagu & 1) gpuBegin(GL_LINE_LOOP);
						else gpuBegin(GL_LINE_STRIP);

						for (a = 0; a < nu->pntsu; a++, bp++) {
							gpuVertex3fv(bp->vec);
						}

						gpuEnd();
					}
					break;
				case CU_NURBS:
					if (!sel && index == cu->actnu) {
						/* we should draw active spline highlight below everything */
						editnurb_draw_active_nurbs(nu);
					}

					bp = nu->bp;
					for (b = 0; b < nu->pntsv; b++) {
						bp1 = bp;
						bp++;
						for (a = nu->pntsu - 1; a > 0; a--, bp++) {
							if (bp->hide == 0 && bp1->hide == 0) {
								if (sel) {
									if ((bp->f1 & SELECT) && (bp1->f1 & SELECT)) {
										UI_ThemeColor(TH_NURB_SEL_ULINE);

										gpuBegin(GL_LINE_STRIP);
										gpuVertex3fv(bp->vec);
										gpuVertex3fv(bp1->vec);
										gpuEnd();
									}
								}
								else {
									if ((bp->f1 & SELECT) && (bp1->f1 & SELECT)) {
										/* pass */
									}
									else {
										UI_ThemeColor(TH_NURB_ULINE);

										gpuBegin(GL_LINE_STRIP);
										gpuVertex3fv(bp->vec);
										gpuVertex3fv(bp1->vec);
										gpuEnd();
									}
								}
							}
							bp1 = bp;
						}
					}
					if (nu->pntsv > 1) {    /* surface */

						ofs = nu->pntsu;
						for (b = 0; b < nu->pntsu; b++) {
							bp1 = nu->bp + b;
							bp = bp1 + ofs;
							for (a = nu->pntsv - 1; a > 0; a--, bp += ofs) {
								if (bp->hide == 0 && bp1->hide == 0) {
									if (sel) {
										if ((bp->f1 & SELECT) && (bp1->f1 & SELECT)) {
											UI_ThemeColor(TH_NURB_SEL_VLINE);

											gpuBegin(GL_LINE_STRIP);
											gpuVertex3fv(bp->vec);
											gpuVertex3fv(bp1->vec);
											gpuEnd();
										}
									}
									else {
										if ((bp->f1 & SELECT) && (bp1->f1 & SELECT)) {
											/* pass */
										}
										else {
											UI_ThemeColor(TH_NURB_VLINE);

											gpuBegin(GL_LINE_STRIP);
											gpuVertex3fv(bp->vec);
											gpuVertex3fv(bp1->vec);
											gpuEnd();
										}
									}
								}
								bp1 = bp;
							}
						}

					}
					break;
			}
		}

		index++;
		nu = nu->next;
	}
}

static void drawnurb(Scene *scene, View3D *v3d, RegionView3D *rv3d, Base *base, Nurb *nurb,
                     const char dt, const short dflag, const unsigned char ob_wire_col[4])
{
	ToolSettings *ts = scene->toolsettings;
	Object *ob = base->object;
	Curve *cu = ob->data;
	Nurb *nu;
	BevList *bl;
	const void *vert = BKE_curve_vert_active_get(cu);
	const bool hide_handles = (cu->drawflag & CU_HIDE_HANDLES) != 0;
	int index;
	unsigned char wire_col[3];

	/* DispList */
	UI_GetThemeColor3ubv(TH_WIRE_EDIT, wire_col);
	gpuColor3ubv(wire_col);

	drawDispList(scene, v3d, rv3d, base, dt, dflag, ob_wire_col);

	if (v3d->zbuf) glDepthFunc(GL_ALWAYS);
	
	gpuImmediateFormat_V3();
	
	/* first non-selected and active handles */
	index = 0;
	for (nu = nurb; nu; nu = nu->next) {
		if (nu->type == CU_BEZIER) {
			if (index == cu->actnu && !hide_handles)
				drawhandlesN_active(nu);
			drawhandlesN(nu, 0, hide_handles);
		}
		index++;
	}

	draw_editnurb(ob, nurb, 0);
	draw_editnurb(ob, nurb, 1);
	/* selected handles */
	for (nu = nurb; nu; nu = nu->next) {
		if (nu->type == CU_BEZIER && (cu->drawflag & CU_HIDE_HANDLES) == 0)
			drawhandlesN(nu, 1, hide_handles);
		drawvertsN(nu, 0, hide_handles, NULL);
	}
	
	if (v3d->zbuf) glDepthFunc(GL_LEQUAL);

	/* direction vectors for 3d curve paths
	 * when at its lowest, don't render normals */
	if ((cu->flag & CU_3D) && (ts->normalsize > 0.0015f) && (cu->drawflag & CU_HIDE_NORMALS) == 0) {

		UI_ThemeColor(TH_WIRE_EDIT);
		
		for (bl = ob->curve_cache->bev.first, nu = nurb; nu && bl; bl = bl->next, nu = nu->next) {
			BevPoint *bevp = (BevPoint *)(bl + 1);
			int nr = bl->nr;
			int skip = nu->resolu / 16;

			while (nr-- > 0) { /* accounts for empty bevel lists */
				const float fac = bevp->radius * ts->normalsize;
				float vec_a[3]; /* Offset perpendicular to the curve */
				float vec_b[3]; /* Delta along the curve */

				vec_a[0] = fac;
				vec_a[1] = 0.0f;
				vec_a[2] = 0.0f;

				vec_b[0] = -fac;
				vec_b[1] = 0.0f;
				vec_b[2] = 0.0f;

				mul_qt_v3(bevp->quat, vec_a);
				mul_qt_v3(bevp->quat, vec_b);
				add_v3_v3(vec_a, bevp->vec);
				add_v3_v3(vec_b, bevp->vec);

				madd_v3_v3fl(vec_a, bevp->dir, -fac);
				madd_v3_v3fl(vec_b, bevp->dir, -fac);

				gpuBegin(GL_LINE_STRIP);
				gpuVertex3fv(vec_a);
				gpuVertex3fv(bevp->vec);
				gpuVertex3fv(vec_b);
				gpuEnd();

				bevp += skip + 1;
				nr -= skip;
			}
		}

	}

	if (v3d->zbuf) glDepthFunc(GL_ALWAYS);
	
	for (nu = nurb; nu; nu = nu->next) {
		drawvertsN(nu, 1, hide_handles, vert);
	}

	if (v3d->zbuf) glDepthFunc(GL_LEQUAL);

	gpuImmediateUnformat();
}

/* draw a sphere for use as an empty drawtype */
static void draw_empty_sphere(float size)
{
	gpuPushMatrix();
	gpuScale(size, size, size);

	gpuImmediateFormat_V2();

	gpuDrawCircle(0, 0, 1, 16);

	gpuRotateRight('Y');
	gpuRepeat();

	gpuRotateRight('X');
	gpuRepeat();

	gpuImmediateUnformat();

	gpuPopMatrix();
}

/* draw a cone for use as an empty drawtype */
static void draw_empty_cone(float size)
{
	static GPUimmediate *displist;
	static GPUindex *index;

	gpuPushMatrix();
	gpuScale(size, 2.0f * size, size);
	gpuRotateRight(-'X');

	if (!displist) {
		GPUprim3 prim = GPU_PRIM_LOFI_WIRE;
		prim.vsegs = 1;

		gpuPushImmediate();
		gpuImmediateMaxVertexCount(16);

		index = gpuNewIndex();
		gpuImmediateIndex(index);
		gpuImmediateMaxIndexCount(96, GL_UNSIGNED_SHORT);

		//GLU Cylinder(qobj, 1.0, 0.0, 1.0, 8, 1);
		gpuSingleCone(&prim, 1, 1);
		displist = gpuPopImmediate();
	}
	else {
		gpuImmediateSingleDrawElements(GL_LINES, displist);
	}

	gpuPopMatrix();
}

static void draw_textcurs(RegionView3D *rv3d, float textcurs[4][2])
{
	gpuImmediateFormat_V3();
	ED_view3d_polygon_offset(rv3d, -1.0);
	gpuColor3P(CPACK_BLACK);
	set_inverted_drawing(1);
	gpuBegin(GL_QUADS);
	gpuVertex2fv(textcurs[0]);
	gpuVertex2fv(textcurs[1]);
	gpuVertex2fv(textcurs[2]);
	gpuVertex2fv(textcurs[3]);
	gpuEnd();
	set_inverted_drawing(0);
	ED_view3d_polygon_offset(rv3d, 0.0);

	gpuImmediateUnformat();
}

/* needs fixing if non-identity matrix used */
static void drawtube(const float vec[3], float radius, float height, float tmat[4][4])
{
	float cur[3];
	gpuDrawFastBall(GL_LINE_LOOP, vec, radius, tmat);

	copy_v3_v3(cur, vec);
	cur[2] += height;

	gpuDrawFastBall(GL_LINE_LOOP, cur, radius, tmat);

	gpuBegin(GL_LINES);
	gpuVertex3f(vec[0] + radius, vec[1], vec[2]);
	gpuVertex3f(cur[0] + radius, cur[1], cur[2]);
	gpuVertex3f(vec[0] - radius, vec[1], vec[2]);
	gpuVertex3f(cur[0] - radius, cur[1], cur[2]);
	gpuVertex3f(vec[0], vec[1] + radius, vec[2]);
	gpuVertex3f(cur[0], cur[1] + radius, cur[2]);
	gpuVertex3f(vec[0], vec[1] - radius, vec[2]);
	gpuVertex3f(cur[0], cur[1] - radius, cur[2]);
	gpuEnd();
}

/* needs fixing if non-identity matrix used */
static void drawcone(const float vec[3], float radius, float height, float tmat[4][4])
{
	float cur[3];

	copy_v3_v3(cur, vec);
	cur[2] += height;

	gpuDrawFastBall(GL_LINE_LOOP, cur, radius, tmat);

	gpuBegin(GL_LINES);
	gpuVertex3f(vec[0], vec[1], vec[2]);
	gpuVertex3f(cur[0] + radius, cur[1], cur[2]);
	gpuVertex3f(vec[0], vec[1], vec[2]);
	gpuVertex3f(cur[0] - radius, cur[1], cur[2]);
	gpuVertex3f(vec[0], vec[1], vec[2]);
	gpuVertex3f(cur[0], cur[1] + radius, cur[2]);
	gpuVertex3f(vec[0], vec[1], vec[2]);
	gpuVertex3f(cur[0], cur[1] - radius, cur[2]);
	gpuEnd();
}

/* return true if nothing was drawn */
static bool drawmball(Scene *scene, View3D *v3d, RegionView3D *rv3d, Base *base,
                      const char dt, const short dflag, const unsigned char ob_wire_col[4])
{
	Object *ob = base->object;
	MetaBall *mb;
	MetaElem *ml;
	float imat[4][4];
	int code = 1;

	mb = ob->data;

	if (mb->editelems) {
		if (!(G.f & G_PICKSEL)) {
			unsigned char wire_col[4];
			UI_GetThemeColor4ubv(TH_WIRE_EDIT, wire_col);
			gpuColor3ubv(wire_col);

			drawDispList(scene, v3d, rv3d, base, dt, dflag, wire_col);
		}
		ml = mb->editelems->first;
	}
	else {
		if ((base->flag & OB_FROMDUPLI) == 0) {
			drawDispList(scene, v3d, rv3d, base, dt, dflag, ob_wire_col);
		}

		ml = mb->elems.first;
	}

	if (ml == NULL) {
		return true;
	}

	if (v3d->flag2 & V3D_RENDER_OVERRIDE) {
		return false;
	}

	invert_m4_m4(imat, rv3d->viewmatob);
	normalize_v3(imat[0]);
	normalize_v3(imat[1]);

	gpuImmediateFormat_V3();

	if (mb->editelems == NULL) {
		if ((dflag & DRAW_CONSTCOLOR) == 0) {
			gpuColor3ubv(ob_wire_col);
		}
	}
	
	while (ml) {
		/* draw radius */
		if (mb->editelems) {
			if ((dflag & DRAW_CONSTCOLOR) == 0) {
				if ((ml->flag & SELECT) && (ml->flag & MB_SCALE_RAD)) gpuColor3P(0xA0A0F0);
				else gpuColor3P(0x3030A0);
			}
			
			if (G.f & G_PICKSEL) {
				ml->selcol1 = code;
				GPU_select_load(code++);
			}
		}

		gpuDrawFastBall(GL_LINE_LOOP, &(ml->x), ml->rad, imat);

		/* draw stiffness */
		if (mb->editelems) {
			if ((dflag & DRAW_CONSTCOLOR) == 0) {
				if ((ml->flag & SELECT) && !(ml->flag & MB_SCALE_RAD)) gpuColor3P(0xA0F0A0);
				else gpuColor3P(0x30A030);
			}
			
			if (G.f & G_PICKSEL) {
				ml->selcol2 = code;
				GPU_select_load(code++);
			}
			gpuDrawFastBall(GL_LINE_LOOP, &(ml->x), ml->rad * atanf(ml->s) / (float)M_PI_2, imat);
		}

		ml = ml->next;
	}
	
	gpuImmediateUnformat();
	
	return false;
}

static void draw_forcefield(Object *ob, RegionView3D *rv3d,
                            const short dflag, const unsigned char ob_wire_col[4])
{
	PartDeflect *pd = ob->pd;
	float imat[4][4], tmat[4][4];
	float vec[3] = {0.0, 0.0, 0.0};
	float size;

	GPU_raster_begin();

	gpuImmediateFormat_V3(); // DOODLE: force field

	/* scale size of circle etc with the empty drawsize */
	if (ob->type == OB_EMPTY) size = ob->empty_drawsize;
	else size = 1.0;
	
	/* calculus here, is reused in PFIELD_FORCE */
	invert_m4_m4(imat, rv3d->viewmatob);
//	normalize_v3(imat[0]);  /* we don't do this because field doesnt scale either... apart from wind! */
//	normalize_v3(imat[1]);
	
	if (pd->forcefield == PFIELD_WIND) {
		float force_val;

		if ((dflag & DRAW_CONSTCOLOR) == 0) {
			ob_wire_color_blend_theme_id(ob_wire_col, TH_BACK, 0.5f);
		}

		//if (has_ipo_code(ob->ipo, OB_PD_FSTR))
		//	force_val = IPO_GetFloatValue(ob->ipo, OB_PD_FSTR, scene->r.cfra);
		//else
		{
			force_val = pd->f_strength;
		}

		unit_m4(tmat);
		force_val *= 0.1f;
		gpuDrawFastBall(GL_LINE_LOOP, vec, size, tmat);
		vec[2] = 0.5f * force_val;
		gpuDrawFastBall(GL_LINE_LOOP, vec, size, tmat);
		vec[2] = 1.0f * force_val;
		gpuDrawFastBall(GL_LINE_LOOP, vec, size, tmat);
		vec[2] = 1.5f * force_val;
		gpuDrawFastBall(GL_LINE_LOOP, vec, size, tmat);
		vec[2] = 0.0f; /* reset vec for max dist circle */
	}
	else if (pd->forcefield == PFIELD_FORCE) {
		float ffall_val;

		//if (has_ipo_code(ob->ipo, OB_PD_FFALL))
		//	ffall_val = IPO_GetFloatValue(ob->ipo, OB_PD_FFALL, scene->r.cfra);
		//else
		{
			ffall_val = pd->f_power;
		}

		if ((dflag & DRAW_CONSTCOLOR) == 0) ob_wire_color_blend_theme_id(ob_wire_col, TH_BACK, 0.5f);
		gpuDrawFastBall(GL_LINE_LOOP, vec, size, imat);
		if ((dflag & DRAW_CONSTCOLOR) == 0) ob_wire_color_blend_theme_id(ob_wire_col, TH_BACK, 0.9f - 0.4f / powf(1.5f, ffall_val));
		gpuDrawFastBall(GL_LINE_LOOP, vec, size * 1.5f, imat);
		if ((dflag & DRAW_CONSTCOLOR) == 0) ob_wire_color_blend_theme_id(ob_wire_col, TH_BACK, 0.9f - 0.4f / powf(2.0f, ffall_val));
		gpuDrawFastBall(GL_LINE_LOOP, vec, size * 2.0f, imat);
	}
	else if (pd->forcefield == PFIELD_VORTEX) {
		float /*ffall_val,*/ force_val;

		unit_m4(tmat);
		//if (has_ipo_code(ob->ipo, OB_PD_FFALL))
		//	ffall_val = IPO_GetFloatValue(ob->ipo, OB_PD_FFALL, scene->r.cfra);
		//else
		//	ffall_val = pd->f_power;

		//if (has_ipo_code(ob->ipo, OB_PD_FSTR))
		//	force_val = IPO_GetFloatValue(ob->ipo, OB_PD_FSTR, scene->r.cfra);
		//else
		{
			force_val = pd->f_strength;
		}

		if ((dflag & DRAW_CONSTCOLOR) == 0) {
			ob_wire_color_blend_theme_id(ob_wire_col, TH_BACK, 0.7f);
		}

		if (force_val < 0) {
			gpuDrawSpiral(vec, size, tmat, 1);
			gpuDrawSpiral(vec, size, tmat, 16);
		}
		else {
			gpuDrawSpiral(vec, size, tmat, -1);
			gpuDrawSpiral(vec, size, tmat, -16);
		}
	}
	else if (pd->forcefield == PFIELD_GUIDE && ob->type == OB_CURVE) {
		Curve *cu = ob->data;
		if ((cu->flag & CU_PATH) && ob->curve_cache->path && ob->curve_cache->path->data) {
			float mindist, guidevec1[4], guidevec2[3];

			//if (has_ipo_code(ob->ipo, OB_PD_FSTR))
			//	mindist = IPO_GetFloatValue(ob->ipo, OB_PD_FSTR, scene->r.cfra);
			//else
			{
				mindist = pd->f_strength;
			}

			if ((dflag & DRAW_CONSTCOLOR) == 0) {
				ob_wire_color_blend_theme_id(ob_wire_col, TH_BACK, 0.5f);
			}

			/*path end*/
			GPU_raster_set_line_style(3);
			where_on_path(ob, 1.0f, guidevec1, guidevec2, NULL, NULL, NULL);
			gpuDrawFastBall(GL_LINE_LOOP, guidevec1, mindist, imat);

			/*path beginning*/
			GPU_raster_set_line_style(0);
			where_on_path(ob, 0.0f, guidevec1, guidevec2, NULL, NULL, NULL);
			gpuDrawFastBall(GL_LINE_LOOP, guidevec1, mindist, imat);
			
			copy_v3_v3(vec, guidevec1); /* max center */
		}
	}

	GPU_raster_set_line_style(3);

	if ((dflag & DRAW_CONSTCOLOR) == 0) {
		ob_wire_color_blend_theme_id(ob_wire_col, TH_BACK, 0.5f);
	}

	if (pd->falloff == PFIELD_FALL_SPHERE) {
		/* as last, guide curve alters it */
		if (pd->flag & PFIELD_USEMAX) {
			gpuDrawFastBall(GL_LINE_LOOP, vec, pd->maxdist, imat);
		}

		if (pd->flag & PFIELD_USEMIN) {
			gpuDrawFastBall(GL_LINE_LOOP, vec, pd->mindist, imat);
		}
	}
	else if (pd->falloff == PFIELD_FALL_TUBE) {
		float radius, distance;

		unit_m4(tmat);

		vec[0] = vec[1] = 0.0f;
		radius = (pd->flag & PFIELD_USEMAXR) ? pd->maxrad : 1.0f;
		distance = (pd->flag & PFIELD_USEMAX) ? pd->maxdist : 0.0f;
		vec[2] = distance;
		distance = (pd->flag & PFIELD_POSZ) ? -distance : -2.0f * distance;

		if (pd->flag & (PFIELD_USEMAX | PFIELD_USEMAXR))
			drawtube(vec, radius, distance, tmat);

		radius = (pd->flag & PFIELD_USEMINR) ? pd->minrad : 1.0f;
		distance = (pd->flag & PFIELD_USEMIN) ? pd->mindist : 0.0f;
		vec[2] = distance;
		distance = (pd->flag & PFIELD_POSZ) ? -distance : -2.0f * distance;

		if (pd->flag & (PFIELD_USEMIN | PFIELD_USEMINR))
			drawtube(vec, radius, distance, tmat);
	}
	else if (pd->falloff == PFIELD_FALL_CONE) {
		float radius, distance;

		unit_m4(tmat);

		radius = DEG2RADF((pd->flag & PFIELD_USEMAXR) ? pd->maxrad : 1.0f);
		distance = (pd->flag & PFIELD_USEMAX) ? pd->maxdist : 0.0f;

		if (pd->flag & (PFIELD_USEMAX | PFIELD_USEMAXR)) {
			drawcone(vec, distance * sinf(radius), distance * cosf(radius), tmat);
			if ((pd->flag & PFIELD_POSZ) == 0)
				drawcone(vec, distance * sinf(radius), -distance * cosf(radius), tmat);
		}

		radius = DEG2RADF((pd->flag & PFIELD_USEMINR) ? pd->minrad : 1.0f);
		distance = (pd->flag & PFIELD_USEMIN) ? pd->mindist : 0.0f;

		if (pd->flag & (PFIELD_USEMIN | PFIELD_USEMINR)) {
			drawcone(vec, distance * sinf(radius), distance * cosf(radius), tmat);
			if ((pd->flag & PFIELD_POSZ) == 0)
				drawcone(vec, distance * sinf(radius), -distance * cosf(radius), tmat);
		}
	}
	GPU_raster_set_line_style(0);

	gpuImmediateUnformat();

	GPU_raster_end();
}

static void draw_box(float vec[8][3])
{
	gpuImmediateFormat_V3();

	gpuBegin(GL_LINE_STRIP);
	gpuVertex3fv(vec[0]); gpuVertex3fv(vec[1]); gpuVertex3fv(vec[2]); gpuVertex3fv(vec[3]);
	gpuVertex3fv(vec[0]); gpuVertex3fv(vec[4]); gpuVertex3fv(vec[5]); gpuVertex3fv(vec[6]);
	gpuVertex3fv(vec[7]); gpuVertex3fv(vec[4]);
	gpuEnd();

	gpuBegin(GL_LINES);
	gpuVertex3fv(vec[1]); gpuVertex3fv(vec[5]);
	gpuVertex3fv(vec[2]); gpuVertex3fv(vec[6]);
	gpuVertex3fv(vec[3]); gpuVertex3fv(vec[7]);
	gpuEnd();

	gpuImmediateUnformat();
}

/* uses boundbox, function used by Ketsji */
#if 0
static void get_local_bounds(Object *ob, float center[3], float size[3])
{
	BoundBox *bb = BKE_object_boundbox_get(ob);
	
	if (bb == NULL) {
		zero_v3(center);
		copy_v3_v3(size, ob->size);
	}
	else {
		size[0] = 0.5 * fabsf(bb->vec[0][0] - bb->vec[4][0]);
		size[1] = 0.5 * fabsf(bb->vec[0][1] - bb->vec[2][1]);
		size[2] = 0.5 * fabsf(bb->vec[0][2] - bb->vec[1][2]);

		center[0] = (bb->vec[0][0] + bb->vec[4][0]) / 2.0;
		center[1] = (bb->vec[0][1] + bb->vec[2][1]) / 2.0;
		center[2] = (bb->vec[0][2] + bb->vec[1][2]) / 2.0;
	}
}
#endif

static void draw_bb_quadric(BoundBox *bb, char type, bool around_origin)
{
	float size[3], cent[3];
	size[0] = 0.5f * fabsf(bb->vec[0][0] - bb->vec[4][0]);
	size[1] = 0.5f * fabsf(bb->vec[0][1] - bb->vec[2][1]);
	size[2] = 0.5f * fabsf(bb->vec[0][2] - bb->vec[1][2]);

	if (around_origin) {
		zero_v3(cent);
	}
	else {
		cent[0] = 0.5f * (bb->vec[0][0] + bb->vec[4][0]);
		cent[1] = 0.5f * (bb->vec[0][1] + bb->vec[2][1]);
		cent[2] = 0.5f * (bb->vec[0][2] + bb->vec[1][2]);
	}

	gpuPushMatrix();

	if (type == OB_BOUND_SPHERE) {
		static GPUimmediate *displist = NULL;
		static GPUindex *index = NULL;
		
		float scale = MAX3(size[0], size[1], size[2]);


		gpuTranslate(cent[0], cent[1], cent[2]);
		gpuScale(scale, scale, scale);

		if (!displist) {
			GPUprim3 prim = GPU_PRIM_LOFI_WIRE;
			prim.usegs = 8;
			prim.vsegs = 5;

			gpuPushImmediate();
			gpuImmediateMaxVertexCount(48);

			index = gpuNewIndex();
			gpuImmediateIndex(index);
			gpuImmediateMaxIndexCount(176, GL_UNSIGNED_SHORT);

			gpuSingleSphere(&prim, 1);

			displist = gpuPopImmediate();
		}
		else {
			gpuImmediateSingleRepeatElements(displist);
		}
	}
	else if (type == OB_BOUND_CYLINDER) {
		static GPUimmediate *displist = NULL;
		static GPUindex *index = NULL;

		float radius = size[0] > size[1] ? size[0] : size[1];
		gpuTranslate(cent[0], cent[1], cent[2] - size[2]);
		gpuScale(radius, radius, 2.0f * size[2]);

		if (!displist) {
			GPUprim3 prim = GPU_PRIM_LOFI_WIRE;
			prim.vsegs = 1;

			gpuPushImmediate();
			gpuImmediateMaxVertexCount(16);

			index = gpuNewIndex();
			gpuImmediateIndex(index);
			gpuImmediateMaxIndexCount(48, GL_UNSIGNED_SHORT);

			//GLU Cylinder(qobj, 1.0, 1.0, 1.0, 8, 1);
			gpuSingleCylinder(&prim, 1, 1, 1);
			displist = gpuPopImmediate();
		}
		else {
			gpuImmediateSingleRepeatElements(displist);
		}
	}
	else if (type == OB_BOUND_CONE) {
		static GPUimmediate *displist = NULL;
		static GPUindex *index = NULL;

		float radius = size[0] > size[1] ? size[0] : size[1];
		gpuTranslate(cent[0], cent[1], cent[2] - size[2]);
		gpuScale(radius, radius, 2.0f * size[2]);

		if (!displist) {
			GPUprim3 prim = GPU_PRIM_LOFI_WIRE;
			prim.vsegs = 1;

			gpuPushImmediate();
			gpuImmediateMaxVertexCount(16);

			index = gpuNewIndex();
			gpuImmediateIndex(index);
			gpuImmediateMaxIndexCount(48, GL_UNSIGNED_SHORT);

			gpuSingleCone(&prim, 1, 1);
			displist = gpuPopImmediate();
		}
		else {
			gpuImmediateSingleRepeatElements(displist);
		}
	}
	else if (type == OB_BOUND_CAPSULE) {
		// XXX: update this to make an immediate buffer like the others -- jwilkins
		GPUprim3 prim = GPU_PRIM_LOFI_WIRE;
		float radius = size[0] > size[1] ? size[0] : size[1];
		float length = size[2] > radius ? 2.0f * (size[2] - radius) : 0.0f;
		gpuTranslate(cent[0], cent[1], cent[2] - length * 0.5f);
		gpuSingleCylinder(&prim, radius, radius, 1);
		gpuSingleSphere(&prim, radius);
		gpuTranslate(0.0, 0.0, length);
		gpuSingleSphere(&prim, radius);
	}

	gpuPopMatrix();
}

static void draw_bounding_volume(Object *ob, char type)
{
	BoundBox  bb_local;
	BoundBox *bb = NULL;
	
	if (ob->type == OB_MESH) {
		bb = BKE_mesh_boundbox_get(ob);
	}
	else if (ELEM3(ob->type, OB_CURVE, OB_SURF, OB_FONT)) {
		bb = BKE_curve_boundbox_get(ob);
	}
	else if (ob->type == OB_MBALL) {
		if (BKE_mball_is_basis(ob)) {
			bb = ob->bb;
		}
	}
	else if (ob->type == OB_ARMATURE) {
		bb = BKE_armature_boundbox_get(ob);
	}
	else {
		const float min[3] = {-1.0f, -1.0f, -1.0f}, max[3] = {1.0f, 1.0f, 1.0f};
		bb = &bb_local;
		BKE_boundbox_init_from_minmax(bb, min, max);
	}
	
	if (bb == NULL)
		return;
	
	if (ob->gameflag & OB_BOUNDS) { /* bounds need to be drawn around origin for game engine */

		if (type == OB_BOUND_BOX) {
			float vec[8][3], size[3];
			
			size[0] = 0.5f * fabsf(bb->vec[0][0] - bb->vec[4][0]);
			size[1] = 0.5f * fabsf(bb->vec[0][1] - bb->vec[2][1]);
			size[2] = 0.5f * fabsf(bb->vec[0][2] - bb->vec[1][2]);
			
			vec[0][0] = vec[1][0] = vec[2][0] = vec[3][0] = -size[0];
			vec[4][0] = vec[5][0] = vec[6][0] = vec[7][0] = +size[0];
			vec[0][1] = vec[1][1] = vec[4][1] = vec[5][1] = -size[1];
			vec[2][1] = vec[3][1] = vec[6][1] = vec[7][1] = +size[1];
			vec[0][2] = vec[3][2] = vec[4][2] = vec[7][2] = -size[2];
			vec[1][2] = vec[2][2] = vec[5][2] = vec[6][2] = +size[2];
			
			draw_box(vec);
		}
		else {
			draw_bb_quadric(bb, type, true);
		}
	}
	else {
		if (type == OB_BOUND_BOX)
			draw_box(bb->vec);
		else
			draw_bb_quadric(bb, type, false);
	}
}

static void drawtexspace(Object *ob)
{
	float vec[8][3], loc[3], size[3];
	
	if (ob->type == OB_MESH) {
		BKE_mesh_texspace_get(ob->data, loc, NULL, size);
	}
	else if (ELEM3(ob->type, OB_CURVE, OB_SURF, OB_FONT)) {
		BKE_curve_texspace_get(ob->data, loc, NULL, size);
	}
	else if (ob->type == OB_MBALL) {
		MetaBall *mb = ob->data;
		copy_v3_v3(size, mb->size);
		copy_v3_v3(loc, mb->loc);
	}
	else {
		return;
	}

	vec[0][0] = vec[1][0] = vec[2][0] = vec[3][0] = loc[0] - size[0];
	vec[4][0] = vec[5][0] = vec[6][0] = vec[7][0] = loc[0] + size[0];
	
	vec[0][1] = vec[1][1] = vec[4][1] = vec[5][1] = loc[1] - size[1];
	vec[2][1] = vec[3][1] = vec[6][1] = vec[7][1] = loc[1] + size[1];

	vec[0][2] = vec[3][2] = vec[4][2] = vec[7][2] = loc[2] - size[2];
	vec[1][2] = vec[2][2] = vec[5][2] = vec[6][2] = loc[2] + size[2];

	GPU_raster_begin();

	GPU_raster_set_line_style(2);

	draw_box(vec);

	GPU_raster_set_line_style(0);

	GPU_raster_end();
}

/* draws wire outline */
static void drawObjectSelect(Scene *scene, View3D *v3d, ARegion *ar, Base *base,
                             const unsigned char ob_wire_col[4])
{
	RegionView3D *rv3d = ar->regiondata;
	Object *ob = base->object;
	
	gpuLineWidth(UI_GetThemeValuef(TH_OUTLINE_WIDTH) * 2.0f);
	gpuDepthMask(GL_FALSE);
	
	if (ELEM3(ob->type, OB_FONT, OB_CURVE, OB_SURF)) {
		DerivedMesh *dm = ob->derivedFinal;
		bool has_faces = false;

		if (dm)
			DM_update_materials(dm, ob);
#ifdef SEQUENCER_DAG_WORKAROUND
		ensure_curve_cache(scene, ob);
#endif

		if (dm) {
			has_faces = dm->getNumTessFaces(dm) > 0;
		}
		else {
			has_faces = BKE_displist_has_faces(&ob->curve_cache->disp);
		}

		if (has_faces && ED_view3d_boundbox_clip(rv3d, ob->bb)) {
			draw_index_wire = false;
			if (dm) {
				draw_mesh_object_outline(v3d, ob, dm);
			}
			else {
				drawDispListwire(&ob->curve_cache->disp);
			}
			draw_index_wire = true;
		}
	}
	else if (ob->type == OB_MBALL) {
		if (BKE_mball_is_basis(ob)) {
			if ((base->flag & OB_FROMDUPLI) == 0)
				drawDispListwire(&ob->curve_cache->disp);
		}
	}
	else if (ob->type == OB_ARMATURE) {
		if (!(ob->mode & OB_MODE_POSE && base == scene->basact))
			draw_armature(scene, v3d, ar, base, OB_WIRE, 0, ob_wire_col, true);
	}

	gpuLineWidth(1.0);
	gpuDepthMask(GL_TRUE);
}

static void draw_wire_extra(Scene *scene, RegionView3D *rv3d, Object *ob, const unsigned char ob_wire_col[4])
{
	if (ELEM4(ob->type, OB_FONT, OB_CURVE, OB_SURF, OB_MBALL)) {

		if (scene->obedit == ob) {
			UI_ThemeColor(TH_WIRE_EDIT);
		}
		else {
			gpuColor3ubv(ob_wire_col);
		}

		ED_view3d_polygon_offset(rv3d, 1.0);
		gpuDepthMask(GL_FALSE);  /* disable write in zbuffer, selected edge wires show better */

		if (ELEM3(ob->type, OB_FONT, OB_CURVE, OB_SURF)) {
			if (ED_view3d_boundbox_clip(rv3d, ob->bb)) {
				if (ob->type == OB_CURVE)
					draw_index_wire = false;

				if (ob->derivedFinal) {
					drawCurveDMWired(ob);
				}
				else {
					drawDispListwire(&ob->curve_cache->disp);
				}

				if (ob->type == OB_CURVE)
					draw_index_wire = true;
			}
		}
		else if (ob->type == OB_MBALL) {
			if (BKE_mball_is_basis(ob)) {
				drawDispListwire(&ob->curve_cache->disp);
			}
		}

		gpuDepthMask(GL_TRUE);
		ED_view3d_polygon_offset(rv3d, 0.0);
	}
}

/* should be called in view space */
static void draw_hooks(Object *ob)
{
	ModifierData *md;
	float vec[3];
	
	gpuImmediateFormat_V3();

	for (md = ob->modifiers.first; md; md = md->next) {
		if (md->type == eModifierType_Hook) {
			HookModifierData *hmd = (HookModifierData *) md;

			mul_v3_m4v3(vec, ob->obmat, hmd->cent);

			if (hmd->object) {
				GPU_raster_begin();

				GPU_raster_set_line_style(3);
				gpuBegin(GL_LINES);
				gpuVertex3fv(hmd->object->obmat[3]);
				gpuVertex3fv(vec);
				gpuEnd();
				GPU_raster_set_line_style(0);

				GPU_raster_end();
			}

			GPU_sprite_size(3);
			GPU_sprite_begin();
			GPU_sprite_3fv(vec);
			GPU_sprite_end();
			GPU_sprite_size(1);
		}
	}

	gpuImmediateUnformat();
}

static void draw_rigid_body_pivot(bRigidBodyJointConstraint *data,
                                  const short dflag, const unsigned char ob_wire_col[4])
{
	const char *axis_str[3] = {"px", "py", "pz"};
	int axis;
	float mat[4][4];

	eul_to_mat4(mat, &data->axX);

	GPU_raster_begin();

	gpuLineWidth(4.0f);
	GPU_raster_set_line_style(2);

	for (axis = 0; axis < 3; axis++) {
		float dir[3] = {0, 0, 0};
		float v[3];

		copy_v3_v3(v, &data->pivX);

		dir[axis] = 1.0f;
		gpuImmediateFormat_V3();
		gpuBegin(GL_LINES);
		mul_m4_v3(mat, dir);
		add_v3_v3(v, dir);
		gpuVertex3fv(&data->pivX);
		gpuVertex3fv(v);
		gpuEnd();
		gpuImmediateUnformat();

		/* when const color is set wirecolor is NULL - we could get the current color but
		 * with selection and group instancing its not needed to draw the text */
		if ((dflag & DRAW_CONSTCOLOR) == 0) {
			view3d_cached_text_draw_add(v, axis_str[axis], 2, 0, V3D_CACHE_TEXT_ASCII, ob_wire_col);
		}
	}

	gpuLineWidth(1.0f);
	GPU_raster_set_line_style(0);

	GPU_raster_end();
}

static void draw_object_wire_color(Scene *scene, Base *base, unsigned char r_ob_wire_col[4])
{
	Object *ob = base->object;
	int colindex = 0;
	const bool is_edit = (ob->mode & OB_MODE_EDIT) != 0;
	/* confusing logic here, there are 2 methods of setting the color
	 * 'colortab[colindex]' and 'theme_id', colindex overrides theme_id.
	 *
	 * note: no theme yet for 'colindex' */
	int theme_id = is_edit ? TH_WIRE_EDIT : TH_WIRE;
	int theme_shade = 0;

	if ((scene->obedit == NULL) &&
	    (G.moving & G_TRANSFORM_OBJ) &&
	    (base->flag & (SELECT + BA_WAS_SEL)))
	{
		theme_id = TH_TRANSFORM;
	}
	else {
		/* Sets the 'colindex' */
		if (ob->id.lib) {
			colindex = (base->flag & (SELECT + BA_WAS_SEL)) ? 2 : 1;
		}
		/* Sets the 'theme_id' or fallback to wire */
		else {
			if (ob->flag & OB_FROMGROUP) {
				if (base->flag & (SELECT + BA_WAS_SEL)) {
					/* uses darker active color for non-active + selected*/
					theme_id = TH_GROUP_ACTIVE;

					if (scene->basact != base) {
						theme_shade = -16;
					}
				}
				else {
					theme_id = TH_GROUP;
				}
			}
			else {
				if (base->flag & (SELECT + BA_WAS_SEL)) {
					theme_id = scene->basact == base ? TH_ACTIVE : TH_SELECT;
				}
				else {
					if (ob->type == OB_LAMP) theme_id = TH_LAMP;
					else if (ob->type == OB_SPEAKER) theme_id = TH_SPEAKER;
					else if (ob->type == OB_CAMERA) theme_id = TH_CAMERA;
					else if (ob->type == OB_EMPTY) theme_id = TH_EMPTY;
					/* fallback to TH_WIRE */
				}
			}
		}
	}

	/* finally set the color */
	if (colindex == 0) {
		if (theme_shade == 0) UI_GetThemeColor3ubv(theme_id, r_ob_wire_col);
		else                  UI_GetThemeColorShade3ubv(theme_id, theme_shade, r_ob_wire_col);
	}
	else {
		cpack_cpy_3ub(r_ob_wire_col, colortab[colindex]);
	}

	/* no reason to use this but some functions take col[4] */
	r_ob_wire_col[3] = 255;
}

static void draw_object_matcap_check(View3D *v3d, Object *ob)
{
	/* fixed rule, active object draws as matcap */
	BLI_assert((ob->mode & (OB_MODE_VERTEX_PAINT | OB_MODE_WEIGHT_PAINT | OB_MODE_TEXTURE_PAINT)) == 0);
	(void)ob;

	if (v3d->defmaterial == NULL) {
		extern Material defmaterial;

		v3d->defmaterial = MEM_mallocN(sizeof(Material), "matcap material");
		*(v3d->defmaterial) = defmaterial;
		BLI_listbase_clear(&v3d->defmaterial->gpumaterial);
		v3d->defmaterial->preview = NULL;
	}
	/* first time users */
	if (v3d->matcap_icon == 0)
		v3d->matcap_icon = ICON_MATCAP_01;

	if (v3d->defmaterial->preview == NULL)
		v3d->defmaterial->preview = UI_icon_to_preview(v3d->matcap_icon);

	/* signal to all material checks, gets cleared below */
	v3d->flag2 |= V3D_SHOW_SOLID_MATCAP;
}

static void draw_rigidbody_shape(Object *ob)
{
	BoundBox *bb = NULL;
	float size[3], vec[8][3];

	if (ob->type == OB_MESH) {
		bb = BKE_mesh_boundbox_get(ob);
	}

	if (bb == NULL)
		return;

	switch (ob->rigidbody_object->shape) {
		case RB_SHAPE_BOX:
			size[0] = 0.5f * fabsf(bb->vec[0][0] - bb->vec[4][0]);
			size[1] = 0.5f * fabsf(bb->vec[0][1] - bb->vec[2][1]);
			size[2] = 0.5f * fabsf(bb->vec[0][2] - bb->vec[1][2]);
			
			vec[0][0] = vec[1][0] = vec[2][0] = vec[3][0] = -size[0];
			vec[4][0] = vec[5][0] = vec[6][0] = vec[7][0] = +size[0];
			vec[0][1] = vec[1][1] = vec[4][1] = vec[5][1] = -size[1];
			vec[2][1] = vec[3][1] = vec[6][1] = vec[7][1] = +size[1];
			vec[0][2] = vec[3][2] = vec[4][2] = vec[7][2] = -size[2];
			vec[1][2] = vec[2][2] = vec[5][2] = vec[6][2] = +size[2];
			
			draw_box(vec);
			break;
		case RB_SHAPE_SPHERE:
			draw_bb_quadric(bb, OB_BOUND_SPHERE, true);
			break;
		case RB_SHAPE_CONE:
			draw_bb_quadric(bb, OB_BOUND_CONE, true);
			break;
		case RB_SHAPE_CYLINDER:
			draw_bb_quadric(bb, OB_BOUND_CYLINDER, true);
			break;
		case RB_SHAPE_CAPSULE:
			draw_bb_quadric(bb, OB_BOUND_CAPSULE, true);
			break;
	}
}

/**
 * main object drawing function, draws in selection
 * \param dflag (draw flag) can be DRAW_PICKING and/or DRAW_CONSTCOLOR, DRAW_SCENESET
 */
void draw_object(Scene *scene, ARegion *ar, View3D *v3d, Base *base, const short dflag)
{
	ModifierData *md = NULL;
	Object *ob = base->object;
	Curve *cu;
	RegionView3D *rv3d = ar->regiondata;
	float vec1[3], vec2[3];
<<<<<<< HEAD
	unsigned char _ob_wire_col[4];      /* dont initialize this */
	unsigned char *ob_wire_col = NULL;  /* dont initialize this, use NULL crashes as a way to find invalid use */
=======
	unsigned int col = 0;
	unsigned char _ob_wire_col[4];            /* dont initialize this */
	const unsigned char *ob_wire_col = NULL;  /* dont initialize this, use NULL crashes as a way to find invalid use */
>>>>>>> 146a1c77
	int i, selstart, selend, empty_object = 0;
	short dtx;
	char  dt;
	bool zbufoff = false, is_paint = false;
	const bool is_obact = (ob == OBACT);
	const bool render_override = (v3d->flag2 & V3D_RENDER_OVERRIDE) != 0;
	const bool is_picking = (G.f & G_PICKSEL) != 0;
	bool particle_skip_object = false;  /* Draw particles but not their emitter object. */

	if (ob != scene->obedit) {
		if (ob->restrictflag & OB_RESTRICT_VIEW) {
			return;
		}
		else if ((ob->restrictflag & OB_RESTRICT_RENDER) && render_override) {
			return;
		}
	}

	if (ob->particlesystem.first) {
		/* XXX particles are not safe for simultaneous threaded render */
		if (G.is_rendering) {
			return;
		}

		if (ob->mode == OB_MODE_OBJECT) {
			ParticleSystem *psys;

			particle_skip_object = render_override;
			for (psys = ob->particlesystem.first; psys; psys = psys->next) {
				/* Once we have found a psys which renders its emitter object, we are done. */
				if (psys->part->draw & PART_DRAW_EMITTER) {
					particle_skip_object = false;
					break;
				}
			}
		}
	}

	/* xray delay? */
	if ((dflag & DRAW_PICKING) == 0 && (base->flag & OB_FROMDUPLI) == 0 && (v3d->flag2 & V3D_RENDER_SHADOW) == 0) {
		/* don't do xray in particle mode, need the z-buffer */
		if (!(ob->mode & OB_MODE_PARTICLE_EDIT)) {
			/* xray and transp are set when it is drawing the 2nd/3rd pass */
			if (!v3d->xray && !v3d->transp && (ob->dtx & OB_DRAWXRAY) && !(ob->dtx & OB_DRAWTRANSP)) {
				ED_view3d_after_add(&v3d->afterdraw_xray, base, dflag);
				return;
			}

			/* allow transp option for empty images */
			if (ob->type == OB_EMPTY && ob->empty_drawtype == OB_EMPTY_IMAGE) {
				if (!v3d->xray && !v3d->transp && !(ob->dtx & OB_DRAWXRAY) && (ob->dtx & OB_DRAWTRANSP)) {
					ED_view3d_after_add(&v3d->afterdraw_transp, base, dflag);
					return;
				}
			}
		}
	}

	/* no return after this point, otherwise leaks */
	view3d_cached_text_draw_begin();
	
	/* draw motion paths (in view space) */
	if (ob->mpath && !render_override) {
		bAnimVizSettings *avs = &ob->avs;
		
		/* setup drawing environment for paths */
		draw_motion_paths_init(v3d, ar);
		
		/* draw motion path for object */
		draw_motion_path_instance(scene, ob, NULL, avs, ob->mpath);
		
		/* cleanup after drawing */
		draw_motion_paths_cleanup(v3d);
	}

	/* multiply view with object matrix.
	 * local viewmat and persmat, to calculate projections */
	ED_view3d_init_mats_rv3d_gl(ob, rv3d);

	/* which wire color */
	if ((dflag & DRAW_CONSTCOLOR) == 0) {

		ED_view3d_project_base(ar, base);

		draw_object_wire_color(scene, base, _ob_wire_col);
		ob_wire_col = _ob_wire_col;

		gpuColor3ubv(ob_wire_col);
	}

	/* maximum drawtype */
	dt = v3d->drawtype;
	if (dt == OB_RENDER) dt = OB_SOLID;
	dt = MIN2(dt, ob->dt);
	if (v3d->zbuf == 0 && dt > OB_WIRE) dt = OB_WIRE;
	dtx = 0;


	/* faceselect exception: also draw solid when (dt == wire), except in editmode */
	if (is_obact) {
		if (ob->mode & (OB_MODE_VERTEX_PAINT | OB_MODE_WEIGHT_PAINT | OB_MODE_TEXTURE_PAINT)) {
			if (ob->type == OB_MESH) {
				if (dt < OB_SOLID) {
					zbufoff = 1;
					dt = OB_SOLID;
				}

				if (ob->mode & (OB_MODE_VERTEX_PAINT | OB_MODE_WEIGHT_PAINT)) {
					dt = OB_PAINT;
				}

				is_paint = true;
				glEnable(GL_DEPTH_TEST);
			}
		}
	}

	/* matcap check - only when not painting color */
	if ((v3d->flag2 & V3D_SOLID_MATCAP) && (dt == OB_SOLID) && (is_paint == false && is_picking == false)) {
		draw_object_matcap_check(v3d, ob);
	}

	/* draw-extra supported for boundbox drawmode too */
	if (dt >= OB_BOUNDBOX) {
		dtx = ob->dtx;
		if (ob->mode & OB_MODE_EDIT) {
			// the only 2 extra drawtypes alowed in editmode
			dtx = dtx & (OB_DRAWWIRE | OB_TEXSPACE);
		}

	}

	if (!particle_skip_object) {
		/* draw outline for selected objects, mesh does itself */
		if ((v3d->flag & V3D_SELECT_OUTLINE) && !render_override && ob->type != OB_MESH) {
			if (dt > OB_WIRE && (ob->mode & OB_MODE_EDIT) == 0 && (dflag & DRAW_SCENESET) == 0) {
				if (!(ob->dtx & OB_DRAWWIRE) && (ob->flag & SELECT) && !(dflag & (DRAW_PICKING | DRAW_CONSTCOLOR))) {
					drawObjectSelect(scene, v3d, ar, base, ob_wire_col);
				}
			}
		}

		switch (ob->type) {
			case OB_MESH:
				empty_object = draw_mesh_object(scene, ar, v3d, rv3d, base, dt, ob_wire_col, dflag);
				if ((dflag & DRAW_CONSTCOLOR) == 0) {
					/* mesh draws wire itself */
					dtx &= ~OB_DRAWWIRE;
				}

				break;
			case OB_FONT:
				cu = ob->data;
				if (cu->editfont) {
					EditFont *ef = cu->editfont;

					draw_textcurs(rv3d, ef->textcurs);

					if (cu->flag & CU_FAST) {
						gpuColor3P(CPACK_WHITE);
						set_inverted_drawing(1);
						drawDispList(scene, v3d, rv3d, base, OB_WIRE, dflag, ob_wire_col);
						set_inverted_drawing(0);
					}
					else {
						drawDispList(scene, v3d, rv3d, base, dt, dflag, ob_wire_col);
					}

					GPU_raster_begin();

					if (cu->linewidth != 0.0f) {
						UI_ThemeColor(TH_WIRE_EDIT);
						copy_v3_v3(vec1, ob->orig);
						copy_v3_v3(vec2, ob->orig);
						vec1[0] += cu->linewidth;
						vec2[0] += cu->linewidth;
						vec1[1] += cu->linedist * cu->fsize;
						vec2[1] -= cu->lines * cu->linedist * cu->fsize;

						GPU_raster_set_line_style(3);

						gpuImmediateFormat_V3();
						gpuBegin(GL_LINE_STRIP);
						gpuVertex2fv(vec1);
						gpuVertex2fv(vec2);
						gpuEnd();
						gpuImmediateUnformat();

						GPU_raster_set_line_style(0);
					}

					GPU_raster_set_line_style(3);
					for (i = 0; i < cu->totbox; i++) {
						if (cu->tb[i].w != 0.0f) {
							UI_ThemeColor(i == (cu->actbox - 1) ? TH_ACTIVE : TH_WIRE);
							vec1[0] = (cu->xof * cu->fsize) + cu->tb[i].x;
							vec1[1] = (cu->yof * cu->fsize) + cu->tb[i].y + cu->fsize;
							vec1[2] = 0.001;
							gpuImmediateFormat_V3();
							gpuBegin(GL_LINE_STRIP);
							gpuVertex3fv(vec1);
							vec1[0] += cu->tb[i].w;
							gpuVertex3fv(vec1);
							vec1[1] -= cu->tb[i].h;
							gpuVertex3fv(vec1);
							vec1[0] -= cu->tb[i].w;
							gpuVertex3fv(vec1);
							vec1[1] += cu->tb[i].h;
							gpuVertex3fv(vec1);
							gpuEnd();
							gpuImmediateUnformat();
						}
					}
					GPU_raster_set_line_style(0);

					GPU_raster_end();

					if (BKE_vfont_select_get(ob, &selstart, &selend) && ef->selboxes) {
						const int seltot = selend - selstart;
						float selboxw;

						gpuColor3P(CPACK_WHITE);
						set_inverted_drawing(1);
						for (i = 0; i <= seltot; i++) {
							EditFontSelBox *sb = &ef->selboxes[i];
							float tvec[3];

							if (i != seltot) {
								if (ef->selboxes[i + 1].y == sb->y)
									selboxw = ef->selboxes[i + 1].x - sb->x;
								else
									selboxw = sb->w;
							}
							else {
								selboxw = sb->w;
							}

							/* fill in xy below */
							tvec[2] = 0.001;

							gpuImmediateFormat_V3();
							
							gpuBegin(GL_QUADS);

							if (sb->rot == 0.0f) {
								copy_v2_fl2(tvec, sb->x, sb->y);
								gpuVertex3fv(tvec);

								copy_v2_fl2(tvec, sb->x + selboxw, sb->y);
								gpuVertex3fv(tvec);

								copy_v2_fl2(tvec, sb->x + selboxw, sb->y + sb->h);
								gpuVertex3fv(tvec);

								copy_v2_fl2(tvec, sb->x, sb->y + sb->h);
								gpuVertex3fv(tvec);
							}
							else {
								float mat[2][2];

								angle_to_mat2(mat, sb->rot);

								copy_v2_fl2(tvec, sb->x, sb->y);
								gpuVertex3fv(tvec);

								copy_v2_fl2(tvec, selboxw, 0.0f);
								mul_m2v2(mat, tvec);
								add_v2_v2(tvec, &sb->x);
								gpuVertex3fv(tvec);

								copy_v2_fl2(tvec, selboxw, sb->h);
								mul_m2v2(mat, tvec);
								add_v2_v2(tvec, &sb->x);
								gpuVertex3fv(tvec);

								copy_v2_fl2(tvec, 0.0f, sb->h);
								mul_m2v2(mat, tvec);
								add_v2_v2(tvec, &sb->x);
								gpuVertex3fv(tvec);
							}

							gpuEnd();
						}
						set_inverted_drawing(0);
					}
				}
				else if (dt == OB_BOUNDBOX) {
					if ((render_override && v3d->drawtype >= OB_WIRE) == 0) {
#ifdef SEQUENCER_DAG_WORKAROUND
						ensure_curve_cache(scene, base->object);
#endif
						draw_bounding_volume(ob, ob->boundtype);
					}
				}
				else if (ED_view3d_boundbox_clip(rv3d, ob->bb)) {
					empty_object = drawDispList(scene, v3d, rv3d, base, dt, dflag, ob_wire_col);
				}

				break;
			case OB_CURVE:
			case OB_SURF:
				cu = ob->data;

				if (cu->editnurb) {
					ListBase *nurbs = BKE_curve_editNurbs_get(cu);
					drawnurb(scene, v3d, rv3d, base, nurbs->first, dt, dflag, ob_wire_col);
				}
				else if (dt == OB_BOUNDBOX) {
					if ((render_override && (v3d->drawtype >= OB_WIRE)) == 0) {
#ifdef SEQUENCER_DAG_WORKAROUND
						ensure_curve_cache(scene, base->object);
#endif
						draw_bounding_volume(ob, ob->boundtype);
					}
				}
				else if (ED_view3d_boundbox_clip(rv3d, ob->bb)) {
					empty_object = drawDispList(scene, v3d, rv3d, base, dt, dflag, ob_wire_col);

//XXX old animsys				if (cu->path)
//                                  curve_draw_speed(scene, ob);
				}
				break;
			case OB_MBALL:
			{
				MetaBall *mb = ob->data;
				
				if (mb->editelems)
					drawmball(scene, v3d, rv3d, base, dt, dflag, ob_wire_col);
				else if (dt == OB_BOUNDBOX) {
					if ((render_override && (v3d->drawtype >= OB_WIRE)) == 0) {
#ifdef SEQUENCER_DAG_WORKAROUND
						ensure_curve_cache(scene, base->object);
#endif
						draw_bounding_volume(ob, ob->boundtype);
					}
				}
				else
					empty_object = drawmball(scene, v3d, rv3d, base, dt, dflag, ob_wire_col);
				break;
			}
			case OB_EMPTY:
				if (!render_override) {
					if (ob->empty_drawtype == OB_EMPTY_IMAGE) {
						draw_empty_image(ob, dflag, ob_wire_col);
					}
					else {
						drawaxes(ob->empty_drawsize, ob->empty_drawtype);
					}
				}
				break;
			case OB_LAMP:
				if (!render_override) {
					drawlamp(v3d, rv3d, base, dt, dflag, ob_wire_col, is_obact);
				}
				break;
			case OB_CAMERA:
				if (!render_override ||
				    (rv3d->persp == RV3D_CAMOB && v3d->camera == ob)) /* special exception for active camera */
				{
					drawcamera(scene, v3d, rv3d, base, dflag, ob_wire_col);
				}
				break;
			case OB_SPEAKER:
				if (!render_override)
					drawspeaker(scene, v3d, rv3d, ob, dflag);
				break;
			case OB_LATTICE:
				if (!render_override) {
					/* Do not allow boundbox in edit nor pose mode! */
					if ((dt == OB_BOUNDBOX) && (ob->mode & OB_MODE_EDIT))
						dt = OB_WIRE;
					if (dt == OB_BOUNDBOX) {
						draw_bounding_volume(ob, ob->boundtype);
					}
					else {
#ifdef SEQUENCER_DAG_WORKAROUND
						ensure_curve_cache(scene, ob);
#endif
						drawlattice(v3d, ob);
					}
				}
				break;
			case OB_ARMATURE:
				if (!render_override) {
					/* Do not allow boundbox in edit nor pose mode! */
					if ((dt == OB_BOUNDBOX) && (ob->mode & (OB_MODE_EDIT | OB_MODE_POSE)))
						dt = OB_WIRE;
					if (dt == OB_BOUNDBOX) {
						draw_bounding_volume(ob, ob->boundtype);
					}
					else {
						if (dt > OB_WIRE)
							GPU_enable_material(0, NULL);  /* we use default material */
						empty_object = draw_armature(scene, v3d, ar, base, dt, dflag, ob_wire_col, false);
						if (dt > OB_WIRE)
							GPU_disable_material();
					}
				}
				break;
			default:
				if (!render_override) {
					drawaxes(1.0, OB_ARROWS);
				}
				break;
		}

		if (!render_override) {
			if (ob->soft /*&& dflag & OB_SBMOTION*/) {
				float mrt[3][3], msc[3][3], mtr[3][3];
				SoftBody *sb = NULL;
				float tipw = 0.5f, tiph = 0.5f, drawsize = 4.0f;
				if ((sb = ob->soft)) {
					if (sb->solverflags & SBSO_ESTIMATEIPO) {
						gpuLoadMatrix(rv3d->viewmat[0]);
						copy_m3_m3(msc, sb->lscale);
						copy_m3_m3(mrt, sb->lrot);
						mul_m3_m3m3(mtr, mrt, msc);
						ob_draw_RE_motion(sb->lcom, mtr, tipw, tiph, drawsize);
						gpuMultMatrix(ob->obmat[0]);
					}
				}
			}

			if (ob->pd && ob->pd->forcefield) {
				draw_forcefield(ob, rv3d, dflag, ob_wire_col);
			}
		}
	}

	/* code for new particle system */
	if ((ob->particlesystem.first) &&
	    (ob != scene->obedit))
	{
		ParticleSystem *psys;

		if (ob->flag & SELECT) {
			gpuColor3P(CPACK_WHITE); /* for visibility, also while wpaint */
		}
		//gpuDepthMask(GL_FALSE);

		gpuLoadMatrix(rv3d->viewmat[0]);
		
		view3d_cached_text_draw_begin();

		for (psys = ob->particlesystem.first; psys; psys = psys->next) {
			/* run this so that possible child particles get cached */
			if (ob->mode & OB_MODE_PARTICLE_EDIT && is_obact) {
				PTCacheEdit *edit = PE_create_current(scene, ob);
				if (edit && edit->psys == psys)
					draw_update_ptcache_edit(scene, ob, edit);
			}

			draw_new_particle_system(scene, v3d, rv3d, base, psys, dt);
		}
		invert_m4_m4(ob->imat, ob->obmat);
		view3d_cached_text_draw_end(v3d, ar, 0, NULL);

		gpuMultMatrix(ob->obmat[0]);

		//gpuDepthMask(GL_TRUE);
	}

	/* draw edit particles last so that they can draw over child particles */
	if ((dflag & DRAW_PICKING) == 0 &&
	    (!scene->obedit))
	{

		if (ob->mode & OB_MODE_PARTICLE_EDIT && is_obact) {
			PTCacheEdit *edit = PE_create_current(scene, ob);
			if (edit) {
				gpuLoadMatrix(rv3d->viewmat[0]);
				draw_update_ptcache_edit(scene, ob, edit);
				draw_ptcache_edit(scene, v3d, edit);
				gpuMultMatrix(ob->obmat[0]);
			}
		}
	}

	/* draw code for smoke */
	if ((md = modifiers_findByType(ob, eModifierType_Smoke))) {
		SmokeModifierData *smd = (SmokeModifierData *)md;

		// draw collision objects
		if ((smd->type & MOD_SMOKE_TYPE_COLL) && smd->coll) {
#if 0
			SmokeCollSettings *scs = smd->coll;
			if (scs->points) {
				size_t i;

				gpuLoadMatrix(rv3d->viewmat);

				if (ob->flag & SELECT) {
					gpuColor3P(CPACK_WHITE);
				}
				gpuDepthMask(GL_FALSE);
				glEnable(GL_BLEND);
				

				// GPU_sprite_size(3.0);
				GPU_sprite_begin();

				for (i = 0; i < scs->numpoints; i++)
				{
					GPU_sprite_3fv(&scs->points[3 * i]);
				}

				GPU_sprite_end();
				GPU_sprite_size(1.0);

				gpuMultMatrix(ob->obmat);
				glDisable(GL_BLEND);
				gpuDepthMask(GL_TRUE);
			}
#endif
		}

		/* only draw domains */
		if (smd->domain) {
			SmokeDomainSettings *sds = smd->domain;
			float p0[3], p1[3], viewnormal[3];
			BoundBox bb;

			gpuLoadMatrix(rv3d->viewmat[0]);
			gpuMultMatrix(ob->obmat[0]);

			if (ob->flag & SELECT) {
				gpuColor3P(CPACK_WHITE);
			}
			
			/* draw adaptive domain bounds */
			if (sds->flags & MOD_SMOKE_ADAPTIVE_DOMAIN) {
				/* draw domain max bounds */
				VECSUBFAC(p0, sds->p0, sds->cell_size, sds->adapt_res);
				VECADDFAC(p1, sds->p1, sds->cell_size, sds->adapt_res);
				BKE_boundbox_init_from_minmax(&bb, p0, p1);
				draw_box(bb.vec);

				/* draw base resolution bounds */
#if 0
				BKE_boundbox_init_from_minmax(&bb, sds->p0, sds->p1);
				draw_box(bb.vec);
#endif
			}

			/* don't show smoke before simulation starts, this could be made an option in the future */
			if (smd->domain->fluid && CFRA >= smd->domain->point_cache[0]->startframe) {

				// get view vector
				copy_v3_v3(viewnormal, rv3d->viewinv[2]);
				invert_m4_m4(ob->imat, ob->obmat);
				mul_mat3_m4_v3(ob->imat, viewnormal);
				normalize_v3(viewnormal);

				/* set dynamic boundaries to draw the volume
				 * also scale cube to global space to equalize volume slicing on all axises
				 *  (its scaled back before drawing) */
				p0[0] = (sds->p0[0] + sds->cell_size[0] * sds->res_min[0] + sds->obj_shift_f[0]) * fabsf(ob->size[0]);
				p0[1] = (sds->p0[1] + sds->cell_size[1] * sds->res_min[1] + sds->obj_shift_f[1]) * fabsf(ob->size[1]);
				p0[2] = (sds->p0[2] + sds->cell_size[2] * sds->res_min[2] + sds->obj_shift_f[2]) * fabsf(ob->size[2]);
				p1[0] = (sds->p0[0] + sds->cell_size[0] * sds->res_max[0] + sds->obj_shift_f[0]) * fabsf(ob->size[0]);
				p1[1] = (sds->p0[1] + sds->cell_size[1] * sds->res_max[1] + sds->obj_shift_f[1]) * fabsf(ob->size[1]);
				p1[2] = (sds->p0[2] + sds->cell_size[2] * sds->res_max[2] + sds->obj_shift_f[2]) * fabsf(ob->size[2]);

				if (!sds->wt || !(sds->viewsettings & MOD_SMOKE_VIEW_SHOWBIG)) {
					smd->domain->tex = NULL;
					GPU_create_smoke(smd, 0);
					draw_smoke_volume(sds, ob, sds->tex,
					                  p0, p1,
					                  sds->res, sds->dx, sds->scale * sds->maxres,
					                  viewnormal, sds->tex_shadow, sds->tex_flame);
					GPU_free_smoke(smd);
				}
				else if (sds->wt && (sds->viewsettings & MOD_SMOKE_VIEW_SHOWBIG)) {
					sds->tex = NULL;
					GPU_create_smoke(smd, 1);
					draw_smoke_volume(sds, ob, sds->tex,
					                  p0, p1,
					                  sds->res_wt, sds->dx, sds->scale * sds->maxres,
					                  viewnormal, sds->tex_shadow, sds->tex_flame);
					GPU_free_smoke(smd);
				}

				/* smoke debug render */
#ifdef SMOKE_DEBUG_VELOCITY
				draw_smoke_velocity(smd->domain, ob);
#endif
#ifdef SMOKE_DEBUG_HEAT
				draw_smoke_heat(smd->domain, ob);
#endif
			}
		}
	}

	if (!render_override) {
		bConstraint *con;

		for (con = ob->constraints.first; con; con = con->next) {
			if (con->type == CONSTRAINT_TYPE_RIGIDBODYJOINT) {
				bRigidBodyJointConstraint *data = (bRigidBodyJointConstraint *)con->data;
				if (data->flag & CONSTRAINT_DRAW_PIVOT)
					draw_rigid_body_pivot(data, dflag, ob_wire_col);
			}
		}

		if ((ob->gameflag & OB_BOUNDS) && (ob->mode == OB_MODE_OBJECT)) {
			if (ob->boundtype != ob->collision_boundtype || (dtx & OB_DRAWBOUNDOX) == 0) {
				GPU_raster_begin();

				GPU_raster_set_line_style(2);

				draw_bounding_volume(ob, ob->collision_boundtype);

				GPU_raster_set_line_style(0);

				GPU_raster_end();
			}
		}
		if (ob->rigidbody_object) {
			draw_rigidbody_shape(ob);
		}

		/* draw extra: after normal draw because of makeDispList */
		if (dtx && (G.f & G_RENDER_OGL) == 0) {

			if (dtx & OB_AXIS) {
				drawaxes(1.0f, OB_ARROWS);
			}
			if (dtx & OB_DRAWBOUNDOX) {
				draw_bounding_volume(ob, ob->boundtype);
			}
			if (dtx & OB_TEXSPACE) {
				if ((dflag & DRAW_CONSTCOLOR) == 0) {
					/* prevent random colors being used */
					gpuColor3ubv(ob_wire_col);
				}
				drawtexspace(ob);
			}
			if (dtx & OB_DRAWNAME) {
				/* patch for several 3d cards (IBM mostly) that crash on GL_SELECT with text drawing */
				/* but, we also don't draw names for sets or duplicators */
				if (dflag == 0) {
					const float zero[3] = {0, 0, 0};
					view3d_cached_text_draw_add(zero, ob->id.name + 2, strlen(ob->id.name + 2), 10, 0, ob_wire_col);
				}
			}
			/*if (dtx & OB_DRAWIMAGE) drawDispListwire(&ob->disp);*/
			if ((dtx & OB_DRAWWIRE) && dt >= OB_SOLID) {
				if ((dflag & DRAW_CONSTCOLOR) == 0) {
					draw_wire_extra(scene, rv3d, ob, ob_wire_col);
				}
			}
		}
	}

	if ((dt <= OB_SOLID) && !render_override) {
		if (((ob->gameflag & OB_DYNAMIC) &&
		     !ELEM(ob->collision_boundtype, OB_BOUND_TRIANGLE_MESH, OB_BOUND_CONVEX_HULL)) ||

		    ((ob->gameflag & OB_BOUNDS) &&
		     (ob->boundtype == OB_BOUND_SPHERE)))
		{
			float imat[4][4], vec[3] = {0.0f, 0.0f, 0.0f};

			invert_m4_m4(imat, rv3d->viewmatob);

			if ((dflag & DRAW_CONSTCOLOR) == 0) {
				/* prevent random colors being used */
				gpuColor3ubv(ob_wire_col);
			}

			GPU_raster_begin();

			GPU_raster_set_line_style(2);

			gpuSingleFastBall(GL_LINE_LOOP, vec, ob->inertia, imat);

			GPU_raster_set_line_style(0);

			GPU_raster_end();
		}
	}

	/* return warning, this is cached text draw */
	invert_m4_m4(ob->imat, ob->obmat);
	view3d_cached_text_draw_end(v3d, ar, 1, NULL);
	/* return warning, clear temp flag */
	v3d->flag2 &= ~V3D_SHOW_SOLID_MATCAP;
	
	gpuLoadMatrix(rv3d->viewmat[0]);

	if (zbufoff) {
		glDisable(GL_DEPTH_TEST);
	}

	if ((base->flag & OB_FROMDUPLI) || render_override) {
		ED_view3d_clear_mats_rv3d(rv3d);
		return;
	}

	/* object centers, need to be drawn in viewmat space for speed, but OK for picking select */
	if (!is_obact || !(ob->mode & OB_MODE_ALL_PAINT)) {
		int do_draw_center = -1; /* defines below are zero or positive... */

		if (render_override) {
			/* don't draw */
		}
		else if ((scene->basact) == base)
			do_draw_center = ACTIVE;
		else if (base->flag & SELECT)
			do_draw_center = SELECT;
		else if (empty_object || (v3d->flag & V3D_DRAW_CENTERS))
			do_draw_center = DESELECT;

		if (do_draw_center != -1) {
			if (dflag & DRAW_PICKING) {
				/* draw a single point for opengl selection */
				gpuImmediateFormat_V3(); // DOODLE: point for selection
				gpuBegin(GL_POINTS);
				gpuVertex3fv(ob->obmat[3]);
				gpuEnd();
				gpuImmediateUnformat();
			}
			else if ((dflag & DRAW_CONSTCOLOR) == 0) {
				/* we don't draw centers for duplicators and sets */
				if (U.obcenter_dia > 0 && !(G.f & G_RENDER_OGL)) {
					/* check > 0 otherwise grease pencil can draw into the circle select which is annoying. */
					drawcentercircle(v3d, rv3d, ob->obmat[3], do_draw_center, ob->id.lib || ob->id.us > 1);
				}
			}
		}
	}

	/* not for sets, duplicators or picking */
	if (dflag == 0 && (v3d->flag & V3D_HIDE_HELPLINES) == 0 && !render_override) {
		ListBase *list;
		RigidBodyCon *rbc = ob->rigidbody_constraint;
		
		/* draw hook center and offset line */
		if (ob != scene->obedit)
			draw_hooks(ob);

		/* help lines and so */
		if (ob != scene->obedit && ob->parent && (ob->parent->lay & v3d->lay)) {
			GPU_raster_begin();

			GPU_raster_set_line_style(3);

			gpuImmediateFormat_V3();

			gpuBegin(GL_LINES);
			gpuVertex3fv(ob->obmat[3]);
			gpuVertex3fv(ob->orig);
			gpuEnd();

			gpuImmediateUnformat();

			GPU_raster_set_line_style(0);

			GPU_raster_end();
		}

		/* Drawing the constraint lines */
		if (ob->constraints.first) {
			bConstraint *curcon;
			bConstraintOb *cob;
			unsigned char col1[4], col2[4];
			
			list = &ob->constraints;
			
			UI_GetThemeColor3ubv(TH_GRID, col1);
			UI_make_axis_color(col1, col2, 'Z');
			gpuColor3ubv(col2);
			
			cob = BKE_constraints_make_evalob(scene, ob, NULL, CONSTRAINT_OBTYPE_OBJECT);
			
			for (curcon = list->first; curcon; curcon = curcon->next) {
				if (ELEM(curcon->type, CONSTRAINT_TYPE_FOLLOWTRACK, CONSTRAINT_TYPE_OBJECTSOLVER)) {
					/* special case for object solver and follow track constraints because they don't fill
					 * constraint targets properly (design limitation -- scene is needed for their target
					 * but it can't be accessed from get_targets callvack) */

					Object *camob = NULL;

					if (curcon->type == CONSTRAINT_TYPE_FOLLOWTRACK) {
						bFollowTrackConstraint *data = (bFollowTrackConstraint *)curcon->data;

						camob = data->camera ? data->camera : scene->camera;
					}
					else if (curcon->type == CONSTRAINT_TYPE_OBJECTSOLVER) {
						bObjectSolverConstraint *data = (bObjectSolverConstraint *)curcon->data;

						camob = data->camera ? data->camera : scene->camera;
					}

					if (camob) {
						GPU_raster_begin();

						GPU_raster_set_line_style(3);

						gpuImmediateFormat_V3();

						gpuBegin(GL_LINES);
						gpuVertex3fv(camob->obmat[3]);
						gpuVertex3fv(ob->obmat[3]);
						gpuEnd();

						gpuImmediateUnformat();

						GPU_raster_set_line_style(0);

						GPU_raster_end();
					}
				}
				else {
					bConstraintTypeInfo *cti = BKE_constraint_typeinfo_get(curcon);

					if ((cti && cti->get_constraint_targets) && (curcon->flag & CONSTRAINT_EXPAND)) {
						ListBase targets = {NULL, NULL};
						bConstraintTarget *ct;

						cti->get_constraint_targets(curcon, &targets);

						for (ct = targets.first; ct; ct = ct->next) {
							/* calculate target's matrix */
							if (cti->get_target_matrix)
								cti->get_target_matrix(curcon, cob, ct, BKE_scene_frame_get(scene));
							else
								unit_m4(ct->matrix);

							GPU_raster_begin();

							GPU_raster_set_line_style(3);

							gpuImmediateFormat_V3();

							gpuBegin(GL_LINES);
							gpuVertex3fv(ct->matrix[3]);
							gpuVertex3fv(ob->obmat[3]);
							gpuEnd();

							gpuImmediateUnformat();

							GPU_raster_set_line_style(0);

							GPU_raster_end();
						}

						if (cti->flush_constraint_targets)
							cti->flush_constraint_targets(curcon, &targets, 1);
					}
				}
			}
			
			BKE_constraints_clear_evalob(cob);
		}
		/* draw rigid body constraint lines */
		if (rbc) {
			UI_ThemeColor(TH_WIRE);

			GPU_raster_begin();

			GPU_raster_set_line_style(3);

			gpuImmediateFormat_V3();

			gpuBegin(GL_LINES);
			if (rbc->ob1) {
				gpuVertex3fv(ob->obmat[3]);
				gpuVertex3fv(rbc->ob1->obmat[3]);
			}
			if (rbc->ob2) {
				gpuVertex3fv(ob->obmat[3]);
				gpuVertex3fv(rbc->ob2->obmat[3]);
			}
			gpuEnd();

			gpuImmediateUnformat();

			GPU_raster_set_line_style(0);

			GPU_raster_end();
		}
	}

	free_old_images();

	ED_view3d_clear_mats_rv3d(rv3d);
}

/* ***************** BACKBUF SEL (BBS) ********* */

static void bbs_obmode_mesh_verts__mapFunc(void *userData, int index, const float co[3],
                                           const float UNUSED(no_f[3]), const short UNUSED(no_s[3]))
{
	bbsObmodeMeshVerts_userData *data = userData;
	MVert *mv = &data->mvert[index];
	int offset = (intptr_t) data->offset;

	if (!(mv->flag & ME_HIDE)) {
		WM_framebuffer_index_set(offset + index);
		GPU_sprite_3fv(co);
	}
}

static void bbs_obmode_mesh_verts(Object *ob, DerivedMesh *dm, int offset)
{
	bbsObmodeMeshVerts_userData data;
	Mesh *me = ob->data;
	MVert *mvert = me->mvert;
	data.mvert = mvert;
	data.offset = (void *)(intptr_t) offset;
	GPU_sprite_size(UI_GetThemeValuef(TH_VERTEX_SIZE));
	GPU_sprite_begin();
	dm->foreachMappedVert(dm, bbs_obmode_mesh_verts__mapFunc, &data, DM_FOREACH_NOP);
	GPU_sprite_end();
	GPU_sprite_size(1);
}

static void bbs_mesh_verts__mapFunc(void *userData, int index, const float co[3],
                                    const float UNUSED(no_f[3]), const short UNUSED(no_s[3]))
{
	void **ptrs = userData;
	int offset = (intptr_t) ptrs[0];
	BMVert *eve = BM_vert_at_index(ptrs[1], index);

	if (!BM_elem_flag_test(eve, BM_ELEM_HIDDEN)) {
		WM_framebuffer_index_set(offset + index);
		GPU_sprite_3fv(co);
	}
}

static void bbs_mesh_verts(BMEditMesh *em, DerivedMesh *dm, int offset)
{
	void *ptrs[2] = {(void *)(intptr_t) offset, em->bm};

	gpuImmediateFormat_C4_V3();

	GPU_sprite_size(UI_GetThemeValuef(TH_VERTEX_SIZE));
	GPU_sprite_begin();
	dm->foreachMappedVert(dm, bbs_mesh_verts__mapFunc, ptrs, DM_FOREACH_NOP);
	GPU_sprite_end();
	GPU_sprite_size(1);

	gpuImmediateUnformat();

}

typedef struct mesh_wire_options {
	BMesh* bm;
	size_t  offset;
} mesh_wire_options;

static DMDrawOption bbs_mesh_wire__setDrawOptions(mesh_wire_options *opts, int index)
{
	BMEdge *eed = BM_edge_at_index(opts->bm, index);

	if (!BM_elem_flag_test(eed, BM_ELEM_HIDDEN)) {
		WM_framebuffer_index_set(opts->offset + index);
		return DM_DRAW_OPTION_NORMALLY;
	}
	else {
		return DM_DRAW_OPTION_SKIP;
	}
}

static void bbs_mesh_wire(BMEditMesh *em, DerivedMesh *dm, size_t offset)
{
	mesh_wire_options opts;

	opts.bm     = em->bm;
	opts.offset = offset;

	gpuImmediateFormat_C4_V3();
	dm->drawMappedEdges(dm, (DMSetDrawOptions)bbs_mesh_wire__setDrawOptions, &opts);
	gpuImmediateUnformat();
}

typedef struct mesh_solid_options {
	BMesh* bm;
	int    facecol;
} mesh_solid_options;

static DMDrawOption bbs_mesh_solid__setSolidDrawOptions(mesh_solid_options *opts, int index)
{
	BMFace *efa = BM_face_at_index(opts->bm, index);
	
	if (!BM_elem_flag_test(efa, BM_ELEM_HIDDEN)) {
		if (opts->facecol) {
			WM_framebuffer_index_set(index + 1);
		}
		return DM_DRAW_OPTION_NORMALLY;
	}
	else {
		return DM_DRAW_OPTION_SKIP;
	}
}

static void bbs_mesh_solid__drawCenter(mesh_solid_options *opts, int index, const float cent[3], const float UNUSED(no[3]))
{
	BMFace *efa = BM_face_at_index(opts->bm, index);

	if (!BM_elem_flag_test(efa, BM_ELEM_HIDDEN)) {
		WM_framebuffer_index_set(index + 1);

		GPU_sprite_3fv(cent);
	}
}

/* two options, facecolors or black */
static void bbs_mesh_solid_EM(BMEditMesh *em, Scene *scene, View3D *v3d,
                              Object *ob, DerivedMesh *dm, int facecol)
{
	mesh_solid_options opts;

	opts.bm      = em->bm;
	opts.facecol = facecol;

	if (opts.facecol) {
		gpuImmediateFormat_C4_V3();
	}
	else {
		gpuColor3P(CPACK_BLACK);
		gpuImmediateFormat_V3();
	}

	dm->drawMappedFaces(
		dm,
		(DMSetDrawOptions)bbs_mesh_solid__setSolidDrawOptions,
		GPU_enable_material,
		NULL,
		&opts,
		0);

	if (!(opts.facecol)) {
		gpuImmediateUnformat();
		gpuImmediateFormat_C4_V3();
	}

	if (facecol && check_ob_drawface_dot(scene, v3d, ob->dt)) {
		GPU_sprite_size(UI_GetThemeValuef(TH_FACEDOT_SIZE));

		GPU_sprite_begin();
		dm->foreachMappedFaceCenter(dm, (DMForEachMappedFaceCenter)bbs_mesh_solid__drawCenter, &opts, DM_FOREACH_NOP);
		GPU_sprite_end();

		GPU_sprite_size(1);
	}

	gpuImmediateUnformat();
}

static DMDrawOption bbs_mesh_solid__setDrawOpts(void *UNUSED(userData), int index)
{
	WM_set_framebuffer_index_current_color(index + 1);
	return DM_DRAW_OPTION_NORMALLY;
}

static DMDrawOption bbs_mesh_solid_hide__setDrawOpts(Mesh *me, int index)
{
	if (!(me->mpoly[index].flag & ME_HIDE)) {
		WM_set_framebuffer_index_current_color(index + 1);
		return DM_DRAW_OPTION_NORMALLY;
	}
	else {
		return DM_DRAW_OPTION_SKIP;
	}
}

/* must have called WM_framebuffer_index_set beforehand */
static DMDrawOption bbs_mesh_solid_hide2__setDrawOpts(Mesh *me, int index)
{
	if (!(me->mpoly[index].flag & ME_HIDE)) {
		return DM_DRAW_OPTION_NORMALLY;
	}
	else {
		return DM_DRAW_OPTION_SKIP;
	}
}

static void bbs_mesh_solid_verts(Scene *scene, Object *ob)
{
	Mesh *me = ob->data;
	DerivedMesh *dm = mesh_get_derived_final(scene, ob, scene->customdata_mask);
	gpuColor3P(CPACK_BLACK);

<<<<<<< HEAD
	dm->drawMappedFaces(dm, (DMSetDrawOptions)bbs_mesh_solid_hide2__setDrawOpts, GPU_enable_material, NULL, me, 0);
=======
	DM_update_materials(dm, ob);

	dm->drawMappedFaces(dm, bbs_mesh_solid_hide2__setDrawOpts, GPU_enable_material, NULL, me, 0);
>>>>>>> 146a1c77

	bbs_obmode_mesh_verts(ob, dm, 1);
	bm_vertoffs = me->totvert + 1;
	dm->release(dm);
}

static void bbs_mesh_solid_faces(Scene *scene, Object *ob)
{
	DerivedMesh *dm = mesh_get_derived_final(scene, ob, scene->customdata_mask);
	Mesh *me = (Mesh *)ob->data;

	gpuImmediateFormat_C4_V3();

	DM_update_materials(dm, ob);

	if ((me->editflag & ME_EDIT_PAINT_FACE_SEL))
		dm->drawMappedFaces(dm, (DMSetDrawOptions)bbs_mesh_solid_hide__setDrawOpts, GPU_enable_material, NULL, me, 0);
	else
		dm->drawMappedFaces(dm, bbs_mesh_solid__setDrawOpts, GPU_enable_material, NULL, me, 0);

	gpuImmediateUnformat();

	dm->release(dm);
}

void draw_object_backbufsel(Scene *scene, View3D *v3d, RegionView3D *rv3d, Object *ob)
{
	ToolSettings *ts = scene->toolsettings;

	gpuMultMatrix(ob->obmat[0]);

	/*glClearDepth(1.0); */
	glClear(GL_DEPTH_BUFFER_BIT);
	glEnable(GL_DEPTH_TEST);

	switch (ob->type) {
		case OB_MESH:
			if (ob->mode & OB_MODE_EDIT) {
				Mesh *me = ob->data;
				BMEditMesh *em = me->edit_btmesh;

				DerivedMesh *dm = editbmesh_get_derived_cage(scene, ob, em, CD_MASK_BAREMESH);

				BM_mesh_elem_table_ensure(em->bm, BM_VERT | BM_EDGE | BM_FACE);

				DM_update_materials(dm, ob);

				bbs_mesh_solid_EM(em, scene, v3d, ob, dm, ts->selectmode & SCE_SELECT_FACE);
				if (ts->selectmode & SCE_SELECT_FACE)
					bm_solidoffs = 1 + em->bm->totface;
				else
					bm_solidoffs = 1;

				ED_view3d_polygon_offset(rv3d, 1.0);

				/* we draw edges always, for loop (select) tools */
				bbs_mesh_wire(em, dm, bm_solidoffs);
				bm_wireoffs = bm_solidoffs + em->bm->totedge;

				/* we draw verts if vert select mode or if in transform (for snap). */
				if ((ts->selectmode & SCE_SELECT_VERTEX) || (G.moving & G_TRANSFORM_EDIT)) {
					bbs_mesh_verts(em, dm, bm_wireoffs);
					bm_vertoffs = bm_wireoffs + em->bm->totvert;
				}
				else {
					bm_vertoffs = bm_wireoffs;
				}

				ED_view3d_polygon_offset(rv3d, 0.0);

				dm->release(dm);
			}
			else {
				Mesh *me = ob->data;
				if ((me->editflag & ME_EDIT_PAINT_VERT_SEL) &&
				    /* currently vertex select only supports weight paint */
				    (ob->mode & OB_MODE_WEIGHT_PAINT))
				{
					bbs_mesh_solid_verts(scene, ob);
				}
				else {
					bbs_mesh_solid_faces(scene, ob);
				}
			}
			break;
		case OB_CURVE:
		case OB_SURF:
			break;
	}

	gpuLoadMatrix(rv3d->viewmat[0]);
}


/* ************* draw object instances for bones, for example ****************** */
/*               assumes all matrices/etc set OK */

/* helper function for drawing object instances - meshes */
static void draw_object_mesh_instance(Scene *scene, View3D *v3d, RegionView3D *rv3d,
                                      Object *ob, const short dt, int outline)
{
	Mesh *me = ob->data;
	DerivedMesh *dm = NULL, *edm = NULL;
	int glsl;
	
	if (ob->mode & OB_MODE_EDIT) {
		edm = editbmesh_get_derived_base(ob, me->edit_btmesh);
		DM_update_materials(edm, ob);
	}
	else {
		dm = mesh_get_derived_final(scene, ob, CD_MASK_BAREMESH);
		DM_update_materials(dm, ob);
	}

	if (dt <= OB_WIRE) {
		if (dm)
			dm->drawEdges(dm, 1, 0);
		else if (edm)
			edm->drawEdges(edm, 1, 0);
	}
	else {
		if (outline)
			draw_mesh_object_outline(v3d, ob, dm ? dm : edm);

		if (dm) {
			// SSS ??? XXX jwilkins: need a codegen aspect?
			glsl = draw_glsl_material(scene, ob, v3d, dt);
			GPU_begin_object_materials(v3d, rv3d, scene, ob, glsl, NULL);
		}
		else {
			UI_ThemeColor(TH_BONE_SOLID);

			// SSS Enable Lighting
			GPU_aspect_enable(GPU_ASPECT_BASIC, GPU_BASIC_LIGHTING);
		}

		glFrontFace((ob->transflag & OB_NEG_SCALE) ? GL_CW : GL_CCW);
		
		if (dm) {
			dm->drawFacesSolid(dm, NULL, 0, GPU_enable_material);
			GPU_end_object_materials();
			// SSS ??? codegen end?
		}
		else if (edm) {
			gpuImmediateFormat_N3_V3();
			edm->drawMappedFaces(edm, NULL, GPU_enable_material, NULL, NULL, DM_DRAW_USE_NORMALS);
			gpuImmediateUnformat();

			// SSS Disable Lighting 
			GPU_aspect_enable(GPU_ASPECT_BASIC, GPU_BASIC_LIGHTING);
		}
	}

	if (edm) edm->release(edm);
	if (dm) dm->release(dm);
}

void draw_object_instance(Scene *scene, View3D *v3d, RegionView3D *rv3d, Object *ob, const char dt, int outline)
{
	if (ob == NULL)
		return;

	switch (ob->type) {
		case OB_MESH:
			draw_object_mesh_instance(scene, v3d, rv3d, ob, dt, outline);
			break;
		case OB_EMPTY:
			if (ob->empty_drawtype == OB_EMPTY_IMAGE) {
				/* CONSTCOLOR == no wire outline */
				draw_empty_image(ob, DRAW_CONSTCOLOR, NULL);
			}
			else {
				drawaxes(ob->empty_drawsize, ob->empty_drawtype);
			}
			break;
	}
}<|MERGE_RESOLUTION|>--- conflicted
+++ resolved
@@ -687,12 +687,6 @@
 	}
 }
 
-<<<<<<< HEAD
-static ListBase CachedText[3];
-static int CachedTextLevel = 0;
-=======
-/* *********** text drawing for object/particles/armature ************* */
->>>>>>> 146a1c77
 
 typedef struct ViewCachedString {
 	struct ViewCachedString *next;
@@ -1063,24 +1057,13 @@
 
 	gpuImmediateFormat_V3();
 
-<<<<<<< HEAD
 	if (lampsize > 0.0f) {
-		if (!(dflag & DRAW_CONSTCOLOR)  && ob->id.us > 1) {
-			if (ob == OBACT || (ob->flag & SELECT)) {
+		if (!(dflag & DRAW_CONSTCOLOR) && ob->id.us > 1) {
+			if (is_obact || (ob->flag & SELECT)) {
 				gpuColor4P(0x88FFFF, 0.608f);
 			}
 			else {
 				gpuColor4P(0x77CCCC, 0.608f);
-=======
-		if ((dflag & DRAW_CONSTCOLOR) == 0) {
-			if (ob->id.us > 1) {
-				if (is_obact || (ob->flag & SELECT)) {
-					glColor4ub(0x88, 0xFF, 0xFF, 155);
-				}
-				else {
-					glColor4ub(0x77, 0xCC, 0xCC, 155);
-				}
->>>>>>> 146a1c77
 			}
 		}
 
@@ -3919,10 +3902,6 @@
 {
 	DispList *dl;
 	int parts, nr;
-<<<<<<< HEAD
-=======
-	const float *data;
->>>>>>> 146a1c77
 
 	if (dlbase == NULL) {
 		return 1;
@@ -4036,13 +4015,6 @@
 {
 	DispList *dl;
 	GPUVertexAttribs gattribs;
-<<<<<<< HEAD
-=======
-	const float *data;
-	const float *ndata;
-	
-	if (lb == NULL) return;
->>>>>>> 146a1c77
 
 	GPU_ASSERT(gpuImmediateLockCount() == 0);
 
@@ -4640,12 +4612,7 @@
 	float cfra;
 	float ma_col[3] = {0.0f, 0.0f, 0.0f};
 	int a, totpart, totpoint = 0, totve = 0, drawn, draw_as, totchild = 0;
-<<<<<<< HEAD
-	int select = ob->flag & SELECT, create_cdata = 0, need_v = 0;
-=======
 	bool select = (ob->flag & SELECT) != 0, create_cdata = false, need_v = false;
-	GLint polygonmode[2];
->>>>>>> 146a1c77
 	char numstr[32];
 	size_t numstr_len;
 	unsigned char tcol[4] = {0, 0, 0, 255};
@@ -5124,13 +5091,8 @@
 
 			for (a = 0, pa = psys->particles; a < totpart; a++, pa++) {
 				float vec_txt[3];
-<<<<<<< HEAD
-				BLI_snprintf(numstr, sizeof(numstr), "%i", a);
+				numstr_len = BLI_snprintf(numstr, sizeof(numstr), "%i", a);
 				/* use worldspace beCause object matrix is already applied */
-=======
-				numstr_len = BLI_snprintf(numstr, sizeof(numstr), "%i", a);
-				/* use worldspace beause object matrix is already applied */
->>>>>>> 146a1c77
 				mul_v3_m4v3(vec_txt, ob->imat, cache[a]->co);
 				view3d_cached_text_draw_add(vec_txt, numstr, numstr_len,
 				                            10, V3D_CACHE_TEXT_WORLDSPACE | V3D_CACHE_TEXT_ASCII, tcol);
@@ -7063,14 +7025,8 @@
 	Curve *cu;
 	RegionView3D *rv3d = ar->regiondata;
 	float vec1[3], vec2[3];
-<<<<<<< HEAD
-	unsigned char _ob_wire_col[4];      /* dont initialize this */
-	unsigned char *ob_wire_col = NULL;  /* dont initialize this, use NULL crashes as a way to find invalid use */
-=======
-	unsigned int col = 0;
 	unsigned char _ob_wire_col[4];            /* dont initialize this */
 	const unsigned char *ob_wire_col = NULL;  /* dont initialize this, use NULL crashes as a way to find invalid use */
->>>>>>> 146a1c77
 	int i, selstart, selend, empty_object = 0;
 	short dtx;
 	char  dt;
@@ -8156,13 +8112,9 @@
 	DerivedMesh *dm = mesh_get_derived_final(scene, ob, scene->customdata_mask);
 	gpuColor3P(CPACK_BLACK);
 
-<<<<<<< HEAD
+	DM_update_materials(dm, ob);
+	
 	dm->drawMappedFaces(dm, (DMSetDrawOptions)bbs_mesh_solid_hide2__setDrawOpts, GPU_enable_material, NULL, me, 0);
-=======
-	DM_update_materials(dm, ob);
-
-	dm->drawMappedFaces(dm, bbs_mesh_solid_hide2__setDrawOpts, GPU_enable_material, NULL, me, 0);
->>>>>>> 146a1c77
 
 	bbs_obmode_mesh_verts(ob, dm, 1);
 	bm_vertoffs = me->totvert + 1;
