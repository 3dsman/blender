/*
 * ***** BEGIN GPL LICENSE BLOCK *****
 *
 * This program is free software; you can redistribute it and/or
 * modify it under the terms of the GNU General Public License
 * as published by the Free Software Foundation; either version 2
 * of the License, or (at your option) any later version. 
 *
 * This program is distributed in the hope that it will be useful,
 * but WITHOUT ANY WARRANTY; without even the implied warranty of
 * MERCHANTABILITY or FITNESS FOR A PARTICULAR PURPOSE.  See the
 * GNU General Public License for more details.
 *
 * You should have received a copy of the GNU General Public License
 * along with this program; if not, write to the Free Software Foundation,
 * Inc., 51 Franklin Street, Fifth Floor, Boston, MA 02110-1301, USA.
 *
 * The Original Code is Copyright (C) 2008 Blender Foundation.
 * All rights reserved.
 *
 * 
 * Contributor(s): Blender Foundation
 *
 * ***** END GPL LICENSE BLOCK *****
 */

/** \file blender/editors/space_view3d/view3d_draw.c
 *  \ingroup spview3d
 */

#include <string.h>
#include <stdio.h>
#include <math.h>

#include "DNA_armature_types.h"
#include "DNA_camera_types.h"
#include "DNA_customdata_types.h"
#include "DNA_object_types.h"
#include "DNA_group_types.h"
#include "DNA_mesh_types.h"
#include "DNA_key_types.h"
#include "DNA_lamp_types.h"
#include "DNA_scene_types.h"
#include "DNA_world_types.h"
#include "DNA_brush_types.h"

#include "MEM_guardedalloc.h"

#include "BLI_blenlib.h"
#include "BLI_math.h"
#include "BLI_utildefines.h"
#include "BLI_endian_switch.h"
#include "BLI_threads.h"

#include "BKE_anim.h"
#include "BKE_camera.h"
#include "BKE_context.h"
#include "BKE_customdata.h"
#include "BKE_DerivedMesh.h"
#include "BKE_image.h"
#include "BKE_key.h"
#include "BKE_main.h"
#include "BKE_object.h"
#include "BKE_global.h"
#include "BKE_paint.h"
#include "BKE_scene.h"
#include "BKE_screen.h"
#include "BKE_unit.h"
#include "BKE_movieclip.h"

#include "RE_engine.h"

#include "IMB_imbuf_types.h"
#include "IMB_imbuf.h"
#include "IMB_colormanagement.h"

#include "BIF_gl.h"
#include "BIF_glutil.h"

#include "WM_api.h"

#include "BLF_api.h"
#include "BLF_translation.h"

#include "ED_armature.h"
#include "ED_keyframing.h"
#include "ED_gpencil.h"
#include "ED_screen.h"
#include "ED_space_api.h"
#include "ED_screen_types.h"
#include "ED_transform.h"

#include "UI_interface.h"
#include "UI_interface_icons.h"
#include "UI_resources.h"

#include "GPU_draw.h"
#include "GPU_material.h"
#include "GPU_extensions.h"
#include "GPU_compositing.h"

#include "view3d_intern.h"  /* own include */

/* prototypes */
static void view3d_stereo3d_setup(Scene *scene, View3D *v3d, ARegion *ar);
static void view3d_stereo3d_setup_offscreen(Scene *scene, View3D *v3d, ARegion *ar,
                                            float winmat[4][4], const char *viewname);

/* handy utility for drawing shapes in the viewport for arbitrary code.
 * could add lines and points too */
// #define DEBUG_DRAW
#ifdef DEBUG_DRAW
static void bl_debug_draw(void);
/* add these locally when using these functions for testing */
extern void bl_debug_draw_quad_clear(void);
extern void bl_debug_draw_quad_add(const float v0[3], const float v1[3], const float v2[3], const float v3[3]);
extern void bl_debug_draw_edge_add(const float v0[3], const float v1[3]);
extern void bl_debug_color_set(const unsigned int col);
#endif

void circf(float x, float y, float rad)
{
	GLUquadricObj *qobj = gluNewQuadric(); 
	
	gluQuadricDrawStyle(qobj, GLU_FILL); 
	
	glPushMatrix(); 
	
	glTranslatef(x, y, 0.0);
	
	gluDisk(qobj, 0.0,  rad, 32, 1);
	
	glPopMatrix(); 
	
	gluDeleteQuadric(qobj);
}

void circ(float x, float y, float rad)
{
	GLUquadricObj *qobj = gluNewQuadric(); 
	
	gluQuadricDrawStyle(qobj, GLU_SILHOUETTE); 
	
	glPushMatrix(); 
	
	glTranslatef(x, y, 0.0);
	
	gluDisk(qobj, 0.0,  rad, 32, 1);
	
	glPopMatrix(); 
	
	gluDeleteQuadric(qobj);
}


/* ********* custom clipping *********** */

static void view3d_draw_clipping(RegionView3D *rv3d)
{
	BoundBox *bb = rv3d->clipbb;

	if (bb) {
		const unsigned int clipping_index[6][4] = {
			{0, 1, 2, 3},
			{0, 4, 5, 1},
			{4, 7, 6, 5},
			{7, 3, 2, 6},
			{1, 5, 6, 2},
			{7, 4, 0, 3}
		};

		/* fill in zero alpha for rendering & re-projection [#31530] */
		unsigned char col[4];
		UI_GetThemeColor4ubv(TH_V3D_CLIPPING_BORDER, col);
		glColor4ubv(col);

		glEnable(GL_BLEND);
		glEnableClientState(GL_VERTEX_ARRAY);
		glVertexPointer(3, GL_FLOAT, 0, bb->vec);
		glDrawElements(GL_QUADS, sizeof(clipping_index) / sizeof(unsigned int), GL_UNSIGNED_INT, clipping_index);
		glDisableClientState(GL_VERTEX_ARRAY);
		glDisable(GL_BLEND);
	}
}

void ED_view3d_clipping_set(RegionView3D *rv3d)
{
	double plane[4];
	const unsigned int tot = (rv3d->viewlock & RV3D_BOXCLIP) ? 4 : 6;
	unsigned int a;

	for (a = 0; a < tot; a++) {
		copy_v4db_v4fl(plane, rv3d->clip[a]);
		glClipPlane(GL_CLIP_PLANE0 + a, plane);
		glEnable(GL_CLIP_PLANE0 + a);
	}
}

/* use these to temp disable/enable clipping when 'rv3d->rflag & RV3D_CLIPPING' is set */
void ED_view3d_clipping_disable(void)
{
	unsigned int a;

	for (a = 0; a < 6; a++) {
		glDisable(GL_CLIP_PLANE0 + a);
	}
}
void ED_view3d_clipping_enable(void)
{
	unsigned int a;

	for (a = 0; a < 6; a++) {
		glEnable(GL_CLIP_PLANE0 + a);
	}
}

static bool view3d_clipping_test(const float co[3], const float clip[6][4])
{
	if (plane_point_side_v3(clip[0], co) > 0.0f)
		if (plane_point_side_v3(clip[1], co) > 0.0f)
			if (plane_point_side_v3(clip[2], co) > 0.0f)
				if (plane_point_side_v3(clip[3], co) > 0.0f)
					return false;

	return true;
}

/* for 'local' ED_view3d_clipping_local must run first
 * then all comparisons can be done in localspace */
bool ED_view3d_clipping_test(const RegionView3D *rv3d, const float co[3], const bool is_local)
{
	return view3d_clipping_test(co, is_local ? rv3d->clip_local : rv3d->clip);
}

/* ********* end custom clipping *********** */


static void drawgrid_draw(ARegion *ar, double wx, double wy, double x, double y, double dx)
{	
	double verts[2][2];

	x += (wx);
	y += (wy);

	/* set fixed 'Y' */
	verts[0][1] = 0.0f;
	verts[1][1] = (double)ar->winy;

	/* iter over 'X' */
	verts[0][0] = verts[1][0] = x - dx * floor(x / dx);
	glEnableClientState(GL_VERTEX_ARRAY);
	glVertexPointer(2, GL_DOUBLE, 0, verts);

	while (verts[0][0] < ar->winx) {
		glDrawArrays(GL_LINES, 0, 2);
		verts[0][0] = verts[1][0] = verts[0][0] + dx;
	}

	/* set fixed 'X' */
	verts[0][0] = 0.0f;
	verts[1][0] = (double)ar->winx;

	/* iter over 'Y' */
	verts[0][1] = verts[1][1] = y - dx * floor(y / dx);
	while (verts[0][1] < ar->winy) {
		glDrawArrays(GL_LINES, 0, 2);
		verts[0][1] = verts[1][1] = verts[0][1] + dx;
	}

	glDisableClientState(GL_VERTEX_ARRAY);
}

#define GRID_MIN_PX_D   6.0
#define GRID_MIN_PX_F 6.0f

static void drawgrid(UnitSettings *unit, ARegion *ar, View3D *v3d, const char **grid_unit)
{
	/* extern short bgpicmode; */
	RegionView3D *rv3d = ar->regiondata;
	double wx, wy, x, y, fw, fx, fy, dx;
	double vec4[4];
	unsigned char col[3], col2[3];

	fx = rv3d->persmat[3][0];
	fy = rv3d->persmat[3][1];
	fw = rv3d->persmat[3][3];

	wx = (ar->winx / 2.0); /* because of rounding errors, grid at wrong location */
	wy = (ar->winy / 2.0);

	x = (wx) * fx / fw;
	y = (wy) * fy / fw;

	vec4[0] = vec4[1] = v3d->grid;

	vec4[2] = 0.0;
	vec4[3] = 1.0;
	mul_m4_v4d(rv3d->persmat, vec4);
	fx = vec4[0];
	fy = vec4[1];
	fw = vec4[3];

	dx = fabs(x - (wx) * fx / fw);
	if (dx == 0) dx = fabs(y - (wy) * fy / fw);
	
	glDepthMask(GL_FALSE);     /* disable write in zbuffer */

	/* check zoom out */
	UI_ThemeColor(TH_GRID);
	
	if (unit->system) {
		/* Use GRID_MIN_PX * 2 for units because very very small grid
		 * items are less useful when dealing with units */
		void *usys;
		int len, i;
		double dx_scalar;
		float blend_fac;

		bUnit_GetSystem(&usys, &len, unit->system, B_UNIT_LENGTH);

		if (usys) {
			i = len;
			while (i--) {
				double scalar = bUnit_GetScaler(usys, i);

				dx_scalar = dx * scalar / (double)unit->scale_length;
				if (dx_scalar < (GRID_MIN_PX_D * 2.0))
					continue;

				/* Store the smallest drawn grid size units name so users know how big each grid cell is */
				if (*grid_unit == NULL) {
					*grid_unit = bUnit_GetNameDisplay(usys, i);
					rv3d->gridview = (float)((scalar * (double)v3d->grid) / (double)unit->scale_length);
				}
				blend_fac = 1.0f - ((GRID_MIN_PX_F * 2.0f) / (float)dx_scalar);

				/* tweak to have the fade a bit nicer */
				blend_fac = (blend_fac * blend_fac) * 2.0f;
				CLAMP(blend_fac, 0.3f, 1.0f);


				UI_ThemeColorBlend(TH_HIGH_GRAD, TH_GRID, blend_fac);

				drawgrid_draw(ar, wx, wy, x, y, dx_scalar);
			}
		}
	}
	else {
		const double sublines    = v3d->gridsubdiv;
		const float  sublines_fl = v3d->gridsubdiv;

		if (dx < GRID_MIN_PX_D) {
			rv3d->gridview *= sublines_fl;
			dx *= sublines;

			if (dx < GRID_MIN_PX_D) {
				rv3d->gridview *= sublines_fl;
				dx *= sublines;

				if (dx < GRID_MIN_PX_D) {
					rv3d->gridview *= sublines_fl;
					dx *= sublines;
					if (dx < GRID_MIN_PX_D) {
						/* pass */
					}
					else {
						UI_ThemeColor(TH_GRID);
						drawgrid_draw(ar, wx, wy, x, y, dx);
					}
				}
				else {  /* start blending out */
					UI_ThemeColorBlend(TH_HIGH_GRAD, TH_GRID, dx / (GRID_MIN_PX_D * 6.0));
					drawgrid_draw(ar, wx, wy, x, y, dx);

					UI_ThemeColor(TH_GRID);
					drawgrid_draw(ar, wx, wy, x, y, sublines * dx);
				}
			}
			else {  /* start blending out (GRID_MIN_PX < dx < (GRID_MIN_PX * 10)) */
				UI_ThemeColorBlend(TH_HIGH_GRAD, TH_GRID, dx / (GRID_MIN_PX_D * 6.0));
				drawgrid_draw(ar, wx, wy, x, y, dx);

				UI_ThemeColor(TH_GRID);
				drawgrid_draw(ar, wx, wy, x, y, sublines * dx);
			}
		}
		else {
			if (dx > (GRID_MIN_PX_D * 10.0)) {  /* start blending in */
				rv3d->gridview /= sublines_fl;
				dx /= sublines;
				if (dx > (GRID_MIN_PX_D * 10.0)) {  /* start blending in */
					rv3d->gridview /= sublines_fl;
					dx /= sublines;
					if (dx > (GRID_MIN_PX_D * 10.0)) {
						UI_ThemeColor(TH_GRID);
						drawgrid_draw(ar, wx, wy, x, y, dx);
					}
					else {
						UI_ThemeColorBlend(TH_HIGH_GRAD, TH_GRID, dx / (GRID_MIN_PX_D * 6.0));
						drawgrid_draw(ar, wx, wy, x, y, dx);
						UI_ThemeColor(TH_GRID);
						drawgrid_draw(ar, wx, wy, x, y, dx * sublines);
					}
				}
				else {
					UI_ThemeColorBlend(TH_HIGH_GRAD, TH_GRID, dx / (GRID_MIN_PX_D * 6.0));
					drawgrid_draw(ar, wx, wy, x, y, dx);
					UI_ThemeColor(TH_GRID);
					drawgrid_draw(ar, wx, wy, x, y, dx * sublines);
				}
			}
			else {
				UI_ThemeColorBlend(TH_HIGH_GRAD, TH_GRID, dx / (GRID_MIN_PX_D * 6.0));
				drawgrid_draw(ar, wx, wy, x, y, dx);
				UI_ThemeColor(TH_GRID);
				drawgrid_draw(ar, wx, wy, x, y, dx * sublines);
			}
		}
	}


	x += (wx);
	y += (wy);
	UI_GetThemeColor3ubv(TH_GRID, col);

	setlinestyle(0);
	
	/* center cross */
	/* horizontal line */
	if (ELEM(rv3d->view, RV3D_VIEW_RIGHT, RV3D_VIEW_LEFT))
		UI_make_axis_color(col, col2, 'Y');
	else UI_make_axis_color(col, col2, 'X');
	glColor3ubv(col2);
	
	fdrawline(0.0,  y,  (float)ar->winx,  y); 
	
	/* vertical line */
	if (ELEM(rv3d->view, RV3D_VIEW_TOP, RV3D_VIEW_BOTTOM))
		UI_make_axis_color(col, col2, 'Y');
	else UI_make_axis_color(col, col2, 'Z');
	glColor3ubv(col2);

	fdrawline(x, 0.0, x, (float)ar->winy); 

	glDepthMask(GL_TRUE);  /* enable write in zbuffer */
}
#undef GRID_MIN_PX

/** could move this elsewhere, but tied into #ED_view3d_grid_scale */
float ED_scene_grid_scale(Scene *scene, const char **grid_unit)
{
	/* apply units */
	if (scene->unit.system) {
		void *usys;
		int len;

		bUnit_GetSystem(&usys, &len, scene->unit.system, B_UNIT_LENGTH);

		if (usys) {
			int i = bUnit_GetBaseUnit(usys);
			if (grid_unit)
				*grid_unit = bUnit_GetNameDisplay(usys, i);
			return (float)bUnit_GetScaler(usys, i) / scene->unit.scale_length;
		}
	}

	return 1.0f;
}

float ED_view3d_grid_scale(Scene *scene, View3D *v3d, const char **grid_unit)
{
	return v3d->grid * ED_scene_grid_scale(scene, grid_unit);
}

static void drawfloor(Scene *scene, View3D *v3d, const char **grid_unit, bool write_depth)
{
	float grid, grid_scale;
	unsigned char col_grid[3];
	const int gridlines = v3d->gridlines / 2;

	if (v3d->gridlines < 3) return;
	
	/* use 'grid_scale' instead of 'v3d->grid' from now on */
	grid_scale = ED_view3d_grid_scale(scene, v3d, grid_unit);
	grid = gridlines * grid_scale;

	if (!write_depth)
		glDepthMask(GL_FALSE);

	UI_GetThemeColor3ubv(TH_GRID, col_grid);

	/* draw the Y axis and/or grid lines */
	if (v3d->gridflag & V3D_SHOW_FLOOR) {
		const int sublines = v3d->gridsubdiv;
		float vert[4][3] = {{0.0f}};
		unsigned char col_bg[3];
		unsigned char col_grid_emphasise[3], col_grid_light[3];
		int a;
		int prev_emphasise = -1;

		UI_GetThemeColor3ubv(TH_BACK, col_bg);

		/* emphasise division lines lighter instead of darker, if background is darker than grid */
		UI_GetColorPtrShade3ubv(col_grid, col_grid_light, 10);
		UI_GetColorPtrShade3ubv(col_grid, col_grid_emphasise,
		                        (((col_grid[0] + col_grid[1] + col_grid[2]) + 30) >
		                         (col_bg[0] + col_bg[1] + col_bg[2])) ? 20 : -10);

		/* set fixed axis */
		vert[0][0] = vert[2][1] = grid;
		vert[1][0] = vert[3][1] = -grid;

		glEnableClientState(GL_VERTEX_ARRAY);
		glVertexPointer(3, GL_FLOAT, 0, vert);

		for (a = -gridlines; a <= gridlines; a++) {
			const float line = a * grid_scale;
			const int is_emphasise = (a % sublines) == 0;

			if (is_emphasise != prev_emphasise) {
				glColor3ubv(is_emphasise ? col_grid_emphasise : col_grid_light);
				prev_emphasise = is_emphasise;
			}

			/* set variable axis */
			vert[0][1] = vert[1][1] = vert[2][0] = vert[3][0] = line;

			glDrawArrays(GL_LINES, 0, 4);
		}

		glDisableClientState(GL_VERTEX_ARRAY);
	}
	
	/* draw the Z axis line */
	/* check for the 'show Z axis' preference */
	if (v3d->gridflag & (V3D_SHOW_X | V3D_SHOW_Y | V3D_SHOW_Z)) {
		int axis;
		for (axis = 0; axis < 3; axis++) {
			if (v3d->gridflag & (V3D_SHOW_X << axis)) {
				float vert[3];
				unsigned char tcol[3];

				UI_make_axis_color(col_grid, tcol, 'X' + axis);
				glColor3ubv(tcol);

				glBegin(GL_LINE_STRIP);
				zero_v3(vert);
				vert[axis] = grid;
				glVertex3fv(vert);
				vert[axis] = -grid;
				glVertex3fv(vert);
				glEnd();
			}
		}
	}
	
	glDepthMask(GL_TRUE);
}


static void drawcursor(Scene *scene, ARegion *ar, View3D *v3d)
{
	int co[2];

	/* we don't want the clipping for cursor */
	if (ED_view3d_project_int_global(ar, ED_view3d_cursor3d_get(scene, v3d), co, V3D_PROJ_TEST_NOP) == V3D_PROJ_RET_OK) {
		const float f5 = 0.25f * U.widget_unit;
		const float f10 = 0.5f * U.widget_unit;
		const float f20 = U.widget_unit;
		
		setlinestyle(0); 
		cpack(0xFF);
		circ((float)co[0], (float)co[1], f10);
		setlinestyle(4);
		cpack(0xFFFFFF);
		circ((float)co[0], (float)co[1], f10);
		setlinestyle(0);

		UI_ThemeColor(TH_VIEW_OVERLAY);
		sdrawline(co[0] - f20, co[1], co[0] - f5, co[1]);
		sdrawline(co[0] + f5, co[1], co[0] + f20, co[1]);
		sdrawline(co[0], co[1] - f20, co[0], co[1] - f5);
		sdrawline(co[0], co[1] + f5, co[0], co[1] + f20);
	}
}

/* Draw a live substitute of the view icon, which is always shown
 * colors copied from transform_manipulator.c, we should keep these matching. */
static void draw_view_axis(RegionView3D *rv3d, rcti *rect)
{
	const float k = U.rvisize * U.pixelsize;   /* axis size */
	const float toll = 0.5;      /* used to see when view is quasi-orthogonal */
	float startx = k + 1.0f; /* axis center in screen coordinates, x=y */
	float starty = k + 1.0f;
	float ydisp = 0.0;          /* vertical displacement to allow obj info text */
	int bright = - 20 * (10 - U.rvibright); /* axis alpha offset (rvibright has range 0-10) */
	float vec[3];
	float dx, dy;

	int axis_order[3] = {0, 1, 2};
	int axis_i;

	startx += rect->xmin;
	starty += rect->ymin;

	axis_sort_v3(rv3d->viewinv[2], axis_order);

	/* thickness of lines is proportional to k */
	glLineWidth(2);

	glEnable(GL_BLEND);
	glBlendFunc(GL_SRC_ALPHA, GL_ONE_MINUS_SRC_ALPHA);

	for (axis_i = 0; axis_i < 3; axis_i++) {
		int i = axis_order[axis_i];
		const char axis_text[2] = {'x' + i, '\0'};

		zero_v3(vec);
		vec[i] = 1.0f;
		mul_qt_v3(rv3d->viewquat, vec);
		dx = vec[0] * k;
		dy = vec[1] * k;

		UI_ThemeColorShadeAlpha(TH_AXIS_X + i, 0, bright);
		glBegin(GL_LINES);
		glVertex2f(startx, starty + ydisp);
		glVertex2f(startx + dx, starty + dy + ydisp);
		glEnd();

		if (fabsf(dx) > toll || fabsf(dy) > toll) {
			BLF_draw_default_ascii(startx + dx + 2, starty + dy + ydisp + 2, 0.0f, axis_text, 1);
		}

		/* BLF_draw_default disables blending */
		glEnable(GL_BLEND);
	}

	/* restore line-width */
	
	glLineWidth(1.0);
	glDisable(GL_BLEND);
}

/* draw center and axis of rotation for ongoing 3D mouse navigation */
static void draw_rotation_guide(RegionView3D *rv3d)
{
	float o[3];    /* center of rotation */
	float end[3];  /* endpoints for drawing */

	float color[4] = {0.0f, 0.4235f, 1.0f, 1.0f};  /* bright blue so it matches device LEDs */

	negate_v3_v3(o, rv3d->ofs);

	glEnable(GL_BLEND);
	glBlendFunc(GL_SRC_ALPHA, GL_ONE_MINUS_SRC_ALPHA);
	glShadeModel(GL_SMOOTH);
	glPointSize(5);
	glEnable(GL_POINT_SMOOTH);
	glDepthMask(0);  /* don't overwrite zbuf */

	if (rv3d->rot_angle != 0.0f) {
		/* -- draw rotation axis -- */
		float scaled_axis[3];
		const float scale = rv3d->dist;
		mul_v3_v3fl(scaled_axis, rv3d->rot_axis, scale);


		glBegin(GL_LINE_STRIP);
		color[3] = 0.0f;  /* more transparent toward the ends */
		glColor4fv(color);
		add_v3_v3v3(end, o, scaled_axis);
		glVertex3fv(end);

#if 0
		color[3] = 0.2f + fabsf(rv3d->rot_angle);  /* modulate opacity with angle */
		/* ^^ neat idea, but angle is frame-rate dependent, so it's usually close to 0.2 */
#endif

		color[3] = 0.5f;  /* more opaque toward the center */
		glColor4fv(color);
		glVertex3fv(o);

		color[3] = 0.0f;
		glColor4fv(color);
		sub_v3_v3v3(end, o, scaled_axis);
		glVertex3fv(end);
		glEnd();
		
		/* -- draw ring around rotation center -- */
		{
#define     ROT_AXIS_DETAIL 13

			const float s = 0.05f * scale;
			const float step = 2.0f * (float)(M_PI / ROT_AXIS_DETAIL);
			float angle;
			int i;

			float q[4];  /* rotate ring so it's perpendicular to axis */
			const int upright = fabsf(rv3d->rot_axis[2]) >= 0.95f;
			if (!upright) {
				const float up[3] = {0.0f, 0.0f, 1.0f};
				float vis_angle, vis_axis[3];

				cross_v3_v3v3(vis_axis, up, rv3d->rot_axis);
				vis_angle = acosf(dot_v3v3(up, rv3d->rot_axis));
				axis_angle_to_quat(q, vis_axis, vis_angle);
			}

			color[3] = 0.25f;  /* somewhat faint */
			glColor4fv(color);
			glBegin(GL_LINE_LOOP);
			for (i = 0, angle = 0.0f; i < ROT_AXIS_DETAIL; ++i, angle += step) {
				float p[3] = {s * cosf(angle), s * sinf(angle), 0.0f};

				if (!upright) {
					mul_qt_v3(q, p);
				}

				add_v3_v3(p, o);
				glVertex3fv(p);
			}
			glEnd();

#undef      ROT_AXIS_DETAIL
		}

		color[3] = 1.0f;  /* solid dot */
	}
	else
		color[3] = 0.5f;  /* see-through dot */

	/* -- draw rotation center -- */
	glColor4fv(color);
	glBegin(GL_POINTS);
	glVertex3fv(o);
	glEnd();

#if 0
	/* find screen coordinates for rotation center, then draw pretty icon */
	mul_m4_v3(rv3d->persinv, rot_center);
	UI_icon_draw(rot_center[0], rot_center[1], ICON_NDOF_TURN);
	/* ^^ just playing around, does not work */
#endif

	glDisable(GL_BLEND);
	glDisable(GL_POINT_SMOOTH);
	glDepthMask(1);
}

static void draw_view_icon(RegionView3D *rv3d, rcti *rect)
{
	BIFIconID icon;
	
	if (ELEM(rv3d->view, RV3D_VIEW_TOP, RV3D_VIEW_BOTTOM))
		icon = ICON_AXIS_TOP;
	else if (ELEM(rv3d->view, RV3D_VIEW_FRONT, RV3D_VIEW_BACK))
		icon = ICON_AXIS_FRONT;
	else if (ELEM(rv3d->view, RV3D_VIEW_RIGHT, RV3D_VIEW_LEFT))
		icon = ICON_AXIS_SIDE;
	else return;
	
	glEnable(GL_BLEND);
	glBlendFunc(GL_SRC_ALPHA,  GL_ONE_MINUS_SRC_ALPHA); 
	
	UI_icon_draw(5.0 + rect->xmin, 5.0 + rect->ymin, icon);
	
	glDisable(GL_BLEND);
}

static const char *view3d_get_name(View3D *v3d, RegionView3D *rv3d)
{
	const char *name = NULL;
	
	switch (rv3d->view) {
		case RV3D_VIEW_FRONT:
			if (rv3d->persp == RV3D_ORTHO) name = IFACE_("Front Ortho");
			else name = IFACE_("Front Persp");
			break;
		case RV3D_VIEW_BACK:
			if (rv3d->persp == RV3D_ORTHO) name = IFACE_("Back Ortho");
			else name = IFACE_("Back Persp");
			break;
		case RV3D_VIEW_TOP:
			if (rv3d->persp == RV3D_ORTHO) name = IFACE_("Top Ortho");
			else name = IFACE_("Top Persp");
			break;
		case RV3D_VIEW_BOTTOM:
			if (rv3d->persp == RV3D_ORTHO) name = IFACE_("Bottom Ortho");
			else name = IFACE_("Bottom Persp");
			break;
		case RV3D_VIEW_RIGHT:
			if (rv3d->persp == RV3D_ORTHO) name = IFACE_("Right Ortho");
			else name = IFACE_("Right Persp");
			break;
		case RV3D_VIEW_LEFT:
			if (rv3d->persp == RV3D_ORTHO) name = IFACE_("Left Ortho");
			else name = IFACE_("Left Persp");
			break;
			
		default:
			if (rv3d->persp == RV3D_CAMOB) {
				if ((v3d->camera) && (v3d->camera->type == OB_CAMERA)) {
					Camera *cam;
					cam = v3d->camera->data;
					if (cam->type == CAM_PERSP) {
						name = IFACE_("Camera Persp");
					}
					else if (cam->type == CAM_ORTHO) {
						name = IFACE_("Camera Ortho");
					}
					else {
						BLI_assert(cam->type == CAM_PANO);
						name = IFACE_("Camera Pano");
					}
				}
				else {
					name = IFACE_("Object as Camera");
				}
			}
			else {
				name = (rv3d->persp == RV3D_ORTHO) ? IFACE_("User Ortho") : IFACE_("User Persp");
			}
			break;
	}
	
	return name;
}

static void draw_viewport_name(ARegion *ar, View3D *v3d, rcti *rect)
{
	RegionView3D *rv3d = ar->regiondata;
	const char *name = view3d_get_name(v3d, rv3d);
	/* increase size for unicode languages (Chinese in utf-8...) */
#ifdef WITH_INTERNATIONAL
	char tmpstr[96];
#else
	char tmpstr[32];
#endif

	if (v3d->localvd) {
		BLI_snprintf(tmpstr, sizeof(tmpstr), IFACE_("%s (Local)"), name);
		name = tmpstr;
	}

	UI_ThemeColor(TH_TEXT_HI);
#ifdef WITH_INTERNATIONAL
	BLF_draw_default(U.widget_unit + rect->xmin,  rect->ymax - U.widget_unit, 0.0f, name, sizeof(tmpstr));
#else
	BLF_draw_default_ascii(U.widget_unit + rect->xmin,  rect->ymax - U.widget_unit, 0.0f, name, sizeof(tmpstr));
#endif
}

/* draw info beside axes in bottom left-corner: 
 * framenum, object name, bone name (if available), marker name (if available)
 */

static void draw_selected_name(Scene *scene, Object *ob, rcti *rect)
{
	const int cfra = CFRA;
	const char *msg_pin = " (Pinned)";
	const char *msg_sep = " : ";

	char info[300];
	const char *markern;
	char *s = info;
	short offset = 1.5f * UI_UNIT_X + rect->xmin;

	s += sprintf(s, "(%d)", cfra);

	/* 
	 * info can contain:
	 * - a frame (7 + 2)
	 * - 3 object names (MAX_NAME)
	 * - 2 BREAD_CRUMB_SEPARATORs (6)
	 * - a SHAPE_KEY_PINNED marker and a trailing '\0' (9+1) - translated, so give some room!
	 * - a marker name (MAX_NAME + 3)
	 */

	/* get name of marker on current frame (if available) */
	markern = BKE_scene_find_marker_name(scene, cfra);
	
	/* check if there is an object */
	if (ob) {
		*s++ = ' ';
		s += BLI_strcpy_rlen(s, ob->id.name + 2);

		/* name(s) to display depends on type of object */
		if (ob->type == OB_ARMATURE) {
			bArmature *arm = ob->data;
			
			/* show name of active bone too (if possible) */
			if (arm->edbo) {
				if (arm->act_edbone) {
					s += BLI_strcpy_rlen(s, msg_sep);
					s += BLI_strcpy_rlen(s, arm->act_edbone->name);
				}
			}
			else if (ob->mode & OB_MODE_POSE) {
				if (arm->act_bone) {

					if (arm->act_bone->layer & arm->layer) {
						s += BLI_strcpy_rlen(s, msg_sep);
						s += BLI_strcpy_rlen(s, arm->act_bone->name);
					}
				}
			}
		}
		else if (ELEM(ob->type, OB_MESH, OB_LATTICE, OB_CURVE)) {
			Key *key = NULL;
			KeyBlock *kb = NULL;

			/* try to display active bone and active shapekey too (if they exist) */

			if (ob->type == OB_MESH && ob->mode & OB_MODE_WEIGHT_PAINT) {
				Object *armobj = BKE_object_pose_armature_get(ob);
				if (armobj  && armobj->mode & OB_MODE_POSE) {
					bArmature *arm = armobj->data;
					if (arm->act_bone) {
						if (arm->act_bone->layer & arm->layer) {
							s += BLI_strcpy_rlen(s, msg_sep);
							s += BLI_strcpy_rlen(s, arm->act_bone->name);
						}
					}
				}
			}

			key = BKE_key_from_object(ob);
			if (key) {
				kb = BLI_findlink(&key->block, ob->shapenr - 1);
				if (kb) {
					s += BLI_strcpy_rlen(s, msg_sep);
					s += BLI_strcpy_rlen(s, kb->name);
					if (ob->shapeflag & OB_SHAPE_LOCK) {
						s += BLI_strcpy_rlen(s, IFACE_(msg_pin));
					}
				}
			}
		}
		
		/* color depends on whether there is a keyframe */
		if (id_frame_has_keyframe((ID *)ob, /* BKE_scene_frame_get(scene) */ (float)cfra, ANIMFILTER_KEYS_LOCAL))
			UI_ThemeColor(TH_VERTEX_SELECT);
		else
			UI_ThemeColor(TH_TEXT_HI);
	}
	else {
		/* no object */		
		/* color is always white */
		UI_ThemeColor(TH_TEXT_HI);
	}

	if (markern) {
		s += sprintf(s, " <%s>", markern);
	}
	
	if (U.uiflag & USER_SHOW_ROTVIEWICON)
		offset = U.widget_unit + (U.rvisize * 2) + rect->xmin;

	BLF_draw_default(offset, 0.5f * U.widget_unit, 0.0f, info, sizeof(info));
}

static void view3d_camera_border(
        const Scene *scene, const ARegion *ar, const View3D *v3d, const RegionView3D *rv3d,
        rctf *r_viewborder, const bool no_shift, const bool no_zoom)
{
	CameraParams params;
	rctf rect_view, rect_camera;

	/* get viewport viewplane */
	BKE_camera_params_init(&params);
	BKE_camera_params_from_view3d(&params, v3d, rv3d);
	if (no_zoom)
		params.zoom = 1.0f;
	BKE_camera_params_compute_viewplane(&params, ar->winx, ar->winy, 1.0f, 1.0f);
	rect_view = params.viewplane;

	/* get camera viewplane */
	BKE_camera_params_init(&params);
	/* fallback for non camera objects */
	params.clipsta = v3d->near;
	params.clipend = v3d->far;
	BKE_camera_params_from_object(&params, v3d->camera);
	if (no_shift) {
		params.shiftx = 0.0f;
		params.shifty = 0.0f;
	}
	BKE_camera_params_compute_viewplane(&params, scene->r.xsch, scene->r.ysch, scene->r.xasp, scene->r.yasp);
	rect_camera = params.viewplane;

	/* get camera border within viewport */
	r_viewborder->xmin = ((rect_camera.xmin - rect_view.xmin) / BLI_rctf_size_x(&rect_view)) * ar->winx;
	r_viewborder->xmax = ((rect_camera.xmax - rect_view.xmin) / BLI_rctf_size_x(&rect_view)) * ar->winx;
	r_viewborder->ymin = ((rect_camera.ymin - rect_view.ymin) / BLI_rctf_size_y(&rect_view)) * ar->winy;
	r_viewborder->ymax = ((rect_camera.ymax - rect_view.ymin) / BLI_rctf_size_y(&rect_view)) * ar->winy;
}

void ED_view3d_calc_camera_border_size(
        const Scene *scene, const ARegion *ar, const View3D *v3d, const RegionView3D *rv3d,
        float r_size[2])
{
	rctf viewborder;

	view3d_camera_border(scene, ar, v3d, rv3d, &viewborder, true, true);
	r_size[0] = BLI_rctf_size_x(&viewborder);
	r_size[1] = BLI_rctf_size_y(&viewborder);
}

void ED_view3d_calc_camera_border(
        const Scene *scene, const ARegion *ar, const View3D *v3d, const RegionView3D *rv3d,
        rctf *r_viewborder, const bool no_shift)
{
	view3d_camera_border(scene, ar, v3d, rv3d, r_viewborder, no_shift, false);
}

static void drawviewborder_grid3(float x1, float x2, float y1, float y2, float fac)
{
	float x3, y3, x4, y4;

	x3 = x1 + fac * (x2 - x1);
	y3 = y1 + fac * (y2 - y1);
	x4 = x1 + (1.0f - fac) * (x2 - x1);
	y4 = y1 + (1.0f - fac) * (y2 - y1);

	glBegin(GL_LINES);
	glVertex2f(x1, y3);
	glVertex2f(x2, y3);

	glVertex2f(x1, y4);
	glVertex2f(x2, y4);

	glVertex2f(x3, y1);
	glVertex2f(x3, y2);

	glVertex2f(x4, y1);
	glVertex2f(x4, y2);
	glEnd();
}

/* harmonious triangle */
static void drawviewborder_triangle(float x1, float x2, float y1, float y2, const char golden, const char dir)
{
	float ofs;
	float w = x2 - x1;
	float h = y2 - y1;

	glBegin(GL_LINES);
	if (w > h) {
		if (golden) {
			ofs = w * (1.0f - (1.0f / 1.61803399f));
		}
		else {
			ofs = h * (h / w);
		}
		if (dir == 'B') SWAP(float, y1, y2);

		glVertex2f(x1, y1);
		glVertex2f(x2, y2);

		glVertex2f(x2, y1);
		glVertex2f(x1 + (w - ofs), y2);

		glVertex2f(x1, y2);
		glVertex2f(x1 + ofs, y1);
	}
	else {
		if (golden) {
			ofs = h * (1.0f - (1.0f / 1.61803399f));
		}
		else {
			ofs = w * (w / h);
		}
		if (dir == 'B') SWAP(float, x1, x2);

		glVertex2f(x1, y1);
		glVertex2f(x2, y2);

		glVertex2f(x2, y1);
		glVertex2f(x1, y1 + ofs);

		glVertex2f(x1, y2);
		glVertex2f(x2, y1 + (h - ofs));
	}
	glEnd();
}

static void drawviewborder(Scene *scene, ARegion *ar, View3D *v3d)
{
	float x1, x2, y1, y2;
	float x1i, x2i, y1i, y2i;

	rctf viewborder;
	Camera *ca = NULL;
	RegionView3D *rv3d = ar->regiondata;

	if (v3d->camera == NULL)
		return;
	if (v3d->camera->type == OB_CAMERA)
		ca = v3d->camera->data;
	
	ED_view3d_calc_camera_border(scene, ar, v3d, rv3d, &viewborder, false);
	/* the offsets */
	x1 = viewborder.xmin;
	y1 = viewborder.ymin;
	x2 = viewborder.xmax;
	y2 = viewborder.ymax;
	
	/* apply offsets so the real 3D camera shows through */

	/* note: quite un-scientific but without this bit extra
	 * 0.0001 on the lower left the 2D border sometimes
	 * obscures the 3D camera border */
	/* note: with VIEW3D_CAMERA_BORDER_HACK defined this error isn't noticeable
	 * but keep it here in case we need to remove the workaround */
	x1i = (int)(x1 - 1.0001f);
	y1i = (int)(y1 - 1.0001f);
	x2i = (int)(x2 + (1.0f - 0.0001f));
	y2i = (int)(y2 + (1.0f - 0.0001f));
	
	/* passepartout, specified in camera edit buttons */
	if (ca && (ca->flag & CAM_SHOWPASSEPARTOUT) && ca->passepartalpha > 0.000001f) {
		const float winx = (ar->winx + 1);
		const float winy = (ar->winy + 1);

		if (ca->passepartalpha == 1.0f) {
			glColor3f(0, 0, 0);
		}
		else {
			glBlendFunc(GL_SRC_ALPHA, GL_ONE_MINUS_SRC_ALPHA);
			glEnable(GL_BLEND);
			glColor4f(0, 0, 0, ca->passepartalpha);
		}
		if (x1i > 0.0f)
			glRectf(0.0, winy, x1i, 0.0);
		if (x2i < winx)
			glRectf(x2i, winy, winx, 0.0);
		if (y2i < winy)
			glRectf(x1i, winy, x2i, y2i);
		if (y2i > 0.0f)
			glRectf(x1i, y1i, x2i, 0.0);
		
		glDisable(GL_BLEND);
	}

	/* edge */
	glPolygonMode(GL_FRONT_AND_BACK, GL_LINE);

	setlinestyle(0);

	UI_ThemeColor(TH_BACK);
		
	glRectf(x1i, y1i, x2i, y2i);

#ifdef VIEW3D_CAMERA_BORDER_HACK
	if (view3d_camera_border_hack_test == true) {
		glColor3ubv(view3d_camera_border_hack_col);
		glRectf(x1i + 1, y1i + 1, x2i - 1, y2i - 1);
		view3d_camera_border_hack_test = false;
	}
#endif

	setlinestyle(3);

	/* outer line not to confuse with object selecton */
	if (v3d->flag2 & V3D_LOCK_CAMERA) {
		UI_ThemeColor(TH_REDALERT);
		glRectf(x1i - 1, y1i - 1, x2i + 1, y2i + 1);
	}

	UI_ThemeColor(TH_VIEW_OVERLAY);
	glRectf(x1i, y1i, x2i, y2i);

	/* border */
	if (scene->r.mode & R_BORDER) {
		float x3, y3, x4, y4;

		x3 = x1i + 1 + roundf(scene->r.border.xmin * (x2 - x1));
		y3 = y1i + 1 + roundf(scene->r.border.ymin * (y2 - y1));
		x4 = x1i + 1 + roundf(scene->r.border.xmax * (x2 - x1));
		y4 = y1i + 1 + roundf(scene->r.border.ymax * (y2 - y1));

		cpack(0x4040FF);
		glRecti(x3,  y3,  x4,  y4);
	}

	/* safety border */
	if (ca) {
		if (ca->dtx & CAM_DTX_CENTER) {
			float x3, y3;

			UI_ThemeColorBlendShade(TH_VIEW_OVERLAY, TH_BACK, 0.25, 0);

			x3 = x1 + 0.5f * (x2 - x1);
			y3 = y1 + 0.5f * (y2 - y1);

			glBegin(GL_LINES);
			glVertex2f(x1, y3);
			glVertex2f(x2, y3);

			glVertex2f(x3, y1);
			glVertex2f(x3, y2);
			glEnd();
		}

		if (ca->dtx & CAM_DTX_CENTER_DIAG) {
			UI_ThemeColorBlendShade(TH_VIEW_OVERLAY, TH_BACK, 0.25, 0);

			glBegin(GL_LINES);
			glVertex2f(x1, y1);
			glVertex2f(x2, y2);

			glVertex2f(x1, y2);
			glVertex2f(x2, y1);
			glEnd();
		}

		if (ca->dtx & CAM_DTX_THIRDS) {
			UI_ThemeColorBlendShade(TH_VIEW_OVERLAY, TH_BACK, 0.25, 0);
			drawviewborder_grid3(x1, x2, y1, y2, 1.0f / 3.0f);
		}

		if (ca->dtx & CAM_DTX_GOLDEN) {
			UI_ThemeColorBlendShade(TH_VIEW_OVERLAY, TH_BACK, 0.25, 0);
			drawviewborder_grid3(x1, x2, y1, y2, 1.0f - (1.0f / 1.61803399f));
		}

		if (ca->dtx & CAM_DTX_GOLDEN_TRI_A) {
			UI_ThemeColorBlendShade(TH_VIEW_OVERLAY, TH_BACK, 0.25, 0);
			drawviewborder_triangle(x1, x2, y1, y2, 0, 'A');
		}

		if (ca->dtx & CAM_DTX_GOLDEN_TRI_B) {
			UI_ThemeColorBlendShade(TH_VIEW_OVERLAY, TH_BACK, 0.25, 0);
			drawviewborder_triangle(x1, x2, y1, y2, 0, 'B');
		}

		if (ca->dtx & CAM_DTX_HARMONY_TRI_A) {
			UI_ThemeColorBlendShade(TH_VIEW_OVERLAY, TH_BACK, 0.25, 0);
			drawviewborder_triangle(x1, x2, y1, y2, 1, 'A');
		}

		if (ca->dtx & CAM_DTX_HARMONY_TRI_B) {
			UI_ThemeColorBlendShade(TH_VIEW_OVERLAY, TH_BACK, 0.25, 0);
			drawviewborder_triangle(x1, x2, y1, y2, 1, 'B');
		}

		if (ca->flag & CAM_SHOW_SAFE_MARGINS) {
			UI_draw_safe_areas(
			        x1, x2, y1, y2,
			        scene->safe_areas.title,
			        scene->safe_areas.action);

			if (ca->flag & CAM_SHOW_SAFE_CENTER) {
				UI_draw_safe_areas(
				        x1, x2, y1, y2,
				        scene->safe_areas.title_center,
				        scene->safe_areas.action_center);
			}
		}

		if (ca->flag & CAM_SHOWSENSOR) {
			/* determine sensor fit, and get sensor x/y, for auto fit we
			 * assume and square sensor and only use sensor_x */
			float sizex = scene->r.xsch * scene->r.xasp;
			float sizey = scene->r.ysch * scene->r.yasp;
			int sensor_fit = BKE_camera_sensor_fit(ca->sensor_fit, sizex, sizey);
			float sensor_x = ca->sensor_x;
			float sensor_y = (ca->sensor_fit == CAMERA_SENSOR_FIT_AUTO) ? ca->sensor_x : ca->sensor_y;

			/* determine sensor plane */
			rctf rect;

			if (sensor_fit == CAMERA_SENSOR_FIT_HOR) {
				float sensor_scale = (x2i - x1i) / sensor_x;
				float sensor_height = sensor_scale * sensor_y;

				rect.xmin = x1i;
				rect.xmax = x2i;
				rect.ymin = (y1i + y2i) * 0.5f - sensor_height * 0.5f;
				rect.ymax = rect.ymin + sensor_height;
			}
			else {
				float sensor_scale = (y2i - y1i) / sensor_y;
				float sensor_width = sensor_scale * sensor_x;

				rect.xmin = (x1i + x2i) * 0.5f - sensor_width * 0.5f;
				rect.xmax = rect.xmin + sensor_width;
				rect.ymin = y1i;
				rect.ymax = y2i;
			}

			/* draw */
			UI_ThemeColorShade(TH_VIEW_OVERLAY, 100);
			UI_draw_roundbox_gl_mode(GL_LINE_LOOP, rect.xmin, rect.ymin, rect.xmax, rect.ymax, 2.0f);
		}
	}

	setlinestyle(0);
	glPolygonMode(GL_FRONT_AND_BACK, GL_FILL);

	/* camera name - draw in highlighted text color */
	if (ca && (ca->flag & CAM_SHOWNAME)) {
		UI_ThemeColor(TH_TEXT_HI);
		BLF_draw_default(
		        x1i, y1i - (0.7f * U.widget_unit), 0.0f,
		        v3d->camera->id.name + 2, sizeof(v3d->camera->id.name) - 2);
	}
}

/* *********************** backdraw for selection *************** */

static void backdrawview3d(Scene *scene, ARegion *ar, View3D *v3d)
{
	RegionView3D *rv3d = ar->regiondata;
	struct Base *base = scene->basact;
	int multisample_enabled;

	BLI_assert(ar->regiontype == RGN_TYPE_WINDOW);

	if (base && (base->object->mode & (OB_MODE_VERTEX_PAINT | OB_MODE_WEIGHT_PAINT) ||
	             BKE_paint_select_face_test(base->object)))
	{
		/* do nothing */
	}
	/* texture paint mode sampling */
	else if (base && (base->object->mode & OB_MODE_TEXTURE_PAINT) &&
	         (v3d->drawtype > OB_WIRE))
	{
		/* do nothing */
	}
	else if ((base && (base->object->mode & OB_MODE_PARTICLE_EDIT)) &&
	         V3D_IS_ZBUF(v3d))
	{
		/* do nothing */
	}
	else if (scene->obedit &&
	         V3D_IS_ZBUF(v3d))
	{
		/* do nothing */
	}
	else {
		v3d->flag &= ~V3D_INVALID_BACKBUF;
		return;
	}

	if (!(v3d->flag & V3D_INVALID_BACKBUF))
		return;

#if 0
	if (test) {
		if (qtest()) {
			addafterqueue(ar->win, BACKBUFDRAW, 1);
			return;
		}
	}
#endif

	if (v3d->drawtype > OB_WIRE) v3d->zbuf = true;
	
	/* dithering and AA break color coding, so disable */
	glDisable(GL_DITHER);

	multisample_enabled = glIsEnabled(GL_MULTISAMPLE_ARB);
	if (multisample_enabled)
		glDisable(GL_MULTISAMPLE_ARB);

	if (U.ogl_multisamples != USER_MULTISAMPLE_NONE) {
		/* for multisample we use an offscreen FBO. multisample drawing can fail
		 * with color coded selection drawing, and reading back depths from such
		 * a buffer can also cause a few seconds freeze on OS X / NVidia. */
		int w = BLI_rcti_size_x(&ar->winrct);
		int h = BLI_rcti_size_y(&ar->winrct);
		char error[256];

		if (rv3d->gpuoffscreen) {
			if (GPU_offscreen_width(rv3d->gpuoffscreen)  != w ||
			    GPU_offscreen_height(rv3d->gpuoffscreen) != h)
			{
				GPU_offscreen_free(rv3d->gpuoffscreen);
				rv3d->gpuoffscreen = NULL;
			}
		}

		if (!rv3d->gpuoffscreen) {
			rv3d->gpuoffscreen = GPU_offscreen_create(w, h, error);

			if (!rv3d->gpuoffscreen)
				fprintf(stderr, "Failed to create offscreen selection buffer for multisample: %s\n", error);
		}
	}

	if (rv3d->gpuoffscreen)
		GPU_offscreen_bind(rv3d->gpuoffscreen, true);
	else
		glScissor(ar->winrct.xmin, ar->winrct.ymin, BLI_rcti_size_x(&ar->winrct), BLI_rcti_size_y(&ar->winrct));

	glClearColor(0.0, 0.0, 0.0, 0.0);
	if (v3d->zbuf) {
		glEnable(GL_DEPTH_TEST);
		glClear(GL_COLOR_BUFFER_BIT | GL_DEPTH_BUFFER_BIT);
	}
	else {
		glClear(GL_COLOR_BUFFER_BIT);
		glDisable(GL_DEPTH_TEST);
	}
	
	if (rv3d->rflag & RV3D_CLIPPING)
		ED_view3d_clipping_set(rv3d);
	
	G.f |= G_BACKBUFSEL;
	
	if (base && (base->lay & v3d->lay))
		draw_object_backbufsel(scene, v3d, rv3d, base->object);
	
	if (rv3d->gpuoffscreen)
		GPU_offscreen_unbind(rv3d->gpuoffscreen, true);
	else
		ar->swap = 0; /* mark invalid backbuf for wm draw */

	v3d->flag &= ~V3D_INVALID_BACKBUF;

	G.f &= ~G_BACKBUFSEL;
	v3d->zbuf = false;
	glDisable(GL_DEPTH_TEST);
	glEnable(GL_DITHER);
	if (multisample_enabled)
		glEnable(GL_MULTISAMPLE_ARB);

	if (rv3d->rflag & RV3D_CLIPPING)
		ED_view3d_clipping_disable();

	/* it is important to end a view in a transform compatible with buttons */
//	persp(PERSP_WIN);  /* set ortho */

}

void view3d_opengl_read_pixels(ARegion *ar, int x, int y, int w, int h, int format, int type, void *data)
{
	RegionView3D *rv3d = ar->regiondata;

	if (rv3d->gpuoffscreen) {
		GPU_offscreen_bind(rv3d->gpuoffscreen, true);
		glReadBuffer(GL_COLOR_ATTACHMENT0_EXT);
		glReadPixels(x, y, w, h, format, type, data);
		GPU_offscreen_unbind(rv3d->gpuoffscreen, true);
	}
	else {
		glReadPixels(ar->winrct.xmin + x, ar->winrct.ymin + y, w, h, format, type, data);
	}
}

/* XXX depth reading exception, for code not using gpu offscreen */
static void view3d_opengl_read_Z_pixels(ARegion *ar, int x, int y, int w, int h, int format, int type, void *data)
{

	glReadPixels(ar->winrct.xmin + x, ar->winrct.ymin + y, w, h, format, type, data);
}

void ED_view3d_backbuf_validate(ViewContext *vc)
{
	if (vc->v3d->flag & V3D_INVALID_BACKBUF)
		backdrawview3d(vc->scene, vc->ar, vc->v3d);
}

/**
 * allow for small values [0.5 - 2.5],
 * and large values, FLT_MAX by clamping by the area size
 */
int ED_view3d_backbuf_sample_size_clamp(ARegion *ar, const float dist)
{
	return (int)min_ff(ceilf(dist), (float)max_ii(ar->winx, ar->winx));
}

/* samples a single pixel (copied from vpaint) */
unsigned int ED_view3d_backbuf_sample(ViewContext *vc, int x, int y)
{
	unsigned int col;
	
	if (x >= vc->ar->winx || y >= vc->ar->winy) {
		return 0;
	}

	ED_view3d_backbuf_validate(vc);

	view3d_opengl_read_pixels(vc->ar, x, y, 1, 1, GL_RGBA, GL_UNSIGNED_BYTE, &col);
	glReadBuffer(GL_BACK);
	
	if (ENDIAN_ORDER == B_ENDIAN) {
		BLI_endian_switch_uint32(&col);
	}
	
	return WM_framebuffer_to_index(col);
}

/* reads full rect, converts indices */
ImBuf *ED_view3d_backbuf_read(ViewContext *vc, int xmin, int ymin, int xmax, int ymax)
{
	struct ImBuf *ibuf_clip;
	/* clip */
	const rcti clip = {
	    max_ii(xmin, 0), min_ii(xmax, vc->ar->winx - 1),
	    max_ii(ymin, 0), min_ii(ymax, vc->ar->winy - 1)};
	const int size_clip[2] = {
	    BLI_rcti_size_x(&clip) + 1,
	    BLI_rcti_size_y(&clip) + 1};

	if (UNLIKELY((clip.xmin > clip.xmax) ||
	             (clip.ymin > clip.ymax)))
	{
		return NULL;
	}

	ibuf_clip = IMB_allocImBuf(size_clip[0], size_clip[1], 32, IB_rect);

	ED_view3d_backbuf_validate(vc);

	view3d_opengl_read_pixels(vc->ar, clip.xmin, clip.ymin, size_clip[0], size_clip[1], GL_RGBA, GL_UNSIGNED_BYTE, ibuf_clip->rect);

	glReadBuffer(GL_BACK);

	if (ENDIAN_ORDER == B_ENDIAN) {
		IMB_convert_rgba_to_abgr(ibuf_clip);
	}

	WM_framebuffer_to_index_array(ibuf_clip->rect, size_clip[0] * size_clip[1]);
	
	if ((clip.xmin == xmin) &&
	    (clip.xmax == xmax) &&
	    (clip.ymin == ymin) &&
	    (clip.ymax == ymax))
	{
		return ibuf_clip;
	}
	else {
		/* put clipped result into a non-clipped buffer */
		struct ImBuf *ibuf_full;
		const int size[2] = {
		    (xmax - xmin + 1),
		    (ymax - ymin + 1)};

		ibuf_full = IMB_allocImBuf(size[0], size[1], 32, IB_rect);

		IMB_rectcpy(
		        ibuf_full, ibuf_clip,
		        clip.xmin - xmin, clip.ymin - ymin,
		        0, 0,
		        size_clip[0], size_clip[1]);
		IMB_freeImBuf(ibuf_clip);
		return ibuf_full;
	}
}

/* smart function to sample a rect spiralling outside, nice for backbuf selection */
unsigned int ED_view3d_backbuf_sample_rect(
        ViewContext *vc, const int mval[2], int size,
        unsigned int min, unsigned int max, float *r_dist)
{
	struct ImBuf *buf;
	const unsigned int *bufmin, *bufmax, *tbuf;
	int minx, miny;
	int a, b, rc, nr, amount, dirvec[4][2];
	unsigned int index = 0;

	amount = (size - 1) / 2;

	minx = mval[0] - (amount + 1);
	miny = mval[1] - (amount + 1);
	buf = ED_view3d_backbuf_read(vc, minx, miny, minx + size - 1, miny + size - 1);
	if (!buf) return 0;

	rc = 0;
	
	dirvec[0][0] = 1; dirvec[0][1] = 0;
	dirvec[1][0] = 0; dirvec[1][1] = -size;
	dirvec[2][0] = -1; dirvec[2][1] = 0;
	dirvec[3][0] = 0; dirvec[3][1] = size;
	
	bufmin = buf->rect;
	tbuf = buf->rect;
	bufmax = buf->rect + size * size;
	tbuf += amount * size + amount;
	
	for (nr = 1; nr <= size; nr++) {
		
		for (a = 0; a < 2; a++) {
			for (b = 0; b < nr; b++) {
				if (*tbuf && *tbuf >= min && *tbuf < max) {
					/* we got a hit */

					/* get x,y pixel coords from the offset
					 * (manhatten distance in keeping with other screen-based selection) */
					*r_dist = (float)(
					        abs(((int)(tbuf - buf->rect) % size) - (size / 2)) +
					        abs(((int)(tbuf - buf->rect) / size) - (size / 2)));

					/* indices start at 1 here */
					index = (*tbuf - min) + 1;
					goto exit;
				}
				
				tbuf += (dirvec[rc][0] + dirvec[rc][1]);
				
				if (tbuf < bufmin || tbuf >= bufmax) {
					goto exit;
				}
			}
			rc++;
			rc &= 3;
		}
	}

exit:
	IMB_freeImBuf(buf);
	return index;
}


/* ************************************************************* */

static void view3d_stereo_bgpic_setup(Scene *scene, View3D *v3d, Image *ima, ImageUser *iuser)
{
	if ((ima->flag & IMA_IS_STEREO)) {
		iuser->flag |= IMA_SHOW_STEREO;

		if ((scene->r.scemode & R_MULTIVIEW) == 0) {
			iuser->multiview_eye = STEREO_LEFT_ID;
		}
		else if (v3d->stereo3d_camera != STEREO_3D_ID) {
			/* show only left or right camera */
			iuser->multiview_eye = v3d->stereo3d_camera;
		}

		BKE_image_multiview_index(ima, iuser);
	}
	else {
		iuser->flag &= ~IMA_SHOW_STEREO;
	}
}

static void view3d_draw_bgpic(Scene *scene, ARegion *ar, View3D *v3d,
                              const bool do_foreground, const bool do_camera_frame)
{
	RegionView3D *rv3d = ar->regiondata;
	BGpic *bgpic;
	int fg_flag = do_foreground ? V3D_BGPIC_FOREGROUND : 0;

	for (bgpic = v3d->bgpicbase.first; bgpic; bgpic = bgpic->next) {
		bgpic->iuser.scene = scene;  /* Needed for render results. */

		if ((bgpic->flag & V3D_BGPIC_FOREGROUND) != fg_flag)
			continue;

		if ((bgpic->view == 0) || /* zero for any */
		    (bgpic->view & (1 << rv3d->view)) || /* check agaist flags */
		    (rv3d->persp == RV3D_CAMOB && bgpic->view == (1 << RV3D_VIEW_CAMERA)))
		{
			float image_aspect[2];
			float fac, asp, zoomx, zoomy;
			float x1, y1, x2, y2, centx, centy;

			ImBuf *ibuf = NULL, *freeibuf, *releaseibuf;
			void *lock;
			rctf clip_rect;

			Image *ima = NULL;
			MovieClip *clip = NULL;

			/* disable individual images */
			if ((bgpic->flag & V3D_BGPIC_DISABLED))
				continue;

			freeibuf = NULL;
			releaseibuf = NULL;
			if (bgpic->source == V3D_BGPIC_IMAGE) {
				ima = bgpic->ima;
				if (ima == NULL)
					continue;
				BKE_image_user_frame_calc(&bgpic->iuser, CFRA, 0);
				if (ima->source == IMA_SRC_SEQUENCE && !(bgpic->iuser.flag & IMA_USER_FRAME_IN_RANGE)) {
					ibuf = NULL; /* frame is out of range, dont show */
				}
				else {
					view3d_stereo_bgpic_setup(scene, v3d, ima, &bgpic->iuser);
					ibuf = BKE_image_acquire_ibuf(ima, &bgpic->iuser, &lock);
					releaseibuf = ibuf;
				}

				image_aspect[0] = ima->aspx;
				image_aspect[1] = ima->aspy;
			}
			else if (bgpic->source == V3D_BGPIC_MOVIE) {
				/* TODO: skip drawing when out of frame range (as image sequences do above) */

				if (bgpic->flag & V3D_BGPIC_CAMERACLIP) {
					if (scene->camera)
						clip = BKE_object_movieclip_get(scene, scene->camera, true);
				}
				else {
					clip = bgpic->clip;
				}

				if (clip == NULL)
					continue;

				BKE_movieclip_user_set_frame(&bgpic->cuser, CFRA);
				ibuf = BKE_movieclip_get_ibuf(clip, &bgpic->cuser);

				image_aspect[0] = clip->aspx;
				image_aspect[1] = clip->aspy;

				/* working with ibuf from image and clip has got different workflow now.
				 * ibuf acquired from clip is referenced by cache system and should
				 * be dereferenced after usage. */
				freeibuf = ibuf;
			}
			else {
				/* perhaps when loading future files... */
				BLI_assert(0);
				copy_v2_fl(image_aspect, 1.0f);
			}

			if (ibuf == NULL)
				continue;

			if ((ibuf->rect == NULL && ibuf->rect_float == NULL) || ibuf->channels != 4) { /* invalid image format */
				if (freeibuf)
					IMB_freeImBuf(freeibuf);
				if (releaseibuf)
					BKE_image_release_ibuf(ima, releaseibuf, lock);

				continue;
			}

			if (ibuf->rect == NULL)
				IMB_rect_from_float(ibuf);

			if (rv3d->persp == RV3D_CAMOB) {

				if (do_camera_frame) {
					rctf vb;
					ED_view3d_calc_camera_border(scene, ar, v3d, rv3d, &vb, false);
					x1 = vb.xmin;
					y1 = vb.ymin;
					x2 = vb.xmax;
					y2 = vb.ymax;
				}
				else {
					x1 = ar->winrct.xmin;
					y1 = ar->winrct.ymin;
					x2 = ar->winrct.xmax;
					y2 = ar->winrct.ymax;
				}

				/* apply offset last - camera offset is different to offset in blender units */
				/* so this has some sane way of working - this matches camera's shift _exactly_ */
				{
					const float max_dim = max_ff(x2 - x1, y2 - y1);
					const float xof_scale = bgpic->xof * max_dim;
					const float yof_scale = bgpic->yof * max_dim;

					x1 += xof_scale;
					y1 += yof_scale;
					x2 += xof_scale;
					y2 += yof_scale;
				}

				centx = (x1 + x2) / 2.0f;
				centy = (y1 + y2) / 2.0f;

				/* aspect correction */
				if (bgpic->flag & V3D_BGPIC_CAMERA_ASPECT) {
					/* apply aspect from clip */
					const float w_src = ibuf->x * image_aspect[0];
					const float h_src = ibuf->y * image_aspect[1];

					/* destination aspect is already applied from the camera frame */
					const float w_dst = x1 - x2;
					const float h_dst = y1 - y2;

					const float asp_src = w_src / h_src;
					const float asp_dst = w_dst / h_dst;

					if (fabsf(asp_src - asp_dst) >= FLT_EPSILON) {
						if ((asp_src > asp_dst) == ((bgpic->flag & V3D_BGPIC_CAMERA_CROP) != 0)) {
							/* fit X */
							const float div = asp_src / asp_dst;
							x1 = ((x1 - centx) * div) + centx;
							x2 = ((x2 - centx) * div) + centx;
						}
						else {
							/* fit Y */
							const float div = asp_dst / asp_src;
							y1 = ((y1 - centy) * div) + centy;
							y2 = ((y2 - centy) * div) + centy;
						}
					}
				}
			}
			else {
				float tvec[3];
				float sco[2];
				const float mval_f[2] = {1.0f, 0.0f};
				const float co_zero[3] = {0};
				float zfac;

				/* calc window coord */
				zfac = ED_view3d_calc_zfac(rv3d, co_zero, NULL);
				ED_view3d_win_to_delta(ar, mval_f, tvec, zfac);
				fac = max_ff(fabsf(tvec[0]), max_ff(fabsf(tvec[1]), fabsf(tvec[2]))); /* largest abs axis */
				fac = 1.0f / fac;

				asp = (float)ibuf->y / (float)ibuf->x;

				zero_v3(tvec);
				ED_view3d_project_float_v2_m4(ar, tvec, sco, rv3d->persmat);

				x1 =  sco[0] + fac * (bgpic->xof - bgpic->size);
				y1 =  sco[1] + asp * fac * (bgpic->yof - bgpic->size);
				x2 =  sco[0] + fac * (bgpic->xof + bgpic->size);
				y2 =  sco[1] + asp * fac * (bgpic->yof + bgpic->size);

				centx = (x1 + x2) / 2.0f;
				centy = (y1 + y2) / 2.0f;
			}

			/* complete clip? */
			BLI_rctf_init(&clip_rect, x1, x2, y1, y2);
			if (bgpic->rotation) {
				BLI_rctf_rotate_expand(&clip_rect, &clip_rect, bgpic->rotation);
			}

			if (clip_rect.xmax < 0 || clip_rect.ymax < 0 || clip_rect.xmin > ar->winx || clip_rect.ymin > ar->winy) {
				if (freeibuf)
					IMB_freeImBuf(freeibuf);
				if (releaseibuf)
					BKE_image_release_ibuf(ima, releaseibuf, lock);

				continue;
			}

			zoomx = (x2 - x1) / ibuf->x;
			zoomy = (y2 - y1) / ibuf->y;

			/* for some reason; zoomlevels down refuses to use GL_ALPHA_SCALE */
			if (zoomx < 1.0f || zoomy < 1.0f) {
				float tzoom = min_ff(zoomx, zoomy);
				int mip = 0;

				if ((ibuf->userflags & IB_MIPMAP_INVALID) != 0) {
					IMB_remakemipmap(ibuf, 0);
					ibuf->userflags &= ~IB_MIPMAP_INVALID;
				}
				else if (ibuf->mipmap[0] == NULL)
					IMB_makemipmap(ibuf, 0);

				while (tzoom < 1.0f && mip < 8 && ibuf->mipmap[mip]) {
					tzoom *= 2.0f;
					zoomx *= 2.0f;
					zoomy *= 2.0f;
					mip++;
				}
				if (mip > 0)
					ibuf = ibuf->mipmap[mip - 1];
			}

			if (v3d->zbuf) glDisable(GL_DEPTH_TEST);
			glDepthMask(0);

			glEnable(GL_BLEND);
			glBlendFunc(GL_SRC_ALPHA,  GL_ONE_MINUS_SRC_ALPHA);

			glMatrixMode(GL_PROJECTION);
			glPushMatrix();
			glMatrixMode(GL_MODELVIEW);
			glPushMatrix();
			ED_region_pixelspace(ar);

			glTranslatef(centx, centy, 0.0);
			glRotatef(RAD2DEGF(-bgpic->rotation), 0.0f, 0.0f, 1.0f);

			if (bgpic->flag & V3D_BGPIC_FLIP_X) {
				zoomx *= -1.0f;
				x1 = x2;
			}
			if (bgpic->flag & V3D_BGPIC_FLIP_Y) {
				zoomy *= -1.0f;
				y1 = y2;
			}
			glPixelZoom(zoomx, zoomy);
			glColor4f(1.0f, 1.0f, 1.0f, 1.0f - bgpic->blend);

			/* could not use glaDrawPixelsAuto because it could fallback to
			 * glaDrawPixelsSafe in some cases, which will end up in missing
			 * alpha transparency for the background image (sergey)
			 */
			glaDrawPixelsTex(x1 - centx, y1 - centy, ibuf->x, ibuf->y, GL_RGBA, GL_UNSIGNED_BYTE, GL_LINEAR, ibuf->rect);

			glPixelZoom(1.0, 1.0);
			glPixelTransferf(GL_ALPHA_SCALE, 1.0f);

			glMatrixMode(GL_PROJECTION);
			glPopMatrix();
			glMatrixMode(GL_MODELVIEW);
			glPopMatrix();

			glDisable(GL_BLEND);

			glDepthMask(1);
			if (v3d->zbuf) glEnable(GL_DEPTH_TEST);

			if (freeibuf)
				IMB_freeImBuf(freeibuf);
			if (releaseibuf)
				BKE_image_release_ibuf(ima, releaseibuf, lock);
		}
	}
}

static void view3d_draw_bgpic_test(Scene *scene, ARegion *ar, View3D *v3d,
                                   const bool do_foreground, const bool do_camera_frame)
{
	RegionView3D *rv3d = ar->regiondata;

	if ((v3d->flag & V3D_DISPBGPICS) == 0)
		return;

	/* disabled - mango request, since footage /w only render is quite useful
	 * and this option is easy to disable all background images at once */
#if 0
	if (v3d->flag2 & V3D_RENDER_OVERRIDE)
		return;
#endif

	if ((rv3d->view == RV3D_VIEW_USER) || (rv3d->persp != RV3D_ORTHO)) {
		if (rv3d->persp == RV3D_CAMOB) {
			view3d_draw_bgpic(scene, ar, v3d, do_foreground, do_camera_frame);
		}
	}
	else {
		view3d_draw_bgpic(scene, ar, v3d, do_foreground, do_camera_frame);
	}
}

/* ****************** View3d afterdraw *************** */

typedef struct View3DAfter {
	struct View3DAfter *next, *prev;
	struct Base *base;
	short dflag;
} View3DAfter;

/* temp storage of Objects that need to be drawn as last */
void ED_view3d_after_add(ListBase *lb, Base *base, const short dflag)
{
	View3DAfter *v3da = MEM_callocN(sizeof(View3DAfter), "View 3d after");
	BLI_assert((base->flag & OB_FROMDUPLI) == 0);
	BLI_addtail(lb, v3da);
	v3da->base = base;
	v3da->dflag = dflag;
}

/* disables write in zbuffer and draws it over */
static void view3d_draw_transp(Scene *scene, ARegion *ar, View3D *v3d)
{
	View3DAfter *v3da, *next;
	
	glDepthMask(GL_FALSE);
	v3d->transp = true;
	
	for (v3da = v3d->afterdraw_transp.first; v3da; v3da = next) {
		next = v3da->next;
		draw_object(scene, ar, v3d, v3da->base, v3da->dflag);
		BLI_remlink(&v3d->afterdraw_transp, v3da);
		MEM_freeN(v3da);
	}
	v3d->transp = false;
	
	glDepthMask(GL_TRUE);
	
}

/* clears zbuffer and draws it over */
static void view3d_draw_xray(Scene *scene, ARegion *ar, View3D *v3d, bool *clear)
{
	View3DAfter *v3da, *next;

	if (*clear && v3d->zbuf) {
		glClear(GL_DEPTH_BUFFER_BIT);
		*clear = false;
	}

	v3d->xray = true;
	for (v3da = v3d->afterdraw_xray.first; v3da; v3da = next) {
		next = v3da->next;
		draw_object(scene, ar, v3d, v3da->base, v3da->dflag);
		BLI_remlink(&v3d->afterdraw_xray, v3da);
		MEM_freeN(v3da);
	}
	v3d->xray = false;
}


/* clears zbuffer and draws it over */
static void view3d_draw_xraytransp(Scene *scene, ARegion *ar, View3D *v3d, const bool clear)
{
	View3DAfter *v3da, *next;

	if (clear && v3d->zbuf)
		glClear(GL_DEPTH_BUFFER_BIT);

	v3d->xray = true;
	v3d->transp = true;
	
	glDepthMask(GL_FALSE);

	for (v3da = v3d->afterdraw_xraytransp.first; v3da; v3da = next) {
		next = v3da->next;
		draw_object(scene, ar, v3d, v3da->base, v3da->dflag);
		BLI_remlink(&v3d->afterdraw_xraytransp, v3da);
		MEM_freeN(v3da);
	}

	v3d->transp = false;
	v3d->xray = false;

	glDepthMask(GL_TRUE);
}

/* *********************** */

/*
 * In most cases call draw_dupli_objects,
 * draw_dupli_objects_color was added because when drawing set dupli's
 * we need to force the color
 */

#if 0
int dupli_ob_sort(void *arg1, void *arg2)
{
	void *p1 = ((DupliObject *)arg1)->ob;
	void *p2 = ((DupliObject *)arg2)->ob;
	int val = 0;
	if (p1 < p2) val = -1;
	else if (p1 > p2) val = 1;
	return val;
}
#endif


static DupliObject *dupli_step(DupliObject *dob)
{
	while (dob && dob->no_draw)
		dob = dob->next;
	return dob;
}

static void draw_dupli_objects_color(
        Scene *scene, ARegion *ar, View3D *v3d, Base *base,
        const short dflag, const int color)
{
	RegionView3D *rv3d = ar->regiondata;
	ListBase *lb;
	LodLevel *savedlod;
	DupliObject *dob_prev = NULL, *dob, *dob_next = NULL;
	Base tbase = {NULL};
	BoundBox bb, *bb_tmp; /* use a copy because draw_object, calls clear_mesh_caches */
	GLuint displist = 0;
	unsigned char color_rgb[3];
	const short dflag_dupli = dflag | DRAW_CONSTCOLOR;
	short transflag;
	bool use_displist = false;  /* -1 is initialize */
	char dt;
	bool testbb = false;
	short dtx;
	DupliApplyData *apply_data;

	if (base->object->restrictflag & OB_RESTRICT_VIEW) return;
	if ((base->object->restrictflag & OB_RESTRICT_RENDER) && (v3d->flag2 & V3D_RENDER_OVERRIDE)) return;

	if (dflag & DRAW_CONSTCOLOR) {
		BLI_assert(color == TH_UNDEFINED);
	}
	else {
		UI_GetThemeColorBlend3ubv(color, TH_BACK, 0.5f, color_rgb);
	}

	tbase.flag = OB_FROMDUPLI | base->flag;
	lb = object_duplilist(G.main->eval_ctx, scene, base->object);
	// BLI_listbase_sort(lb, dupli_ob_sort); /* might be nice to have if we have a dupli list with mixed objects. */

	apply_data = duplilist_apply(base->object, scene, lb);

	dob = dupli_step(lb->first);
	if (dob) dob_next = dupli_step(dob->next);

	for (; dob; dob_prev = dob, dob = dob_next, dob_next = dob_next ? dupli_step(dob_next->next) : NULL) {
		tbase.object = dob->ob;

		/* Make sure lod is updated from dupli's position */

		savedlod = dob->ob->currentlod;

#ifdef WITH_GAMEENGINE
		if (rv3d->rflag & RV3D_IS_GAME_ENGINE) {
			BKE_object_lod_update(dob->ob, rv3d->viewinv[3]);
		}
#endif

		/* extra service: draw the duplicator in drawtype of parent, minimum taken
		 * to allow e.g. boundbox box objects in groups for LOD */
		dt = tbase.object->dt;
		tbase.object->dt = MIN2(tbase.object->dt, base->object->dt);

		/* inherit draw extra, but not if a boundbox under the assumption that this
		 * is intended to speed up drawing, and drawing extra (especially wire) can
		 * slow it down too much */
		dtx = tbase.object->dtx;
		if (tbase.object->dt != OB_BOUNDBOX)
			tbase.object->dtx = base->object->dtx;

		/* negative scale flag has to propagate */
		transflag = tbase.object->transflag;

		if (is_negative_m4(dob->mat))
			tbase.object->transflag |= OB_NEG_SCALE;
		else
			tbase.object->transflag &= ~OB_NEG_SCALE;
		
		/* should move outside the loop but possible color is set in draw_object still */
		if ((dflag & DRAW_CONSTCOLOR) == 0) {
			glColor3ubv(color_rgb);
		}
		
		/* generate displist, test for new object */
		if (dob_prev && dob_prev->ob != dob->ob) {
			if (use_displist == true)
				glDeleteLists(displist, 1);
			
			use_displist = false;
		}
		
		if ((bb_tmp = BKE_object_boundbox_get(dob->ob))) {
			bb = *bb_tmp; /* must make a copy  */
			testbb = true;
		}

		if (!testbb || ED_view3d_boundbox_clip_ex(rv3d, &bb, dob->mat)) {
			/* generate displist */
			if (use_displist == false) {
				
				/* note, since this was added, its checked (dob->type == OB_DUPLIGROUP)
				 * however this is very slow, it was probably needed for the NLA
				 * offset feature (used in group-duplicate.blend but no longer works in 2.5)
				 * so for now it should be ok to - campbell */
				
				if ( /* if this is the last no need  to make a displist */
				     (dob_next == NULL || dob_next->ob != dob->ob) ||
				     /* lamp drawing messes with matrices, could be handled smarter... but this works */
				     (dob->ob->type == OB_LAMP) ||
				     (dob->type == OB_DUPLIGROUP && dob->animated) ||
				     !bb_tmp ||
				     draw_glsl_material(scene, dob->ob, v3d, dt) ||
				     check_object_draw_texture(scene, v3d, dt) ||
				     (v3d->flag2 & V3D_SOLID_MATCAP) != 0)
				{
					// printf("draw_dupli_objects_color: skipping displist for %s\n", dob->ob->id.name + 2);
					use_displist = false;
				}
				else {
					// printf("draw_dupli_objects_color: using displist for %s\n", dob->ob->id.name + 2);
					
					/* disable boundbox check for list creation */
					BKE_object_boundbox_flag(dob->ob, BOUNDBOX_DISABLED, 1);
					/* need this for next part of code */
					unit_m4(dob->ob->obmat);    /* obmat gets restored */
					
					displist = glGenLists(1);
					glNewList(displist, GL_COMPILE);
					draw_object(scene, ar, v3d, &tbase, dflag_dupli);
					glEndList();
					
					use_displist = true;
					BKE_object_boundbox_flag(dob->ob, BOUNDBOX_DISABLED, 0);
				}		
			}
			
			if (use_displist) {
				glPushMatrix();
				glMultMatrixf(dob->mat);
				glCallList(displist);
				glPopMatrix();
			}	
			else {
				copy_m4_m4(dob->ob->obmat, dob->mat);
				GPU_begin_dupli_object(dob);
				draw_object(scene, ar, v3d, &tbase, dflag_dupli);
				GPU_end_dupli_object();
			}
		}
		
		tbase.object->dt = dt;
		tbase.object->dtx = dtx;
		tbase.object->transflag = transflag;
		tbase.object->currentlod = savedlod;
	}

	if (apply_data) {
		duplilist_restore(lb, apply_data);
		duplilist_free_apply_data(apply_data);
	}

	free_object_duplilist(lb);
	
	if (use_displist)
		glDeleteLists(displist, 1);
}

static void draw_dupli_objects(Scene *scene, ARegion *ar, View3D *v3d, Base *base)
{
	/* define the color here so draw_dupli_objects_color can be called
	 * from the set loop */
	
	int color = (base->flag & SELECT) ? TH_SELECT : TH_WIRE;
	/* debug */
	if (base->object->dup_group && base->object->dup_group->id.us < 1)
		color = TH_REDALERT;
	
	draw_dupli_objects_color(scene, ar, v3d, base, 0, color);
}

/* XXX warning, not using gpu offscreen here */
void view3d_update_depths_rect(ARegion *ar, ViewDepths *d, rcti *rect)
{
	int x, y, w, h;
	rcti r;
	/* clamp rect by area */

	r.xmin = 0;
	r.xmax = ar->winx - 1;
	r.ymin = 0;
	r.ymax = ar->winy - 1;

	/* Constrain rect to depth bounds */
	BLI_rcti_isect(&r, rect, rect);

	/* assign values to compare with the ViewDepths */
	x = rect->xmin;
	y = rect->ymin;

	w = BLI_rcti_size_x(rect);
	h = BLI_rcti_size_y(rect);

	if (w <= 0 || h <= 0) {
		if (d->depths)
			MEM_freeN(d->depths);
		d->depths = NULL;

		d->damaged = false;
	}
	else if (d->w != w ||
	         d->h != h ||
	         d->x != x ||
	         d->y != y ||
	         d->depths == NULL
	         )
	{
		d->x = x;
		d->y = y;
		d->w = w;
		d->h = h;

		if (d->depths)
			MEM_freeN(d->depths);

		d->depths = MEM_mallocN(sizeof(float) * d->w * d->h, "View depths Subset");
		
		d->damaged = true;
	}

	if (d->damaged) {
		/* XXX using special function here, it doesn't use the gpu offscreen system */
		view3d_opengl_read_Z_pixels(ar, d->x, d->y, d->w, d->h, GL_DEPTH_COMPONENT, GL_FLOAT, d->depths);
		glGetDoublev(GL_DEPTH_RANGE, d->depth_range);
		d->damaged = false;
	}
}

/* note, with nouveau drivers the glReadPixels() is very slow. [#24339] */
void ED_view3d_depth_update(ARegion *ar)
{
	RegionView3D *rv3d = ar->regiondata;
	
	/* Create storage for, and, if necessary, copy depth buffer */
	if (!rv3d->depths) rv3d->depths = MEM_callocN(sizeof(ViewDepths), "ViewDepths");
	if (rv3d->depths) {
		ViewDepths *d = rv3d->depths;
		if (d->w != ar->winx ||
		    d->h != ar->winy ||
		    !d->depths)
		{
			d->w = ar->winx;
			d->h = ar->winy;
			if (d->depths)
				MEM_freeN(d->depths);
			d->depths = MEM_mallocN(sizeof(float) * d->w * d->h, "View depths");
			d->damaged = true;
		}
		
		if (d->damaged) {
			view3d_opengl_read_pixels(ar, 0, 0, d->w, d->h, GL_DEPTH_COMPONENT, GL_FLOAT, d->depths);
			glGetDoublev(GL_DEPTH_RANGE, d->depth_range);
			
			d->damaged = false;
		}
	}
}

/* utility function to find the closest Z value, use for autodepth */
float view3d_depth_near(ViewDepths *d)
{
	/* convert to float for comparisons */
	const float near = (float)d->depth_range[0];
	const float far_real = (float)d->depth_range[1];
	float far = far_real;

	const float *depths = d->depths;
	float depth = FLT_MAX;
	int i = (int)d->w * (int)d->h; /* cast to avoid short overflow */

	/* far is both the starting 'far' value
	 * and the closest value found. */
	while (i--) {
		depth = *depths++;
		if ((depth < far) && (depth > near)) {
			far = depth;
		}
	}

	return far == far_real ? FLT_MAX : far;
}

void ED_view3d_draw_depth_gpencil(Scene *scene, ARegion *ar, View3D *v3d)
{
	short zbuf = v3d->zbuf;
	RegionView3D *rv3d = ar->regiondata;

	view3d_winmatrix_set(ar, v3d, NULL);
	view3d_viewmatrix_set(scene, v3d, rv3d);  /* note: calls BKE_object_where_is_calc for camera... */

	mul_m4_m4m4(rv3d->persmat, rv3d->winmat, rv3d->viewmat);
	invert_m4_m4(rv3d->persinv, rv3d->persmat);
	invert_m4_m4(rv3d->viewinv, rv3d->viewmat);

	glClear(GL_DEPTH_BUFFER_BIT);

	glLoadMatrixf(rv3d->viewmat);

	v3d->zbuf = true;
	glEnable(GL_DEPTH_TEST);

	if (v3d->flag2 & V3D_SHOW_GPENCIL) {
		ED_gpencil_draw_view3d(NULL, scene, v3d, ar, true);
	}
	
	v3d->zbuf = zbuf;

}

void ED_view3d_draw_depth(Scene *scene, ARegion *ar, View3D *v3d, bool alphaoverride)
{
	RegionView3D *rv3d = ar->regiondata;
	Base *base;
	short zbuf = v3d->zbuf;
	short flag = v3d->flag;
	float glalphaclip = U.glalphaclip;
	int obcenter_dia = U.obcenter_dia;
	/* no need for color when drawing depth buffer */
	const short dflag_depth = DRAW_CONSTCOLOR;
	/* temp set drawtype to solid */
	
	/* Setting these temporarily is not nice */
	v3d->flag &= ~V3D_SELECT_OUTLINE;
	U.glalphaclip = alphaoverride ? 0.5f : glalphaclip; /* not that nice but means we wont zoom into billboards */
	U.obcenter_dia = 0;
	
	view3d_winmatrix_set(ar, v3d, NULL);
	view3d_viewmatrix_set(scene, v3d, rv3d);  /* note: calls BKE_object_where_is_calc for camera... */
	
	mul_m4_m4m4(rv3d->persmat, rv3d->winmat, rv3d->viewmat);
	invert_m4_m4(rv3d->persinv, rv3d->persmat);
	invert_m4_m4(rv3d->viewinv, rv3d->viewmat);
	
	glClear(GL_DEPTH_BUFFER_BIT);
	
	glLoadMatrixf(rv3d->viewmat);
//	persp(PERSP_STORE);  /* store correct view for persp(PERSP_VIEW) calls */
	
	if (rv3d->rflag & RV3D_CLIPPING) {
		ED_view3d_clipping_set(rv3d);
	}
	/* get surface depth without bias */
	rv3d->rflag |= RV3D_ZOFFSET_DISABLED;

	v3d->zbuf = true;
	glEnable(GL_DEPTH_TEST);
	
	/* draw set first */
	if (scene->set) {
		Scene *sce_iter;
		for (SETLOOPER(scene->set, sce_iter, base)) {
			if (v3d->lay & base->lay) {
				draw_object(scene, ar, v3d, base, 0);
				if (base->object->transflag & OB_DUPLI) {
					draw_dupli_objects_color(scene, ar, v3d, base, dflag_depth, TH_UNDEFINED);
				}
			}
		}
	}
	
	for (base = scene->base.first; base; base = base->next) {
		if (v3d->lay & base->lay) {
			/* dupli drawing */
			if (base->object->transflag & OB_DUPLI) {
				draw_dupli_objects_color(scene, ar, v3d, base, dflag_depth, TH_UNDEFINED);
			}
			draw_object(scene, ar, v3d, base, dflag_depth);
		}
	}
	
	/* this isn't that nice, draw xray objects as if they are normal */
	if (v3d->afterdraw_transp.first ||
	    v3d->afterdraw_xray.first ||
	    v3d->afterdraw_xraytransp.first)
	{
		View3DAfter *v3da, *next;
		int mask_orig;

		v3d->xray = true;
		
		/* transp materials can change the depth mask, see #21388 */
		glGetIntegerv(GL_DEPTH_WRITEMASK, &mask_orig);


		if (v3d->afterdraw_xray.first || v3d->afterdraw_xraytransp.first) {
			glDepthFunc(GL_ALWAYS); /* always write into the depth bufer, overwriting front z values */
			for (v3da = v3d->afterdraw_xray.first; v3da; v3da = next) {
				next = v3da->next;
				draw_object(scene, ar, v3d, v3da->base, dflag_depth);
			}
			glDepthFunc(GL_LEQUAL); /* Now write the depth buffer normally */
		}

		/* draw 3 passes, transp/xray/xraytransp */
		v3d->xray = false;
		v3d->transp = true;
		for (v3da = v3d->afterdraw_transp.first; v3da; v3da = next) {
			next = v3da->next;
			draw_object(scene, ar, v3d, v3da->base, dflag_depth);
			BLI_remlink(&v3d->afterdraw_transp, v3da);
			MEM_freeN(v3da);
		}

		v3d->xray = true;
		v3d->transp = false;
		for (v3da = v3d->afterdraw_xray.first; v3da; v3da = next) {
			next = v3da->next;
			draw_object(scene, ar, v3d, v3da->base, dflag_depth);
			BLI_remlink(&v3d->afterdraw_xray, v3da);
			MEM_freeN(v3da);
		}

		v3d->xray = true;
		v3d->transp = true;
		for (v3da = v3d->afterdraw_xraytransp.first; v3da; v3da = next) {
			next = v3da->next;
			draw_object(scene, ar, v3d, v3da->base, dflag_depth);
			BLI_remlink(&v3d->afterdraw_xraytransp, v3da);
			MEM_freeN(v3da);
		}

		
		v3d->xray = false;
		v3d->transp = false;

		glDepthMask(mask_orig);
	}
	
	if (rv3d->rflag & RV3D_CLIPPING) {
		ED_view3d_clipping_disable();
	}
	rv3d->rflag &= ~RV3D_ZOFFSET_DISABLED;
	
	v3d->zbuf = zbuf;
	if (!v3d->zbuf) glDisable(GL_DEPTH_TEST);

	U.glalphaclip = glalphaclip;
	v3d->flag = flag;
	U.obcenter_dia = obcenter_dia;
}

typedef struct View3DShadow {
	struct View3DShadow *next, *prev;
	GPULamp *lamp;
} View3DShadow;

static void gpu_render_lamp_update(Scene *scene, View3D *v3d, Object *ob, Object *par,
                                   float obmat[4][4], ListBase *shadows, SceneRenderLayer *srl)
{
	GPULamp *lamp;
	Lamp *la = (Lamp *)ob->data;
	View3DShadow *shadow;
	unsigned int layers;
	
	lamp = GPU_lamp_from_blender(scene, ob, par);
	
	if (lamp) {
		GPU_lamp_update(lamp, ob->lay, (ob->restrictflag & OB_RESTRICT_RENDER), obmat);
		GPU_lamp_update_colors(lamp, la->r, la->g, la->b, la->energy);
		
		layers = ob->lay & v3d->lay;
		if (srl)
			layers &= srl->lay;

		if (layers && GPU_lamp_override_visible(lamp, srl, NULL) && GPU_lamp_has_shadow_buffer(lamp)) {
			shadow = MEM_callocN(sizeof(View3DShadow), "View3DShadow");
			shadow->lamp = lamp;
			BLI_addtail(shadows, shadow);
		}
	}
}

static void gpu_update_lamps_shadows_world(Scene *scene, View3D *v3d)
{
	ListBase shadows;
	View3DShadow *shadow;
	Scene *sce_iter;
	Base *base;
	Object *ob;
	World *world = scene->world;
	SceneRenderLayer *srl = v3d->scenelock ? BLI_findlink(&scene->r.layers, scene->r.actlay) : NULL;
	
	BLI_listbase_clear(&shadows);
	
	/* update lamp transform and gather shadow lamps */
	for (SETLOOPER(scene, sce_iter, base)) {
		ob = base->object;
		
		if (ob->type == OB_LAMP)
			gpu_render_lamp_update(scene, v3d, ob, NULL, ob->obmat, &shadows, srl);
		
		if (ob->transflag & OB_DUPLI) {
			DupliObject *dob;
			ListBase *lb = object_duplilist(G.main->eval_ctx, scene, ob);
			
			for (dob = lb->first; dob; dob = dob->next)
				if (dob->ob->type == OB_LAMP)
					gpu_render_lamp_update(scene, v3d, dob->ob, ob, dob->mat, &shadows, srl);
			
			free_object_duplilist(lb);
		}
	}
	
	/* render shadows after updating all lamps, nested object_duplilist
	 * don't work correct since it's replacing object matrices */
	for (shadow = shadows.first; shadow; shadow = shadow->next) {
		/* this needs to be done better .. */
		float viewmat[4][4], winmat[4][4];
		int drawtype, lay, winsize, flag2 = v3d->flag2;
		ARegion ar = {NULL};
		RegionView3D rv3d = {{{0}}};
		
		drawtype = v3d->drawtype;
		lay = v3d->lay;
		
		v3d->drawtype = OB_SOLID;
		v3d->lay &= GPU_lamp_shadow_layer(shadow->lamp);
		v3d->flag2 &= ~(V3D_SOLID_TEX | V3D_SHOW_SOLID_MATCAP);
		v3d->flag2 |= V3D_RENDER_OVERRIDE | V3D_RENDER_SHADOW;
		
		GPU_lamp_shadow_buffer_bind(shadow->lamp, viewmat, &winsize, winmat);

		ar.regiondata = &rv3d;
		ar.regiontype = RGN_TYPE_WINDOW;
		rv3d.persp = RV3D_CAMOB;
		copy_m4_m4(rv3d.winmat, winmat);
		copy_m4_m4(rv3d.viewmat, viewmat);
		invert_m4_m4(rv3d.viewinv, rv3d.viewmat);
		mul_m4_m4m4(rv3d.persmat, rv3d.winmat, rv3d.viewmat);
		invert_m4_m4(rv3d.persinv, rv3d.viewinv);

		/* no need to call ED_view3d_draw_offscreen_init since shadow buffers were already updated */
		ED_view3d_draw_offscreen(
		            scene, v3d, &ar, winsize, winsize, viewmat, winmat,
		            false, false, true,
		            NULL, NULL, NULL, NULL);
		GPU_lamp_shadow_buffer_unbind(shadow->lamp);
		
		v3d->drawtype = drawtype;
		v3d->lay = lay;
		v3d->flag2 = flag2;
	}
	
	BLI_freelistN(&shadows);

	/* update world values */
	if (world) {
		GPU_mist_update_enable(world->mode & WO_MIST);
		GPU_mist_update_values(world->mistype, world->miststa, world->mistdist, world->misi, &world->horr);
		GPU_horizon_update_color(&world->horr);
		GPU_ambient_update_color(&world->ambr);
	}
}

/* *********************** customdata **************** */

CustomDataMask ED_view3d_datamask(const Scene *scene, const View3D *v3d)
{
	CustomDataMask mask = 0;

	if (ELEM(v3d->drawtype, OB_TEXTURE, OB_MATERIAL) ||
	    ((v3d->drawtype == OB_SOLID) && (v3d->flag2 & V3D_SOLID_TEX)))
	{
		mask |= CD_MASK_MTEXPOLY | CD_MASK_MLOOPUV | CD_MASK_MLOOPCOL;

		if (BKE_scene_use_new_shading_nodes(scene)) {
			if (v3d->drawtype == OB_MATERIAL)
				mask |= CD_MASK_ORCO;
		}
		else {
			if ((scene->gm.matmode == GAME_MAT_GLSL && v3d->drawtype == OB_TEXTURE) || 
			    (v3d->drawtype == OB_MATERIAL))
			{
				mask |= CD_MASK_ORCO;
			}
		}
	}

	return mask;
}

/* goes over all modes and view3d settings */
CustomDataMask ED_view3d_screen_datamask(const bScreen *screen)
{
	const Scene *scene = screen->scene;
	CustomDataMask mask = CD_MASK_BAREMESH;
	const ScrArea *sa;
	
	/* check if we need tfaces & mcols due to view mode */
	for (sa = screen->areabase.first; sa; sa = sa->next) {
		if (sa->spacetype == SPACE_VIEW3D) {
			mask |= ED_view3d_datamask(scene, sa->spacedata.first);
		}
	}

	return mask;
}

void ED_view3d_update_viewmat(Scene *scene, View3D *v3d, ARegion *ar, float viewmat[4][4], float winmat[4][4])
{
	RegionView3D *rv3d = ar->regiondata;
	rctf cameraborder;

	/* setup window matrices */
	if (winmat)
		copy_m4_m4(rv3d->winmat, winmat);
	else
		view3d_winmatrix_set(ar, v3d, NULL);

	/* setup view matrix */
	if (viewmat)
		copy_m4_m4(rv3d->viewmat, viewmat);
	else
		view3d_viewmatrix_set(scene, v3d, rv3d);  /* note: calls BKE_object_where_is_calc for camera... */

	/* update utilitity matrices */
	mul_m4_m4m4(rv3d->persmat, rv3d->winmat, rv3d->viewmat);
	invert_m4_m4(rv3d->persinv, rv3d->persmat);
	invert_m4_m4(rv3d->viewinv, rv3d->viewmat);
	
	/* calculate GLSL view dependent values */

	/* store window coordinates scaling/offset */
	if (rv3d->persp == RV3D_CAMOB && v3d->camera) {
		ED_view3d_calc_camera_border(scene, ar, v3d, rv3d, &cameraborder, false);
		rv3d->viewcamtexcofac[0] = (float)ar->winx / BLI_rctf_size_x(&cameraborder);
		rv3d->viewcamtexcofac[1] = (float)ar->winy / BLI_rctf_size_y(&cameraborder);
		
		rv3d->viewcamtexcofac[2] = -rv3d->viewcamtexcofac[0] * cameraborder.xmin / (float)ar->winx;
		rv3d->viewcamtexcofac[3] = -rv3d->viewcamtexcofac[1] * cameraborder.ymin / (float)ar->winy;
	}
	else {
		rv3d->viewcamtexcofac[0] = rv3d->viewcamtexcofac[1] = 1.0f;
		rv3d->viewcamtexcofac[2] = rv3d->viewcamtexcofac[3] = 0.0f;
	}
	
	/* calculate pixelsize factor once, is used for lamps and obcenters */
	{
		/* note:  '1.0f / len_v3(v1)'  replaced  'len_v3(rv3d->viewmat[0])'
		 * because of float point precision problems at large values [#23908] */
		float v1[3], v2[3];
		float len_px, len_sc;

		v1[0] = rv3d->persmat[0][0];
		v1[1] = rv3d->persmat[1][0];
		v1[2] = rv3d->persmat[2][0];

		v2[0] = rv3d->persmat[0][1];
		v2[1] = rv3d->persmat[1][1];
		v2[2] = rv3d->persmat[2][1];

		len_px = 2.0f / sqrtf(min_ff(len_squared_v3(v1), len_squared_v3(v2)));
		len_sc = (float)MAX2(ar->winx, ar->winy);

		rv3d->pixsize = len_px / len_sc;
	}
}

/**
 * Shared by #ED_view3d_draw_offscreen and #view3d_main_area_draw_objects
 *
 * \note \a C and \a grid_unit will be NULL when \a draw_offscreen is set.
 * \note Drawing lamps and opengl render uses this, so dont do grease pencil or view widgets here.
 */
static void view3d_draw_objects(
        const bContext *C,
        Scene *scene, View3D *v3d, ARegion *ar,
        const char **grid_unit,
        const bool do_bgpic, const bool draw_offscreen, GPUFX *fx)
{
	RegionView3D *rv3d = ar->regiondata;
	Base *base;
	const bool do_camera_frame = !draw_offscreen;
	const bool draw_grids = !draw_offscreen && (v3d->flag2 & V3D_RENDER_OVERRIDE) == 0;
	const bool draw_floor = (rv3d->view == RV3D_VIEW_USER) || (rv3d->persp != RV3D_ORTHO);
	/* only draw grids after in solid modes, else it hovers over mesh wires */
	const bool draw_grids_after = draw_grids && draw_floor && (v3d->drawtype > OB_WIRE) && fx;
	bool do_composite_xray = false;
	bool xrayclear = true;

	if (!draw_offscreen) {
		ED_region_draw_cb_draw(C, ar, REGION_DRAW_PRE_VIEW);
	}

	if (rv3d->rflag & RV3D_CLIPPING)
		view3d_draw_clipping(rv3d);

	/* set zbuffer after we draw clipping region */
	if (v3d->drawtype > OB_WIRE) {
		v3d->zbuf = true;
	}
	else {
		v3d->zbuf = false;
	}

	/* special case (depth for wire color) */
	if (v3d->drawtype <= OB_WIRE) {
		if (scene->obedit && scene->obedit->type == OB_MESH) {
			Mesh *me = scene->obedit->data;
			if (me->drawflag & ME_DRAWEIGHT) {
				v3d->zbuf = true;
			}
		}
	}

	if (v3d->zbuf) {
		glEnable(GL_DEPTH_TEST);
	}

	/* ortho grid goes first, does not write to depth buffer and doesn't need depth test so it will override
	 * objects if done last */
	if (draw_grids) {
		/* needs to be done always, gridview is adjusted in drawgrid() now, but only for ortho views. */
		rv3d->gridview = ED_view3d_grid_scale(scene, v3d, grid_unit);

		if (!draw_floor) {
			ED_region_pixelspace(ar);
			*grid_unit = NULL;  /* drawgrid need this to detect/affect smallest valid unit... */
			drawgrid(&scene->unit, ar, v3d, grid_unit);
			/* XXX make function? replaces persp(1) */
			glMatrixMode(GL_PROJECTION);
			glLoadMatrixf(rv3d->winmat);
			glMatrixMode(GL_MODELVIEW);
			glLoadMatrixf(rv3d->viewmat);
		}
		else if (!draw_grids_after) {
			drawfloor(scene, v3d, grid_unit, true);
		}
	}

	/* important to do before clipping */
	if (do_bgpic) {
		view3d_draw_bgpic_test(scene, ar, v3d, false, do_camera_frame);
	}

	if (rv3d->rflag & RV3D_CLIPPING) {
		ED_view3d_clipping_set(rv3d);
	}

	/* draw set first */
	if (scene->set) {
		const short dflag = DRAW_CONSTCOLOR | DRAW_SCENESET;
		Scene *sce_iter;
		for (SETLOOPER(scene->set, sce_iter, base)) {
			if (v3d->lay & base->lay) {
				UI_ThemeColorBlend(TH_WIRE, TH_BACK, 0.6f);
				draw_object(scene, ar, v3d, base, dflag);

				if (base->object->transflag & OB_DUPLI) {
					draw_dupli_objects_color(scene, ar, v3d, base, dflag, TH_UNDEFINED);
				}
			}
		}

		/* Transp and X-ray afterdraw stuff for sets is done later */
	}


	if (draw_offscreen) {
		for (base = scene->base.first; base; base = base->next) {
			if (v3d->lay & base->lay) {
				/* dupli drawing */
				if (base->object->transflag & OB_DUPLI)
					draw_dupli_objects(scene, ar, v3d, base);

				draw_object(scene, ar, v3d, base, 0);
			}
		}
	}
	else {
		unsigned int lay_used = 0;

		/* then draw not selected and the duplis, but skip editmode object */
		for (base = scene->base.first; base; base = base->next) {
			lay_used |= base->lay;

			if (v3d->lay & base->lay) {

				/* dupli drawing */
				if (base->object->transflag & OB_DUPLI) {
					draw_dupli_objects(scene, ar, v3d, base);
				}
				if ((base->flag & SELECT) == 0) {
					if (base->object != scene->obedit)
						draw_object(scene, ar, v3d, base, 0);
				}
			}
		}

		/* mask out localview */
		v3d->lay_used = lay_used & ((1 << 20) - 1);

		/* draw selected and editmode */
		for (base = scene->base.first; base; base = base->next) {
			if (v3d->lay & base->lay) {
				if (base->object == scene->obedit || (base->flag & SELECT)) {
					draw_object(scene, ar, v3d, base, 0);
				}
			}
		}
	}

	/* perspective floor goes last to use scene depth and avoid writing to depth buffer */
	if (draw_grids_after) {
		drawfloor(scene, v3d, grid_unit, false);
	}

	/* must be before xray draw which clears the depth buffer */
	if (v3d->flag2 & V3D_SHOW_GPENCIL) {
		wmWindowManager *wm = (C != NULL) ? CTX_wm_manager(C) : NULL;
		
		/* must be before xray draw which clears the depth buffer */
		if (v3d->zbuf) glDisable(GL_DEPTH_TEST);
		ED_gpencil_draw_view3d(wm, scene, v3d, ar, true);
		if (v3d->zbuf) glEnable(GL_DEPTH_TEST);
	}

	/* transp and X-ray afterdraw stuff */
	if (v3d->afterdraw_transp.first)     view3d_draw_transp(scene, ar, v3d);

	/* always do that here to cleanup depth buffers if none needed */
	if (fx) {
		do_composite_xray = v3d->zbuf && (v3d->afterdraw_xray.first || v3d->afterdraw_xraytransp.first);
		GPU_fx_compositor_setup_XRay_pass(fx, do_composite_xray);
	}

	if (v3d->afterdraw_xray.first)       view3d_draw_xray(scene, ar, v3d, &xrayclear);
	if (v3d->afterdraw_xraytransp.first) view3d_draw_xraytransp(scene, ar, v3d, xrayclear);

	if (fx && do_composite_xray) {
		GPU_fx_compositor_XRay_resolve(fx);
	}

	if (!draw_offscreen) {
		ED_region_draw_cb_draw(C, ar, REGION_DRAW_POST_VIEW);
	}

	if (rv3d->rflag & RV3D_CLIPPING)
		ED_view3d_clipping_disable();

	/* important to do after clipping */
	if (do_bgpic) {
		view3d_draw_bgpic_test(scene, ar, v3d, true, do_camera_frame);
	}

	if (!draw_offscreen) {
		BIF_draw_manipulator(C);
	}

	/* cleanup */
	if (v3d->zbuf) {
		v3d->zbuf = false;
		glDisable(GL_DEPTH_TEST);
	}

	if ((v3d->flag2 & V3D_RENDER_SHADOW) == 0) {
		GPU_free_images_old();
	}
}

static void view3d_main_area_setup_view(Scene *scene, View3D *v3d, ARegion *ar, float viewmat[4][4], float winmat[4][4])
{
	RegionView3D *rv3d = ar->regiondata;

	ED_view3d_update_viewmat(scene, v3d, ar, viewmat, winmat);

	/* set for opengl */
	glMatrixMode(GL_PROJECTION);
	glLoadMatrixf(rv3d->winmat);
	glMatrixMode(GL_MODELVIEW);
	glLoadMatrixf(rv3d->viewmat);
}

void ED_view3d_draw_offscreen_init(Scene *scene, View3D *v3d)
{
	/* shadow buffers, before we setup matrices */
	if (draw_glsl_material(scene, NULL, v3d, v3d->drawtype))
		gpu_update_lamps_shadows_world(scene, v3d);
}

/*
 * Function to clear the view
 */
static void view3d_main_area_clear(Scene *scene, View3D *v3d, ARegion *ar)
{
	if (scene->world && (v3d->flag3 & V3D_SHOW_WORLD)) {
		bool glsl = GPU_glsl_support() && BKE_scene_use_new_shading_nodes(scene) && scene->world->nodetree && scene->world->use_nodes;
		
		if (glsl) {
			RegionView3D *rv3d = ar->regiondata;
			GPUMaterial *gpumat = GPU_material_world(scene, scene->world);
			bool material_not_bound;

			/* calculate full shader for background */
			GPU_material_bind(gpumat, 1, 1, 1.0, false, rv3d->viewmat, rv3d->viewinv, rv3d->viewcamtexcofac, (v3d->scenelock != 0));
			
			material_not_bound = !GPU_material_bound(gpumat);

			if (material_not_bound) {
				glMatrixMode(GL_PROJECTION);
				glPushMatrix();
				glLoadIdentity();
				glMatrixMode(GL_MODELVIEW);
				glPushMatrix();
				glLoadIdentity();
				glColor4f(0.0f, 0.0f, 0.0f, 1.0f);
			}

			glEnable(GL_DEPTH_TEST);
			glDepthFunc(GL_ALWAYS);
			glShadeModel(GL_SMOOTH);
			glBegin(GL_TRIANGLE_STRIP);
			glVertex3f(-1.0, -1.0, 1.0);
			glVertex3f(1.0, -1.0, 1.0);
			glVertex3f(-1.0, 1.0, 1.0);
			glVertex3f(1.0, 1.0, 1.0);
			glEnd();
			glShadeModel(GL_FLAT);

			if (material_not_bound) {
				glMatrixMode(GL_PROJECTION);
				glPopMatrix();
				glMatrixMode(GL_MODELVIEW);
				glPopMatrix();
			}

			GPU_material_unbind(gpumat);
			
			glDepthFunc(GL_LEQUAL);
			glDisable(GL_DEPTH_TEST);
		}
		else if (scene->world->skytype & WO_SKYBLEND) {  /* blend sky */
			int x, y;
			float col_hor[3];
			float col_zen[3];

#define VIEWGRAD_RES_X 16
#define VIEWGRAD_RES_Y 16

			GLubyte grid_col[VIEWGRAD_RES_X][VIEWGRAD_RES_Y][4];
			static float   grid_pos[VIEWGRAD_RES_X][VIEWGRAD_RES_Y][3];
			static GLushort indices[VIEWGRAD_RES_X - 1][VIEWGRAD_RES_X - 1][4];
			static bool buf_calculated = false;

			IMB_colormanagement_pixel_to_display_space_v3(col_hor, &scene->world->horr, &scene->view_settings,
			                                              &scene->display_settings);
			IMB_colormanagement_pixel_to_display_space_v3(col_zen, &scene->world->zenr, &scene->view_settings,
			                                              &scene->display_settings);

			glMatrixMode(GL_PROJECTION);
			glPushMatrix();
			glLoadIdentity();
			glMatrixMode(GL_MODELVIEW);
			glPushMatrix();
			glLoadIdentity();

			glShadeModel(GL_SMOOTH);

			/* calculate buffers the first time only */
			if (!buf_calculated) {
				for (x = 0; x < VIEWGRAD_RES_X; x++) {
					for (y = 0; y < VIEWGRAD_RES_Y; y++) {
						const float xf = (float)x / (float)(VIEWGRAD_RES_X - 1);
						const float yf = (float)y / (float)(VIEWGRAD_RES_Y - 1);

						/* -1..1 range */
						grid_pos[x][y][0] = (xf - 0.5f) * 2.0f;
						grid_pos[x][y][1] = (yf - 0.5f) * 2.0f;
						grid_pos[x][y][2] = 1.0;
					}
				}

				for (x = 0; x < VIEWGRAD_RES_X - 1; x++) {
					for (y = 0; y < VIEWGRAD_RES_Y - 1; y++) {
						indices[x][y][0] = x * VIEWGRAD_RES_X + y;
						indices[x][y][1] = x * VIEWGRAD_RES_X + y + 1;
						indices[x][y][2] = (x + 1) * VIEWGRAD_RES_X + y + 1;
						indices[x][y][3] = (x + 1) * VIEWGRAD_RES_X + y;
					}
				}

				buf_calculated = true;
			}

			for (x = 0; x < VIEWGRAD_RES_X; x++) {
				for (y = 0; y < VIEWGRAD_RES_Y; y++) {
					const float xf = (float)x / (float)(VIEWGRAD_RES_X - 1);
					const float yf = (float)y / (float)(VIEWGRAD_RES_Y - 1);
					const float mval[2] = {xf * (float)ar->winx, yf * ar->winy};
					const float z_up[3] = {0.0f, 0.0f, 1.0f};
					float out[3];
					GLubyte *col_ub = grid_col[x][y];

					float col_fac;
					float col_fl[3];

					ED_view3d_win_to_vector(ar, mval, out);

					if (scene->world->skytype & WO_SKYPAPER) {
						if (scene->world->skytype & WO_SKYREAL) {
							col_fac = fabsf(((float)y / (float)VIEWGRAD_RES_Y) - 0.5f) * 2.0f;
						}
						else {
							col_fac = (float)y / (float)VIEWGRAD_RES_Y;
						}
					}
					else {
						if (scene->world->skytype & WO_SKYREAL) {
							col_fac = fabsf((angle_normalized_v3v3(z_up, out) / (float)M_PI) - 0.5f) * 2.0f;
						}
						else {
							col_fac = 1.0f - (angle_normalized_v3v3(z_up, out) / (float)M_PI);
						}
					}

					interp_v3_v3v3(col_fl, col_hor, col_zen, col_fac);

					rgb_float_to_uchar(col_ub, col_fl);
					col_ub[3] = 255;
				}
			}

			glEnable(GL_DEPTH_TEST);
			glDepthFunc(GL_ALWAYS);

			glEnableClientState(GL_VERTEX_ARRAY);
			glEnableClientState(GL_COLOR_ARRAY);
			glVertexPointer(3, GL_FLOAT, 0, grid_pos);
			glColorPointer(4, GL_UNSIGNED_BYTE, 0, grid_col);

			glDrawElements(GL_QUADS, (VIEWGRAD_RES_X - 1) * (VIEWGRAD_RES_Y - 1) * 4, GL_UNSIGNED_SHORT, indices);

			glDisableClientState(GL_VERTEX_ARRAY);
			glDisableClientState(GL_COLOR_ARRAY);

			glDepthFunc(GL_LEQUAL);
			glDisable(GL_DEPTH_TEST);

			glMatrixMode(GL_PROJECTION);
			glPopMatrix();
			glMatrixMode(GL_MODELVIEW);
			glPopMatrix();

			glShadeModel(GL_FLAT);

#undef VIEWGRAD_RES_X
#undef VIEWGRAD_RES_Y
		}
		else {  /* solid sky */
			float col_hor[3];
			IMB_colormanagement_pixel_to_display_space_v3(col_hor, &scene->world->horr, &scene->view_settings,
			                                              &scene->display_settings);

			glClearColor(col_hor[0], col_hor[1], col_hor[2], 1.0);
			glClear(GL_COLOR_BUFFER_BIT | GL_DEPTH_BUFFER_BIT);
		}
	}
	else {
		if (UI_GetThemeValue(TH_SHOW_BACK_GRAD)) {
			glMatrixMode(GL_PROJECTION);
			glPushMatrix();
			glLoadIdentity();
			glMatrixMode(GL_MODELVIEW);
			glPushMatrix();
			glLoadIdentity();

			glEnable(GL_DEPTH_TEST);
			glDepthFunc(GL_ALWAYS);
			glShadeModel(GL_SMOOTH);
			glBegin(GL_QUADS);
			UI_ThemeColor(TH_LOW_GRAD);
			glVertex3f(-1.0, -1.0, 1.0);
			glVertex3f(1.0, -1.0, 1.0);
			UI_ThemeColor(TH_HIGH_GRAD);
			glVertex3f(1.0, 1.0, 1.0);
			glVertex3f(-1.0, 1.0, 1.0);
			glEnd();
			glShadeModel(GL_FLAT);

			glDepthFunc(GL_LEQUAL);
			glDisable(GL_DEPTH_TEST);

			glMatrixMode(GL_PROJECTION);
			glPopMatrix();

			glMatrixMode(GL_MODELVIEW);
			glPopMatrix();
		}
		else {
			UI_ThemeClearColorAlpha(TH_HIGH_GRAD, 1.0f);
			glClear(GL_COLOR_BUFFER_BIT | GL_DEPTH_BUFFER_BIT);
		}
	}
}

/* ED_view3d_draw_offscreen_init should be called before this to initialize
 * stuff like shadow buffers
 */
void ED_view3d_draw_offscreen(
        Scene *scene, View3D *v3d, ARegion *ar, int winx, int winy,
        float viewmat[4][4], float winmat[4][4],
        bool do_bgpic, bool do_sky, bool is_persp,
        GPUOffScreen *ofs,
        GPUFX *fx, GPUFXSettings *fx_settings,
        const char *viewname)
{
	struct bThemeState theme_state;
	int bwinx, bwiny;
	rcti brect;
	bool do_compositing = false;
	RegionView3D *rv3d = ar->regiondata;

	glPushMatrix();

	/* set temporary new size */
	bwinx = ar->winx;
	bwiny = ar->winy;
	brect = ar->winrct;

	ar->winx = winx;
	ar->winy = winy;
	ar->winrct.xmin = 0;
	ar->winrct.ymin = 0;
	ar->winrct.xmax = winx;
	ar->winrct.ymax = winy;

	UI_Theme_Store(&theme_state);
	UI_SetTheme(SPACE_VIEW3D, RGN_TYPE_WINDOW);

	/* set flags */
	G.f |= G_RENDER_OGL;

	if ((v3d->flag2 & V3D_RENDER_SHADOW) == 0) {
		/* free images which can have changed on frame-change
		 * warning! can be slow so only free animated images - campbell */
		GPU_free_images_anim();
	}

	/* setup view matrices before fx or unbinding the offscreen buffers will cause issues */
	if ((viewname != NULL && viewname[0] != '\0') && (viewmat == NULL) && rv3d->persp == RV3D_CAMOB && v3d->camera)
		view3d_stereo3d_setup_offscreen(scene, v3d, ar, winmat, viewname);
	else
		view3d_main_area_setup_view(scene, v3d, ar, viewmat, winmat);

	/* framebuffer fx needed, we need to draw offscreen first */
	if (v3d->fx_settings.fx_flag && fx) {
		GPUSSAOSettings *ssao = NULL;

		if (v3d->drawtype < OB_SOLID) {
			ssao = v3d->fx_settings.ssao;
			v3d->fx_settings.ssao = NULL;
		}

		do_compositing = GPU_fx_compositor_initialize_passes(fx, &ar->winrct, NULL, fx_settings);

		if (ssao)
			v3d->fx_settings.ssao = ssao;
	}

	/* clear opengl buffers */
	if (do_sky) {
		view3d_main_area_clear(scene, v3d, ar);
	}
	else {
		glClearColor(0.0f, 0.0f, 0.0f, 0.0f);
		glClear(GL_COLOR_BUFFER_BIT | GL_DEPTH_BUFFER_BIT);
	}

	/* main drawing call */
	view3d_draw_objects(NULL, scene, v3d, ar, NULL, do_bgpic, true, do_compositing ? fx : NULL);

	/* post process */
	if (do_compositing) {
		if (!winmat)
			is_persp = rv3d->is_persp;
		GPU_fx_do_composite_pass(fx, winmat, is_persp, scene, ofs);
	}

	if ((v3d->flag2 & V3D_RENDER_SHADOW) == 0) {
		/* draw grease-pencil stuff */
		ED_region_pixelspace(ar);


		if (v3d->flag2 & V3D_SHOW_GPENCIL) {
			/* draw grease-pencil stuff - needed to get paint-buffer shown too (since it's 2D) */
			ED_gpencil_draw_view3d(NULL, scene, v3d, ar, false);
		}

		/* freeing the images again here could be done after the operator runs, leaving for now */
		GPU_free_images_anim();
	}

	/* restore size */
	ar->winx = bwinx;
	ar->winy = bwiny;
	ar->winrct = brect;

	glPopMatrix();

	UI_Theme_Restore(&theme_state);

	G.f &= ~G_RENDER_OGL;
}

/* utility func for ED_view3d_draw_offscreen */
ImBuf *ED_view3d_draw_offscreen_imbuf(Scene *scene, View3D *v3d, ARegion *ar, int sizex, int sizey, unsigned int flag,
                                      bool draw_background, int alpha_mode, const char *viewname, char err_out[256])
{
	RegionView3D *rv3d = ar->regiondata;
	ImBuf *ibuf;
	GPUOffScreen *ofs;
	bool draw_sky = (alpha_mode == R_ADDSKY) && v3d && (v3d->flag3 & V3D_SHOW_WORLD);

	if (UNLIKELY(v3d == NULL))
		return NULL;

	/* state changes make normal drawing go weird otherwise */
	glPushAttrib(GL_LIGHTING_BIT);

	/* bind */
	ofs = GPU_offscreen_create(sizex, sizey, err_out);
	if (ofs == NULL) {
		glPopAttrib();
		return NULL;
	}

	ED_view3d_draw_offscreen_init(scene, v3d);

	GPU_offscreen_bind(ofs, true);

	/* render 3d view */
	if (rv3d->persp == RV3D_CAMOB && v3d->camera) {
		CameraParams params;
		GPUFXSettings fx_settings = {NULL};
		Object *camera = BKE_camera_multiview_render(scene, v3d->camera, viewname);

		BKE_camera_params_init(&params);
		/* fallback for non camera objects */
		params.clipsta = v3d->near;
		params.clipend = v3d->far;
		BKE_camera_params_from_object(&params, camera);
		BKE_camera_multiview_params(&scene->r, &params, camera, viewname);
		BKE_camera_params_compute_viewplane(&params, sizex, sizey, scene->r.xasp, scene->r.yasp);
		BKE_camera_params_compute_matrix(&params);

		BKE_camera_to_gpu_dof(camera, &fx_settings);

		ED_view3d_draw_offscreen(
		        scene, v3d, ar, sizex, sizey, NULL, params.winmat,
		        draw_background, draw_sky, !params.is_ortho,
		        ofs, NULL, &fx_settings, viewname);
	}
	else {
		ED_view3d_draw_offscreen(
		        scene, v3d, ar, sizex, sizey, NULL, NULL,
		        draw_background, draw_sky, true,
		        ofs, NULL, NULL, viewname);
	}

	/* read in pixels & stamp */
	ibuf = IMB_allocImBuf(sizex, sizey, 32, flag);

	if (ibuf->rect_float)
		GPU_offscreen_read_pixels(ofs, GL_FLOAT, ibuf->rect_float);
	else if (ibuf->rect)
		GPU_offscreen_read_pixels(ofs, GL_UNSIGNED_BYTE, ibuf->rect);

	/* unbind */
	GPU_offscreen_unbind(ofs, true);
	GPU_offscreen_free(ofs);

	glPopAttrib();
	
	if (ibuf->rect_float && ibuf->rect)
		IMB_rect_from_float(ibuf);

	return ibuf;
}

/* creates own 3d views, used by the sequencer */
ImBuf *ED_view3d_draw_offscreen_imbuf_simple(Scene *scene, Object *camera, int width, int height, unsigned int flag, int drawtype,
                                             bool use_solid_tex, bool use_gpencil, bool draw_background, int alpha_mode,
                                             const char *viewname, char err_out[256])
{
	View3D v3d = {NULL};
	ARegion ar = {NULL};
	RegionView3D rv3d = {{{0}}};

	/* connect data */
	v3d.regionbase.first = v3d.regionbase.last = &ar;
	ar.regiondata = &rv3d;
	ar.regiontype = RGN_TYPE_WINDOW;

	v3d.camera = camera;
	v3d.lay = scene->lay;
	v3d.drawtype = drawtype;
	v3d.flag2 = V3D_RENDER_OVERRIDE;
	
	if (use_gpencil)
		v3d.flag2 |= V3D_SHOW_GPENCIL;

	if (use_solid_tex)
		v3d.flag2 |= V3D_SOLID_TEX;

	rv3d.persp = RV3D_CAMOB;

	copy_m4_m4(rv3d.viewinv, v3d.camera->obmat);
	normalize_m4(rv3d.viewinv);
	invert_m4_m4(rv3d.viewmat, rv3d.viewinv);

	{
		CameraParams params;
		Object *camera = BKE_camera_multiview_render(scene, v3d.camera, viewname);

		BKE_camera_params_init(&params);
		BKE_camera_params_from_object(&params, camera);
		BKE_camera_multiview_params(&scene->r, &params, camera, viewname);
		BKE_camera_params_compute_viewplane(&params, width, height, scene->r.xasp, scene->r.yasp);
		BKE_camera_params_compute_matrix(&params);

		copy_m4_m4(rv3d.winmat, params.winmat);
		v3d.near = params.clipsta;
		v3d.far = params.clipend;
		v3d.lens = params.lens;
	}

	mul_m4_m4m4(rv3d.persmat, rv3d.winmat, rv3d.viewmat);
	invert_m4_m4(rv3d.persinv, rv3d.viewinv);

	return ED_view3d_draw_offscreen_imbuf(scene, &v3d, &ar, width, height, flag,
	                                      draw_background, alpha_mode, viewname, err_out);

	// seq_view3d_cb(scene, cfra, render_size, seqrectx, seqrecty);
}


/**
 * \note The info that this uses is updated in #ED_refresh_viewport_fps,
 * which currently gets called during #SCREEN_OT_animation_step.
 */
void ED_scene_draw_fps(Scene *scene, const rcti *rect)
{
	ScreenFrameRateInfo *fpsi = scene->fps_info;
	float fps;
	char printable[16];
	int i, tot;
	
	if (!fpsi || !fpsi->lredrawtime || !fpsi->redrawtime)
		return;
	
	printable[0] = '\0';
	
#if 0
	/* this is too simple, better do an average */
	fps = (float)(1.0 / (fpsi->lredrawtime - fpsi->redrawtime))
#else
	fpsi->redrawtimes_fps[fpsi->redrawtime_index] = (float)(1.0 / (fpsi->lredrawtime - fpsi->redrawtime));
	
	for (i = 0, tot = 0, fps = 0.0f; i < REDRAW_FRAME_AVERAGE; i++) {
		if (fpsi->redrawtimes_fps[i]) {
			fps += fpsi->redrawtimes_fps[i];
			tot++;
		}
	}
	if (tot) {
		fpsi->redrawtime_index = (fpsi->redrawtime_index + 1) % REDRAW_FRAME_AVERAGE;
		
		//fpsi->redrawtime_index++;
		//if (fpsi->redrawtime >= REDRAW_FRAME_AVERAGE)
		//	fpsi->redrawtime = 0;
		
		fps = fps / tot;
	}
#endif

	/* is this more than half a frame behind? */
	if (fps + 0.5f < (float)(FPS)) {
		UI_ThemeColor(TH_REDALERT);
		BLI_snprintf(printable, sizeof(printable), IFACE_("fps: %.2f"), fps);
	}
	else {
		UI_ThemeColor(TH_TEXT_HI);
		BLI_snprintf(printable, sizeof(printable), IFACE_("fps: %i"), (int)(fps + 0.5f));
	}

#ifdef WITH_INTERNATIONAL
	BLF_draw_default(rect->xmin + U.widget_unit,  rect->ymax - U.widget_unit, 0.0f, printable, sizeof(printable));
#else
	BLF_draw_default_ascii(rect->xmin + U.widget_unit,  rect->ymax - U.widget_unit, 0.0f, printable, sizeof(printable));
#endif
}

static bool view3d_main_area_do_render_draw(Scene *scene)
{
	RenderEngineType *type = RE_engines_find(scene->r.engine);

	return (type && type->view_update && type->view_draw);
}

bool ED_view3d_calc_render_border(Scene *scene, View3D *v3d, ARegion *ar, rcti *rect)
{
	RegionView3D *rv3d = ar->regiondata;
	rctf viewborder;
	bool use_border;

	/* test if there is a 3d view rendering */
	if (v3d->drawtype != OB_RENDER || !view3d_main_area_do_render_draw(scene))
		return false;

	/* test if there is a border render */
	if (rv3d->persp == RV3D_CAMOB)
		use_border = (scene->r.mode & R_BORDER) != 0;
	else
		use_border = (v3d->flag2 & V3D_RENDER_BORDER) != 0;
	
	if (!use_border)
		return false;

	/* compute border */
	if (rv3d->persp == RV3D_CAMOB) {
		ED_view3d_calc_camera_border(scene, ar, v3d, rv3d, &viewborder, false);

		rect->xmin = viewborder.xmin + scene->r.border.xmin * BLI_rctf_size_x(&viewborder);
		rect->ymin = viewborder.ymin + scene->r.border.ymin * BLI_rctf_size_y(&viewborder);
		rect->xmax = viewborder.xmin + scene->r.border.xmax * BLI_rctf_size_x(&viewborder);
		rect->ymax = viewborder.ymin + scene->r.border.ymax * BLI_rctf_size_y(&viewborder);
	}
	else {
		rect->xmin = v3d->render_border.xmin * ar->winx;
		rect->xmax = v3d->render_border.xmax * ar->winx;
		rect->ymin = v3d->render_border.ymin * ar->winy;
		rect->ymax = v3d->render_border.ymax * ar->winy;
	}

	BLI_rcti_translate(rect, ar->winrct.xmin, ar->winrct.ymin);
	BLI_rcti_isect(&ar->winrct, rect, rect);

	return true;
}

static bool view3d_main_area_draw_engine(const bContext *C, Scene *scene,
                                         ARegion *ar, View3D *v3d,
                                         bool clip_border, const rcti *border_rect)
{
	RegionView3D *rv3d = ar->regiondata;
	RenderEngineType *type;
	GLint scissor[4];

	/* create render engine */
	if (!rv3d->render_engine) {
		RenderEngine *engine;

		type = RE_engines_find(scene->r.engine);

		if (!(type->view_update && type->view_draw))
			return false;

		engine = RE_engine_create_ex(type, true);

		engine->tile_x = scene->r.tilex;
		engine->tile_y = scene->r.tiley;

		type->view_update(engine, C);

		rv3d->render_engine = engine;
	}

	/* setup view matrices */
	view3d_main_area_setup_view(scene, v3d, ar, NULL, NULL);

	/* background draw */
	ED_region_pixelspace(ar);

	if (clip_border) {
		/* for border draw, we only need to clear a subset of the 3d view */
		if (border_rect->xmax > border_rect->xmin && border_rect->ymax > border_rect->ymin) {
			glGetIntegerv(GL_SCISSOR_BOX, scissor);
			glScissor(border_rect->xmin, border_rect->ymin,
			          BLI_rcti_size_x(border_rect), BLI_rcti_size_y(border_rect));
		}
		else {
			return false;
		}
	}

	glClearColor(0.0f, 0.0f, 0.0f, 0.0f);
	glClear(GL_COLOR_BUFFER_BIT | GL_DEPTH_BUFFER_BIT);

	if (v3d->flag & V3D_DISPBGPICS)
		view3d_draw_bgpic_test(scene, ar, v3d, false, true);
	else
		fdrawcheckerboard(0, 0, ar->winx, ar->winy);

	/* render result draw */
	type = rv3d->render_engine->type;
	type->view_draw(rv3d->render_engine, C);

	if (v3d->flag & V3D_DISPBGPICS)
		view3d_draw_bgpic_test(scene, ar, v3d, true, true);

	if (clip_border) {
		/* restore scissor as it was before */
		glScissor(scissor[0], scissor[1], scissor[2], scissor[3]);
	}

	return true;
}

static void view3d_main_area_draw_engine_info(View3D *v3d, RegionView3D *rv3d, ARegion *ar, bool render_border)
{
	float fill_color[4] = {0.0f, 0.0f, 0.0f, 0.25f};

	if (!rv3d->render_engine || !rv3d->render_engine->text[0])
		return;
	
	if (render_border) {
		/* draw darkened background color. no alpha because border render does
		 * partial redraw and will not redraw the area behind this info bar */
		float alpha = 1.0f - fill_color[3];
		Camera *camera = ED_view3d_camera_data_get(v3d, rv3d);

		if (camera) {
			if (camera->flag & CAM_SHOWPASSEPARTOUT) {
				alpha *= (1.0f - camera->passepartalpha);
			}
		}

		UI_GetThemeColor3fv(TH_HIGH_GRAD, fill_color);
		mul_v3_fl(fill_color, alpha);
		fill_color[3] = 1.0f;
	}

	ED_region_info_draw(ar, rv3d->render_engine->text, fill_color, true);
}

static bool view3d_stereo3d_active(const bContext *C, Scene *scene, View3D *v3d, RegionView3D *rv3d)
{
	wmWindow *win = CTX_wm_window(C);

	if ((scene->r.scemode & R_MULTIVIEW) == 0)
		return false;

	if (WM_stereo3d_enabled(win, true) == false)
		return false;

	if ((v3d->camera == NULL) || (v3d->camera->type != OB_CAMERA) || rv3d->persp != RV3D_CAMOB)
		return false;

	if (scene->r.views_format & SCE_VIEWS_FORMAT_MULTIVIEW) {
		if (v3d->stereo3d_camera == STEREO_MONO_ID)
			return false;

		return BKE_scene_multiview_is_stereo3d(&scene->r);
	}

	return true;
}

/* setup the view and win matrices for the multiview cameras
 *
 * unlike view3d_stereo3d_setup_offscreen, when view3d_stereo3d_setup is called
 * we have no winmatrix (i.e., projection matrix) defined at that time.
 * Since the camera and the camera shift are needed for the winmat calculation
 * we do a small hack to replace it temporarily so we don't need to change the
 * view3d)main_area_setup_view() code to account for that.
 */
static void view3d_stereo3d_setup(Scene *scene, View3D *v3d, ARegion *ar)
{
	bool is_left;
	const char *names[2] = {STEREO_LEFT_NAME, STEREO_RIGHT_NAME};
	const char *viewname;

	/* show only left or right camera */
	if (v3d->stereo3d_camera != STEREO_3D_ID)
		v3d->multiview_eye = v3d->stereo3d_camera;

	is_left = v3d->multiview_eye == STEREO_LEFT_ID;
	viewname = names[is_left ? STEREO_LEFT_ID : STEREO_RIGHT_ID];

	/* update the viewport matrices with the new camera */
	if (scene->r.views_format == SCE_VIEWS_FORMAT_STEREO_3D) {
		Camera *data;
		float viewmat[4][4];
		float shiftx;

		data = (Camera *)v3d->camera->data;
		shiftx = data->shiftx;

		BLI_lock_thread(LOCK_VIEW3D);
		data->shiftx = BKE_camera_multiview_shift_x(&scene->r, v3d->camera, viewname);

		BKE_camera_multiview_view_matrix(&scene->r, v3d->camera, is_left, viewmat);
		view3d_main_area_setup_view(scene, v3d, ar, viewmat, NULL);

		data->shiftx = shiftx;
		BLI_unlock_thread(LOCK_VIEW3D);
	}
	else { /* SCE_VIEWS_FORMAT_MULTIVIEW */
		float viewmat[4][4];
		Object *view_ob = v3d->camera;
		Object *camera = BKE_camera_multiview_render(scene, v3d->camera, viewname);

		BLI_lock_thread(LOCK_VIEW3D);
		v3d->camera = camera;

		BKE_camera_multiview_view_matrix(&scene->r, camera, false, viewmat);
		view3d_main_area_setup_view(scene, v3d, ar, viewmat, NULL);

		v3d->camera = view_ob;
		BLI_unlock_thread(LOCK_VIEW3D);
	}
}

static void view3d_stereo3d_setup_offscreen(Scene *scene, View3D *v3d, ARegion *ar,
                                            float winmat[4][4], const char *viewname)
{
	/* update the viewport matrices with the new camera */
	if (scene->r.views_format == SCE_VIEWS_FORMAT_STEREO_3D) {
		float viewmat[4][4];
		const bool is_left = STREQ(viewname, STEREO_LEFT_NAME);

		BKE_camera_multiview_view_matrix(&scene->r, v3d->camera, is_left, viewmat);
		view3d_main_area_setup_view(scene, v3d, ar, viewmat, winmat);
	}
	else { /* SCE_VIEWS_FORMAT_MULTIVIEW */
		float viewmat[4][4];
		Object *camera = BKE_camera_multiview_render(scene, v3d->camera, viewname);

		BKE_camera_multiview_view_matrix(&scene->r, camera, false, viewmat);
		view3d_main_area_setup_view(scene, v3d, ar, viewmat, winmat);
	}
}

#ifdef WITH_GAMEENGINE
static void update_lods(Scene *scene, float camera_pos[3])
{
	Scene *sce_iter;
	Base *base;
	Object *ob;

	for (SETLOOPER(scene, sce_iter, base)) {
		ob = base->object;
		BKE_object_lod_update(ob, camera_pos);
	}
}
#endif

static void view3d_main_area_draw_objects(const bContext *C, Scene *scene, View3D *v3d,
                                          ARegion *ar, const char **grid_unit)
{
	RegionView3D *rv3d = ar->regiondata;
	unsigned int lay_used = v3d->lay_used;
	
	/* post processing */
	bool do_compositing = false;
	
	/* shadow buffers, before we setup matrices */
	if (draw_glsl_material(scene, NULL, v3d, v3d->drawtype))
		gpu_update_lamps_shadows_world(scene, v3d);

	/* reset default OpenGL lights if needed (i.e. after preferences have been altered) */
	if (rv3d->rflag & RV3D_GPULIGHT_UPDATE) {
		rv3d->rflag &= ~RV3D_GPULIGHT_UPDATE;
		GPU_default_lights();
	}

	/* setup the view matrix */
	if (view3d_stereo3d_active(C, scene, v3d, rv3d))
		view3d_stereo3d_setup(scene, v3d, ar);
	else
		view3d_main_area_setup_view(scene, v3d, ar, NULL, NULL);

	rv3d->rflag &= ~RV3D_IS_GAME_ENGINE;
#ifdef WITH_GAMEENGINE
	if (STREQ(scene->r.engine, RE_engine_id_BLENDER_GAME)) {
		rv3d->rflag |= RV3D_IS_GAME_ENGINE;

		/* Make sure LoDs are up to date */
		update_lods(scene, rv3d->viewinv[3]);
	}
#endif

	/* framebuffer fx needed, we need to draw offscreen first */
	if (v3d->fx_settings.fx_flag && v3d->drawtype >= OB_SOLID) {
		GPUFXSettings fx_settings;
		BKE_screen_gpu_fx_validate(&v3d->fx_settings);
		fx_settings = v3d->fx_settings;
		if (!rv3d->compositor)
			rv3d->compositor = GPU_fx_compositor_create();
		
		if (rv3d->persp == RV3D_CAMOB && v3d->camera)
			BKE_camera_to_gpu_dof(v3d->camera, &fx_settings);
		else {
			fx_settings.dof = NULL;
		}

		do_compositing = GPU_fx_compositor_initialize_passes(rv3d->compositor, &ar->winrct, &ar->drawrct, &fx_settings);
	}
	
	/* clear the background */
	view3d_main_area_clear(scene, v3d, ar);

	/* enables anti-aliasing for 3D view drawing */
	if (U.ogl_multisamples != USER_MULTISAMPLE_NONE) {
		glEnable(GL_MULTISAMPLE_ARB);
	}

	/* main drawing call */
	view3d_draw_objects(C, scene, v3d, ar, grid_unit, true, false, do_compositing ? rv3d->compositor : NULL);

	/* post process */
	if (do_compositing) {
		GPU_fx_do_composite_pass(rv3d->compositor, rv3d->winmat, rv3d->is_persp, scene, NULL);
	}

	/* Disable back anti-aliasing */
	if (U.ogl_multisamples != USER_MULTISAMPLE_NONE) {
		glDisable(GL_MULTISAMPLE_ARB);
	}

	if (v3d->lay_used != lay_used) { /* happens when loading old files or loading with UI load */
		/* find header and force tag redraw */
		ScrArea *sa = CTX_wm_area(C);
		ARegion *ar_header = BKE_area_find_region_type(sa, RGN_TYPE_HEADER);
		ED_region_tag_redraw(ar_header); /* can be NULL */
	}

	if ((v3d->flag2 & V3D_RENDER_OVERRIDE) == 0) {
		BDR_drawSketch(C);
	}

	if ((U.ndof_flag & NDOF_SHOW_GUIDE) && ((rv3d->viewlock & RV3D_LOCKED) == 0) && (rv3d->persp != RV3D_CAMOB))
		/* TODO: draw something else (but not this) during fly mode */
		draw_rotation_guide(rv3d);

}

static bool is_cursor_visible(Scene *scene)
{
	Object *ob = OBACT;

	/* don't draw cursor in paint modes, but with a few exceptions */
	if (ob && ob->mode & OB_MODE_ALL_PAINT) {
		/* exception: object is in weight paint and has deforming armature in pose mode */
		if (ob->mode & OB_MODE_WEIGHT_PAINT) {
			if (BKE_object_pose_armature_get(ob) != NULL) {
				return true;
			}
		}
		/* exception: object in texture paint mode, clone brush, use_clone_layer disabled */
		else if (ob->mode & OB_MODE_TEXTURE_PAINT) {
			const Paint *p = BKE_paint_get_active(scene);

			if (p && p->brush && p->brush->imagepaint_tool == PAINT_TOOL_CLONE) {
				if ((scene->toolsettings->imapaint.flag & IMAGEPAINT_PROJECT_LAYER_CLONE) == 0) {
					return true;
				}
			}
		}

		/* no exception met? then don't draw cursor! */
		return false;
	}

	return true;
}

static void view3d_main_area_draw_info(const bContext *C, Scene *scene,
                                       ARegion *ar, View3D *v3d,
                                       const char *grid_unit, bool render_border)
{
	wmWindowManager *wm = CTX_wm_manager(C);
	RegionView3D *rv3d = ar->regiondata;
	rcti rect;
	
	/* local coordinate visible rect inside region, to accomodate overlapping ui */
	ED_region_visible_rect(ar, &rect);

	if (rv3d->persp == RV3D_CAMOB) {
		drawviewborder(scene, ar, v3d);
	}
	else if (v3d->flag2 & V3D_RENDER_BORDER) {
		glPolygonMode(GL_FRONT_AND_BACK, GL_LINE);
		setlinestyle(3);
		cpack(0x4040FF);

		glRecti(v3d->render_border.xmin * ar->winx, v3d->render_border.ymin * ar->winy,
		        v3d->render_border.xmax * ar->winx, v3d->render_border.ymax * ar->winy);

		setlinestyle(0);
		glPolygonMode(GL_FRONT_AND_BACK, GL_FILL);
	}

	if (v3d->flag2 & V3D_SHOW_GPENCIL) {
		/* draw grease-pencil stuff - needed to get paint-buffer shown too (since it's 2D) */
		ED_gpencil_draw_view3d(wm, scene, v3d, ar, false);
	}

	if ((v3d->flag2 & V3D_RENDER_OVERRIDE) == 0) {
		Object *ob;

		/* 3d cursor */
		if (is_cursor_visible(scene)) {
			drawcursor(scene, ar, v3d);
		}

		if (U.uiflag & USER_SHOW_ROTVIEWICON)
			draw_view_axis(rv3d, &rect);
		else
			draw_view_icon(rv3d, &rect);

		ob = OBACT;
		if (U.uiflag & USER_DRAWVIEWINFO)
			draw_selected_name(scene, ob, &rect);
	}

	if (rv3d->render_engine) {
		view3d_main_area_draw_engine_info(v3d, rv3d, ar, render_border);
		return;
	}

	if ((v3d->flag2 & V3D_RENDER_OVERRIDE) == 0) {
<<<<<<< HEAD
		if ((U.uiflag & USER_SHOW_FPS) && ED_screen_animation_playing(wm)) {
=======
		wmWindowManager *wm = CTX_wm_manager(C);

		if ((U.uiflag & USER_SHOW_FPS) && ED_screen_animation_no_scrub(wm)) {
>>>>>>> 19cc75d6
			ED_scene_draw_fps(scene, &rect);
		}
		else if (U.uiflag & USER_SHOW_VIEWPORTNAME) {
			draw_viewport_name(ar, v3d, &rect);
		}

		if (grid_unit) { /* draw below the viewport name */
			char numstr[32] = "";

			UI_ThemeColor(TH_TEXT_HI);
			if (v3d->grid != 1.0f) {
				BLI_snprintf(numstr, sizeof(numstr), "%s x %.4g", grid_unit, v3d->grid);
			}

			BLF_draw_default_ascii(rect.xmin + U.widget_unit,
			                       rect.ymax - (USER_SHOW_VIEWPORTNAME ? 2 * U.widget_unit : U.widget_unit), 0.0f,
			                       numstr[0] ? numstr : grid_unit, sizeof(numstr));
		}
	}
}

void view3d_main_area_draw(const bContext *C, ARegion *ar)
{
	Scene *scene = CTX_data_scene(C);
	View3D *v3d = CTX_wm_view3d(C);
	const char *grid_unit = NULL;
	rcti border_rect;
	bool render_border, clip_border;

	/* if we only redraw render border area, skip opengl draw and also
	 * don't do scissor because it's already set */
	render_border = ED_view3d_calc_render_border(scene, v3d, ar, &border_rect);
	clip_border = (render_border && !BLI_rcti_compare(&ar->drawrct, &border_rect));

	/* draw viewport using opengl */
	if (v3d->drawtype != OB_RENDER || !view3d_main_area_do_render_draw(scene) || clip_border) {
		view3d_main_area_draw_objects(C, scene, v3d, ar, &grid_unit);
		
#ifdef DEBUG_DRAW
		bl_debug_draw();
#endif
		if (G.debug & G_DEBUG_SIMDATA)
			draw_sim_debug_data(scene, v3d, ar);
		
		ED_region_pixelspace(ar);
	}

	/* draw viewport using external renderer */
	if (v3d->drawtype == OB_RENDER)
		view3d_main_area_draw_engine(C, scene, ar, v3d, clip_border, &border_rect);
	
	view3d_main_area_draw_info(C, scene, ar, v3d, grid_unit, render_border);

	v3d->flag |= V3D_INVALID_BACKBUF;
}

#ifdef DEBUG_DRAW
/* debug drawing */
#define _DEBUG_DRAW_QUAD_TOT 1024
#define _DEBUG_DRAW_EDGE_TOT 1024
static float _bl_debug_draw_quads[_DEBUG_DRAW_QUAD_TOT][4][3];
static int   _bl_debug_draw_quads_tot = 0;
static float _bl_debug_draw_edges[_DEBUG_DRAW_QUAD_TOT][2][3];
static int   _bl_debug_draw_edges_tot = 0;
static unsigned int _bl_debug_draw_quads_color[_DEBUG_DRAW_QUAD_TOT];
static unsigned int _bl_debug_draw_edges_color[_DEBUG_DRAW_EDGE_TOT];
static unsigned int _bl_debug_draw_color;

void bl_debug_draw_quad_clear(void)
{
	_bl_debug_draw_quads_tot = 0;
	_bl_debug_draw_edges_tot = 0;
	_bl_debug_draw_color = 0x00FF0000;
}
void bl_debug_color_set(const unsigned int color)
{
	_bl_debug_draw_color = color;
}
void bl_debug_draw_quad_add(const float v0[3], const float v1[3], const float v2[3], const float v3[3])
{
	if (_bl_debug_draw_quads_tot >= _DEBUG_DRAW_QUAD_TOT) {
		printf("%s: max quad count hit %d!", __func__, _bl_debug_draw_quads_tot);
	}
	else {
		float *pt = &_bl_debug_draw_quads[_bl_debug_draw_quads_tot][0][0];
		copy_v3_v3(pt, v0); pt += 3;
		copy_v3_v3(pt, v1); pt += 3;
		copy_v3_v3(pt, v2); pt += 3;
		copy_v3_v3(pt, v3); pt += 3;
		_bl_debug_draw_quads_color[_bl_debug_draw_quads_tot] = _bl_debug_draw_color;
		_bl_debug_draw_quads_tot++;
	}
}
void bl_debug_draw_edge_add(const float v0[3], const float v1[3])
{
	if (_bl_debug_draw_quads_tot >= _DEBUG_DRAW_EDGE_TOT) {
		printf("%s: max edge count hit %d!", __func__, _bl_debug_draw_edges_tot);
	}
	else {
		float *pt = &_bl_debug_draw_edges[_bl_debug_draw_edges_tot][0][0];
		copy_v3_v3(pt, v0); pt += 3;
		copy_v3_v3(pt, v1); pt += 3;
		_bl_debug_draw_edges_color[_bl_debug_draw_edges_tot] = _bl_debug_draw_color;
		_bl_debug_draw_edges_tot++;
	}
}
static void bl_debug_draw(void)
{
	unsigned int color;
	if (_bl_debug_draw_quads_tot) {
		int i;
		color = _bl_debug_draw_quads_color[0];
		cpack(color);
		for (i = 0; i < _bl_debug_draw_quads_tot; i ++) {
			if (_bl_debug_draw_quads_color[i] != color) {
				color = _bl_debug_draw_quads_color[i];
				cpack(color);
			}
			glBegin(GL_LINE_LOOP);
			glVertex3fv(_bl_debug_draw_quads[i][0]);
			glVertex3fv(_bl_debug_draw_quads[i][1]);
			glVertex3fv(_bl_debug_draw_quads[i][2]);
			glVertex3fv(_bl_debug_draw_quads[i][3]);
			glEnd();
		}
	}
	if (_bl_debug_draw_edges_tot) {
		int i;
		color = _bl_debug_draw_edges_color[0];
		cpack(color);
		glBegin(GL_LINES);
		for (i = 0; i < _bl_debug_draw_edges_tot; i ++) {
			if (_bl_debug_draw_edges_color[i] != color) {
				color = _bl_debug_draw_edges_color[i];
				cpack(color);
			}
			glVertex3fv(_bl_debug_draw_edges[i][0]);
			glVertex3fv(_bl_debug_draw_edges[i][1]);
		}
		glEnd();
		color = _bl_debug_draw_edges_color[0];
		cpack(color);
		glPointSize(4.0);
		glBegin(GL_POINTS);
		for (i = 0; i < _bl_debug_draw_edges_tot; i ++) {
			if (_bl_debug_draw_edges_color[i] != color) {
				color = _bl_debug_draw_edges_color[i];
				cpack(color);
			}
			glVertex3fv(_bl_debug_draw_edges[i][0]);
			glVertex3fv(_bl_debug_draw_edges[i][1]);
		}
		glEnd();
	}
}
#endif<|MERGE_RESOLUTION|>--- conflicted
+++ resolved
@@ -3878,13 +3878,7 @@
 	}
 
 	if ((v3d->flag2 & V3D_RENDER_OVERRIDE) == 0) {
-<<<<<<< HEAD
-		if ((U.uiflag & USER_SHOW_FPS) && ED_screen_animation_playing(wm)) {
-=======
-		wmWindowManager *wm = CTX_wm_manager(C);
-
 		if ((U.uiflag & USER_SHOW_FPS) && ED_screen_animation_no_scrub(wm)) {
->>>>>>> 19cc75d6
 			ED_scene_draw_fps(scene, &rect);
 		}
 		else if (U.uiflag & USER_SHOW_VIEWPORTNAME) {
