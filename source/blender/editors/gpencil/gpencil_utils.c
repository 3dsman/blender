/*
 * ***** BEGIN GPL LICENSE BLOCK *****
 *
 * This program is free software; you can redistribute it and/or
 * modify it under the terms of the GNU General Public License
 * as published by the Free Software Foundation; either version 2
 * of the License, or (at your option) any later version.
 *
 * This program is distributed in the hope that it will be useful,
 * but WITHOUT ANY WARRANTY; without even the implied warranty of
 * MERCHANTABILITY or FITNESS FOR A PARTICULAR PURPOSE.  See the
 * GNU General Public License for more details.
 *
 * You should have received a copy of the GNU General Public License
 * along with this program; if not, write to the Free Software Foundation,
 * Inc., 51 Franklin Street, Fifth Floor, Boston, MA 02110-1301, USA.
 *
 * The Original Code is Copyright (C) 2014, Blender Foundation
 *
 * Contributor(s): Joshua Leung, Antonio Vazquez
 *
 * ***** END GPL LICENSE BLOCK *****
 */

/** \file blender/editors/gpencil/gpencil_utils.c
 *  \ingroup edgpencil
 */

#include <stdio.h>
#include <string.h>
#include <stdlib.h>
#include <stddef.h>
#include <math.h>

#include "MEM_guardedalloc.h"

#include "BLI_math.h"
#include "BLI_blenlib.h"
#include "BLI_utildefines.h"
#include "BLT_translation.h"
#include "BLI_rand.h"

#include "DNA_meshdata_types.h"
#include "DNA_gpencil_types.h"
#include "DNA_brush_types.h"
#include "DNA_object_types.h"
#include "DNA_scene_types.h"
#include "DNA_screen_types.h"
#include "DNA_space_types.h"
#include "DNA_view3d_types.h"

#include "BKE_action.h"
#include "BKE_main.h"
#include "BKE_brush.h"
#include "BKE_context.h"
#include "BKE_gpencil.h"
#include "BKE_object.h"
#include "BKE_paint.h"
#include "BKE_material.h"
#include "BKE_tracking.h"

#include "WM_api.h"

#include "RNA_access.h"
#include "RNA_define.h"
#include "RNA_enum_types.h"

#include "UI_resources.h"
#include "UI_view2d.h"

#include "ED_gpencil.h"
#include "ED_clip.h"
#include "ED_view3d.h"
#include "ED_object.h"
#include "ED_screen.h"

#include "GPU_immediate.h"
#include "GPU_immediate_util.h"

#include "DEG_depsgraph.h"
#include "DEG_depsgraph_query.h"

#include "gpencil_intern.h"

/* ******************************************************** */
/* Context Wrangling... */

/* Get pointer to active Grease Pencil datablock, and an RNA-pointer to trace back to whatever owns it,
 * when context info is not available.
 */
bGPdata **ED_gpencil_data_get_pointers_direct(ID *screen_id, ScrArea *sa, Object *ob, PointerRNA *r_ptr)
{
	/* if there's an active area, check if the particular editor may
	 * have defined any special Grease Pencil context for editing...
	 */
	if (sa) {
		SpaceLink *sl = sa->spacedata.first;

		switch (sa->spacetype) {
			case SPACE_VIEW3D: /* 3D-View */
			case SPACE_BUTS: /* properties */
			case SPACE_INFO: /* header info (needed after workspaces merge) */
			case SPACE_TOPBAR: /* Topbar (needed after topbar merge) */
			{
				/* return obgpencil datablock */
				if (ob && (ob->type == OB_GPENCIL)) {
					if (r_ptr) RNA_id_pointer_create(&ob->id, r_ptr);
					return (bGPdata **)&ob->data;
				}
				else {
					return NULL;
				}

				break;
			}
			case SPACE_NODE: /* Nodes Editor */
			{
				SpaceNode *snode = (SpaceNode *)sl;

				/* return the GP data for the active node block/node */
				if (snode && snode->nodetree) {
					/* for now, as long as there's an active node tree, default to using that in the Nodes Editor */
					if (r_ptr) RNA_id_pointer_create(&snode->nodetree->id, r_ptr);
					return &snode->nodetree->gpd;
				}

				/* even when there is no node-tree, don't allow this to flow to scene */
				return NULL;
			}
			case SPACE_SEQ: /* Sequencer */
			{
				SpaceSeq *sseq = (SpaceSeq *)sl;

				/* for now, Grease Pencil data is associated with the space (actually preview region only) */
				/* XXX our convention for everything else is to link to data though... */
				if (r_ptr) RNA_pointer_create(screen_id, &RNA_SpaceSequenceEditor, sseq, r_ptr);
				return &sseq->gpd;
			}
			case SPACE_IMAGE: /* Image/UV Editor */
			{
				SpaceImage *sima = (SpaceImage *)sl;

				/* for now, Grease Pencil data is associated with the space... */
				/* XXX our convention for everything else is to link to data though... */
				if (r_ptr) RNA_pointer_create(screen_id, &RNA_SpaceImageEditor, sima, r_ptr);
				return &sima->gpd;
			}
			case SPACE_CLIP: /* Nodes Editor */
			{
				SpaceClip *sc = (SpaceClip *)sl;
				MovieClip *clip = ED_space_clip_get_clip(sc);

				if (clip) {
					if (sc->gpencil_src == SC_GPENCIL_SRC_TRACK) {
						MovieTrackingTrack *track = BKE_tracking_track_get_active(&clip->tracking);

						if (!track)
							return NULL;

						if (r_ptr) RNA_pointer_create(&clip->id, &RNA_MovieTrackingTrack, track, r_ptr);
						return &track->gpd;
					}
					else {
						if (r_ptr) RNA_id_pointer_create(&clip->id, r_ptr);
						return &clip->gpd;
					}
				}
				break;
			}
			default: /* unsupported space */
				return NULL;
		}
	}

	return NULL;
}

/* Get pointer to active Grease Pencil datablock, and an RNA-pointer to trace back to whatever owns it */
bGPdata **ED_gpencil_data_get_pointers(const bContext *C, PointerRNA *r_ptr)
{
	ID *screen_id = (ID *)CTX_wm_screen(C);
	ScrArea *sa = CTX_wm_area(C);
	Object *ob = CTX_data_active_object(C);

	return ED_gpencil_data_get_pointers_direct(screen_id, sa, ob, r_ptr);
}

/* -------------------------------------------------------- */

/* Get the active Grease Pencil datablock, when context is not available */
bGPdata *ED_gpencil_data_get_active_direct(ID *screen_id, ScrArea *sa, Object *ob)
{
	bGPdata **gpd_ptr = ED_gpencil_data_get_pointers_direct(screen_id, sa, ob, NULL);
	return (gpd_ptr) ? *(gpd_ptr) : NULL;
}

/**
 * Get the active Grease Pencil datablock
 * \note This is the original (bmain) copy of the datablock, stored in files.
 *       Do not use for reading evaluated copies of GP Objects data
 */
bGPdata *ED_gpencil_data_get_active(const bContext *C)
{
	bGPdata **gpd_ptr = ED_gpencil_data_get_pointers(C, NULL);
	return (gpd_ptr) ? *(gpd_ptr) : NULL;
}

/**
 * Get the evaluated copy of the active Grease Pencil datablock (where applicable)
 * - For the 3D View (i.e. "GP Objects"), this gives the evaluated copy of the GP datablock
 *   (i.e. a copy of the active GP datablock for the active object, where modifiers have been
 *   applied). This is needed to correctly work with "Copy-on-Write"
 * - For all other editors (i.e. "GP Annotations"), this just gives the active datablock
 *   like for ED_gpencil_data_get_active()
 */
bGPdata *ED_gpencil_data_get_active_evaluated(const bContext *C)
{
	ID *screen_id = (ID *)CTX_wm_screen(C);
	ScrArea *sa = CTX_wm_area(C);

	const Depsgraph *depsgraph = CTX_data_depsgraph(C);
	Object *ob = CTX_data_active_object(C);
	Object *ob_eval = DEG_get_evaluated_object(depsgraph, ob);

	/* if (ob && ob->type == OB_GPENCIL) BLI_assert(ob_eval->data == DEG_get_evaluated_id(ob->data)); */
	return ED_gpencil_data_get_active_direct(screen_id, sa, ob_eval);
}

/* -------------------------------------------------------- */

// XXX: this should be removed... We really shouldn't duplicate logic like this!
bGPdata *ED_gpencil_data_get_active_v3d(ViewLayer *view_layer)
{
	Base *base = view_layer->basact;
	bGPdata *gpd = NULL;

	/* We have to make sure active object is actually visible and selected, else we must use default scene gpd,
	 * to be consistent with ED_gpencil_data_get_active's behavior.
	 */
	if (base && TESTBASE(base)) {
		if (base->object->type == OB_GPENCIL)
			gpd = base->object->data;
		else
			gpd = base->object->gpd;
	}
	return gpd ? gpd : NULL;
}

/* ******************************************************** */
/* Keyframe Indicator Checks */

/* Check whether there's an active GP keyframe on the current frame */
bool ED_gpencil_has_keyframe_v3d(Scene *UNUSED(scene), Object *ob, int cfra)
{
	if (ob && ob->data && (ob->type == OB_GPENCIL)) {
		bGPDlayer *gpl = BKE_gpencil_layer_getactive(ob->data);
		if (gpl) {
			if (gpl->actframe) {
				// XXX: assumes that frame has been fetched already
				return (gpl->actframe->framenum == cfra);
			}
			else {
				/* XXX: disabled as could be too much of a penalty */
				/* return BKE_gpencil_layer_find_frame(gpl, cfra); */
			}
		}
	}

	return false;
}

/* ******************************************************** */
/* Poll Callbacks */

/* poll callback for adding data/layers - special */
int gp_add_poll(bContext *C)
{
	/* the base line we have is that we have somewhere to add Grease Pencil data */
	return ED_gpencil_data_get_pointers(C, NULL) != NULL;
}

/* poll callback for checking if there is an active layer */
int gp_active_layer_poll(bContext *C)
{
	bGPdata *gpd = ED_gpencil_data_get_active(C);
	bGPDlayer *gpl = BKE_gpencil_layer_getactive(gpd);

	return (gpl != NULL);
}

/* poll callback for checking if there is an active brush */
int gp_active_brush_poll(bContext *C)
{
	ToolSettings *ts = CTX_data_tool_settings(C);
	Paint *paint = &ts->gp_paint->paint;
	if (paint) {
		return (paint->brush != NULL);
	}
	else {
		return false;
	}
}

/* ******************************************************** */
/* Dynamic Enums of GP Layers */
/* NOTE: These include an option to create a new layer and use that... */

/* Just existing layers */
const EnumPropertyItem *ED_gpencil_layers_enum_itemf(
        bContext *C, PointerRNA *UNUSED(ptr), PropertyRNA *UNUSED(prop), bool *r_free)
{
	bGPdata *gpd = CTX_data_gpencil_data(C);
	bGPDlayer *gpl;
	EnumPropertyItem *item = NULL, item_tmp = {0};
	int totitem = 0;
	int i = 0;

	if (ELEM(NULL, C, gpd)) {
		return DummyRNA_DEFAULT_items;
	}

	/* Existing layers */
	for (gpl = gpd->layers.first; gpl; gpl = gpl->next, i++) {
		item_tmp.identifier = gpl->info;
		item_tmp.name = gpl->info;
		item_tmp.value = i;

		if (gpl->flag & GP_LAYER_ACTIVE)
			item_tmp.icon = ICON_GREASEPENCIL;
		else
			item_tmp.icon = ICON_NONE;

		RNA_enum_item_add(&item, &totitem, &item_tmp);
	}

	RNA_enum_item_end(&item, &totitem);
	*r_free = true;

	return item;
}

/* Existing + Option to add/use new layer */
const EnumPropertyItem *ED_gpencil_layers_with_new_enum_itemf(
        bContext *C, PointerRNA *UNUSED(ptr), PropertyRNA *UNUSED(prop), bool *r_free)
{
	bGPdata *gpd = CTX_data_gpencil_data(C);
	bGPDlayer *gpl;
	EnumPropertyItem *item = NULL, item_tmp = {0};
	int totitem = 0;
	int i = 0;

	if (ELEM(NULL, C, gpd)) {
		return DummyRNA_DEFAULT_items;
	}

	/* Create new layer */
	/* TODO: have some way of specifying that we don't want this? */
	{
		/* active Keying Set */
		item_tmp.identifier = "__CREATE__";
		item_tmp.name = "New Layer";
		item_tmp.value = -1;
		item_tmp.icon = ICON_ZOOMIN;
		RNA_enum_item_add(&item, &totitem, &item_tmp);

		/* separator */
		RNA_enum_item_add_separator(&item, &totitem);
	}

	/* Existing layers */
	for (gpl = gpd->layers.first, i = 0; gpl; gpl = gpl->next, i++) {
		item_tmp.identifier = gpl->info;
		item_tmp.name = gpl->info;
		item_tmp.value = i;

		if (gpl->flag & GP_LAYER_ACTIVE)
			item_tmp.icon = ICON_GREASEPENCIL;
		else
			item_tmp.icon = ICON_NONE;

		RNA_enum_item_add(&item, &totitem, &item_tmp);
	}

	RNA_enum_item_end(&item, &totitem);
	*r_free = true;

	return item;
}


/* ******************************************************** */
/* Brush Tool Core */

/**
 * Check whether a given stroke segment is inside a circular brush
 *
 * \param mval     The current screen-space coordinates (midpoint) of the brush
 * \param mvalo    The previous screen-space coordinates (midpoint) of the brush (NOT CURRENTLY USED)
 * \param rad      The radius of the brush
 *
 * \param x0, y0   The screen-space x and y coordinates of the start of the stroke segment
 * \param x1, y1   The screen-space x and y coordinates of the end of the stroke segment
 */
bool gp_stroke_inside_circle(const int mval[2], const int UNUSED(mvalo[2]),
                             int rad, int x0, int y0, int x1, int y1)
{
	/* simple within-radius check for now */
	const float mval_fl[2]     = {mval[0], mval[1]};
	const float screen_co_a[2] = {x0, y0};
	const float screen_co_b[2] = {x1, y1};

	if (edge_inside_circle(mval_fl, rad, screen_co_a, screen_co_b)) {
		return true;
	}

	/* not inside */
	return false;
}

/* ******************************************************** */
/* Stroke Validity Testing */

/* Check whether given stroke can be edited given the supplied context */
/* TODO: do we need additional flags for screenspace vs dataspace? */
bool ED_gpencil_stroke_can_use_direct(const ScrArea *sa, const bGPDstroke *gps)
{
	/* sanity check */
	if (ELEM(NULL, sa, gps))
		return false;

	/* filter stroke types by flags + spacetype */
	if (gps->flag & GP_STROKE_3DSPACE) {
		/* 3D strokes - only in 3D view */
		return ((sa->spacetype == SPACE_VIEW3D) || (sa->spacetype == SPACE_BUTS));
	}
	else if (gps->flag & GP_STROKE_2DIMAGE) {
		/* Special "image" strokes - only in Image Editor */
		return (sa->spacetype == SPACE_IMAGE);
	}
	else if (gps->flag & GP_STROKE_2DSPACE) {
		/* 2D strokes (dataspace) - for any 2D view (i.e. everything other than 3D view) */
		return (sa->spacetype != SPACE_VIEW3D);
	}
	else {
		/* view aligned - anything goes */
		return true;
	}
}

/* Check whether given stroke can be edited in the current context */
bool ED_gpencil_stroke_can_use(const bContext *C, const bGPDstroke *gps)
{
	ScrArea *sa = CTX_wm_area(C);
	return ED_gpencil_stroke_can_use_direct(sa, gps);
}

/* Check whether given stroke can be edited for the current color */
bool ED_gpencil_stroke_color_use(Object *ob, const bGPDlayer *gpl, const bGPDstroke *gps)
{
	/* check if the color is editable */
	MaterialGPencilStyle *gp_style = BKE_material_gpencil_settings_get(ob, gps->mat_nr + 1);

	if (gp_style != NULL) {
		if (gp_style->flag & GP_STYLE_COLOR_HIDE)
			return false;
		if (((gpl->flag & GP_LAYER_UNLOCK_COLOR) == 0) && (gp_style->flag & GP_STYLE_COLOR_LOCKED))
			return false;
	}

	return true;
}

/* ******************************************************** */
/* Space Conversion */

/**
 * Init settings for stroke point space conversions
 *
 * \param r_gsc: [out] The space conversion settings struct, populated with necessary params
 */
void gp_point_conversion_init(bContext *C, GP_SpaceConversion *r_gsc)
{
	ScrArea *sa = CTX_wm_area(C);
	ARegion *ar = CTX_wm_region(C);

	/* zero out the storage (just in case) */
	memset(r_gsc, 0, sizeof(GP_SpaceConversion));
	unit_m4(r_gsc->mat);

	/* store settings */
	r_gsc->sa = sa;
	r_gsc->ar = ar;
	r_gsc->v2d = &ar->v2d;

	/* init region-specific stuff */
	if (sa->spacetype == SPACE_VIEW3D) {
		wmWindow *win = CTX_wm_window(C);
		Scene *scene = CTX_data_scene(C);
		struct Depsgraph *depsgraph = CTX_data_depsgraph(C);
		View3D *v3d = (View3D *)CTX_wm_space_data(C);
		RegionView3D *rv3d = ar->regiondata;

		/* init 3d depth buffers */
		view3d_operator_needs_opengl(C);

		view3d_region_operator_needs_opengl(win, ar);
		ED_view3d_autodist_init(depsgraph, ar, v3d, 0);

		/* for camera view set the subrect */
		if (rv3d->persp == RV3D_CAMOB) {
			ED_view3d_calc_camera_border(scene, CTX_data_depsgraph(C), ar, v3d, rv3d, &r_gsc->subrect_data, true); /* no shift */
			r_gsc->subrect = &r_gsc->subrect_data;
		}
	}
}

/**
 * Convert point to parent space
 *
 * \param pt         Original point
 * \param diff_mat   Matrix with the difference between original parent matrix
 * \param[out] r_pt  Pointer to new point after apply matrix
 */
void gp_point_to_parent_space(bGPDspoint *pt, float diff_mat[4][4], bGPDspoint *r_pt)
{
	float fpt[3];

	mul_v3_m4v3(fpt, diff_mat, &pt->x);
	copy_v3_v3(&r_pt->x, fpt);
}

/**
 * Change position relative to parent object
 */
void gp_apply_parent(Depsgraph *depsgraph, Object *obact, bGPdata *gpd, bGPDlayer *gpl, bGPDstroke *gps)
{
	bGPDspoint *pt;
	int i;

	/* undo matrix */
	float diff_mat[4][4];
	float inverse_diff_mat[4][4];
	float fpt[3];

	ED_gpencil_parent_location(depsgraph, obact, gpd, gpl, diff_mat);
	invert_m4_m4(inverse_diff_mat, diff_mat);

	for (i = 0; i < gps->totpoints; i++) {
		pt = &gps->points[i];
		mul_v3_m4v3(fpt, inverse_diff_mat, &pt->x);
		copy_v3_v3(&pt->x, fpt);
	}
}

/**
 * Change point position relative to parent object
 */
void gp_apply_parent_point(Depsgraph *depsgraph, Object *obact, bGPdata *gpd, bGPDlayer *gpl, bGPDspoint *pt)
{
	/* undo matrix */
	float diff_mat[4][4];
	float inverse_diff_mat[4][4];
	float fpt[3];

	ED_gpencil_parent_location(depsgraph, obact, gpd, gpl, diff_mat);
	invert_m4_m4(inverse_diff_mat, diff_mat);

	mul_v3_m4v3(fpt, inverse_diff_mat, &pt->x);
	copy_v3_v3(&pt->x, fpt);
}

/**
 * Convert a Grease Pencil coordinate (i.e. can be 2D or 3D) to screenspace (2D)
 *
 * \param[out] r_x  The screen-space x-coordinate of the point
 * \param[out] r_y  The screen-space y-coordinate of the point
 *
 * \warning This assumes that the caller has already checked whether the stroke in question can be drawn.
 */
void gp_point_to_xy(GP_SpaceConversion *gsc, bGPDstroke *gps, bGPDspoint *pt,
                    int *r_x, int *r_y)
{
	ARegion *ar = gsc->ar;
	View2D *v2d = gsc->v2d;
	rctf *subrect = gsc->subrect;
	int xyval[2];

	/* sanity checks */
	BLI_assert(!(gps->flag & GP_STROKE_3DSPACE) || (gsc->sa->spacetype == SPACE_VIEW3D));
	BLI_assert(!(gps->flag & GP_STROKE_2DSPACE) || (gsc->sa->spacetype != SPACE_VIEW3D));


	if (gps->flag & GP_STROKE_3DSPACE) {
		if (ED_view3d_project_int_global(ar, &pt->x, xyval, V3D_PROJ_TEST_NOP) == V3D_PROJ_RET_OK) {
			*r_x = xyval[0];
			*r_y = xyval[1];
		}
		else {
			*r_x = V2D_IS_CLIPPED;
			*r_y = V2D_IS_CLIPPED;
		}
	}
	else if (gps->flag & GP_STROKE_2DSPACE) {
		float vec[3] = {pt->x, pt->y, 0.0f};
		mul_m4_v3(gsc->mat, vec);
		UI_view2d_view_to_region_clip(v2d, vec[0], vec[1], r_x, r_y);
	}
	else {
		if (subrect == NULL) {
			/* normal 3D view (or view space) */
			*r_x = (int)(pt->x / 100 * ar->winx);
			*r_y = (int)(pt->y / 100 * ar->winy);
		}
		else {
			/* camera view, use subrect */
			*r_x = (int)((pt->x / 100) * BLI_rctf_size_x(subrect)) + subrect->xmin;
			*r_y = (int)((pt->y / 100) * BLI_rctf_size_y(subrect)) + subrect->ymin;
		}
	}
}

/**
 * Convert a Grease Pencil coordinate (i.e. can be 2D or 3D) to screenspace (2D)
 *
 * Just like gp_point_to_xy(), except the resulting coordinates are floats not ints.
 * Use this version to solve "stair-step" artifacts which may arise when roundtripping the calculations.
 *
 * \param r_x: [out] The screen-space x-coordinate of the point
 * \param r_y: [out] The screen-space y-coordinate of the point
 *
 * \warning This assumes that the caller has already checked whether the stroke in question can be drawn
 */
void gp_point_to_xy_fl(GP_SpaceConversion *gsc, bGPDstroke *gps, bGPDspoint *pt,
                       float *r_x, float *r_y)
{
	ARegion *ar = gsc->ar;
	View2D *v2d = gsc->v2d;
	rctf *subrect = gsc->subrect;
	float xyval[2];

	/* sanity checks */
	BLI_assert(!(gps->flag & GP_STROKE_3DSPACE) || (gsc->sa->spacetype == SPACE_VIEW3D));
	BLI_assert(!(gps->flag & GP_STROKE_2DSPACE) || (gsc->sa->spacetype != SPACE_VIEW3D));


	if (gps->flag & GP_STROKE_3DSPACE) {
		if (ED_view3d_project_float_global(ar, &pt->x, xyval, V3D_PROJ_TEST_NOP) == V3D_PROJ_RET_OK) {
			*r_x = xyval[0];
			*r_y = xyval[1];
		}
		else {
			*r_x = 0.0f;
			*r_y = 0.0f;
		}
	}
	else if (gps->flag & GP_STROKE_2DSPACE) {
		float vec[3] = {pt->x, pt->y, 0.0f};
		int t_x, t_y;

		mul_m4_v3(gsc->mat, vec);
		UI_view2d_view_to_region_clip(v2d, vec[0], vec[1], &t_x, &t_y);

		if ((t_x == t_y) && (t_x == V2D_IS_CLIPPED)) {
			/* XXX: Or should we just always use the values as-is? */
			*r_x = 0.0f;
			*r_y = 0.0f;
		}
		else {
			*r_x = (float)t_x;
			*r_y = (float)t_y;
		}
	}
	else {
		if (subrect == NULL) {
			/* normal 3D view (or view space) */
			*r_x = (pt->x / 100.0f * ar->winx);
			*r_y = (pt->y / 100.0f * ar->winy);
		}
		else {
			/* camera view, use subrect */
			*r_x = ((pt->x / 100.0f) * BLI_rctf_size_x(subrect)) + subrect->xmin;
			*r_y = ((pt->y / 100.0f) * BLI_rctf_size_y(subrect)) + subrect->ymin;
		}
	}
}

/**
 * Project screenspace coordinates to 3D-space
 *
 * For use with editing tools where it is easier to perform the operations in 2D,
 * and then later convert the transformed points back to 3D.
 *
 * \param screen_co: The screenspace 2D coordinates to convert to
 * \param r_out: The resulting 3D coordinates of the input point
 *
 * \note We include this as a utility function, since the standard method
 * involves quite a few steps, which are invariably always the same
 * for all GPencil operations. So, it's nicer to just centralize these.
 *
 * \warning Assumes that it is getting called in a 3D view only.
 */
bool gp_point_xy_to_3d(GP_SpaceConversion *gsc, Scene *scene, const float screen_co[2], float r_out[3])
{
	View3D *v3d = gsc->sa->spacedata.first;
	RegionView3D *rv3d = gsc->ar->regiondata;
	float *rvec = ED_view3d_cursor3d_get(scene, v3d)->location;
	float ref[3] = {rvec[0], rvec[1], rvec[2]};
	float zfac = ED_view3d_calc_zfac(rv3d, rvec, NULL);

	float mval_f[2], mval_prj[2];
	float dvec[3];

	copy_v2_v2(mval_f, screen_co);

	if (ED_view3d_project_float_global(gsc->ar, ref, mval_prj, V3D_PROJ_TEST_NOP) == V3D_PROJ_RET_OK) {
		sub_v2_v2v2(mval_f, mval_prj, mval_f);
		ED_view3d_win_to_delta(gsc->ar, mval_f, dvec, zfac);
		sub_v3_v3v3(r_out, rvec, dvec);

		return true;
	}
	else {
		zero_v3(r_out);

		return false;
	}
}

/**
 * Convert tGPspoint (temporary 2D/screenspace point data used by GP modal operators)
 * to 3D coordinates.
 *
 * \param point2D: The screenspace 2D point data to convert
 * \param depth: Depth array (via ED_view3d_autodist_depth())
 * \param[out] r_out: The resulting 2D point data
 */
void gp_stroke_convertcoords_tpoint(
        Scene *scene, ARegion *ar, View3D *v3d,
        Object *ob, bGPDlayer *gpl,
        const tGPspoint *point2D, float *depth,
        float r_out[3])
{
	ToolSettings *ts = scene->toolsettings;
	const int mval[2] = {point2D->x, point2D->y};

	if ((depth != NULL) && (ED_view3d_autodist_simple(ar, mval, r_out, 0, depth))) {
		/* projecting onto 3D-Geometry
		*	- nothing more needs to be done here, since view_autodist_simple() has already done it
		*/
	}
	else {
		float mval_f[2] = {(float)point2D->x, (float)point2D->y};
		float mval_prj[2];
		float rvec[3], dvec[3];
		float zfac;

		/* Current method just converts each point in screen-coordinates to
		 * 3D-coordinates using the 3D-cursor as reference.
		 */
		ED_gp_get_drawing_reference(v3d, scene, ob, gpl, ts->gpencil_v3d_align, rvec);
		zfac = ED_view3d_calc_zfac(ar->regiondata, rvec, NULL);

		if (ED_view3d_project_float_global(ar, rvec, mval_prj, V3D_PROJ_TEST_NOP) == V3D_PROJ_RET_OK) {
			sub_v2_v2v2(mval_f, mval_prj, mval_f);
			ED_view3d_win_to_delta(ar, mval_f, dvec, zfac);
			sub_v3_v3v3(r_out, rvec, dvec);
		}
		else {
			zero_v3(r_out);
		}
	}
}

/**
 * Get drawing reference point for conversion or projection of the stroke
 * \param[out] r_vec : Reference point found
 */
void ED_gp_get_drawing_reference(View3D *v3d, Scene *scene, Object *ob, bGPDlayer *gpl, char align_flag, float r_vec[3])
{
	const float *fp = ED_view3d_cursor3d_get(scene, v3d)->location;

	/* if using a gpencil object at cursor mode, can use the location of the object */
	if (align_flag & GP_PROJECT_VIEWSPACE) {
		if (ob && (ob->type == OB_GPENCIL)) {
			/* fallback (no strokes) - use cursor or object location */
			if (align_flag & GP_PROJECT_CURSOR) {
				/* use 3D-cursor */
				copy_v3_v3(r_vec, fp);
			}
			else {
				/* use object location */
				copy_v3_v3(r_vec, ob->obmat[3]);
			}
		}
	}
	else {
		/* use 3D-cursor */
		copy_v3_v3(r_vec, fp);
	}
}


/**
 * Reproject all points of the stroke to a plane locked to axis to avoid stroke offset
 */
void ED_gp_project_stroke_to_plane(Object *ob, RegionView3D *rv3d, bGPDstroke *gps, const float origin[3], const int axis, char UNUSED(type))
{
	float plane_normal[3];
	float vn[3];

	float ray[3];
	float rpoint[3];

	/* normal vector for a plane locked to axis */
	zero_v3(plane_normal);
	if (axis < 0) {
		/* if the axis is not locked, need a vector to the view direction
		* in order to get the right size of the stroke.
		*/
		ED_view3d_global_to_vector(rv3d, origin, plane_normal);
	}
	else {
		plane_normal[axis] = 1.0f;
		/* if object, apply object rotation */
		if (ob && (ob->type == OB_GPENCIL)) {
			mul_mat3_m4_v3(ob->obmat, plane_normal);
		}
	}

	/* Reproject the points in the plane */
	for (int i = 0; i < gps->totpoints; i++) {
		bGPDspoint *pt = &gps->points[i];

		/* get a vector from the point with the current view direction of the viewport */
		ED_view3d_global_to_vector(rv3d, &pt->x, vn);

		/* calculate line extreme point to create a ray that cross the plane */
		mul_v3_fl(vn, -50.0f);
		add_v3_v3v3(ray, &pt->x, vn);

		/* if the line never intersect, the point is not changed */
		if (isect_line_plane_v3(rpoint, &pt->x, ray, origin, plane_normal)) {
			copy_v3_v3(&pt->x, rpoint);
		}
	}
}

/**
 * Reproject given point to a plane locked to axis to avoid stroke offset
 * \param[in, out] pt : Point to affect
 */
void ED_gp_project_point_to_plane(Object *ob, RegionView3D *rv3d, const float origin[3], const int axis, char UNUSED(type), bGPDspoint *pt)
{
	float plane_normal[3];
	float vn[3];

	float ray[3];
	float rpoint[3];

	/* normal vector for a plane locked to axis */
	zero_v3(plane_normal);
	if (axis < 0) {
		/* if the axis is not locked, need a vector to the view direction
		 * in order to get the right size of the stroke.
		 */
		ED_view3d_global_to_vector(rv3d, origin, plane_normal);
	}
	else {
		plane_normal[axis] = 1.0f;
		/* if object, apply object rotation */
		if (ob && (ob->type == OB_GPENCIL)) {
			mul_mat3_m4_v3(ob->obmat, plane_normal);
		}
	}


	/* Reproject the points in the plane */
	/* get a vector from the point with the current view direction of the viewport */
	ED_view3d_global_to_vector(rv3d, &pt->x, vn);

	/* calculate line extrem point to create a ray that cross the plane */
	mul_v3_fl(vn, -50.0f);
	add_v3_v3v3(ray, &pt->x, vn);

	/* if the line never intersect, the point is not changed */
	if (isect_line_plane_v3(rpoint, &pt->x, ray, origin, plane_normal)) {
		copy_v3_v3(&pt->x, rpoint);
	}
}

/* ******************************************************** */
/* Stroke Operations */
// XXX: Check if these functions duplicate stuff in blenkernel, and/or whether we should just deduplicate

/**
 * Subdivide a stroke once, by adding a point half way between each pair of existing points
 * \param gps           Stroke data
 * \param subdivide      Number of times to subdivide
 */
void gp_subdivide_stroke(bGPDstroke *gps, const int subdivide)
{
	bGPDspoint *temp_points;
	int totnewpoints, oldtotpoints;
	int i2;

	/* loop as many times as levels */
	for (int s = 0; s < subdivide; s++) {
		totnewpoints = gps->totpoints - 1;
		/* duplicate points in a temp area */
		temp_points = MEM_dupallocN(gps->points);
		oldtotpoints = gps->totpoints;

		/* resize the points arrys */
		gps->totpoints += totnewpoints;
		gps->points = MEM_recallocN(gps->points, sizeof(*gps->points) * gps->totpoints);
		gps->dvert = MEM_recallocN(gps->dvert, sizeof(*gps->dvert) * gps->totpoints);
		gps->flag |= GP_STROKE_RECALC_CACHES;

		/* move points from last to first to new place */
		i2 = gps->totpoints - 1;
		for (int i = oldtotpoints - 1; i > 0; i--) {
			bGPDspoint *pt = &temp_points[i];
			bGPDspoint *pt_final = &gps->points[i2];
			MDeformVert *dvert = &gps->dvert[i];
			MDeformVert *dvert_final = &gps->dvert[i2];

			copy_v3_v3(&pt_final->x, &pt->x);
			pt_final->pressure = pt->pressure;
			pt_final->strength = pt->strength;
			pt_final->time = pt->time;
			pt_final->flag = pt->flag;
			pt_final->uv_fac = pt->uv_fac;
			pt_final->uv_rot = pt->uv_rot;

			dvert_final->totweight = dvert->totweight;
			dvert_final->dw = dvert->dw;

			i2 -= 2;
		}
		/* interpolate mid points */
		i2 = 1;
		for (int i = 0; i < oldtotpoints - 1; i++) {
			bGPDspoint *pt = &temp_points[i];
			bGPDspoint *next = &temp_points[i + 1];
			bGPDspoint *pt_final = &gps->points[i2];
			MDeformVert *dvert_final = &gps->dvert[i2];

			/* add a half way point */
			interp_v3_v3v3(&pt_final->x, &pt->x, &next->x, 0.5f);
			pt_final->pressure = interpf(pt->pressure, next->pressure, 0.5f);
			pt_final->strength = interpf(pt->strength, next->strength, 0.5f);
			CLAMP(pt_final->strength, GPENCIL_STRENGTH_MIN, 1.0f);
			pt_final->time = interpf(pt->time, next->time, 0.5f);
			pt_final->uv_fac = interpf(pt->uv_fac, next->uv_fac, 0.5f);
			pt_final->uv_rot = interpf(pt->uv_rot, next->uv_rot, 0.5f);

			dvert_final->totweight = 0;
			dvert_final->dw = NULL;

			i2 += 2;
		}

		MEM_SAFE_FREE(temp_points);

		/* move points to smooth stroke */
		/* duplicate points in a temp area with the new subdivide data */
		temp_points = MEM_dupallocN(gps->points);

		/* extreme points are not changed */
		for (int i = 0; i < gps->totpoints - 2; i++) {
			bGPDspoint *pt = &temp_points[i];
			bGPDspoint *next = &temp_points[i + 1];
			bGPDspoint *pt_final = &gps->points[i + 1];

			/* move point */
			interp_v3_v3v3(&pt_final->x, &pt->x, &next->x, 0.5f);
		}
		/* free temp memory */
		MEM_SAFE_FREE(temp_points);
	}
}

/**
 * Add randomness to stroke
 * \param gps           Stroke data
 * \param brush         Brush data
 */
<<<<<<< HEAD
void gp_randomize_stroke(bGPDstroke *gps, Brush *brush)
=======
void gp_randomize_stroke(bGPDstroke *gps, bGPDbrush *brush, RNG *rng)
>>>>>>> c21499ba
{
	bGPDspoint *pt1, *pt2, *pt3;
	float v1[3];
	float v2[3];
	if (gps->totpoints < 3) {
		return;
	}

	/* get two vectors using 3 points */
	pt1 = &gps->points[0];
	pt2 = &gps->points[1];
	pt3 = &gps->points[(int)(gps->totpoints * 0.75)];

	sub_v3_v3v3(v1, &pt2->x, &pt1->x);
	sub_v3_v3v3(v2, &pt3->x, &pt2->x);
	normalize_v3(v1);
	normalize_v3(v2);

	/* get normal vector to plane created by two vectors */
	float normal[3];
	cross_v3_v3v3(normal, v1, v2);
	normalize_v3(normal);

	/* get orthogonal vector to plane to rotate random effect */
	float ortho[3];
	cross_v3_v3v3(ortho, v1, normal);
	normalize_v3(ortho);

	/* Read all points and apply shift vector (first and last point not modified) */
	for (int i = 1; i < gps->totpoints - 1; i++) {
		bGPDspoint *pt = &gps->points[i];
		/* get vector with shift (apply a division because random is too sensitive */
<<<<<<< HEAD
		const float fac = BLI_frand() * (brush->gpencil_settings->draw_random_sub / 10.0f);
=======
		const float fac = BLI_rng_get_float(rng) * (brush->draw_random_sub / 10.0f);
>>>>>>> c21499ba
		float svec[3];
		copy_v3_v3(svec, ortho);
		if (BLI_rng_get_float(rng) > 0.5f) {
			mul_v3_fl(svec, -fac);
		}
		else {
			mul_v3_fl(svec, fac);
		}

		/* apply shift */
		add_v3_v3(&pt->x, svec);
	}
}

/* ******************************************************** */
/* Layer Parenting  - Compute Parent Transforms */

/* calculate difference matrix */
void ED_gpencil_parent_location(
        const Depsgraph *depsgraph, Object *obact, bGPdata *UNUSED(gpd),
        bGPDlayer *gpl, float diff_mat[4][4])
{
	Object *ob_eval = depsgraph != NULL ? DEG_get_evaluated_object(depsgraph, obact) : obact;
	Object *obparent = gpl->parent;
	Object *obparent_eval = depsgraph != NULL ? DEG_get_evaluated_object(depsgraph, obparent) : obparent;

	/* if not layer parented, try with object parented */
	if (obparent_eval == NULL) {
		if (ob_eval != NULL) {
			if (ob_eval->type == OB_GPENCIL) {
				copy_m4_m4(diff_mat, ob_eval->obmat);
				return;
			}
		}
		/* not gpencil object */
		unit_m4(diff_mat);
		return;
	}
	else {
		if ((gpl->partype == PAROBJECT) || (gpl->partype == PARSKEL)) {
			mul_m4_m4m4(diff_mat, obparent_eval->obmat, gpl->inverse);
			return;
		}
		else if (gpl->partype == PARBONE) {
			bPoseChannel *pchan = BKE_pose_channel_find_name(obparent_eval->pose, gpl->parsubstr);
			if (pchan) {
				float tmp_mat[4][4];
				mul_m4_m4m4(tmp_mat, obparent_eval->obmat, pchan->pose_mat);
				mul_m4_m4m4(diff_mat, tmp_mat, gpl->inverse);
			}
			else {
				mul_m4_m4m4(diff_mat, obparent_eval->obmat, gpl->inverse); /* if bone not found use object (armature) */
			}
			return;
		}
		else {
			unit_m4(diff_mat); /* not defined type */
		}
	}
}

/* reset parent matrix for all layers */
void ED_gpencil_reset_layers_parent(Depsgraph *depsgraph, Object *obact, bGPdata *gpd)
{
	bGPDspoint *pt;
	int i;
	float diff_mat[4][4];
	float cur_mat[4][4];

	for (bGPDlayer *gpl = gpd->layers.first; gpl; gpl = gpl->next) {
		if (gpl->parent != NULL) {
			/* calculate new matrix */
			if ((gpl->partype == PAROBJECT) || (gpl->partype == PARSKEL)) {
				invert_m4_m4(cur_mat, gpl->parent->obmat);
			}
			else if (gpl->partype == PARBONE) {
				bPoseChannel *pchan = BKE_pose_channel_find_name(gpl->parent->pose, gpl->parsubstr);
				if (pchan) {
					float tmp_mat[4][4];
					mul_m4_m4m4(tmp_mat, gpl->parent->obmat, pchan->pose_mat);
					invert_m4_m4(cur_mat, tmp_mat);
				}
			}

			/* only redo if any change */
			if (!equals_m4m4(gpl->inverse, cur_mat)) {
				/* first apply current transformation to all strokes */
				ED_gpencil_parent_location(depsgraph, obact, gpd, gpl, diff_mat);
				for (bGPDframe *gpf = gpl->frames.first; gpf; gpf = gpf->next) {
					for (bGPDstroke *gps = gpf->strokes.first; gps; gps = gps->next) {
						for (i = 0, pt = gps->points; i < gps->totpoints; i++, pt++) {
							mul_m4_v3(diff_mat, &pt->x);
						}
					}
				}
				/* set new parent matrix */
				copy_m4_m4(gpl->inverse, cur_mat);
			}
		}
	}
}
/* ******************************************************** */
/* GP Object Stuff */

/* Helper function to create new OB_GPENCIL Object */
Object *ED_add_gpencil_object(bContext *C, Scene *scene, const float loc[3])
{
	float rot[3] = {0.0f};

	Object *ob = ED_object_add_type(C, OB_GPENCIL, NULL, loc, rot, false, scene->lay);

	/* define size */
	BKE_object_obdata_size_init(ob, GP_OBGPENCIL_DEFAULT_SIZE);
	/* create default brushes and colors */
	ED_gpencil_add_defaults(C);

	return ob;
}

/* Helper function to create default colors and drawing brushes */
void ED_gpencil_add_defaults(bContext *C)
{
	Main *bmain = CTX_data_main(C);
	Object *ob = CTX_data_active_object(C);
	ToolSettings *ts = CTX_data_tool_settings(C);

	/* first try to reuse default material */
	if (ob->actcol > 0) {
		Material *ma = give_current_material(ob, ob->actcol);
		if ((ma) && (ma->gp_style == NULL)) {
			BKE_material_init_gpencil_settings(ma);
		}
	}

	/* ensure color exist */
	BKE_gpencil_material_ensure(bmain, ob);

	Paint *paint = BKE_brush_get_gpencil_paint(ts);
	/* if not exist, create a new one */
	if (paint->brush == NULL) {
		/* create new brushes */
		BKE_brush_gpencil_presets(C);
	}

}

/* ******************************************************** */
/* Vertex Groups */

/* assign points to vertex group */
void ED_gpencil_vgroup_assign(bContext *C, Object *ob, float weight)
{
	const int def_nr = ob->actdef - 1;
	if (!BLI_findlink(&ob->defbase, def_nr))
		return;

	CTX_DATA_BEGIN(C, bGPDstroke *, gps, editable_gpencil_strokes)
	{
		if (gps->flag & GP_STROKE_SELECT) {
			for (int i = 0; i < gps->totpoints; i++) {
				bGPDspoint *pt = &gps->points[i];
				MDeformVert *dvert = &gps->dvert[i];
				if (pt->flag & GP_SPOINT_SELECT) {
					BKE_gpencil_vgroup_add_point_weight(dvert, def_nr, weight);
				}
			}
		}
	}
	CTX_DATA_END;
}

/* remove points from vertex group */
void ED_gpencil_vgroup_remove(bContext *C, Object *ob)
{
	const int def_nr = ob->actdef - 1;
	if (!BLI_findlink(&ob->defbase, def_nr))
		return;

	CTX_DATA_BEGIN(C, bGPDstroke *, gps, editable_gpencil_strokes)
	{
		for (int i = 0; i < gps->totpoints; i++) {
			bGPDspoint *pt = &gps->points[i];
			MDeformVert *dvert = &gps->dvert[i];

			if ((pt->flag & GP_SPOINT_SELECT) && (dvert->totweight > 0)) {
				BKE_gpencil_vgroup_remove_point_weight(dvert, def_nr);
			}
		}
	}
	CTX_DATA_END;
}

/* select points of vertex group */
void ED_gpencil_vgroup_select(bContext *C, Object *ob)
{
	const int def_nr = ob->actdef - 1;
	if (!BLI_findlink(&ob->defbase, def_nr))
		return;

	CTX_DATA_BEGIN(C, bGPDstroke *, gps, editable_gpencil_strokes)
	{
		for (int i = 0; i < gps->totpoints; i++) {
			bGPDspoint *pt = &gps->points[i];
			MDeformVert *dvert = &gps->dvert[i];

			if (BKE_gpencil_vgroup_use_index(dvert, def_nr) > -1.0f) {
				pt->flag |= GP_SPOINT_SELECT;
				gps->flag |= GP_STROKE_SELECT;
			}
		}
	}
	CTX_DATA_END;
}

/* unselect points of vertex group */
void ED_gpencil_vgroup_deselect(bContext *C, Object *ob)
{
	const int def_nr = ob->actdef - 1;
	if (!BLI_findlink(&ob->defbase, def_nr))
		return;

	CTX_DATA_BEGIN(C, bGPDstroke *, gps, editable_gpencil_strokes)
	{
		for (int i = 0; i < gps->totpoints; i++) {
			bGPDspoint *pt = &gps->points[i];
			MDeformVert *dvert = &gps->dvert[i];

			if (BKE_gpencil_vgroup_use_index(dvert, def_nr) > -1.0f) {
				pt->flag &= ~GP_SPOINT_SELECT;
				gps->flag |= GP_STROKE_SELECT;
			}
		}
	}
	CTX_DATA_END;
}

/* ******************************************************** */
/* Cursor drawing */

/* check if cursor is in drawing region */
static bool gp_check_cursor_region(bContext *C, int mval[2])
{
	ARegion *ar = CTX_wm_region(C);
	ScrArea *sa = CTX_wm_area(C);
	/* TODO: add more spacetypes */
	if (!ELEM(sa->spacetype, SPACE_VIEW3D)) {
		return false;
	}
	if ((ar) && (ar->regiontype != RGN_TYPE_WINDOW)) {
		return false;
	}
	else if (ar) {
		rcti region_rect;

		/* Perform bounds check using  */
		ED_region_visible_rect(ar, &region_rect);
		return BLI_rcti_isect_pt_v(&region_rect, mval);
	}
	else {
		return false;
	}
}

/* draw eraser cursor */
void ED_gpencil_brush_draw_eraser(Brush *brush, int x, int y)
{
	short radius = (short)brush->size;

	Gwn_VertFormat *format = immVertexFormat();
	const uint shdr_pos = GWN_vertformat_attr_add(format, "pos", GWN_COMP_F32, 2, GWN_FETCH_FLOAT);
	immBindBuiltinProgram(GPU_SHADER_2D_UNIFORM_COLOR);

	glEnable(GL_LINE_SMOOTH);
	glEnable(GL_BLEND);
	glBlendFuncSeparate(GL_SRC_ALPHA, GL_ONE_MINUS_SRC_ALPHA, GL_ONE, GL_ONE_MINUS_SRC_ALPHA);

	immUniformColor4ub(255, 100, 100, 20);
	imm_draw_circle_fill_2d(shdr_pos, x, y, radius, 40);

	immUnbindProgram();

	immBindBuiltinProgram(GPU_SHADER_2D_LINE_DASHED_UNIFORM_COLOR);

	float viewport_size[4];
	glGetFloatv(GL_VIEWPORT, viewport_size);
	immUniform2f("viewport_size", viewport_size[2], viewport_size[3]);

	immUniformColor4f(1.0f, 0.39f, 0.39f, 0.78f);
	immUniform1i("num_colors", 0);  /* "simple" mode */
	immUniform1f("dash_width", 12.0f);
	immUniform1f("dash_factor", 0.5f);

	imm_draw_circle_wire_2d(shdr_pos, x, y, radius,
		/* XXX Dashed shader gives bad results with sets of small segments currently,
		*     temp hack around the issue. :( */
		max_ii(8, radius / 2));  /* was fixed 40 */

	immUnbindProgram();

	glDisable(GL_BLEND);
	glDisable(GL_LINE_SMOOTH);
}

/* Helper callback for drawing the cursor itself */
static void gp_brush_drawcursor(bContext *C, int x, int y, void *customdata)
{
	Main *bmain = CTX_data_main(C);
	Scene *scene = CTX_data_scene(C);
	Object *ob = CTX_data_active_object(C);
	ARegion *ar = CTX_wm_region(C);

	GP_BrushEdit_Settings *gset = &scene->toolsettings->gp_sculpt;
	bGPdata *gpd = ED_gpencil_data_get_active(C);
	GP_EditBrush_Data *brush = NULL;
	Brush *paintbrush = NULL;
	Material *ma = NULL;
	MaterialGPencilStyle *gp_style = NULL;
	int *last_mouse_position = customdata;

	if ((gpd) && (gpd->flag & GP_DATA_STROKE_WEIGHTMODE)) {
		brush = &gset->brush[gset->weighttype];
	}
	else {
		brush = &gset->brush[gset->brushtype];
	}

	/* default radius and color */
	float color[3] = {1.0f, 1.0f, 1.0f};
	float darkcolor[3];
	float radius = 3.0f;

	int mval[2] = {x, y};
	/* check if cursor is in drawing region and has valid datablock */
	if ((!gp_check_cursor_region(C, mval)) || (gpd == NULL)) {
		return;
	}

	/* for paint use paint brush size and color */
	if (gpd->flag & GP_DATA_STROKE_PAINTMODE) {
		paintbrush = BKE_brush_getactive_gpencil(scene->toolsettings);
		/* while drawing hide */
		if ((gpd->sbuffer_size > 0) &&
		    (paintbrush) && ((paintbrush->gpencil_settings->flag & GP_BRUSH_STABILIZE_MOUSE) == 0) &&
		    ((paintbrush->gpencil_settings->flag & GP_BRUSH_STABILIZE_MOUSE_TEMP) == 0))
		{
			return;
		}

		if (paintbrush) {
			if ((paintbrush->gpencil_settings->flag & GP_BRUSH_ENABLE_CURSOR) == 0) {
				return;
			}

			/* eraser has special shape and use a different shader program */
			if (paintbrush->gpencil_settings->brush_type == GP_BRUSH_TYPE_ERASE) {
				ED_gpencil_brush_draw_eraser(paintbrush, x, y);
				return;
			}

			/* get current drawing color */
			ma = BKE_gpencil_get_material_from_brush(paintbrush);
			if (ma == NULL) {
				BKE_gpencil_material_ensure(bmain, ob);
				/* assign the first material to the brush */
				ma = give_current_material(ob, 1);
				paintbrush->gpencil_settings->material = ma;
			}
			gp_style = ma->gp_style;

			/* after some testing, display the size of the brush is not practical because
			 * is too disruptive and the size of cursor does not change with zoom factor.
			 * The decision was to use a fix size, instead of paintbrush->thickness value.
			 */
			if ((gp_style) && (GPENCIL_PAINT_MODE(gpd)) &&
				((paintbrush->gpencil_settings->flag & GP_BRUSH_STABILIZE_MOUSE) == 0) &&
				((paintbrush->gpencil_settings->flag & GP_BRUSH_STABILIZE_MOUSE_TEMP) == 0) &&
				(paintbrush->gpencil_settings->brush_type == GP_BRUSH_TYPE_DRAW))
			{
				radius = 2.0f;
				copy_v3_v3(color, gp_style->stroke_rgba);
			}
			else {
				radius = 5.0f;
				copy_v3_v3(color, paintbrush->add_col);
			}
		}
		else {
			return;
		}
	}

	/* for sculpt use sculpt brush size */
	if (GPENCIL_SCULPT_OR_WEIGHT_MODE(gpd)) {
		if (brush) {
			if ((brush->flag & GP_EDITBRUSH_FLAG_ENABLE_CURSOR) == 0) {
				return;
			}

			radius = brush->size;
			if (brush->flag & (GP_EDITBRUSH_FLAG_INVERT | GP_EDITBRUSH_FLAG_TMP_INVERT)) {
				copy_v3_v3(color, brush->curcolor_sub);
			}
			else {
				copy_v3_v3(color, brush->curcolor_add);
			}
		}
	}

	/* draw icon */
	Gwn_VertFormat *format = immVertexFormat();
	unsigned int pos = GWN_vertformat_attr_add(format, "pos", GWN_COMP_F32, 2, GWN_FETCH_FLOAT);
	immBindBuiltinProgram(GPU_SHADER_2D_UNIFORM_COLOR);

	glEnable(GL_LINE_SMOOTH);
	glEnable(GL_BLEND);

	/* Inner Ring: Color from UI panel */
	immUniformColor4f(color[0], color[1], color[2], 0.8f);
	if ((gp_style) && (GPENCIL_PAINT_MODE(gpd)) &&
	    ((paintbrush->gpencil_settings->flag & GP_BRUSH_STABILIZE_MOUSE) == 0) &&
	    ((paintbrush->gpencil_settings->flag & GP_BRUSH_STABILIZE_MOUSE_TEMP) == 0) &&
	    (paintbrush->gpencil_settings->brush_type == GP_BRUSH_TYPE_DRAW))
	{
		imm_draw_circle_fill_2d(pos, x, y, radius, 40);
	}
	else {
		imm_draw_circle_wire_2d(pos, x, y, radius, 40);
	}

	/* Outer Ring: Dark color for contrast on light backgrounds (e.g. gray on white) */
	mul_v3_v3fl(darkcolor, color, 0.40f);
	immUniformColor4f(darkcolor[0], darkcolor[1], darkcolor[2], 0.8f);
	imm_draw_circle_wire_2d(pos, x, y, radius + 1, 40);

	glDisable(GL_BLEND);
	glDisable(GL_LINE_SMOOTH);

	/* Draw line for lazy mouse */
	if (last_mouse_position) {
		glEnable(GL_LINE_SMOOTH);
		glEnable(GL_BLEND);

		copy_v3_v3(color, paintbrush->add_col);
		immUniformColor4f(color[0], color[1], color[2], 0.8f);

		immBegin(GWN_PRIM_LINES, 2);
		immVertex2f(pos, x, y);
		immVertex2f(pos, last_mouse_position[0] + ar->winrct.xmin,
						 last_mouse_position[1] + ar->winrct.ymin);
		immEnd();

		glDisable(GL_BLEND);
		glDisable(GL_LINE_SMOOTH);
	}

	immUnbindProgram();
}

/* Turn brush cursor in on/off */
void ED_gpencil_toggle_brush_cursor(bContext *C, bool enable, void *customdata)
{
	Scene *scene = CTX_data_scene(C);
	GP_BrushEdit_Settings *gset = &scene->toolsettings->gp_sculpt;
	int *lastpost = customdata;

	if (gset->paintcursor && !enable) {
		/* clear cursor */
		WM_paint_cursor_end(CTX_wm_manager(C), gset->paintcursor);
		gset->paintcursor = NULL;
	}
	else if (enable) {
		/* in some situations cursor could be duplicated, so it is better disable first if exist */
		if (gset->paintcursor) {
			/* clear cursor */
			WM_paint_cursor_end(CTX_wm_manager(C), gset->paintcursor);
			gset->paintcursor = NULL;
		}
		/* enable cursor */
		gset->paintcursor = WM_paint_cursor_activate(CTX_wm_manager(C),
		                                             NULL,
		                                             gp_brush_drawcursor,
		                                             (lastpost) ? customdata : NULL);
	}
}

/* verify if is using the right brush */
static void gpencil_verify_brush_type(bContext *C, int newmode)
{
	ToolSettings *ts = CTX_data_tool_settings(C);
	GP_BrushEdit_Settings *gset = &ts->gp_sculpt;

	switch (newmode) {
		case OB_MODE_GPENCIL_SCULPT:
			gset->flag &= ~GP_BRUSHEDIT_FLAG_WEIGHT_MODE;
			if ((gset->brushtype < 0) || (gset->brushtype >= GP_EDITBRUSH_TYPE_WEIGHT)) {
				gset->brushtype = GP_EDITBRUSH_TYPE_PUSH;
			}
			break;
		case OB_MODE_GPENCIL_WEIGHT:
			gset->flag |= GP_BRUSHEDIT_FLAG_WEIGHT_MODE;
			if ((gset->weighttype < GP_EDITBRUSH_TYPE_WEIGHT) || (gset->weighttype >= TOT_GP_EDITBRUSH_TYPES)) {
				gset->weighttype = GP_EDITBRUSH_TYPE_WEIGHT;
			}
			break;
		default:
			break;
	}
}

/* set object modes */
void ED_gpencil_setup_modes(bContext *C, bGPdata *gpd, int newmode)
{
	if (!gpd) {
		return;
	}

	switch (newmode) {
		case OB_MODE_GPENCIL_EDIT:
			gpd->flag |= GP_DATA_STROKE_EDITMODE;
			gpd->flag &= ~GP_DATA_STROKE_PAINTMODE;
			gpd->flag &= ~GP_DATA_STROKE_SCULPTMODE;
			gpd->flag &= ~GP_DATA_STROKE_WEIGHTMODE;
			ED_gpencil_toggle_brush_cursor(C, false, NULL);
			break;
		case OB_MODE_GPENCIL_PAINT:
			gpd->flag &= ~GP_DATA_STROKE_EDITMODE;
			gpd->flag |= GP_DATA_STROKE_PAINTMODE;
			gpd->flag &= ~GP_DATA_STROKE_SCULPTMODE;
			gpd->flag &= ~GP_DATA_STROKE_WEIGHTMODE;
			ED_gpencil_toggle_brush_cursor(C, true, NULL);
			break;
		case OB_MODE_GPENCIL_SCULPT:
			gpd->flag &= ~GP_DATA_STROKE_EDITMODE;
			gpd->flag &= ~GP_DATA_STROKE_PAINTMODE;
			gpd->flag |= GP_DATA_STROKE_SCULPTMODE;
			gpd->flag &= ~GP_DATA_STROKE_WEIGHTMODE;
			gpencil_verify_brush_type(C, OB_MODE_GPENCIL_SCULPT);
			ED_gpencil_toggle_brush_cursor(C, true, NULL);
			break;
		case OB_MODE_GPENCIL_WEIGHT:
			gpd->flag &= ~GP_DATA_STROKE_EDITMODE;
			gpd->flag &= ~GP_DATA_STROKE_PAINTMODE;
			gpd->flag &= ~GP_DATA_STROKE_SCULPTMODE;
			gpd->flag |= GP_DATA_STROKE_WEIGHTMODE;
			gpencil_verify_brush_type(C, OB_MODE_GPENCIL_WEIGHT);
			ED_gpencil_toggle_brush_cursor(C, true, NULL);
			break;
		default:
			gpd->flag &= ~GP_DATA_STROKE_EDITMODE;
			gpd->flag &= ~GP_DATA_STROKE_PAINTMODE;
			gpd->flag &= ~GP_DATA_STROKE_SCULPTMODE;
			gpd->flag &= ~GP_DATA_STROKE_WEIGHTMODE;
			ED_gpencil_toggle_brush_cursor(C, false, NULL);
			break;
	}
}

/* helper to convert 2d to 3d for simple drawing buffer */
static void gpencil_stroke_convertcoords(ARegion *ar, const tGPspoint *point2D, float origin[3], float out[3])
{
	float mval_f[2] = { (float)point2D->x, (float)point2D->y };
	float mval_prj[2];
	float rvec[3], dvec[3];
	float zfac;

	copy_v3_v3(rvec, origin);

	zfac = ED_view3d_calc_zfac(ar->regiondata, rvec, NULL);

	if (ED_view3d_project_float_global(ar, rvec, mval_prj, V3D_PROJ_TEST_NOP) == V3D_PROJ_RET_OK) {
		sub_v2_v2v2(mval_f, mval_prj, mval_f);
		ED_view3d_win_to_delta(ar, mval_f, dvec, zfac);
		sub_v3_v3v3(out, rvec, dvec);
	}
	else {
		zero_v3(out);
	}
}

/* convert 2d tGPspoint to 3d bGPDspoint */
void ED_gpencil_tpoint_to_point(ARegion *ar, float origin[3], const tGPspoint *tpt, bGPDspoint *pt)
{
	float p3d[3];
	/* conversion to 3d format */
	gpencil_stroke_convertcoords(ar, tpt, origin, p3d);
	copy_v3_v3(&pt->x, p3d);

	pt->pressure = tpt->pressure;
	pt->strength = tpt->strength;
	pt->uv_fac = tpt->uv_fac;
	pt->uv_rot = tpt->uv_rot;
}

/* texture coordinate utilities */
void ED_gpencil_calc_stroke_uv(Object *ob, bGPDstroke *gps)
{
	if (gps == NULL) {
		return;
	}
	MaterialGPencilStyle *gp_style = BKE_material_gpencil_settings_get(ob, gps->mat_nr + 1);
	float pixsize;
	if (gp_style) {
		pixsize = gp_style->texture_pixsize / 1000000.0f;
	}
	else {
		/* use this value by default */
		pixsize = 0.000100f;
	}
	pixsize = MAX2(pixsize, 0.0000001f);

	bGPDspoint *pt = NULL;
	bGPDspoint *ptb = NULL;
	int i;
	float totlen = 0;

	/* first read all points and calc distance */
	for (i = 0; i < gps->totpoints; i++) {
		pt = &gps->points[i];
		/* first point */
		if (i == 0) {
			pt->uv_fac = 0.0f;
			continue;
		}

		ptb = &gps->points[i - 1];
		totlen += len_v3v3(&pt->x, &ptb->x) / pixsize;
		pt->uv_fac = totlen;
	}
	/* normalize the distance using a factor */
	float factor;
	/* if image, use texture width */
	if ((gp_style) && (gp_style->sima)) {
		factor = gp_style->sima->gen_x;
	}
	else {
		factor = totlen;
	}
	for (i = 0; i < gps->totpoints; i++) {
		pt = &gps->points[i];
		pt->uv_fac /= factor;
	}
}

/* recalc uv for any stroke using the material */
void ED_gpencil_update_color_uv(Main *bmain, Material *mat)
{
	Material *gps_ma = NULL;
	/* read all strokes  */
	for (Object *ob = bmain->object.first; ob; ob = ob->id.next) {
		if (ob->type == OB_GPENCIL) {
			bGPdata *gpd = ob->data;
			if (gpd == NULL) {
				continue;
			}

			for (bGPDlayer *gpl = gpd->layers.first; gpl; gpl = gpl->next) {
				/* only editable and visible layers are considered */
				if (gpencil_layer_is_editable(gpl)) {
					for (bGPDframe *gpf = gpl->frames.first; gpf; gpf = gpf->next) {
						for (bGPDstroke *gps = gpf->strokes.first; gps; gps = gps->next) {
							/* check if it is editable */
							if (ED_gpencil_stroke_color_use(ob, gpl, gps) == false) {
								continue;
							}
							gps_ma = give_current_material(ob, gps->mat_nr + 1);
							/* update */
							if ((gps_ma) && (gps_ma == mat)) {
								ED_gpencil_calc_stroke_uv(ob, gps);
							}
						}
					}
				}
			}
		}
	}
}
/* ******************************************************** */
<|MERGE_RESOLUTION|>--- conflicted
+++ resolved
@@ -985,11 +985,7 @@
  * \param gps           Stroke data
  * \param brush         Brush data
  */
-<<<<<<< HEAD
 void gp_randomize_stroke(bGPDstroke *gps, Brush *brush)
-=======
-void gp_randomize_stroke(bGPDstroke *gps, bGPDbrush *brush, RNG *rng)
->>>>>>> c21499ba
 {
 	bGPDspoint *pt1, *pt2, *pt3;
 	float v1[3];
@@ -1022,11 +1018,7 @@
 	for (int i = 1; i < gps->totpoints - 1; i++) {
 		bGPDspoint *pt = &gps->points[i];
 		/* get vector with shift (apply a division because random is too sensitive */
-<<<<<<< HEAD
 		const float fac = BLI_frand() * (brush->gpencil_settings->draw_random_sub / 10.0f);
-=======
-		const float fac = BLI_rng_get_float(rng) * (brush->draw_random_sub / 10.0f);
->>>>>>> c21499ba
 		float svec[3];
 		copy_v3_v3(svec, ortho);
 		if (BLI_rng_get_float(rng) > 0.5f) {
