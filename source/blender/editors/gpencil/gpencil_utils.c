/*
 * This program is free software; you can redistribute it and/or
 * modify it under the terms of the GNU General Public License
 * as published by the Free Software Foundation; either version 2
 * of the License, or (at your option) any later version.
 *
 * This program is distributed in the hope that it will be useful,
 * but WITHOUT ANY WARRANTY; without even the implied warranty of
 * MERCHANTABILITY or FITNESS FOR A PARTICULAR PURPOSE.  See the
 * GNU General Public License for more details.
 *
 * You should have received a copy of the GNU General Public License
 * along with this program; if not, write to the Free Software Foundation,
 * Inc., 51 Franklin Street, Fifth Floor, Boston, MA 02110-1301, USA.
 *
 * The Original Code is Copyright (C) 2014, Blender Foundation
 */

/** \file
 * \ingroup edgpencil
 */

#include <stdio.h>
#include <string.h>
#include <stdlib.h>
#include <stddef.h>
#include <math.h>

#include "MEM_guardedalloc.h"

#include "BLI_math.h"
#include "BLI_blenlib.h"
#include "BLI_ghash.h"
#include "BLI_utildefines.h"
#include "BLT_translation.h"
#include "BLI_rand.h"

#include "DNA_meshdata_types.h"
#include "DNA_gpencil_types.h"
#include "DNA_brush_types.h"
#include "DNA_object_types.h"
#include "DNA_scene_types.h"
#include "DNA_screen_types.h"
#include "DNA_space_types.h"
#include "DNA_view3d_types.h"

#include "BKE_action.h"
#include "BKE_colortools.h"
#include "BKE_collection.h"
#include "BKE_deform.h"
#include "BKE_main.h"
#include "BKE_brush.h"
#include "BKE_context.h"
#include "BKE_gpencil.h"
#include "BKE_object.h"
#include "BKE_paint.h"
#include "BKE_material.h"
#include "BKE_tracking.h"

#include "WM_api.h"
#include "WM_types.h"
#include "WM_toolsystem.h"

#include "RNA_access.h"
#include "RNA_define.h"
#include "RNA_enum_types.h"

#include "UI_resources.h"
#include "UI_view2d.h"

#include "ED_gpencil.h"
#include "ED_clip.h"
#include "ED_view3d.h"
#include "ED_object.h"
#include "ED_screen.h"
#include "ED_select_utils.h"

#include "GPU_immediate.h"
#include "GPU_immediate_util.h"
#include "GPU_state.h"

#include "DEG_depsgraph.h"
#include "DEG_depsgraph_query.h"

#include "gpencil_intern.h"

/* ******************************************************** */
/* Context Wrangling... */

/**
 * Get pointer to active Grease Pencil datablock,
 * and an RNA-pointer to trace back to whatever owns it,
 * when context info is not available.
 */
bGPdata **ED_gpencil_data_get_pointers_direct(ScrArea *sa, Object *ob, PointerRNA *r_ptr)
{
  /* if there's an active area, check if the particular editor may
   * have defined any special Grease Pencil context for editing...
   */
  if (sa) {
    switch (sa->spacetype) {
      case SPACE_PROPERTIES: /* properties */
      case SPACE_INFO:       /* header info */
      case SPACE_TOPBAR:     /* Topbar */
      case SPACE_VIEW3D:     /* 3D-View */
      {
        if (ob && (ob->type == OB_GPENCIL)) {
          /* GP Object. */
          if (r_ptr) {
            RNA_id_pointer_create(&ob->id, r_ptr);
          }
          return (bGPdata **)&ob->data;
        }
        else {
          return NULL;
        }

        break;
      }
      default: /* Unsupported space. */
        return NULL;
    }
  }

  return NULL;
}

/**
 * Get pointer to active Grease Pencil datablock for annotations,
 * and an RNA-pointer to trace back to whatever owns it,
 * when context info is not available.
 */
bGPdata **ED_annotation_data_get_pointers_direct(ID *screen_id,
                                                 ScrArea *sa,
                                                 Scene *scene,
                                                 PointerRNA *r_ptr)
{
  /* If there's an active area, check if the particular editor may
   * have defined any special Grease Pencil context for editing. */
  if (sa) {
    SpaceLink *sl = sa->spacedata.first;

    switch (sa->spacetype) {
      case SPACE_PROPERTIES: /* properties */
      case SPACE_INFO:       /* header info */
      {
        return NULL;
        break;
      }

      case SPACE_TOPBAR: /* Topbar */
      case SPACE_VIEW3D: /* 3D-View */
      {
        if (r_ptr) {
          RNA_id_pointer_create(&scene->id, r_ptr);
        }
        return &scene->gpd;

        break;
      }
      case SPACE_NODE: /* Nodes Editor */
      {
        SpaceNode *snode = (SpaceNode *)sl;

        /* return the GP data for the active node block/node */
        if (snode && snode->nodetree) {
          /* for now, as long as there's an active node tree,
           * default to using that in the Nodes Editor */
          if (r_ptr) {
            RNA_id_pointer_create(&snode->nodetree->id, r_ptr);
          }
          return &snode->nodetree->gpd;
        }

        /* Even when there is no node-tree, don't allow this to flow to scene. */
        return NULL;
      }
      case SPACE_SEQ: /* Sequencer */
      {
        SpaceSeq *sseq = (SpaceSeq *)sl;

        /* For now, Grease Pencil data is associated with the space
         * (actually preview region only). */
        if (r_ptr) {
          RNA_pointer_create(screen_id, &RNA_SpaceSequenceEditor, sseq, r_ptr);
        }
        return &sseq->gpd;
      }
      case SPACE_IMAGE: /* Image/UV Editor */
      {
        SpaceImage *sima = (SpaceImage *)sl;

        /* For now, Grease Pencil data is associated with the space... */
        if (r_ptr) {
          RNA_pointer_create(screen_id, &RNA_SpaceImageEditor, sima, r_ptr);
        }
        return &sima->gpd;
      }
      case SPACE_CLIP: /* Nodes Editor */
      {
        SpaceClip *sc = (SpaceClip *)sl;
        MovieClip *clip = ED_space_clip_get_clip(sc);

        if (clip) {
          if (sc->gpencil_src == SC_GPENCIL_SRC_TRACK) {
            MovieTrackingTrack *track = BKE_tracking_track_get_active(&clip->tracking);

            if (!track) {
              return NULL;
            }

            if (r_ptr) {
              RNA_pointer_create(&clip->id, &RNA_MovieTrackingTrack, track, r_ptr);
            }
            return &track->gpd;
          }
          else {
            if (r_ptr) {
              RNA_id_pointer_create(&clip->id, r_ptr);
            }
            return &clip->gpd;
          }
        }
        break;
      }
      default: /* unsupported space */
        return NULL;
    }
  }

  return NULL;
}

/* Get pointer to active Grease Pencil datablock,
 * and an RNA-pointer to trace back to whatever owns it. */
bGPdata **ED_gpencil_data_get_pointers(const bContext *C, PointerRNA *r_ptr)
{
  ScrArea *sa = CTX_wm_area(C);
  Object *ob = CTX_data_active_object(C);

  return ED_gpencil_data_get_pointers_direct(sa, ob, r_ptr);
}

/* Get pointer to active Grease Pencil datablock,
 * and an RNA-pointer to trace back to whatever owns it. */
bGPdata **ED_annotation_data_get_pointers(const bContext *C, PointerRNA *r_ptr)
{
  ID *screen_id = (ID *)CTX_wm_screen(C);
  Scene *scene = CTX_data_scene(C);
  ScrArea *sa = CTX_wm_area(C);

  return ED_annotation_data_get_pointers_direct(screen_id, sa, scene, r_ptr);
}
/* -------------------------------------------------------- */

/* Get the active Grease Pencil datablock, when context is not available */
bGPdata *ED_gpencil_data_get_active_direct(ScrArea *sa, Object *ob)
{
  bGPdata **gpd_ptr = ED_gpencil_data_get_pointers_direct(sa, ob, NULL);
  return (gpd_ptr) ? *(gpd_ptr) : NULL;
}

/* Get the active Grease Pencil datablock, when context is not available */
bGPdata *ED_annotation_data_get_active_direct(ID *screen_id, ScrArea *sa, Scene *scene)
{
  bGPdata **gpd_ptr = ED_annotation_data_get_pointers_direct(screen_id, sa, scene, NULL);
  return (gpd_ptr) ? *(gpd_ptr) : NULL;
}

/**
 * Get the active Grease Pencil datablock
 */
bGPdata *ED_gpencil_data_get_active(const bContext *C)
{
  Object *ob = CTX_data_active_object(C);
  if ((ob == NULL) || (ob->type != OB_GPENCIL)) {
    return NULL;
  }
  return ob->data;
}

/* Get the active Grease Pencil datablock
 * \note This is the original (bmain) copy of the datablock, stored in files.
 * Do not use for reading evaluated copies of GP Objects data
 */
bGPdata *ED_annotation_data_get_active(const bContext *C)
{
  bGPdata **gpd_ptr = ED_annotation_data_get_pointers(C, NULL);
  return (gpd_ptr) ? *(gpd_ptr) : NULL;
}
/**
 * Get the evaluated copy of the active Grease Pencil datablock (where applicable)
 * - For the 3D View (i.e. "GP Objects"), this gives the evaluated copy of the GP datablock
 *   (i.e. a copy of the active GP datablock for the active object, where modifiers have been
 *   applied). This is needed to correctly work with "Copy-on-Write".
 * - For all other editors (i.e. "GP Annotations"), this just gives the active datablock
 *   like for #ED_gpencil_data_get_active()
 */
bGPdata *ED_gpencil_data_get_active_evaluated(const bContext *C)
{
  ScrArea *sa = CTX_wm_area(C);

  const Depsgraph *depsgraph = CTX_data_ensure_evaluated_depsgraph(C);
  Object *ob = CTX_data_active_object(C);
  Object *ob_eval = DEG_get_evaluated_object(depsgraph, ob);

  return ED_gpencil_data_get_active_direct(sa, ob_eval);
}

/* -------------------------------------------------------- */

/**
 * Utility to check whether the r_ptr output of ED_gpencil_data_get_pointers()
 * is for annotation usage.
 */
bool ED_gpencil_data_owner_is_annotation(PointerRNA *owner_ptr)
{
  /* Key Assumption: If the pointer is an object, we're dealing with a GP Object's data.
   * Otherwise, the GP datablock is being used for annotations (i.e. everywhere else)
   */
  return ((owner_ptr) && (owner_ptr->type != &RNA_Object));
}

/* ******************************************************** */
/* Keyframe Indicator Checks */

/* Check whether there's an active GP keyframe on the current frame */
bool ED_gpencil_has_keyframe_v3d(Scene *UNUSED(scene), Object *ob, int cfra)
{
  if (ob && ob->data && (ob->type == OB_GPENCIL)) {
    bGPDlayer *gpl = BKE_gpencil_layer_active_get(ob->data);
    if (gpl) {
      if (gpl->actframe) {
        // XXX: assumes that frame has been fetched already
        return (gpl->actframe->framenum == cfra);
      }
      else {
        /* XXX: disabled as could be too much of a penalty */
        /* return BKE_gpencil_layer_frame_find(gpl, cfra); */
      }
    }
  }

  return false;
}

/* ******************************************************** */
/* Poll Callbacks */

/* poll callback for adding data/layers - special */
bool gp_add_poll(bContext *C)
{
  Object *ob = CTX_data_active_object(C);
  if (ob == NULL) {
    return false;
  }
  bGPdata *gpd = (bGPdata *)ob->data;

  return (gpd != NULL);
}

/* poll callback for checking if there is an active layer */
bool gp_active_layer_poll(bContext *C)
{
  Object *ob = CTX_data_active_object(C);
  if ((ob == NULL) || (ob->type != OB_GPENCIL)) {
    return false;
  }
  bGPdata *gpd = (bGPdata *)ob->data;
  bGPDlayer *gpl = BKE_gpencil_layer_active_get(gpd);

  return (gpl != NULL);
}

/* poll callback for checking if there is an active brush */
bool gp_active_brush_poll(bContext *C)
{
  ToolSettings *ts = CTX_data_tool_settings(C);
  Paint *paint = &ts->gp_paint->paint;
  if (paint) {
    return (paint->brush != NULL);
  }
  else {
    return false;
  }
}

/* ******************************************************** */
/* Dynamic Enums of GP Layers */
/* NOTE: These include an option to create a new layer and use that... */

/* Just existing layers */
const EnumPropertyItem *ED_gpencil_layers_enum_itemf(bContext *C,
                                                     PointerRNA *UNUSED(ptr),
                                                     PropertyRNA *UNUSED(prop),
                                                     bool *r_free)
{
  bGPdata *gpd = CTX_data_gpencil_data(C);
  bGPDlayer *gpl;
  EnumPropertyItem *item = NULL, item_tmp = {0};
  int totitem = 0;
  int i = 0;

  if (ELEM(NULL, C, gpd)) {
    return DummyRNA_DEFAULT_items;
  }

  /* Existing layers */
  for (gpl = gpd->layers.first; gpl; gpl = gpl->next, i++) {
    item_tmp.identifier = gpl->info;
    item_tmp.name = gpl->info;
    item_tmp.value = i;

    if (gpl->flag & GP_LAYER_ACTIVE) {
      item_tmp.icon = ICON_GREASEPENCIL;
    }
    else {
      item_tmp.icon = ICON_NONE;
    }

    RNA_enum_item_add(&item, &totitem, &item_tmp);
  }

  RNA_enum_item_end(&item, &totitem);
  *r_free = true;

  return item;
}

/* Existing + Option to add/use new layer */
const EnumPropertyItem *ED_gpencil_layers_with_new_enum_itemf(bContext *C,
                                                              PointerRNA *UNUSED(ptr),
                                                              PropertyRNA *UNUSED(prop),
                                                              bool *r_free)
{
  bGPdata *gpd = CTX_data_gpencil_data(C);
  bGPDlayer *gpl;
  EnumPropertyItem *item = NULL, item_tmp = {0};
  int totitem = 0;
  int i = 0;

  if (ELEM(NULL, C, gpd)) {
    return DummyRNA_DEFAULT_items;
  }

  /* Create new layer */
  /* TODO: have some way of specifying that we don't want this? */

  const int tot = BLI_listbase_count(&gpd->layers);
  /* Existing layers */
  for (gpl = gpd->layers.last, i = 0; gpl; gpl = gpl->prev, i++) {
    item_tmp.identifier = gpl->info;
    item_tmp.name = gpl->info;
    item_tmp.value = tot - i - 1;

    if (gpl->flag & GP_LAYER_ACTIVE) {
      item_tmp.icon = ICON_GREASEPENCIL;
    }
    else {
      item_tmp.icon = ICON_NONE;
    }

    RNA_enum_item_add(&item, &totitem, &item_tmp);
  }
  {
    /* separator */
    RNA_enum_item_add_separator(&item, &totitem);

    /* "New Layer" entry */
    item_tmp.identifier = "__CREATE__";
    item_tmp.name = "New Layer";
    item_tmp.value = -1;
    item_tmp.icon = ICON_ADD;
    RNA_enum_item_add(&item, &totitem, &item_tmp);
  }

  RNA_enum_item_end(&item, &totitem);
  *r_free = true;

  return item;
}

/* ******************************************************** */
/* Brush Tool Core */

/**
 * Check whether a given stroke segment is inside a circular brush
 *
 * \param mval: The current screen-space coordinates (midpoint) of the brush
 * \param mvalo: The previous screen-space coordinates (midpoint) of the brush (NOT CURRENTLY USED)
 * \param rad: The radius of the brush
 *
 * \param x0, y0: The screen-space x and y coordinates of the start of the stroke segment
 * \param x1, y1: The screen-space x and y coordinates of the end of the stroke segment
 */
bool gp_stroke_inside_circle(
    const float mval[2], const float UNUSED(mvalo[2]), int rad, int x0, int y0, int x1, int y1)
{
  /* simple within-radius check for now */
  const float screen_co_a[2] = {x0, y0};
  const float screen_co_b[2] = {x1, y1};

  if (edge_inside_circle(mval, rad, screen_co_a, screen_co_b)) {
    return true;
  }

  /* not inside */
  return false;
}

/* ******************************************************** */
/* Stroke Validity Testing */

/* Check whether given stroke can be edited given the supplied context */
/* TODO: do we need additional flags for screenspace vs dataspace? */
bool ED_gpencil_stroke_can_use_direct(const ScrArea *sa, const bGPDstroke *gps)
{
  /* sanity check */
  if (ELEM(NULL, sa, gps)) {
    return false;
  }

  /* filter stroke types by flags + spacetype */
  if (gps->flag & GP_STROKE_3DSPACE) {
    /* 3D strokes - only in 3D view */
    return ((sa->spacetype == SPACE_VIEW3D) || (sa->spacetype == SPACE_PROPERTIES));
  }
  else if (gps->flag & GP_STROKE_2DIMAGE) {
    /* Special "image" strokes - only in Image Editor */
    return (sa->spacetype == SPACE_IMAGE);
  }
  else if (gps->flag & GP_STROKE_2DSPACE) {
    /* 2D strokes (dataspace) - for any 2D view (i.e. everything other than 3D view) */
    return (sa->spacetype != SPACE_VIEW3D);
  }
  else {
    /* view aligned - anything goes */
    return true;
  }
}

/* Check whether given stroke can be edited in the current context */
bool ED_gpencil_stroke_can_use(const bContext *C, const bGPDstroke *gps)
{
  ScrArea *sa = CTX_wm_area(C);
  return ED_gpencil_stroke_can_use_direct(sa, gps);
}

/* Check whether given stroke can be edited for the current color */
bool ED_gpencil_stroke_color_use(Object *ob, const bGPDlayer *gpl, const bGPDstroke *gps)
{
  /* check if the color is editable */
  MaterialGPencilStyle *gp_style = BKE_gpencil_material_settings(ob, gps->mat_nr + 1);

  if (gp_style != NULL) {
    if (gp_style->flag & GP_MATERIAL_HIDE) {
      return false;
    }
    if (((gpl->flag & GP_LAYER_UNLOCK_COLOR) == 0) && (gp_style->flag & GP_MATERIAL_LOCKED)) {
      return false;
    }
  }

  return true;
}

/* ******************************************************** */
/* Space Conversion */

/**
 * Init settings for stroke point space conversions
 *
 * \param r_gsc: [out] The space conversion settings struct, populated with necessary params
 */
void gp_point_conversion_init(bContext *C, GP_SpaceConversion *r_gsc)
{
  ScrArea *sa = CTX_wm_area(C);
  ARegion *ar = CTX_wm_region(C);

  /* zero out the storage (just in case) */
  memset(r_gsc, 0, sizeof(GP_SpaceConversion));
  unit_m4(r_gsc->mat);

  /* store settings */
  r_gsc->scene = CTX_data_scene(C);
  r_gsc->ob = CTX_data_active_object(C);

  r_gsc->sa = sa;
  r_gsc->ar = ar;
  r_gsc->v2d = &ar->v2d;

  /* init region-specific stuff */
  if (sa->spacetype == SPACE_VIEW3D) {
    wmWindow *win = CTX_wm_window(C);
    Scene *scene = CTX_data_scene(C);
    struct Depsgraph *depsgraph = CTX_data_ensure_evaluated_depsgraph(C);
    View3D *v3d = (View3D *)CTX_wm_space_data(C);
    RegionView3D *rv3d = ar->regiondata;

    /* init 3d depth buffers */
    view3d_operator_needs_opengl(C);

    view3d_region_operator_needs_opengl(win, ar);
    ED_view3d_autodist_init(depsgraph, ar, v3d, 0);

    /* for camera view set the subrect */
    if (rv3d->persp == RV3D_CAMOB) {
      ED_view3d_calc_camera_border(scene, depsgraph, ar, v3d, rv3d, &r_gsc->subrect_data, true);
      r_gsc->subrect = &r_gsc->subrect_data;
    }
  }
}

/**
 * Convert point to parent space
 *
 * \param pt: Original point
 * \param diff_mat: Matrix with the difference between original parent matrix
 * \param[out] r_pt: Pointer to new point after apply matrix
 */
void gp_point_to_parent_space(const bGPDspoint *pt, const float diff_mat[4][4], bGPDspoint *r_pt)
{
  float fpt[3];

  mul_v3_m4v3(fpt, diff_mat, &pt->x);
  copy_v3_v3(&r_pt->x, fpt);
}

/**
 * Change position relative to parent object
 */
void gp_apply_parent(
    Depsgraph *depsgraph, Object *obact, bGPdata *gpd, bGPDlayer *gpl, bGPDstroke *gps)
{
  bGPDspoint *pt;
  int i;

  /* undo matrix */
  float diff_mat[4][4];
  float inverse_diff_mat[4][4];
  float fpt[3];

  BKE_gpencil_parent_matrix_get(depsgraph, obact, gpl, diff_mat);
  invert_m4_m4(inverse_diff_mat, diff_mat);

  for (i = 0; i < gps->totpoints; i++) {
    pt = &gps->points[i];
    mul_v3_m4v3(fpt, inverse_diff_mat, &pt->x);
    copy_v3_v3(&pt->x, fpt);
  }
}

/**
 * Change point position relative to parent object
 */
void gp_apply_parent_point(
    Depsgraph *depsgraph, Object *obact, bGPdata *gpd, bGPDlayer *gpl, bGPDspoint *pt)
{
  /* undo matrix */
  float diff_mat[4][4];
  float inverse_diff_mat[4][4];
  float fpt[3];

  BKE_gpencil_parent_matrix_get(depsgraph, obact, gpl, diff_mat);
  invert_m4_m4(inverse_diff_mat, diff_mat);

  mul_v3_m4v3(fpt, inverse_diff_mat, &pt->x);
  copy_v3_v3(&pt->x, fpt);
}

/**
 * Convert a Grease Pencil coordinate (i.e. can be 2D or 3D) to screenspace (2D)
 *
 * \param[out] r_x  The screen-space x-coordinate of the point
 * \param[out] r_y  The screen-space y-coordinate of the point
 *
 * \warning This assumes that the caller has already checked
 * whether the stroke in question can be drawn.
 */
void gp_point_to_xy(
    const GP_SpaceConversion *gsc, const bGPDstroke *gps, const bGPDspoint *pt, int *r_x, int *r_y)
{
  const ARegion *ar = gsc->ar;
  const View2D *v2d = gsc->v2d;
  const rctf *subrect = gsc->subrect;
  int xyval[2];

  /* sanity checks */
  BLI_assert(!(gps->flag & GP_STROKE_3DSPACE) || (gsc->sa->spacetype == SPACE_VIEW3D));
  BLI_assert(!(gps->flag & GP_STROKE_2DSPACE) || (gsc->sa->spacetype != SPACE_VIEW3D));

  if (gps->flag & GP_STROKE_3DSPACE) {
    if (ED_view3d_project_int_global(ar, &pt->x, xyval, V3D_PROJ_TEST_NOP) == V3D_PROJ_RET_OK) {
      *r_x = xyval[0];
      *r_y = xyval[1];
    }
    else {
      *r_x = V2D_IS_CLIPPED;
      *r_y = V2D_IS_CLIPPED;
    }
  }
  else if (gps->flag & GP_STROKE_2DSPACE) {
    float vec[3] = {pt->x, pt->y, 0.0f};
    mul_m4_v3(gsc->mat, vec);
    UI_view2d_view_to_region_clip(v2d, vec[0], vec[1], r_x, r_y);
  }
  else {
    if (subrect == NULL) {
      /* normal 3D view (or view space) */
      *r_x = (int)(pt->x / 100 * ar->winx);
      *r_y = (int)(pt->y / 100 * ar->winy);
    }
    else {
      /* camera view, use subrect */
      *r_x = (int)((pt->x / 100) * BLI_rctf_size_x(subrect)) + subrect->xmin;
      *r_y = (int)((pt->y / 100) * BLI_rctf_size_y(subrect)) + subrect->ymin;
    }
  }
}

/**
 * Convert a Grease Pencil coordinate (i.e. can be 2D or 3D) to screenspace (2D).
 *
 * Just like #gp_point_to_xy(), except the resulting coordinates are floats not ints.
 * Use this version to solve "stair-step" artifacts which may arise when
 * roundtripping the calculations.
 *
 * \param r_x[out]: The screen-space x-coordinate of the point.
 * \param r_y[out]: The screen-space y-coordinate of the point.
 *
 * \warning This assumes that the caller has already checked
 * whether the stroke in question can be drawn.
 */
void gp_point_to_xy_fl(const GP_SpaceConversion *gsc,
                       const bGPDstroke *gps,
                       const bGPDspoint *pt,
                       float *r_x,
                       float *r_y)
{
  const ARegion *ar = gsc->ar;
  const View2D *v2d = gsc->v2d;
  const rctf *subrect = gsc->subrect;
  float xyval[2];

  /* sanity checks */
  BLI_assert(!(gps->flag & GP_STROKE_3DSPACE) || (gsc->sa->spacetype == SPACE_VIEW3D));
  BLI_assert(!(gps->flag & GP_STROKE_2DSPACE) || (gsc->sa->spacetype != SPACE_VIEW3D));

  if (gps->flag & GP_STROKE_3DSPACE) {
    if (ED_view3d_project_float_global(ar, &pt->x, xyval, V3D_PROJ_TEST_NOP) == V3D_PROJ_RET_OK) {
      *r_x = xyval[0];
      *r_y = xyval[1];
    }
    else {
      *r_x = 0.0f;
      *r_y = 0.0f;
    }
  }
  else if (gps->flag & GP_STROKE_2DSPACE) {
    float vec[3] = {pt->x, pt->y, 0.0f};
    int t_x, t_y;

    mul_m4_v3(gsc->mat, vec);
    UI_view2d_view_to_region_clip(v2d, vec[0], vec[1], &t_x, &t_y);

    if ((t_x == t_y) && (t_x == V2D_IS_CLIPPED)) {
      /* XXX: Or should we just always use the values as-is? */
      *r_x = 0.0f;
      *r_y = 0.0f;
    }
    else {
      *r_x = (float)t_x;
      *r_y = (float)t_y;
    }
  }
  else {
    if (subrect == NULL) {
      /* normal 3D view (or view space) */
      *r_x = (pt->x / 100.0f * ar->winx);
      *r_y = (pt->y / 100.0f * ar->winy);
    }
    else {
      /* camera view, use subrect */
      *r_x = ((pt->x / 100.0f) * BLI_rctf_size_x(subrect)) + subrect->xmin;
      *r_y = ((pt->y / 100.0f) * BLI_rctf_size_y(subrect)) + subrect->ymin;
    }
  }
}

/**
 * generic based on gp_point_to_xy_fl
 */
void gp_point_3d_to_xy(const GP_SpaceConversion *gsc,
                       const short flag,
                       const float pt[3],
                       float xy[2])
{
  const ARegion *ar = gsc->ar;
  const View2D *v2d = gsc->v2d;
  const rctf *subrect = gsc->subrect;
  float xyval[2];

  /* sanity checks */
  BLI_assert((gsc->sa->spacetype == SPACE_VIEW3D));

  if (flag & GP_STROKE_3DSPACE) {
    if (ED_view3d_project_float_global(ar, pt, xyval, V3D_PROJ_TEST_NOP) == V3D_PROJ_RET_OK) {
      xy[0] = xyval[0];
      xy[1] = xyval[1];
    }
    else {
      xy[0] = 0.0f;
      xy[1] = 0.0f;
    }
  }
  else if (flag & GP_STROKE_2DSPACE) {
    float vec[3] = {pt[0], pt[1], 0.0f};
    int t_x, t_y;

    mul_m4_v3(gsc->mat, vec);
    UI_view2d_view_to_region_clip(v2d, vec[0], vec[1], &t_x, &t_y);

    if ((t_x == t_y) && (t_x == V2D_IS_CLIPPED)) {
      /* XXX: Or should we just always use the values as-is? */
      xy[0] = 0.0f;
      xy[1] = 0.0f;
    }
    else {
      xy[0] = (float)t_x;
      xy[1] = (float)t_y;
    }
  }
  else {
    if (subrect == NULL) {
      /* normal 3D view (or view space) */
      xy[0] = (pt[0] / 100.0f * ar->winx);
      xy[1] = (pt[1] / 100.0f * ar->winy);
    }
    else {
      /* camera view, use subrect */
      xy[0] = ((pt[0] / 100.0f) * BLI_rctf_size_x(subrect)) + subrect->xmin;
      xy[1] = ((pt[1] / 100.0f) * BLI_rctf_size_y(subrect)) + subrect->ymin;
    }
  }
}

/**
 * Project screenspace coordinates to 3D-space
 *
 * For use with editing tools where it is easier to perform the operations in 2D,
 * and then later convert the transformed points back to 3D.
 *
 * \param screen_co: The screenspace 2D coordinates to convert to
 * \param r_out: The resulting 3D coordinates of the input point
 *
 * \note We include this as a utility function, since the standard method
 * involves quite a few steps, which are invariably always the same
 * for all GPencil operations. So, it's nicer to just centralize these.
 *
 * \warning Assumes that it is getting called in a 3D view only.
 */
bool gp_point_xy_to_3d(const GP_SpaceConversion *gsc,
                       Scene *scene,
                       const float screen_co[2],
                       float r_out[3])
{
  const RegionView3D *rv3d = gsc->ar->regiondata;
  float rvec[3];

  ED_gpencil_drawing_reference_get(
      scene, gsc->ob, gsc->gpl, scene->toolsettings->gpencil_v3d_align, rvec);

  float zfac = ED_view3d_calc_zfac(rv3d, rvec, NULL);

  float mval_f[2], mval_prj[2];
  float dvec[3];

  copy_v2_v2(mval_f, screen_co);

  if (ED_view3d_project_float_global(gsc->ar, rvec, mval_prj, V3D_PROJ_TEST_NOP) ==
      V3D_PROJ_RET_OK) {
    sub_v2_v2v2(mval_f, mval_prj, mval_f);
    ED_view3d_win_to_delta(gsc->ar, mval_f, dvec, zfac);
    sub_v3_v3v3(r_out, rvec, dvec);

    return true;
  }
  else {
    zero_v3(r_out);

    return false;
  }
}

/**
 * Convert tGPspoint (temporary 2D/screenspace point data used by GP modal operators)
 * to 3D coordinates.
 *
 * \param point2D: The screenspace 2D point data to convert.
 * \param depth: Depth array (via #ED_view3d_autodist_depth()).
 * \param[out] r_out: The resulting 2D point data.
 */
void gp_stroke_convertcoords_tpoint(Scene *scene,
                                    ARegion *ar,
                                    Object *ob,
                                    bGPDlayer *gpl,
                                    const tGPspoint *point2D,
                                    float *depth,
                                    float r_out[3])
{
  ToolSettings *ts = scene->toolsettings;

  int mval_i[2];
  round_v2i_v2fl(mval_i, &point2D->x);

  if ((depth != NULL) && (ED_view3d_autodist_simple(ar, mval_i, r_out, 0, depth))) {
    /* projecting onto 3D-Geometry
     * - nothing more needs to be done here, since view_autodist_simple() has already done it
     */
  }
  else {
    float mval_f[2] = {point2D->x, point2D->y};
    float mval_prj[2];
    float rvec[3], dvec[3];
    float zfac;

    /* Current method just converts each point in screen-coordinates to
     * 3D-coordinates using the 3D-cursor as reference.
     */
    ED_gpencil_drawing_reference_get(scene, ob, gpl, ts->gpencil_v3d_align, rvec);
    zfac = ED_view3d_calc_zfac(ar->regiondata, rvec, NULL);

    if (ED_view3d_project_float_global(ar, rvec, mval_prj, V3D_PROJ_TEST_NOP) == V3D_PROJ_RET_OK) {
      sub_v2_v2v2(mval_f, mval_prj, mval_f);
      ED_view3d_win_to_delta(ar, mval_f, dvec, zfac);
      sub_v3_v3v3(r_out, rvec, dvec);
    }
    else {
      zero_v3(r_out);
    }
  }
}

/**
 * Get drawing reference point for conversion or projection of the stroke
 * \param[out] r_vec : Reference point found
 */
void ED_gpencil_drawing_reference_get(
    const Scene *scene, const Object *ob, bGPDlayer *UNUSED(gpl), char align_flag, float r_vec[3])
{
  const float *fp = scene->cursor.location;

  /* if using a gpencil object at cursor mode, can use the location of the object */
  if (align_flag & GP_PROJECT_VIEWSPACE) {
    if (ob && (ob->type == OB_GPENCIL)) {
      /* fallback (no strokes) - use cursor or object location */
      if (align_flag & GP_PROJECT_CURSOR) {
        /* use 3D-cursor */
        copy_v3_v3(r_vec, fp);
      }
      else {
        /* use object location */
        copy_v3_v3(r_vec, ob->obmat[3]);
      }
    }
  }
  else {
    /* use 3D-cursor */
    copy_v3_v3(r_vec, fp);
  }
}

void ED_gpencil_project_stroke_to_view(bContext *C, bGPDlayer *gpl, bGPDstroke *gps)
{
  Scene *scene = CTX_data_scene(C);
  Depsgraph *depsgraph = CTX_data_ensure_evaluated_depsgraph(C);
  Object *ob = CTX_data_active_object(C);
  GP_SpaceConversion gsc = {NULL};

  bGPDspoint *pt;
  int i;
  float diff_mat[4][4];
  float inverse_diff_mat[4][4];

  /* init space conversion stuff */
  gp_point_conversion_init(C, &gsc);

  BKE_gpencil_parent_matrix_get(depsgraph, ob, gpl, diff_mat);
  invert_m4_m4(inverse_diff_mat, diff_mat);

  /* Adjust each point */
  for (i = 0, pt = gps->points; i < gps->totpoints; i++, pt++) {
    float xy[2];

    bGPDspoint pt2;
    gp_point_to_parent_space(pt, diff_mat, &pt2);
    gp_point_to_xy_fl(&gsc, gps, &pt2, &xy[0], &xy[1]);

    /* Planar - All on same plane parallel to the viewplane */
    gp_point_xy_to_3d(&gsc, scene, xy, &pt->x);

    /* Unapply parent corrections */
    mul_m4_v3(inverse_diff_mat, &pt->x);
  }
}

/**
 * Reproject all points of the stroke to a plane locked to axis to avoid stroke offset
 */
void ED_gp_project_stroke_to_plane(const Scene *scene,
                                   const Object *ob,
                                   const RegionView3D *rv3d,
                                   bGPDstroke *gps,
                                   const float origin[3],
                                   const int axis)
{
  const ToolSettings *ts = scene->toolsettings;
  const View3DCursor *cursor = &scene->cursor;
  float plane_normal[3];
  float vn[3];

  float ray[3];
  float rpoint[3];

  /* normal vector for a plane locked to axis */
  zero_v3(plane_normal);
  if (axis < 0) {
    /* if the axis is not locked, need a vector to the view direction
     * in order to get the right size of the stroke.
     */
    ED_view3d_global_to_vector(rv3d, origin, plane_normal);
  }
  else if (axis < 3) {
    plane_normal[axis] = 1.0f;
    /* if object, apply object rotation */
    if (ob && (ob->type == OB_GPENCIL)) {
      float mat[4][4];
      copy_m4_m4(mat, ob->obmat);

      /* move origin to cursor */
      if (ts->gpencil_v3d_align & GP_PROJECT_CURSOR) {
        copy_v3_v3(mat[3], cursor->location);
      }

      mul_mat3_m4_v3(mat, plane_normal);
    }
  }
  else {
    float scale[3] = {1.0f, 1.0f, 1.0f};
    plane_normal[2] = 1.0f;
    float mat[4][4];
    loc_eul_size_to_mat4(mat, cursor->location, cursor->rotation_euler, scale);

    /* move origin to object */
    if ((ts->gpencil_v3d_align & GP_PROJECT_CURSOR) == 0) {
      copy_v3_v3(mat[3], ob->obmat[3]);
    }

    mul_mat3_m4_v3(mat, plane_normal);
  }

  /* Reproject the points in the plane */
  for (int i = 0; i < gps->totpoints; i++) {
    bGPDspoint *pt = &gps->points[i];

    /* get a vector from the point with the current view direction of the viewport */
    ED_view3d_global_to_vector(rv3d, &pt->x, vn);

    /* calculate line extreme point to create a ray that cross the plane */
    mul_v3_fl(vn, -50.0f);
    add_v3_v3v3(ray, &pt->x, vn);

    /* if the line never intersect, the point is not changed */
    if (isect_line_plane_v3(rpoint, &pt->x, ray, origin, plane_normal)) {
      copy_v3_v3(&pt->x, rpoint);
    }
  }
}

/**
 * Reproject given point to a plane locked to axis to avoid stroke offset
 * \param[in,out] pt: Point to affect
 */
void ED_gp_project_point_to_plane(const Scene *scene,
                                  const Object *ob,
                                  const RegionView3D *rv3d,
                                  const float origin[3],
                                  const int axis,
                                  bGPDspoint *pt)
{
  const ToolSettings *ts = scene->toolsettings;
  const View3DCursor *cursor = &scene->cursor;
  float plane_normal[3];
  float vn[3];

  float ray[3];
  float rpoint[3];

  /* normal vector for a plane locked to axis */
  zero_v3(plane_normal);
  if (axis < 0) {
    /* if the axis is not locked, need a vector to the view direction
     * in order to get the right size of the stroke.
     */
    ED_view3d_global_to_vector(rv3d, origin, plane_normal);
  }
  else if (axis < 3) {
    plane_normal[axis] = 1.0f;
    /* if object, apply object rotation */
    if (ob && (ob->type == OB_GPENCIL)) {
      float mat[4][4];
      copy_m4_m4(mat, ob->obmat);

      /* move origin to cursor */
      if (ts->gpencil_v3d_align & GP_PROJECT_CURSOR) {
        copy_v3_v3(mat[3], cursor->location);
      }

      mul_mat3_m4_v3(mat, plane_normal);
    }
  }
  else {
    float scale[3] = {1.0f, 1.0f, 1.0f};
    plane_normal[2] = 1.0f;
    float mat[4][4];
    loc_eul_size_to_mat4(mat, cursor->location, cursor->rotation_euler, scale);

    /* move origin to object */
    if ((ts->gpencil_v3d_align & GP_PROJECT_CURSOR) == 0) {
      copy_v3_v3(mat[3], ob->obmat[3]);
    }

    mul_mat3_m4_v3(mat, plane_normal);
  }

  /* Reproject the points in the plane */
  /* get a vector from the point with the current view direction of the viewport */
  ED_view3d_global_to_vector(rv3d, &pt->x, vn);

  /* calculate line extreme point to create a ray that cross the plane */
  mul_v3_fl(vn, -50.0f);
  add_v3_v3v3(ray, &pt->x, vn);

  /* if the line never intersect, the point is not changed */
  if (isect_line_plane_v3(rpoint, &pt->x, ray, origin, plane_normal)) {
    copy_v3_v3(&pt->x, rpoint);
  }
}

/* ******************************************************** */
/* Stroke Operations */

/* XXX: Check if these functions duplicate stuff in blenkernel,
 * and/or whether we should just deduplicate. */

/**
 * Subdivide a stroke once, by adding a point half way between each pair of existing points
 * \param gps: Stroke data
 * \param subdivide: Number of times to subdivide
 */
void gp_subdivide_stroke(bGPDstroke *gps, const int subdivide)
{
  bGPDspoint *temp_points;
  int totnewpoints, oldtotpoints;
  int i2;

  /* loop as many times as levels */
  for (int s = 0; s < subdivide; s++) {
    totnewpoints = gps->totpoints - 1;
    /* duplicate points in a temp area */
    temp_points = MEM_dupallocN(gps->points);
    oldtotpoints = gps->totpoints;

    /* resize the points arrays */
    gps->totpoints += totnewpoints;
    gps->points = MEM_recallocN(gps->points, sizeof(*gps->points) * gps->totpoints);
    if (gps->dvert != NULL) {
      gps->dvert = MEM_recallocN(gps->dvert, sizeof(*gps->dvert) * gps->totpoints);
    }

    /* move points from last to first to new place */
    i2 = gps->totpoints - 1;
    for (int i = oldtotpoints - 1; i > 0; i--) {
      bGPDspoint *pt = &temp_points[i];
      bGPDspoint *pt_final = &gps->points[i2];

      copy_v3_v3(&pt_final->x, &pt->x);
      pt_final->pressure = pt->pressure;
      pt_final->strength = pt->strength;
      pt_final->time = pt->time;
      pt_final->flag = pt->flag;
      pt_final->uv_fac = pt->uv_fac;
      pt_final->uv_rot = pt->uv_rot;
      copy_v4_v4(pt_final->vert_color, pt->vert_color);

      if (gps->dvert != NULL) {
        MDeformVert *dvert = &gps->dvert[i];
        MDeformVert *dvert_final = &gps->dvert[i2];

        dvert_final->totweight = dvert->totweight;
        dvert_final->dw = dvert->dw;
      }

      i2 -= 2;
    }
    /* interpolate mid points */
    i2 = 1;
    for (int i = 0; i < oldtotpoints - 1; i++) {
      bGPDspoint *pt = &temp_points[i];
      bGPDspoint *next = &temp_points[i + 1];
      bGPDspoint *pt_final = &gps->points[i2];

      /* add a half way point */
      interp_v3_v3v3(&pt_final->x, &pt->x, &next->x, 0.5f);
      pt_final->pressure = interpf(pt->pressure, next->pressure, 0.5f);
      pt_final->strength = interpf(pt->strength, next->strength, 0.5f);
      CLAMP(pt_final->strength, GPENCIL_STRENGTH_MIN, 1.0f);
      pt_final->time = interpf(pt->time, next->time, 0.5f);
      pt_final->uv_fac = interpf(pt->uv_fac, next->uv_fac, 0.5f);
      pt_final->uv_rot = interpf(pt->uv_rot, next->uv_rot, 0.5f);
      interp_v4_v4v4(pt_final->vert_color, pt->vert_color, next->vert_color, 0.5f);

      if (gps->dvert != NULL) {
        MDeformVert *dvert_final = &gps->dvert[i2];
        dvert_final->totweight = 0;
        dvert_final->dw = NULL;
      }

      i2 += 2;
    }

    MEM_SAFE_FREE(temp_points);

    /* move points to smooth stroke */
    /* duplicate points in a temp area with the new subdivide data */
    temp_points = MEM_dupallocN(gps->points);

    /* extreme points are not changed */
    for (int i = 0; i < gps->totpoints - 2; i++) {
      bGPDspoint *pt = &temp_points[i];
      bGPDspoint *next = &temp_points[i + 1];
      bGPDspoint *pt_final = &gps->points[i + 1];

      /* move point */
      interp_v3_v3v3(&pt_final->x, &pt->x, &next->x, 0.5f);
    }
    /* free temp memory */
    MEM_SAFE_FREE(temp_points);
  }
  /* Calc geometry data. */
  BKE_gpencil_stroke_geometry_update(gps);
}

/* Reset parent matrix for all layers. */
void ED_gpencil_reset_layers_parent(Depsgraph *depsgraph, Object *obact, bGPdata *gpd)
{
  bGPDspoint *pt;
  int i;
  float diff_mat[4][4];
  float cur_mat[4][4];
  float gpl_loc[3];
  zero_v3(gpl_loc);

  LISTBASE_FOREACH (bGPDlayer *, gpl, &gpd->layers) {
    if (gpl->parent != NULL) {
      /* calculate new matrix */
      if ((gpl->partype == PAROBJECT) || (gpl->partype == PARSKEL)) {
        invert_m4_m4(cur_mat, gpl->parent->obmat);
        copy_v3_v3(gpl_loc, obact->obmat[3]);
      }
      else if (gpl->partype == PARBONE) {
        bPoseChannel *pchan = BKE_pose_channel_find_name(gpl->parent->pose, gpl->parsubstr);
        if (pchan) {
          float tmp_mat[4][4];
          mul_m4_m4m4(tmp_mat, gpl->parent->obmat, pchan->pose_mat);
          invert_m4_m4(cur_mat, tmp_mat);
          copy_v3_v3(gpl_loc, obact->obmat[3]);
        }
      }

      /* only redo if any change */
      if (!equals_m4m4(gpl->inverse, cur_mat)) {
        /* first apply current transformation to all strokes */
        BKE_gpencil_parent_matrix_get(depsgraph, obact, gpl, diff_mat);
        /* undo local object */
        sub_v3_v3(diff_mat[3], gpl_loc);

        LISTBASE_FOREACH (bGPDframe *, gpf, &gpl->frames) {
          LISTBASE_FOREACH (bGPDstroke *, gps, &gpf->strokes) {
            for (i = 0, pt = gps->points; i < gps->totpoints; i++, pt++) {
              mul_m4_v3(diff_mat, &pt->x);
            }
          }
        }
        /* set new parent matrix */
        copy_m4_m4(gpl->inverse, cur_mat);
      }
    }
  }
}
/* ******************************************************** */
/* GP Object Stuff */

/* Helper function to create new OB_GPENCIL Object */
Object *ED_gpencil_add_object(bContext *C, const float loc[3], ushort local_view_bits)
{
  float rot[3] = {0.0f};

  Object *ob = ED_object_add_type(C, OB_GPENCIL, NULL, loc, rot, false, local_view_bits);

  /* create default brushes and colors */
  ED_gpencil_add_defaults(C, ob);

  return ob;
}

/* Helper function to create default colors and drawing brushes */
void ED_gpencil_add_defaults(bContext *C, Object *ob)
{
  Main *bmain = CTX_data_main(C);
  ToolSettings *ts = CTX_data_tool_settings(C);

  BKE_paint_ensure(ts, (Paint **)&ts->gp_paint);
  Paint *paint = &ts->gp_paint->paint;
  /* if not exist, create a new one */
  if ((paint->brush == NULL) || (paint->brush->gpencil_settings == NULL)) {
    /* create new brushes */
    BKE_brush_gpencil_paint_presets(bmain, ts);
  }

  /* ensure a color exists and is assigned to object */
  BKE_gpencil_object_material_ensure_from_active_input_toolsettings(bmain, ob, ts);

  /* ensure multiframe falloff curve */
  if (ts->gp_sculpt.cur_falloff == NULL) {
    ts->gp_sculpt.cur_falloff = BKE_curvemapping_add(1, 0.0f, 0.0f, 1.0f, 1.0f);
    CurveMapping *gp_falloff_curve = ts->gp_sculpt.cur_falloff;
    BKE_curvemapping_initialize(gp_falloff_curve);
    BKE_curvemap_reset(gp_falloff_curve->cm,
                       &gp_falloff_curve->clipr,
                       CURVE_PRESET_GAUSS,
                       CURVEMAP_SLOPE_POSITIVE);
  }
}

/* ******************************************************** */
/* Vertex Groups */

/* assign points to vertex group */
void ED_gpencil_vgroup_assign(bContext *C, Object *ob, float weight)
{
  bGPdata *gpd = (bGPdata *)ob->data;
  const bool is_multiedit = (bool)GPENCIL_MULTIEDIT_SESSIONS_ON(gpd);
  const int def_nr = ob->actdef - 1;
  if (!BLI_findlink(&ob->defbase, def_nr)) {
    return;
  }

  CTX_DATA_BEGIN (C, bGPDlayer *, gpl, editable_gpencil_layers) {
    bGPDframe *init_gpf = (is_multiedit) ? gpl->frames.first : gpl->actframe;
    bGPDstroke *gps = NULL;

    for (bGPDframe *gpf = init_gpf; gpf; gpf = gpf->next) {
      if ((gpf == gpl->actframe) || ((gpf->flag & GP_FRAME_SELECT) && (is_multiedit))) {
        if (gpf == NULL) {
          continue;
        }

        for (gps = gpf->strokes.first; gps; gps = gps->next) {

          /* skip strokes that are invalid for current view */
          if (ED_gpencil_stroke_can_use(C, gps) == false) {
            continue;
          }

          if (gps->flag & GP_STROKE_SELECT) {
            /* verify the weight array is created */
            BKE_gpencil_dvert_ensure(gps);

            for (int i = 0; i < gps->totpoints; i++) {
              bGPDspoint *pt = &gps->points[i];
              MDeformVert *dvert = &gps->dvert[i];
              if (pt->flag & GP_SPOINT_SELECT) {
                MDeformWeight *dw = defvert_verify_index(dvert, def_nr);
                if (dw) {
                  dw->weight = weight;
                }
              }
            }
          }
        }
      }

      /* if not multiedit, exit loop*/
      if (!is_multiedit) {
        break;
      }
    }
  }
  CTX_DATA_END;
}

/* remove points from vertex group */
void ED_gpencil_vgroup_remove(bContext *C, Object *ob)
{
  bGPdata *gpd = (bGPdata *)ob->data;
  const bool is_multiedit = (bool)GPENCIL_MULTIEDIT_SESSIONS_ON(gpd);
  const int def_nr = ob->actdef - 1;
  if (!BLI_findlink(&ob->defbase, def_nr)) {
    return;
  }

  CTX_DATA_BEGIN (C, bGPDlayer *, gpl, editable_gpencil_layers) {
    bGPDframe *init_gpf = (is_multiedit) ? gpl->frames.first : gpl->actframe;
    bGPDstroke *gps = NULL;

    for (bGPDframe *gpf = init_gpf; gpf; gpf = gpf->next) {
      if ((gpf == gpl->actframe) || ((gpf->flag & GP_FRAME_SELECT) && (is_multiedit))) {
        if (gpf == NULL) {
          continue;
        }

        for (gps = gpf->strokes.first; gps; gps = gps->next) {

          /* skip strokes that are invalid for current view */
          if (ED_gpencil_stroke_can_use(C, gps) == false) {
            continue;
          }

          for (int i = 0; i < gps->totpoints; i++) {
            bGPDspoint *pt = &gps->points[i];
            if (gps->dvert == NULL) {
              continue;
            }
            MDeformVert *dvert = &gps->dvert[i];

            if ((pt->flag & GP_SPOINT_SELECT) && (dvert->totweight > 0)) {
              MDeformWeight *dw = defvert_find_index(dvert, def_nr);
              if (dw != NULL) {
                defvert_remove_group(dvert, dw);
              }
            }
          }
        }
      }

      /* if not multiedit, exit loop*/
      if (!is_multiedit) {
        break;
      }
    }
  }
  CTX_DATA_END;
}

/* select points of vertex group */
void ED_gpencil_vgroup_select(bContext *C, Object *ob)
{
  bGPdata *gpd = (bGPdata *)ob->data;
  const bool is_multiedit = (bool)GPENCIL_MULTIEDIT_SESSIONS_ON(gpd);
  const int def_nr = ob->actdef - 1;
  if (!BLI_findlink(&ob->defbase, def_nr)) {
    return;
  }

  CTX_DATA_BEGIN (C, bGPDlayer *, gpl, editable_gpencil_layers) {
    bGPDframe *init_gpf = (is_multiedit) ? gpl->frames.first : gpl->actframe;
    bGPDstroke *gps = NULL;

    for (bGPDframe *gpf = init_gpf; gpf; gpf = gpf->next) {
      if ((gpf == gpl->actframe) || ((gpf->flag & GP_FRAME_SELECT) && (is_multiedit))) {
        if (gpf == NULL) {
          continue;
        }

        for (gps = gpf->strokes.first; gps; gps = gps->next) {

          /* skip strokes that are invalid for current view */
          if (ED_gpencil_stroke_can_use(C, gps) == false) {
            continue;
          }

          for (int i = 0; i < gps->totpoints; i++) {
            bGPDspoint *pt = &gps->points[i];
            if (gps->dvert == NULL) {
              continue;
            }
            MDeformVert *dvert = &gps->dvert[i];

            if (defvert_find_index(dvert, def_nr) != NULL) {
              pt->flag |= GP_SPOINT_SELECT;
              gps->flag |= GP_STROKE_SELECT;
            }
          }
        }
      }

      /* if not multiedit, exit loop*/
      if (!is_multiedit) {
        break;
      }
    }
  }
  CTX_DATA_END;
}

/* unselect points of vertex group */
void ED_gpencil_vgroup_deselect(bContext *C, Object *ob)
{
  bGPdata *gpd = (bGPdata *)ob->data;
  const bool is_multiedit = (bool)GPENCIL_MULTIEDIT_SESSIONS_ON(gpd);
  const int def_nr = ob->actdef - 1;
  if (!BLI_findlink(&ob->defbase, def_nr)) {
    return;
  }

  CTX_DATA_BEGIN (C, bGPDlayer *, gpl, editable_gpencil_layers) {
    bGPDframe *init_gpf = (is_multiedit) ? gpl->frames.first : gpl->actframe;
    bGPDstroke *gps = NULL;

    for (bGPDframe *gpf = init_gpf; gpf; gpf = gpf->next) {
      if ((gpf == gpl->actframe) || ((gpf->flag & GP_FRAME_SELECT) && (is_multiedit))) {
        if (gpf == NULL) {
          continue;
        }

        for (gps = gpf->strokes.first; gps; gps = gps->next) {

          /* skip strokes that are invalid for current view */
          if (ED_gpencil_stroke_can_use(C, gps) == false) {
            continue;
          }

          for (int i = 0; i < gps->totpoints; i++) {
            bGPDspoint *pt = &gps->points[i];
            if (gps->dvert == NULL) {
              continue;
            }
            MDeformVert *dvert = &gps->dvert[i];

            if (defvert_find_index(dvert, def_nr) != NULL) {
              pt->flag &= ~GP_SPOINT_SELECT;
            }
          }
        }
      }

      /* if not multiedit, exit loop*/
      if (!is_multiedit) {
        break;
      }
    }
  }
  CTX_DATA_END;
}

/* ******************************************************** */
/* Cursor drawing */

/* check if cursor is in drawing region */
static bool gp_check_cursor_region(bContext *C, int mval_i[2])
{
  ARegion *ar = CTX_wm_region(C);
  ScrArea *sa = CTX_wm_area(C);
  Object *ob = CTX_data_active_object(C);

  if ((ob == NULL) || (!ELEM(ob->mode,
                             OB_MODE_PAINT_GPENCIL,
                             OB_MODE_SCULPT_GPENCIL,
                             OB_MODE_WEIGHT_GPENCIL,
                             OB_MODE_VERTEX_GPENCIL))) {
    return false;
  }

  /* TODO: add more spacetypes */
  if (!ELEM(sa->spacetype, SPACE_VIEW3D)) {
    return false;
  }
  if ((ar) && (ar->regiontype != RGN_TYPE_WINDOW)) {
    return false;
  }
  else if (ar) {
    return BLI_rcti_isect_pt_v(&ar->winrct, mval_i);
  }
  else {
    return false;
  }
}

/* draw eraser cursor */
void ED_gpencil_brush_draw_eraser(Brush *brush, int x, int y)
{
  short radius = (short)brush->size;

  GPUVertFormat *format = immVertexFormat();
  const uint shdr_pos = GPU_vertformat_attr_add(format, "pos", GPU_COMP_F32, 2, GPU_FETCH_FLOAT);
  immBindBuiltinProgram(GPU_SHADER_2D_UNIFORM_COLOR);

  GPU_line_smooth(true);
  GPU_blend(true);
  glBlendFuncSeparate(GL_SRC_ALPHA, GL_ONE_MINUS_SRC_ALPHA, GL_ONE, GL_ONE_MINUS_SRC_ALPHA);

  immUniformColor4ub(255, 100, 100, 20);
  imm_draw_circle_fill_2d(shdr_pos, x, y, radius, 40);

  immUnbindProgram();

  immBindBuiltinProgram(GPU_SHADER_2D_LINE_DASHED_UNIFORM_COLOR);

  float viewport_size[4];
  glGetFloatv(GL_VIEWPORT, viewport_size);
  immUniform2f("viewport_size", viewport_size[2], viewport_size[3]);

  immUniformColor4f(1.0f, 0.39f, 0.39f, 0.78f);
  immUniform1i("colors_len", 0); /* "simple" mode */
  immUniform1f("dash_width", 12.0f);
  immUniform1f("dash_factor", 0.5f);

  imm_draw_circle_wire_2d(shdr_pos,
                          x,
                          y,
                          radius,
                          /* XXX Dashed shader gives bad results with sets of small segments
                           * currently, temp hack around the issue. :( */
                          max_ii(8, radius / 2)); /* was fixed 40 */

  immUnbindProgram();

  GPU_blend(false);
  GPU_line_smooth(false);
}

static bool gp_brush_cursor_poll(bContext *C)
{
  if (WM_toolsystem_active_tool_is_brush(C)) {
    return true;
  }
  return false;
}

/* Helper callback for drawing the cursor itself */
static void gp_brush_cursor_draw(bContext *C, int x, int y, void *customdata)
{
  Scene *scene = CTX_data_scene(C);
  Object *ob = CTX_data_active_object(C);
  ARegion *ar = CTX_wm_region(C);
  Paint *paint = BKE_paint_get_active_from_context(C);

  bGPdata *gpd = ED_gpencil_data_get_active(C);
  Brush *brush = NULL;
  Material *ma = NULL;
  MaterialGPencilStyle *gp_style = NULL;
  float *last_mouse_position = customdata;

  /* default radius and color */
  float color[3] = {1.0f, 1.0f, 1.0f};
  float darkcolor[3];
  float radius = 3.0f;

  int mval_i[2] = {x, y};
  /* check if cursor is in drawing region and has valid datablock */
  if ((!gp_check_cursor_region(C, mval_i)) || (gpd == NULL)) {
    return;
  }

  /* for paint use paint brush size and color */
  if (gpd->flag & GP_DATA_STROKE_PAINTMODE) {
    brush = scene->toolsettings->gp_paint->paint.brush;
    if ((brush == NULL) || (brush->gpencil_settings == NULL)) {
      return;
    }

    /* while drawing hide */
    if ((gpd->runtime.sbuffer_used > 0) &&
        ((brush->gpencil_settings->flag & GP_BRUSH_STABILIZE_MOUSE) == 0) &&
        ((brush->gpencil_settings->flag & GP_BRUSH_STABILIZE_MOUSE_TEMP) == 0)) {
      return;
    }

    if ((paint->flags & PAINT_SHOW_BRUSH) == 0) {
      return;
    }

    /* eraser has special shape and use a different shader program */
    if (brush->gpencil_tool == GPAINT_TOOL_ERASE) {
      ED_gpencil_brush_draw_eraser(brush, x, y);
      return;
    }

    /* get current drawing color */
    ma = BKE_gpencil_object_material_from_brush_get(ob, brush);

    if (ma) {
      gp_style = ma->gp_style;

      /* after some testing, display the size of the brush is not practical because
       * is too disruptive and the size of cursor does not change with zoom factor.
       * The decision was to use a fix size, instead of brush->thickness value.
       */
      if ((gp_style) && (GPENCIL_PAINT_MODE(gpd)) &&
          ((brush->gpencil_settings->flag & GP_BRUSH_STABILIZE_MOUSE) == 0) &&
          ((brush->gpencil_settings->flag & GP_BRUSH_STABILIZE_MOUSE_TEMP) == 0) &&
          (brush->gpencil_tool == GPAINT_TOOL_DRAW)) {
        radius = 2.0f;
        copy_v3_v3(color, gp_style->stroke_rgba);
      }
      else {
        /* Only Tint tool must show big cursor. */
        if (brush->gpencil_tool == GPAINT_TOOL_TINT) {
          radius = brush->size;
          copy_v3_v3(color, brush->rgb);
        }
        else {
          radius = 5.0f;
          copy_v3_v3(color, brush->add_col);
        }
      }
    }
  }

  /* Sculpt use sculpt brush size */
  if (GPENCIL_SCULPT_MODE(gpd)) {
    brush = scene->toolsettings->gp_sculptpaint->paint.brush;
    if ((brush == NULL) || (brush->gpencil_settings == NULL)) {
      return;
    }
    if ((paint->flags & PAINT_SHOW_BRUSH) == 0) {
      return;
    }

    radius = brush->size;
    if (brush->gpencil_settings->sculpt_flag &
        (GP_SCULPT_FLAG_INVERT | GP_SCULPT_FLAG_TMP_INVERT)) {
      copy_v3_v3(color, brush->sub_col);
    }
    else {
      copy_v3_v3(color, brush->add_col);
    }
  }

  /* Weight Paint */
  if (GPENCIL_WEIGHT_MODE(gpd)) {
    brush = scene->toolsettings->gp_weightpaint->paint.brush;
    if ((brush == NULL) || (brush->gpencil_settings == NULL)) {
      return;
    }
    if ((paint->flags & PAINT_SHOW_BRUSH) == 0) {
      return;
    }

    radius = brush->size;
    if (brush->gpencil_settings->sculpt_flag &
        (GP_SCULPT_FLAG_INVERT | GP_SCULPT_FLAG_TMP_INVERT)) {
      copy_v3_v3(color, brush->sub_col);
    }
    else {
      copy_v3_v3(color, brush->add_col);
    }
  }

  /* For Vertex Paint use brush size. */
  if (GPENCIL_VERTEX_MODE(gpd)) {
    brush = scene->toolsettings->gp_vertexpaint->paint.brush;
    if ((brush == NULL) || (brush->gpencil_settings == NULL)) {
      return;
    }
    if ((paint->flags & PAINT_SHOW_BRUSH) == 0) {
      return;
    }

    radius = brush->size;
    copy_v3_v3(color, brush->rgb);
  }

  /* draw icon */
  GPUVertFormat *format = immVertexFormat();
  uint pos = GPU_vertformat_attr_add(format, "pos", GPU_COMP_F32, 2, GPU_FETCH_FLOAT);
  immBindBuiltinProgram(GPU_SHADER_2D_UNIFORM_COLOR);

  GPU_line_smooth(true);
  GPU_blend(true);

  /* Inner Ring: Color from UI panel */
  immUniformColor4f(color[0], color[1], color[2], 0.8f);
  if ((gp_style) && (GPENCIL_PAINT_MODE(gpd)) &&
      ((brush->gpencil_settings->flag & GP_BRUSH_STABILIZE_MOUSE) == 0) &&
      ((brush->gpencil_settings->flag & GP_BRUSH_STABILIZE_MOUSE_TEMP) == 0) &&
      (brush->gpencil_tool == GPAINT_TOOL_DRAW)) {
    imm_draw_circle_fill_2d(pos, x, y, radius, 40);
  }
  else {
    imm_draw_circle_wire_2d(pos, x, y, radius, 40);
  }

  /* Outer Ring: Dark color for contrast on light backgrounds (e.g. gray on white) */
  mul_v3_v3fl(darkcolor, color, 0.40f);
  immUniformColor4f(darkcolor[0], darkcolor[1], darkcolor[2], 0.8f);
  imm_draw_circle_wire_2d(pos, x, y, radius + 1, 40);

  GPU_blend(false);
  GPU_line_smooth(false);

  /* Draw line for lazy mouse */
  if ((last_mouse_position) && (brush->gpencil_settings->flag & GP_BRUSH_STABILIZE_MOUSE_TEMP)) {
    GPU_line_smooth(true);
    GPU_blend(true);

    copy_v3_v3(color, brush->add_col);
    immUniformColor4f(color[0], color[1], color[2], 0.8f);

    immBegin(GPU_PRIM_LINES, 2);
    immVertex2f(pos, x, y);
    immVertex2f(
        pos, last_mouse_position[0] + ar->winrct.xmin, last_mouse_position[1] + ar->winrct.ymin);
    immEnd();

    GPU_blend(false);
    GPU_line_smooth(false);
  }

  immUnbindProgram();
}

/* Turn brush cursor in on/off */
void ED_gpencil_toggle_brush_cursor(bContext *C, bool enable, void *customdata)
{
  Scene *scene = CTX_data_scene(C);
  GP_Sculpt_Settings *gset = &scene->toolsettings->gp_sculpt;
  float *lastpost = customdata;

  if (gset->paintcursor && !enable) {
    /* clear cursor */
    WM_paint_cursor_end(CTX_wm_manager(C), gset->paintcursor);
    gset->paintcursor = NULL;
  }
  else if (enable) {
    /* in some situations cursor could be duplicated, so it is better disable first if exist */
    if (gset->paintcursor) {
      /* clear cursor */
      WM_paint_cursor_end(CTX_wm_manager(C), gset->paintcursor);
      gset->paintcursor = NULL;
    }
    /* enable cursor */
    gset->paintcursor = WM_paint_cursor_activate(CTX_wm_manager(C),
                                                 SPACE_TYPE_ANY,
                                                 RGN_TYPE_ANY,
                                                 gp_brush_cursor_poll,
                                                 gp_brush_cursor_draw,
                                                 (lastpost) ? customdata : NULL);
  }
}

/* set object modes */
void ED_gpencil_setup_modes(bContext *C, bGPdata *gpd, int newmode)
{
  if (!gpd) {
    return;
  }

  switch (newmode) {
    case OB_MODE_EDIT_GPENCIL:
      gpd->flag |= GP_DATA_STROKE_EDITMODE;
      gpd->flag &= ~GP_DATA_STROKE_PAINTMODE;
      gpd->flag &= ~GP_DATA_STROKE_SCULPTMODE;
      gpd->flag &= ~GP_DATA_STROKE_WEIGHTMODE;
      gpd->flag &= ~GP_DATA_STROKE_VERTEXMODE;
      ED_gpencil_toggle_brush_cursor(C, false, NULL);
      break;
    case OB_MODE_PAINT_GPENCIL:
      gpd->flag &= ~GP_DATA_STROKE_EDITMODE;
      gpd->flag |= GP_DATA_STROKE_PAINTMODE;
      gpd->flag &= ~GP_DATA_STROKE_SCULPTMODE;
      gpd->flag &= ~GP_DATA_STROKE_WEIGHTMODE;
      gpd->flag &= ~GP_DATA_STROKE_VERTEXMODE;
      ED_gpencil_toggle_brush_cursor(C, true, NULL);
      break;
    case OB_MODE_SCULPT_GPENCIL:
      gpd->flag &= ~GP_DATA_STROKE_EDITMODE;
      gpd->flag &= ~GP_DATA_STROKE_PAINTMODE;
      gpd->flag |= GP_DATA_STROKE_SCULPTMODE;
      gpd->flag &= ~GP_DATA_STROKE_WEIGHTMODE;
      gpd->flag &= ~GP_DATA_STROKE_VERTEXMODE;
      ED_gpencil_toggle_brush_cursor(C, true, NULL);
      break;
    case OB_MODE_WEIGHT_GPENCIL:
      gpd->flag &= ~GP_DATA_STROKE_EDITMODE;
      gpd->flag &= ~GP_DATA_STROKE_PAINTMODE;
      gpd->flag &= ~GP_DATA_STROKE_SCULPTMODE;
      gpd->flag |= GP_DATA_STROKE_WEIGHTMODE;
      gpd->flag &= ~GP_DATA_STROKE_VERTEXMODE;
      ED_gpencil_toggle_brush_cursor(C, true, NULL);
      break;
    case OB_MODE_VERTEX_GPENCIL:
      gpd->flag &= ~GP_DATA_STROKE_EDITMODE;
      gpd->flag &= ~GP_DATA_STROKE_PAINTMODE;
      gpd->flag &= ~GP_DATA_STROKE_SCULPTMODE;
      gpd->flag &= ~GP_DATA_STROKE_WEIGHTMODE;
      gpd->flag |= GP_DATA_STROKE_VERTEXMODE;
      ED_gpencil_toggle_brush_cursor(C, true, NULL);
      break;
    default:
      gpd->flag &= ~GP_DATA_STROKE_EDITMODE;
      gpd->flag &= ~GP_DATA_STROKE_PAINTMODE;
      gpd->flag &= ~GP_DATA_STROKE_SCULPTMODE;
      gpd->flag &= ~GP_DATA_STROKE_WEIGHTMODE;
      gpd->flag &= ~GP_DATA_STROKE_VERTEXMODE;
      ED_gpencil_toggle_brush_cursor(C, false, NULL);
      break;
  }
}

/* helper to convert 2d to 3d for simple drawing buffer */
static void gpencil_stroke_convertcoords(ARegion *ar,
                                         const tGPspoint *point2D,
                                         const float origin[3],
                                         float out[3])
{
  float mval_f[2] = {(float)point2D->x, (float)point2D->y};
  float mval_prj[2];
  float rvec[3], dvec[3];
  float zfac;

  copy_v3_v3(rvec, origin);

  zfac = ED_view3d_calc_zfac(ar->regiondata, rvec, NULL);

  if (ED_view3d_project_float_global(ar, rvec, mval_prj, V3D_PROJ_TEST_NOP) == V3D_PROJ_RET_OK) {
    sub_v2_v2v2(mval_f, mval_prj, mval_f);
    ED_view3d_win_to_delta(ar, mval_f, dvec, zfac);
    sub_v3_v3v3(out, rvec, dvec);
  }
  else {
    zero_v3(out);
  }
}

/* convert 2d tGPspoint to 3d bGPDspoint */
void ED_gpencil_tpoint_to_point(ARegion *ar, float origin[3], const tGPspoint *tpt, bGPDspoint *pt)
{
  float p3d[3];
  /* conversion to 3d format */
  gpencil_stroke_convertcoords(ar, tpt, origin, p3d);
  copy_v3_v3(&pt->x, p3d);
  zero_v4(pt->vert_color);

  pt->pressure = tpt->pressure;
  pt->strength = tpt->strength;
  pt->uv_fac = tpt->uv_fac;
  pt->uv_rot = tpt->uv_rot;
}

<<<<<<< HEAD
=======
/* texture coordinate utilities */
void ED_gpencil_calc_stroke_uv(Object *ob, bGPDstroke *gps)
{
  if (gps == NULL) {
    return;
  }
  MaterialGPencilStyle *gp_style = BKE_gpencil_material_settings(ob, gps->mat_nr + 1);
  float pixsize;
  if (gp_style) {
    pixsize = gp_style->texture_pixsize / 1000000.0f;
  }
  else {
    /* use this value by default */
    pixsize = 0.0001f;
  }
  pixsize = MAX2(pixsize, 0.0000001f);

  bGPDspoint *pt = NULL;
  bGPDspoint *ptb = NULL;
  int i;
  float totlen = 0.0f;

  /* first read all points and calc distance */
  for (i = 0; i < gps->totpoints; i++) {
    pt = &gps->points[i];
    /* first point */
    if (i == 0) {
      pt->uv_fac = 0.0f;
      continue;
    }

    ptb = &gps->points[i - 1];
    totlen += len_v3v3(&pt->x, &ptb->x) / pixsize;
    pt->uv_fac = totlen;
  }

  /* normalize the distance using a factor */
  float factor;

  /* if image, use texture width */
  if ((gp_style) && (gp_style->stroke_style == GP_STYLE_STROKE_STYLE_TEXTURE) &&
      (gp_style->sima)) {
    factor = gp_style->sima->gen_x;
  }
  else if (totlen == 0) {
    return;
  }
  else {
    factor = totlen;
  }

  for (i = 0; i < gps->totpoints; i++) {
    pt = &gps->points[i];
    pt->uv_fac /= factor;
  }
}

>>>>>>> 5f8ee2a3
/* recalc uv for any stroke using the material */
void ED_gpencil_update_color_uv(Main *bmain, Material *mat)
{
  Material *gps_ma = NULL;
  /* read all strokes  */
  for (Object *ob = bmain->objects.first; ob; ob = ob->id.next) {
    if (ob->type == OB_GPENCIL) {
      bGPdata *gpd = ob->data;
      if (gpd == NULL) {
        continue;
      }

      LISTBASE_FOREACH (bGPDlayer *, gpl, &gpd->layers) {
        /* only editable and visible layers are considered */
        if (BKE_gpencil_layer_is_editable(gpl)) {
          LISTBASE_FOREACH (bGPDframe *, gpf, &gpl->frames) {
            LISTBASE_FOREACH (bGPDstroke *, gps, &gpf->strokes) {
              /* check if it is editable */
              if (ED_gpencil_stroke_color_use(ob, gpl, gps) == false) {
                continue;
              }
              gps_ma = BKE_gpencil_material(ob, gps->mat_nr + 1);
              /* update */
              if ((gps_ma) && (gps_ma == mat)) {
                BKE_gpencil_stroke_uv_update(gps);
              }
            }
          }
        }
      }
      DEG_id_tag_update(&gpd->id, ID_RECALC_TRANSFORM | ID_RECALC_GEOMETRY);
    }
  }
}

static bool gpencil_check_collision(bGPDstroke *gps,
                                    bGPDstroke **gps_array,
                                    GHash *all_2d,
                                    int totstrokes,
                                    const float p2d_a1[2],
                                    const float p2d_a2[2],
                                    float r_hit[2])
{
  bool hit = false;
  /* check segment with all segments of all strokes */
  for (int s = 0; s < totstrokes; s++) {
    bGPDstroke *gps_iter = gps_array[s];
    if (gps_iter->totpoints < 2) {
      continue;
    }
    /* get stroke 2d version */
    float(*points2d)[2] = BLI_ghash_lookup(all_2d, gps_iter);

    for (int i2 = 0; i2 < gps_iter->totpoints - 1; i2++) {
      float p2d_b1[2], p2d_b2[2];
      copy_v2_v2(p2d_b1, points2d[i2]);
      copy_v2_v2(p2d_b2, points2d[i2 + 1]);

      /* don't self check */
      if (gps == gps_iter) {
        if (equals_v2v2(p2d_a1, p2d_b1) || equals_v2v2(p2d_a1, p2d_b2)) {
          continue;
        }
        if (equals_v2v2(p2d_a2, p2d_b1) || equals_v2v2(p2d_a2, p2d_b2)) {
          continue;
        }
      }
      /* check collision */
      int check = isect_seg_seg_v2_point(p2d_a1, p2d_a2, p2d_b1, p2d_b2, r_hit);
      if (check > 0) {
        hit = true;
        break;
      }
    }

    if (hit) {
      break;
    }
  }

  if (!hit) {
    zero_v2(r_hit);
  }

  return hit;
}

static void gp_copy_points(bGPDstroke *gps, bGPDspoint *pt, bGPDspoint *pt_final, int i, int i2)
{
  /* don't copy same point */
  if (i == i2) {
    return;
  }

  copy_v3_v3(&pt_final->x, &pt->x);
  pt_final->pressure = pt->pressure;
  pt_final->strength = pt->strength;
  pt_final->time = pt->time;
  pt_final->flag = pt->flag;
  pt_final->uv_fac = pt->uv_fac;
  pt_final->uv_rot = pt->uv_rot;
  copy_v4_v4(pt_final->vert_color, pt->vert_color);

  if (gps->dvert != NULL) {
    MDeformVert *dvert = &gps->dvert[i];
    MDeformVert *dvert_final = &gps->dvert[i2];
    MEM_SAFE_FREE(dvert_final->dw);

    dvert_final->totweight = dvert->totweight;
    if (dvert->dw == NULL) {
      dvert_final->dw = NULL;
      dvert_final->totweight = 0;
    }
    else {
      dvert_final->dw = MEM_dupallocN(dvert->dw);
    }
  }
}

static void gp_insert_point(
    bGPDstroke *gps, bGPDspoint *a_pt, bGPDspoint *b_pt, const float co_a[3], float co_b[3])
{
  bGPDspoint *temp_points;
  int totnewpoints, oldtotpoints;

  totnewpoints = gps->totpoints;
  if (a_pt) {
    totnewpoints++;
  }
  if (b_pt) {
    totnewpoints++;
  }

  /* duplicate points in a temp area */
  temp_points = MEM_dupallocN(gps->points);
  oldtotpoints = gps->totpoints;

  /* look index of base points because memory is changed when resize points array */
  int a_idx = -1;
  int b_idx = -1;
  for (int i = 0; i < oldtotpoints; i++) {
    bGPDspoint *pt = &gps->points[i];
    if (pt == a_pt) {
      a_idx = i;
    }
    if (pt == b_pt) {
      b_idx = i;
    }
  }

  /* resize the points arrays */
  gps->totpoints = totnewpoints;
  gps->points = MEM_recallocN(gps->points, sizeof(*gps->points) * gps->totpoints);
  if (gps->dvert != NULL) {
    gps->dvert = MEM_recallocN(gps->dvert, sizeof(*gps->dvert) * gps->totpoints);
  }

  /* copy all points */
  int i2 = 0;
  for (int i = 0; i < oldtotpoints; i++) {
    bGPDspoint *pt = &temp_points[i];
    bGPDspoint *pt_final = &gps->points[i2];
    gp_copy_points(gps, pt, pt_final, i, i2);

    /* create new point duplicating point and copy location */
    if ((i == a_idx) || (i == b_idx)) {
      i2++;
      pt_final = &gps->points[i2];
      gp_copy_points(gps, pt, pt_final, i, i2);
      copy_v3_v3(&pt_final->x, (i == a_idx) ? co_a : co_b);

      /* unselect */
      pt_final->flag &= ~GP_SPOINT_SELECT;
      /* tag to avoid more checking with this point */
      pt_final->flag |= GP_SPOINT_TAG;
    }

    i2++;
  }
  /* Calc geometry data. */
  BKE_gpencil_stroke_geometry_update(gps);

  MEM_SAFE_FREE(temp_points);
}

static float gp_calc_factor(float p2d_a1[2], float p2d_a2[2], float r_hit2d[2])
{
  float dist1 = len_squared_v2v2(p2d_a1, p2d_a2);
  float dist2 = len_squared_v2v2(p2d_a1, r_hit2d);
  float f = dist1 > 0.0f ? dist2 / dist1 : 0.0f;

  /* apply a correction factor */
  float v1[2];
  interp_v2_v2v2(v1, p2d_a1, p2d_a2, f);
  float dist3 = len_squared_v2v2(p2d_a1, v1);
  float f1 = dist1 > 0.0f ? dist3 / dist1 : 0.0f;
  f = f + (f - f1);

  return f;
}

/* extend selection to stroke intersections */
int ED_gpencil_select_stroke_segment(bGPDlayer *gpl,
                                     bGPDstroke *gps,
                                     bGPDspoint *pt,
                                     bool select,
                                     bool insert,
                                     const float scale,
                                     float r_hita[3],
                                     float r_hitb[3])
{
  const float min_factor = 0.0015f;
  bGPDspoint *pta1 = NULL;
  bGPDspoint *pta2 = NULL;
  float f = 0.0f;
  int i2 = 0;

  bGPDframe *gpf = gpl->actframe;
  if (gpf == NULL) {
    return 0;
  }

  int memsize = BLI_listbase_count(&gpf->strokes);
  bGPDstroke **gps_array = MEM_callocN(sizeof(bGPDstroke *) * memsize, __func__);

  /* save points */
  bGPDspoint *oldpoints = MEM_dupallocN(gps->points);

  /* Save list of strokes to check */
  int totstrokes = 0;
  for (bGPDstroke *gps_iter = gpf->strokes.first; gps_iter; gps_iter = gps_iter->next) {
    if (gps_iter->totpoints < 2) {
      continue;
    }
    gps_array[totstrokes] = gps_iter;
    totstrokes++;
  }

  if (totstrokes == 0) {
    return 0;
  }

  /* look for index of the current point */
  int cur_idx = -1;
  for (int i = 0; i < gps->totpoints; i++) {
    pta1 = &gps->points[i];
    if (pta1 == pt) {
      cur_idx = i;
      break;
    }
  }
  if (cur_idx < 0) {
    return 0;
  }

  /* convert all gps points to 2d and save in a hash to avoid recalculation  */
  int direction = 0;
  float(*points2d)[2] = MEM_mallocN(sizeof(*points2d) * gps->totpoints,
                                    "GP Stroke temp 2d points");
  BKE_gpencil_stroke_2d_flat_ref(
      gps->points, gps->totpoints, gps->points, gps->totpoints, points2d, scale, &direction);

  GHash *all_2d = BLI_ghash_ptr_new(__func__);

  for (int s = 0; s < totstrokes; s++) {
    bGPDstroke *gps_iter = gps_array[s];
    float(*points2d_iter)[2] = MEM_mallocN(sizeof(*points2d_iter) * gps_iter->totpoints, __func__);

    /* the extremes of the stroke are scaled to improve collision detection
     * for near lines */
    BKE_gpencil_stroke_2d_flat_ref(gps->points,
                                   gps->totpoints,
                                   gps_iter->points,
                                   gps_iter->totpoints,
                                   points2d_iter,
                                   scale,
                                   &direction);
    BLI_ghash_insert(all_2d, gps_iter, points2d_iter);
  }

  bool hit_a = false;
  bool hit_b = false;
  float p2d_a1[2] = {0.0f, 0.0f};
  float p2d_a2[2] = {0.0f, 0.0f};
  float r_hit2d[2];
  bGPDspoint *hit_pointa = NULL;
  bGPDspoint *hit_pointb = NULL;

  /* analyze points before current */
  if (cur_idx > 0) {
    for (int i = cur_idx; i >= 0; i--) {
      pta1 = &gps->points[i];
      copy_v2_v2(p2d_a1, points2d[i]);

      i2 = i - 1;
      CLAMP_MIN(i2, 0);
      pta2 = &gps->points[i2];
      copy_v2_v2(p2d_a2, points2d[i2]);

      hit_a = gpencil_check_collision(gps, gps_array, all_2d, totstrokes, p2d_a1, p2d_a2, r_hit2d);

      if (select) {
        pta1->flag |= GP_SPOINT_SELECT;
      }
      else {
        pta1->flag &= ~GP_SPOINT_SELECT;
      }

      if (hit_a) {
        f = gp_calc_factor(p2d_a1, p2d_a2, r_hit2d);
        interp_v3_v3v3(r_hita, &pta1->x, &pta2->x, f);
        if (f > min_factor) {
          hit_pointa = pta2; /* first point is second (inverted loop) */
        }
        else {
          pta1->flag &= ~GP_SPOINT_SELECT;
        }
        break;
      }
    }
  }

  /* analyze points after current */
  for (int i = cur_idx; i < gps->totpoints; i++) {
    pta1 = &gps->points[i];
    copy_v2_v2(p2d_a1, points2d[i]);

    i2 = i + 1;
    CLAMP_MAX(i2, gps->totpoints - 1);
    pta2 = &gps->points[i2];
    copy_v2_v2(p2d_a2, points2d[i2]);

    hit_b = gpencil_check_collision(gps, gps_array, all_2d, totstrokes, p2d_a1, p2d_a2, r_hit2d);

    if (select) {
      pta1->flag |= GP_SPOINT_SELECT;
    }
    else {
      pta1->flag &= ~GP_SPOINT_SELECT;
    }

    if (hit_b) {
      f = gp_calc_factor(p2d_a1, p2d_a2, r_hit2d);
      interp_v3_v3v3(r_hitb, &pta1->x, &pta2->x, f);
      if (f > min_factor) {
        hit_pointb = pta1;
      }
      else {
        pta1->flag &= ~GP_SPOINT_SELECT;
      }
      break;
    }
  }

  /* insert new point in the collision points */
  if (insert) {
    gp_insert_point(gps, hit_pointa, hit_pointb, r_hita, r_hitb);
  }

  /* free memory */
  if (all_2d) {
    GHashIterator gh_iter;
    GHASH_ITER (gh_iter, all_2d) {
      float(*p2d)[2] = BLI_ghashIterator_getValue(&gh_iter);
      MEM_SAFE_FREE(p2d);
    }
    BLI_ghash_free(all_2d, NULL, NULL);
  }

  /* if no hit, reset selection flag */
  if ((!hit_a) && (!hit_b)) {
    for (int i = 0; i < gps->totpoints; i++) {
      pta1 = &gps->points[i];
      pta2 = &oldpoints[i];
      pta1->flag = pta2->flag;
    }
  }

  MEM_SAFE_FREE(points2d);
  MEM_SAFE_FREE(gps_array);
  MEM_SAFE_FREE(oldpoints);

  /* return type of hit */
  if ((hit_a) && (hit_b)) {
    return 3;
  }
  else if (hit_a) {
    return 1;
  }
  else if (hit_b) {
    return 2;
  }
  else {
    return 0;
  }
}

void ED_gpencil_select_toggle_all(bContext *C, int action)
{
  /* for "toggle", test for existing selected strokes */
  if (action == SEL_TOGGLE) {
    action = SEL_SELECT;

    CTX_DATA_BEGIN (C, bGPDstroke *, gps, editable_gpencil_strokes) {
      if (gps->flag & GP_STROKE_SELECT) {
        action = SEL_DESELECT;
        break;  // XXX: this only gets out of the inner loop...
      }
    }
    CTX_DATA_END;
  }

  /* if deselecting, we need to deselect strokes across all frames
   * - Currently, an exception is only given for deselection
   *   Selecting and toggling should only affect what's visible,
   *   while deselecting helps clean up unintended/forgotten
   *   stuff on other frames
   */
  if (action == SEL_DESELECT) {
    /* deselect strokes across editable layers
     * NOTE: we limit ourselves to editable layers, since once a layer is "locked/hidden
     *       nothing should be able to touch it
     */
    CTX_DATA_BEGIN (C, bGPDlayer *, gpl, editable_gpencil_layers) {

      /* deselect all strokes on all frames */
      LISTBASE_FOREACH (bGPDframe *, gpf, &gpl->frames) {
        bGPDstroke *gps;

        for (gps = gpf->strokes.first; gps; gps = gps->next) {
          bGPDspoint *pt;
          int i;

          /* only edit strokes that are valid in this view... */
          if (ED_gpencil_stroke_can_use(C, gps)) {
            for (i = 0, pt = gps->points; i < gps->totpoints; i++, pt++) {
              pt->flag &= ~GP_SPOINT_SELECT;
            }

            gps->flag &= ~GP_STROKE_SELECT;
          }
        }
      }
    }
    CTX_DATA_END;
  }
  else {
    /* select or deselect all strokes */
    CTX_DATA_BEGIN (C, bGPDstroke *, gps, editable_gpencil_strokes) {
      bGPDspoint *pt;
      int i;
      bool selected = false;

      /* Change selection status of all points, then make the stroke match */
      for (i = 0, pt = gps->points; i < gps->totpoints; i++, pt++) {
        switch (action) {
          case SEL_SELECT:
            pt->flag |= GP_SPOINT_SELECT;
            break;
          // case SEL_DESELECT:
          //  pt->flag &= ~GP_SPOINT_SELECT;
          //  break;
          case SEL_INVERT:
            pt->flag ^= GP_SPOINT_SELECT;
            break;
        }

        if (pt->flag & GP_SPOINT_SELECT) {
          selected = true;
        }
      }

      /* Change status of stroke */
      if (selected) {
        gps->flag |= GP_STROKE_SELECT;
      }
      else {
        gps->flag &= ~GP_STROKE_SELECT;
      }
    }
    CTX_DATA_END;
  }
}

/* Ensure the SBuffer (while drawing stroke) size is enough to save all points of the stroke */
tGPspoint *ED_gpencil_sbuffer_ensure(tGPspoint *buffer_array,
                                     int *buffer_size,
                                     int *buffer_used,
                                     const bool clear)
{
  tGPspoint *p = NULL;

  /* By default a buffer is created with one block with a predefined number of free points,
   * if the size is not enough, the cache is reallocated adding a new block of free points.
   * This is done in order to keep cache small and improve speed. */
  if (*buffer_used + 1 > *buffer_size) {
    if ((*buffer_size == 0) || (buffer_array == NULL)) {
      p = MEM_callocN(sizeof(struct tGPspoint) * GP_STROKE_BUFFER_CHUNK, "GPencil Sbuffer");
      *buffer_size = GP_STROKE_BUFFER_CHUNK;
    }
    else {
      *buffer_size += GP_STROKE_BUFFER_CHUNK;
      p = MEM_recallocN(buffer_array, sizeof(struct tGPspoint) * *buffer_size);
    }

    if (p == NULL) {
      *buffer_size = *buffer_used = 0;
    }

    buffer_array = p;
  }

  /* clear old data */
  if (clear) {
    *buffer_used = 0;
    if (buffer_array != NULL) {
      memset(buffer_array, 0, sizeof(tGPspoint) * *buffer_size);
    }
  }

  return buffer_array;
}

void ED_gpencil_sbuffer_update_eval(Depsgraph *depsgraph, Object *ob)
{
  bGPdata *gpd = (bGPdata *)ob->data;

  Object *ob_eval = (Object *)DEG_get_evaluated_id(depsgraph, &ob->id);
  bGPdata *gpd_eval = (bGPdata *)ob_eval->data;

  gpd_eval->runtime.sbuffer = gpd->runtime.sbuffer;
  gpd_eval->runtime.sbuffer_sflag = gpd->runtime.sbuffer_sflag;
  gpd_eval->runtime.sbuffer_used = gpd->runtime.sbuffer_used;
  gpd_eval->runtime.sbuffer_size = gpd->runtime.sbuffer_size;
  gpd_eval->runtime.tot_cp_points = gpd->runtime.tot_cp_points;
  gpd_eval->runtime.cp_points = gpd->runtime.cp_points;
}

/* Tag all scene grease pencil object to update. */
void ED_gpencil_tag_scene_gpencil(Scene *scene)
{
  /* mark all grease pencil datablocks of the scene */
  FOREACH_SCENE_COLLECTION_BEGIN (scene, collection) {
    FOREACH_COLLECTION_OBJECT_RECURSIVE_BEGIN (collection, ob) {
      if (ob->type == OB_GPENCIL) {
        bGPdata *gpd = (bGPdata *)ob->data;
        gpd->flag |= GP_DATA_CACHE_IS_DIRTY;
        DEG_id_tag_update(&gpd->id, ID_RECALC_TRANSFORM | ID_RECALC_GEOMETRY);
      }
    }
    FOREACH_COLLECTION_OBJECT_RECURSIVE_END;
  }
  FOREACH_SCENE_COLLECTION_END;

  DEG_id_tag_update(&scene->id, ID_RECALC_COPY_ON_WRITE);

  WM_main_add_notifier(NC_GPENCIL | NA_EDITED, NULL);
}

void ED_gpencil_fill_vertex_color_set(ToolSettings *ts, Brush *brush, bGPDstroke *gps)
{
  if (GPENCIL_USE_VERTEX_COLOR_FILL(ts, brush)) {
    copy_v3_v3(gps->vert_color_fill, brush->rgb);
    gps->vert_color_fill[3] = brush->gpencil_settings->vertex_factor;
    srgb_to_linearrgb_v4(gps->vert_color_fill, gps->vert_color_fill);
  }
  else {
    zero_v4(gps->vert_color_fill);
  }
}

void ED_gpencil_point_vertex_color_set(ToolSettings *ts, Brush *brush, bGPDspoint *pt)
{
  if (GPENCIL_USE_VERTEX_COLOR_STROKE(ts, brush)) {
    copy_v3_v3(pt->vert_color, brush->rgb);
    pt->vert_color[3] = brush->gpencil_settings->vertex_factor;
    srgb_to_linearrgb_v4(pt->vert_color, pt->vert_color);
  }
  else {
    zero_v4(pt->vert_color);
  }
}

void ED_gpencil_sbuffer_vertex_color_set(ToolSettings *ts, Brush *brush, bGPdata *gpd)
{
  float vertex_color[4];
  copy_v3_v3(vertex_color, brush->rgb);
  vertex_color[3] = brush->gpencil_settings->vertex_factor;
  srgb_to_linearrgb_v4(vertex_color, vertex_color);

  /* Copy fill vertex color. */
  if (GPENCIL_USE_VERTEX_COLOR_FILL(ts, brush)) {
    copy_v4_v4(gpd->runtime.vert_color_fill, vertex_color);
  }
  else {
    zero_v4(gpd->runtime.vert_color_fill);
  }
  /* Copy stroke vertex color. */
  if (GPENCIL_USE_VERTEX_COLOR_STROKE(ts, brush)) {
    copy_v4_v4(gpd->runtime.vert_color, vertex_color);
  }
  else {
    zero_v4(gpd->runtime.vert_color);
  }
}

/* Check if the stroke collides with brush. */
bool ED_gpencil_stroke_check_collision(GP_SpaceConversion *gsc,
                                       bGPDstroke *gps,
                                       float mouse[2],
                                       const int radius,
                                       const float diff_mat[4][4])
{
  const int offset = (int)ceil(sqrt((radius * radius) * 2));
  bGPDspoint pt_dummy, pt_dummy_ps;
  float gps_collision_min[2] = {0.0f};
  float gps_collision_max[2] = {0.0f};
  float zerov3[3];

  /* Check we have something to use (only for old files). */
  if (equals_v3v3(zerov3, gps->collision_min)) {
    BKE_gpencil_stroke_collision_get(gps);
  }

  /* Convert bound box to 2d */
  copy_v3_v3(&pt_dummy.x, gps->collision_min);
  gp_point_to_parent_space(&pt_dummy, diff_mat, &pt_dummy_ps);
  gp_point_to_xy_fl(gsc, gps, &pt_dummy_ps, &gps_collision_min[0], &gps_collision_min[1]);

  copy_v3_v3(&pt_dummy.x, gps->collision_max);
  gp_point_to_parent_space(&pt_dummy, diff_mat, &pt_dummy_ps);
  gp_point_to_xy_fl(gsc, gps, &pt_dummy_ps, &gps_collision_max[0], &gps_collision_max[1]);

  rcti rect_stroke = {
      gps_collision_min[0], gps_collision_max[0], gps_collision_min[1], gps_collision_max[1]};

  /* For mouse, add a small offet to avoid false negative in corners. */
  rcti rect_mouse = {mouse[0] - offset, mouse[0] + offset, mouse[1] - offset, mouse[1] + offset};

  /* Check collision between both rectangles. */
  return BLI_rcti_isect(&rect_stroke, &rect_mouse, NULL);
}<|MERGE_RESOLUTION|>--- conflicted
+++ resolved
@@ -1949,66 +1949,6 @@
   pt->uv_rot = tpt->uv_rot;
 }
 
-<<<<<<< HEAD
-=======
-/* texture coordinate utilities */
-void ED_gpencil_calc_stroke_uv(Object *ob, bGPDstroke *gps)
-{
-  if (gps == NULL) {
-    return;
-  }
-  MaterialGPencilStyle *gp_style = BKE_gpencil_material_settings(ob, gps->mat_nr + 1);
-  float pixsize;
-  if (gp_style) {
-    pixsize = gp_style->texture_pixsize / 1000000.0f;
-  }
-  else {
-    /* use this value by default */
-    pixsize = 0.0001f;
-  }
-  pixsize = MAX2(pixsize, 0.0000001f);
-
-  bGPDspoint *pt = NULL;
-  bGPDspoint *ptb = NULL;
-  int i;
-  float totlen = 0.0f;
-
-  /* first read all points and calc distance */
-  for (i = 0; i < gps->totpoints; i++) {
-    pt = &gps->points[i];
-    /* first point */
-    if (i == 0) {
-      pt->uv_fac = 0.0f;
-      continue;
-    }
-
-    ptb = &gps->points[i - 1];
-    totlen += len_v3v3(&pt->x, &ptb->x) / pixsize;
-    pt->uv_fac = totlen;
-  }
-
-  /* normalize the distance using a factor */
-  float factor;
-
-  /* if image, use texture width */
-  if ((gp_style) && (gp_style->stroke_style == GP_STYLE_STROKE_STYLE_TEXTURE) &&
-      (gp_style->sima)) {
-    factor = gp_style->sima->gen_x;
-  }
-  else if (totlen == 0) {
-    return;
-  }
-  else {
-    factor = totlen;
-  }
-
-  for (i = 0; i < gps->totpoints; i++) {
-    pt = &gps->points[i];
-    pt->uv_fac /= factor;
-  }
-}
-
->>>>>>> 5f8ee2a3
 /* recalc uv for any stroke using the material */
 void ED_gpencil_update_color_uv(Main *bmain, Material *mat)
 {
