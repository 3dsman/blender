/*
 * ***** BEGIN GPL LICENSE BLOCK *****
 *
 * This program is free software; you can redistribute it and/or
 * modify it under the terms of the GNU General Public License
 * as published by the Free Software Foundation; either version 2
 * of the License, or (at your option) any later version.
 *
 * This program is distributed in the hope that it will be useful,
 * but WITHOUT ANY WARRANTY; without even the implied warranty of
 * MERCHANTABILITY or FITNESS FOR A PARTICULAR PURPOSE.  See the
 * GNU General Public License for more details.
 *
 * You should have received a copy of the GNU General Public License
 * along with this program; if not, write to the Free Software Foundation,
 * Inc., 51 Franklin Street, Fifth Floor, Boston, MA 02110-1301, USA.
 *
 * The Original Code is Copyright (C) 2008 Blender Foundation.
 * All rights reserved.
 *
 *
 * Contributor(s): Blender Foundation
 *
 * ***** END GPL LICENSE BLOCK *****
 */

/** \file blender/editors/sculpt_paint/paint_intern.h
 *  \ingroup edsculpt
 */


#ifndef __PAINT_INTERN_H__
#define __PAINT_INTERN_H__

struct ARegion;
struct bContext;
struct Brush;
struct ImagePool;
struct ColorSpace;
struct ColorManagedDisplay;
struct ListBase;
struct MTex;
struct Object;
struct PaintStroke;
struct Paint;
struct PaintCurve;
struct PointerRNA;
struct rcti;
struct Scene;
struct RegionView3D;
struct VPaint;
struct ViewContext;
struct wmEvent;
struct wmOperator;
struct wmOperatorType;
struct wmWindowManager;
struct DMCoNo;
struct UndoStep;
enum ePaintMode;

/* paint_stroke.c */
typedef bool (*StrokeGetLocation)(struct bContext *C, float location[3], const float mouse[2]);
typedef bool (*StrokeTestStart)(struct bContext *C, struct wmOperator *op, const float mouse[2]);
typedef void (*StrokeUpdateStep)(struct bContext *C, struct PaintStroke *stroke, struct PointerRNA *itemptr);
typedef void (*StrokeRedraw)(const struct bContext *C, struct PaintStroke *stroke, bool final);
typedef void (*StrokeDone)(const struct bContext *C, struct PaintStroke *stroke);

struct PaintStroke *paint_stroke_new(
        struct bContext *C, struct wmOperator *op,
        StrokeGetLocation get_location, StrokeTestStart test_start,
        StrokeUpdateStep update_step, StrokeRedraw redraw,
        StrokeDone done, int event_type);
void paint_stroke_data_free(struct wmOperator *op);

bool paint_space_stroke_enabled(struct Brush *br, enum ePaintMode mode);
bool paint_supports_dynamic_size(struct Brush *br, enum ePaintMode mode);
bool paint_supports_dynamic_tex_coords(struct Brush *br, enum ePaintMode mode);
bool paint_supports_smooth_stroke(struct Brush *br, enum ePaintMode mode);
bool paint_supports_texture(enum ePaintMode mode);
bool paint_supports_jitter(enum ePaintMode mode);

struct wmKeyMap *paint_stroke_modal_keymap(struct wmKeyConfig *keyconf);
int paint_stroke_modal(struct bContext *C, struct wmOperator *op, const struct wmEvent *event);
int paint_stroke_exec(struct bContext *C, struct wmOperator *op);
void paint_stroke_cancel(struct bContext *C, struct wmOperator *op);
bool paint_stroke_flipped(struct PaintStroke *stroke);
struct ViewContext *paint_stroke_view_context(struct PaintStroke *stroke);
void *paint_stroke_mode_data(struct PaintStroke *stroke);
float paint_stroke_distance_get(struct PaintStroke *stroke);
void paint_stroke_set_mode_data(struct PaintStroke *stroke, void *mode_data);
bool paint_poll(struct bContext *C);
void paint_cursor_start(struct bContext *C, bool (*poll)(struct bContext *C));
void paint_cursor_start_explicit(struct Paint *p, struct wmWindowManager *wm, bool (*poll)(struct bContext *C));
void paint_cursor_delete_textures(void);

/* paint_vertex.c */
bool weight_paint_poll(struct bContext *C);
bool weight_paint_poll_ignore_tool(bContext *C);
bool weight_paint_mode_poll(struct bContext *C);
bool vertex_paint_poll(struct bContext *C);
bool vertex_paint_poll_ignore_tool(struct bContext *C);
bool vertex_paint_mode_poll(struct bContext *C);

typedef void (*VPaintTransform_Callback)(const float col[3], const void *user_data, float r_col[3]);

void PAINT_OT_weight_paint_toggle(struct wmOperatorType *ot);
void PAINT_OT_weight_paint(struct wmOperatorType *ot);
void PAINT_OT_weight_set(struct wmOperatorType *ot);

enum {
	WPAINT_GRADIENT_TYPE_LINEAR,
	WPAINT_GRADIENT_TYPE_RADIAL
};
void PAINT_OT_weight_gradient(struct wmOperatorType *ot);

void PAINT_OT_vertex_paint_toggle(struct wmOperatorType *ot);
void PAINT_OT_vertex_paint(struct wmOperatorType *ot);

unsigned int vpaint_get_current_col(struct Scene *scene, struct VPaint *vp);

/* paint_vertex_color_utils.c */
unsigned int ED_vpaint_blend_tool(
        const int tool, const uint col,
        const uint paintcol, const int alpha_i);
bool ED_vpaint_color_transform(
        struct Object *ob, VPaintTransform_Callback vpaint_tx_fn, const void *user_data);

/* paint_vertex_weight_utils.c */
float ED_wpaint_blend_tool(
        const int tool,
        const float weight,
        const float paintval, const float alpha);
/* Utility for tools to ensure vertex groups exist before they begin. */
enum eWPaintFlag {
	WPAINT_ENSURE_MIRROR = (1 << 0),
};
struct WPaintVGroupIndex {
	int active;
	int mirror;
};
bool ED_wpaint_ensure_data(
        struct bContext *C, struct ReportList *reports,
        enum eWPaintFlag flag, struct WPaintVGroupIndex *vgroup_index);
int ED_wpaint_mirror_vgroup_ensure(struct Object *ob, const int vgroup_active);

/* paint_vertex_color_ops.c */
void PAINT_OT_vertex_color_set(struct wmOperatorType *ot);
void PAINT_OT_vertex_color_from_weight(struct wmOperatorType *ot);
void PAINT_OT_vertex_color_smooth(struct wmOperatorType *ot);
void PAINT_OT_vertex_color_brightness_contrast(struct wmOperatorType *ot);
void PAINT_OT_vertex_color_hsv(struct wmOperatorType *ot);
void PAINT_OT_vertex_color_invert(struct wmOperatorType *ot);
void PAINT_OT_vertex_color_levels(struct wmOperatorType *ot);

/* paint_vertex_weight_ops.c */
void PAINT_OT_weight_from_bones(struct wmOperatorType *ot);
void PAINT_OT_weight_sample(struct wmOperatorType *ot);
void PAINT_OT_weight_sample_group(struct wmOperatorType *ot);

/* paint_vertex_proj.c */
struct VertProjHandle;
struct VertProjHandle *ED_vpaint_proj_handle_create(
        struct Depsgraph *depsgraph, struct Scene *scene, struct Object *ob,
        struct DMCoNo **r_vcosnos);
void  ED_vpaint_proj_handle_update(
        struct Depsgraph *depsgraph, struct VertProjHandle *vp_handle,
        /* runtime vars */
        struct ARegion *ar, const float mval_fl[2]);
void  ED_vpaint_proj_handle_free(
        struct VertProjHandle *vp_handle);


/* paint_image.c */
typedef struct ImagePaintPartialRedraw {
	int x1, y1, x2, y2;  /* XXX, could use 'rcti' */
	int enabled;
} ImagePaintPartialRedraw;

#define IMAPAINT_TILE_BITS          6
#define IMAPAINT_TILE_SIZE          (1 << IMAPAINT_TILE_BITS)
#define IMAPAINT_TILE_NUMBER(size)  (((size) + IMAPAINT_TILE_SIZE - 1) >> IMAPAINT_TILE_BITS)

<<<<<<< HEAD
int image_texture_paint_poll(struct bContext *C);
void imapaint_image_update(struct SpaceImage *sima, struct Image *image, struct ImBuf *ibuf, struct ImageUser *iuser, short texpaint);
=======
bool image_texture_paint_poll(struct bContext *C);
void imapaint_image_update(struct SpaceImage *sima, struct Image *image, struct ImBuf *ibuf, short texpaint);
>>>>>>> 88b297da
struct ImagePaintPartialRedraw *get_imapaintpartial(void);
void set_imapaintpartial(struct ImagePaintPartialRedraw *ippr);
void imapaint_region_tiles(struct ImBuf *ibuf, int x, int y, int w, int h, int *tx, int *ty, int *tw, int *th);
int get_imapaint_zoom(struct bContext *C, float *zoomx, float *zoomy);
void *paint_2d_new_stroke(struct bContext *, struct wmOperator *, int mode);
void paint_2d_redraw(const struct bContext *C, void *ps, bool final);
void paint_2d_stroke_done(void *ps);
void paint_2d_stroke(
        void *ps, const float prev_mval[2], const float mval[2],
        const bool eraser, float pressure, float distance, float size);
void paint_2d_bucket_fill(
        const struct bContext *C, const float color[3], struct Brush *br, const float mouse_init[2], const float mouse_final[2], void *ps);
void paint_2d_gradient_fill(
        const struct bContext *C, struct Brush *br, const float mouse_init[2], const float mouse_final[2], void *ps);
void *paint_proj_new_stroke(
        struct bContext *C, struct Object *ob, const float mouse[2], int mode);
void paint_proj_stroke(
        const struct bContext *C, void *ps, const float prevmval_i[2], const float mval_i[2],
        const bool eraser, float pressure, float distance, float size);
void paint_proj_redraw(const struct bContext *C, void *pps, bool final);
void paint_proj_stroke_done(void *ps);

void paint_brush_color_get(
        struct Scene *scene, struct Brush *br,
        bool color_correction, bool invert, float distance, float pressure, float color[3],
        struct ColorManagedDisplay *display);
bool paint_use_opacity_masking(struct Brush *brush);
void paint_brush_init_tex(struct Brush *brush);
void paint_brush_exit_tex(struct Brush *brush);

void PAINT_OT_grab_clone(struct wmOperatorType *ot);
void PAINT_OT_sample_color(struct wmOperatorType *ot);
void PAINT_OT_brush_colors_flip(struct wmOperatorType *ot);
void PAINT_OT_texture_paint_toggle(struct wmOperatorType *ot);
void PAINT_OT_project_image(struct wmOperatorType *ot);
void PAINT_OT_image_from_view(struct wmOperatorType *ot);
void PAINT_OT_add_texture_paint_slot(struct wmOperatorType *ot);
void PAINT_OT_image_paint(struct wmOperatorType *ot);
void PAINT_OT_add_simple_uvs(struct wmOperatorType *ot);

/* paint_image_undo.c */
void *image_undo_find_tile(
        ListBase *undo_tiles,
        struct Image *ima, struct ImBuf *ibuf, int x_tile, int y_tile,
        unsigned short **mask, bool validate);
void *image_undo_push_tile(
        ListBase *undo_tiles,
        struct Image *ima, struct ImBuf *ibuf, struct ImBuf **tmpibuf, int x_tile, int y_tile,
        unsigned short **, bool **valid, bool proj, bool find_prev);
void image_undo_remove_masks(void);
void image_undo_init_locks(void);
void image_undo_end_locks(void);

struct ListBase *ED_image_undosys_step_get_tiles(struct UndoStep *us_p);
struct ListBase *ED_image_undo_get_tiles(void);

/* sculpt_uv.c */
bool uv_sculpt_poll(struct bContext *C);
bool uv_sculpt_keymap_poll(struct bContext *C);

void SCULPT_OT_uv_sculpt_stroke(struct wmOperatorType *ot);

/* paint_utils.c */

/* Convert the object-space axis-aligned bounding box (expressed as
 * its minimum and maximum corners) into a screen-space rectangle,
 * returns zero if the result is empty */
bool paint_convert_bb_to_rect(
        struct rcti *rect,
        const float bb_min[3],
        const float bb_max[3],
        const struct ARegion *ar,
        struct RegionView3D *rv3d,
        struct Object *ob);

/* Get four planes in object-space that describe the projection of
 * screen_rect from screen into object-space (essentially converting a
 * 2D screens-space bounding box into four 3D planes) */
void paint_calc_redraw_planes(
        float planes[4][4],
        const struct ARegion *ar,
        struct Object *ob,
        const struct rcti *screen_rect);

float paint_calc_object_space_radius(struct ViewContext *vc, const float center[3], float pixel_radius);
float paint_get_tex_pixel(const struct MTex *mtex, float u, float v, struct ImagePool *pool, int thread);
void paint_get_tex_pixel_col(
        const struct MTex *mtex, float u, float v, float rgba[4],
        struct ImagePool *pool, int thread, bool convert, struct ColorSpace *colorspace);

void paint_sample_color(struct bContext *C, struct ARegion *ar, int x, int y, bool texpaint_proj, bool palette);

void paint_stroke_operator_properties(struct wmOperatorType *ot);

void BRUSH_OT_curve_preset(struct wmOperatorType *ot);

void PAINT_OT_face_select_linked(struct wmOperatorType *ot);
void PAINT_OT_face_select_linked_pick(struct wmOperatorType *ot);
void PAINT_OT_face_select_all(struct wmOperatorType *ot);
void PAINT_OT_face_select_hide(struct wmOperatorType *ot);
void PAINT_OT_face_select_reveal(struct wmOperatorType *ot);

void PAINT_OT_vert_select_all(struct wmOperatorType *ot);
void PAINT_OT_vert_select_ungrouped(struct wmOperatorType *ot);

bool vert_paint_poll(struct bContext *C);
bool mask_paint_poll(struct bContext *C);
bool paint_curve_poll(struct bContext *C);

bool facemask_paint_poll(struct bContext *C);
void flip_v3_v3(float out[3], const float in[3], const char symm);
void flip_qt_qt(float out[3], const float in[3], const char symm);

/* stroke operator */
typedef enum BrushStrokeMode {
	BRUSH_STROKE_NORMAL,
	BRUSH_STROKE_INVERT,
	BRUSH_STROKE_SMOOTH
} BrushStrokeMode;

/* paint_ops.c */
typedef enum {
	RC_COLOR    = 1,
	RC_ROTATION = 2,
	RC_ZOOM     = 4,
	RC_WEIGHT   = 8,
	RC_SECONDARY_ROTATION = 16,
	RC_COLOR_OVERRIDE = 32,
} RCFlags;

void set_brush_rc_props(
        struct PointerRNA *ptr, const char *paint, const char *prop, const char *secondary_prop,
        RCFlags flags);

/* paint_hide.c */

typedef enum {
	PARTIALVIS_HIDE,
	PARTIALVIS_SHOW
} PartialVisAction;

typedef enum {
	PARTIALVIS_INSIDE,
	PARTIALVIS_OUTSIDE,
	PARTIALVIS_ALL,
	PARTIALVIS_MASKED
} PartialVisArea;

void PAINT_OT_hide_show(struct wmOperatorType *ot);

/* paint_mask.c */

typedef enum {
	PAINT_MASK_FLOOD_VALUE,
	PAINT_MASK_FLOOD_VALUE_INVERSE,
	PAINT_MASK_INVERT
} PaintMaskFloodMode;

void PAINT_OT_mask_flood_fill(struct wmOperatorType *ot);
void PAINT_OT_mask_lasso_gesture(struct wmOperatorType *ot);

/* paint_curve.c */
void PAINTCURVE_OT_new(struct wmOperatorType *ot);
void PAINTCURVE_OT_add_point(struct wmOperatorType *ot);
void PAINTCURVE_OT_delete_point(struct wmOperatorType *ot);
void PAINTCURVE_OT_select(struct wmOperatorType *ot);
void PAINTCURVE_OT_slide(struct wmOperatorType *ot);
void PAINTCURVE_OT_draw(struct wmOperatorType *ot);
void PAINTCURVE_OT_cursor(struct wmOperatorType *ot);

/* paint_curve_undo.c */
void ED_paintcurve_undo_push(struct bContext *C, struct wmOperator *op, struct PaintCurve *pc);

/* image painting blur kernel */
typedef struct {
	float *wdata; /* actual kernel */
	int side; /* kernel side */
	int side_squared; /* data side */
	int pixel_len; /* pixels around center that kernel is wide */
} BlurKernel;

enum eBlurKernelType;
/* can be extended to other blur kernels later */
BlurKernel *paint_new_blur_kernel(struct Brush *br, bool proj);
void paint_delete_blur_kernel(BlurKernel *);

/* paint curve defines */
#define PAINT_CURVE_NUM_SEGMENTS 40

#endif /* __PAINT_INTERN_H__ */<|MERGE_RESOLUTION|>--- conflicted
+++ resolved
@@ -180,13 +180,8 @@
 #define IMAPAINT_TILE_SIZE          (1 << IMAPAINT_TILE_BITS)
 #define IMAPAINT_TILE_NUMBER(size)  (((size) + IMAPAINT_TILE_SIZE - 1) >> IMAPAINT_TILE_BITS)
 
-<<<<<<< HEAD
-int image_texture_paint_poll(struct bContext *C);
+bool image_texture_paint_poll(struct bContext *C);
 void imapaint_image_update(struct SpaceImage *sima, struct Image *image, struct ImBuf *ibuf, struct ImageUser *iuser, short texpaint);
-=======
-bool image_texture_paint_poll(struct bContext *C);
-void imapaint_image_update(struct SpaceImage *sima, struct Image *image, struct ImBuf *ibuf, short texpaint);
->>>>>>> 88b297da
 struct ImagePaintPartialRedraw *get_imapaintpartial(void);
 void set_imapaintpartial(struct ImagePaintPartialRedraw *ippr);
 void imapaint_region_tiles(struct ImBuf *ibuf, int x, int y, int w, int h, int *tx, int *ty, int *tw, int *th);
