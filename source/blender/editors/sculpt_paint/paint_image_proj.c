--- conflicted
+++ resolved
@@ -3300,7 +3300,6 @@
 			is_face_sel = true;
 		}
 
-<<<<<<< HEAD
 		if (!ps->do_stencil_brush) {
 			slot = project_paint_face_paint_slot(ps, face_index);
 			/* all faces should have a valid slot, reassert here */
@@ -3341,11 +3340,7 @@
 		BLI_assert (tf_base != NULL);
 
 		if (is_face_sel && ((slot && (tpage = slot->ima)) || (tpage = project_paint_face_paint_image(ps, face_index)))) {
-			float *v1coSS, *v2coSS, *v3coSS, *v4coSS = NULL;
-=======
-		if (is_face_sel && (tpage = project_paint_face_image(ps, ps->dm_mtface, face_index))) {
 			const float *v1coSS, *v2coSS, *v3coSS, *v4coSS = NULL;
->>>>>>> 7971ffdf
 
 			v1coSS = ps->screenCoords[mf->v1];
 			v2coSS = ps->screenCoords[mf->v2];
