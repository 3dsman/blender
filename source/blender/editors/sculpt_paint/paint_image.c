--- conflicted
+++ resolved
@@ -2683,15 +2683,8 @@
 	LinkNode *node;
 	int face_index, image_index=0;
 	ImBuf *ibuf = NULL;
-<<<<<<< HEAD
 	Image *tpage_last = NULL, *tpage;
-=======
 	Image *ima = NULL;
-	MTFace *tf;
-	
-	Image *tpage_last = NULL;
->>>>>>> a02d7c1b
-	
 
 	if (ps->image_tot==1) {
 		/* Simple loop, no context switching */
