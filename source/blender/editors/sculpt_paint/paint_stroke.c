/*
 * ***** BEGIN GPL LICENSE BLOCK *****
 *
 * This program is free software; you can redistribute it and/or
 * modify it under the terms of the GNU General Public License
 * as published by the Free Software Foundation; either version 2
 * of the License, or (at your option) any later version.
 *
 * This program is distributed in the hope that it will be useful,
 * but WITHOUT ANY WARRANTY; without even the implied warranty of
 * MERCHANTABILITY or FITNESS FOR A PARTICULAR PURPOSE.  See the
 * GNU General Public License for more details.
 *
 * You should have received a copy of the GNU General Public License
 * along with this program; if not, write to the Free Software  Foundation,
 * Inc., 51 Franklin Street, Fifth Floor, Boston, MA 02110-1301, USA.
 *
 * The Original Code is Copyright (C) 2009 by Nicholas Bishop
 * All rights reserved.
 *
 * The Original Code is: all of this file.
 *
 * Contributor(s): Jason Wilkins, Tom Musgrove.
 *
 * ***** END GPL LICENSE BLOCK *****
 *
 */

/** \file blender/editors/sculpt_paint/paint_stroke.c
 *  \ingroup edsculpt
 */


#include "MEM_guardedalloc.h"

#include "BLI_math.h"
#include "BLI_utildefines.h"
#include "BLI_rand.h"
#include "BLI_listbase.h"

#include "DNA_object_types.h"
#include "DNA_scene_types.h"
#include "DNA_brush_types.h"
#include "DNA_curve_types.h"

#include "RNA_access.h"

#include "BKE_context.h"
#include "BKE_paint.h"
#include "BKE_brush.h"
#include "BKE_curve.h"
#include "BKE_colortools.h"
#include "BKE_image.h"

#include "WM_api.h"
#include "WM_types.h"

#include "BIF_gl.h"
#include "BIF_glutil.h"

#include "ED_screen.h"
#include "ED_view3d.h"

#include "IMB_imbuf_types.h"

#include "paint_intern.h"

#include <float.h>
#include <math.h>

typedef struct PaintSample {
	float mouse[2];
	float pressure;
} PaintSample;

typedef struct PaintStroke {
	void *mode_data;
	void *stroke_cursor;
	wmTimer *timer;

	/* Cached values */
	ViewContext vc;
	bglMats mats;
	Brush *brush;
	UnifiedPaintSettings *ups;

	/* used for lines and curves */
	ListBase line;

	/* Paint stroke can use up to PAINT_MAX_INPUT_SAMPLES prior inputs
	 * to smooth the stroke */
	PaintSample samples[PAINT_MAX_INPUT_SAMPLES];
	int num_samples;
	int cur_sample;

	float last_mouse_position[2];
	/* space distance covered so far */
	float stroke_distance;

	/* Set whether any stroke step has yet occurred
	 * e.g. in sculpt mode, stroke doesn't start until cursor
	 * passes over the mesh */
	bool stroke_started;
	/* event that started stroke, for modal() return */
	int event_type;
	/* check if stroke variables have been initialized */
	bool stroke_init;
	/* check if various brush mapping variables have been initialized */
	bool brush_init;
	float initial_mouse[2];
	/* cached_pressure stores initial pressure for size pressure influence mainly */
	float cached_size_pressure;
	/* last pressure will store last pressure value for use in interpolation for space strokes */
	float last_pressure;


	float zoom_2d;
	int pen_flip;

	StrokeGetLocation get_location;
	StrokeTestStart test_start;
	StrokeUpdateStep update_step;
	StrokeRedraw redraw;
	StrokeDone done;
} PaintStroke;

/*** Cursors ***/
static void paint_draw_smooth_cursor(bContext *C, int x, int y, void *customdata)
{
	Paint *paint = BKE_paint_get_active_from_context(C);
	Brush *brush = BKE_paint_brush(paint);
	PaintStroke *stroke = customdata;

	if (stroke && brush) {
		glEnable(GL_LINE_SMOOTH);
		glEnable(GL_BLEND);
		glColor4ubv(paint->paint_cursor_col);
		sdrawline(x, y, (int)stroke->last_mouse_position[0],
		          (int)stroke->last_mouse_position[1]);
		glDisable(GL_BLEND);
		glDisable(GL_LINE_SMOOTH);
	}
}

BLI_INLINE void draw_tri_point(float *co, float width)
{
	float w = width/2.0;
	glColor4f(1.0, 0.5, 0.5, 0.5);
	glLineWidth(3.0);

	glBegin(GL_LINE_LOOP);
	glVertex2f(co[0], co[1] + w);
	glVertex2f(co[0] - w, co[1] - w);
	glVertex2f(co[0] + w, co[1] - w);
	glEnd();

	glColor4f(1.0, 1.0, 1.0, 0.5);
	glLineWidth(1.0);

	glBegin(GL_LINE_LOOP);
	glVertex2f(co[0], co[1] + w);
	glVertex2f(co[0] - w, co[1] - w);
	glVertex2f(co[0] + w, co[1] - w);
	glEnd();
}

static void paint_draw_line_cursor(bContext *C, int x, int y, void *customdata)
{
	Paint *paint = BKE_paint_get_active_from_context(C);
	PaintStroke *stroke = customdata;

	glEnable(GL_LINE_SMOOTH);
	glEnable(GL_BLEND);

	glEnable(GL_LINE_STIPPLE);
	glLineStipple(3, 0xAAAA);

	glColor4ub(0, 0, 0, paint->paint_cursor_col[3]);
	glLineWidth(3.0);
	sdrawline((int)stroke->last_mouse_position[0], (int)stroke->last_mouse_position[1],
	        x, y);

	glColor4ub(255, 255, 255, paint->paint_cursor_col[3]);
	glLineWidth(1.0);
	sdrawline((int)stroke->last_mouse_position[0], (int)stroke->last_mouse_position[1],
	        x, y);

	glDisable(GL_LINE_STIPPLE);

	glDisable(GL_BLEND);
	glDisable(GL_LINE_SMOOTH);
}

/* if this is a tablet event, return tablet pressure and set *pen_flip
 * to 1 if the eraser tool is being used, 0 otherwise */
static float event_tablet_data(const wmEvent *event, int *pen_flip)
{
	int erasor = 0;
	float pressure = 1;

	if (event->tablet_data) {
		wmTabletData *wmtab = event->tablet_data;

		erasor = (wmtab->Active == EVT_TABLET_ERASER);
		pressure = (wmtab->Active != EVT_TABLET_NONE) ? wmtab->Pressure : 1;
	}

	if (pen_flip)
		(*pen_flip) = erasor;

	return pressure;
}


/* Initialize the stroke cache variants from operator properties */
static void paint_brush_update(bContext *C,
                               Brush *brush,
                               PaintMode mode,
                               struct PaintStroke *stroke,
                               const float mouse_init[2],
                               float mouse[2], float pressure,
                               float location[3])
{
	Scene *scene = CTX_data_scene(C);
	UnifiedPaintSettings *ups = stroke->ups;
	bool location_sampled = false;
	/* XXX: Use pressure value from first brush step for brushes which don't
	 *      support strokes (grab, thumb). They depends on initial state and
	 *      brush coord/pressure/etc.
	 *      It's more an events design issue, which doesn't split coordinate/pressure/angle
	 *      changing events. We should avoid this after events system re-design */
	if (!stroke->brush_init) {
		copy_v2_v2(stroke->initial_mouse, mouse);
		copy_v2_v2(ups->last_rake, mouse);
		copy_v2_v2(ups->tex_mouse, mouse);
		copy_v2_v2(ups->mask_tex_mouse, mouse);
		stroke->cached_size_pressure = pressure;

		/* check here if color sampling the main brush should do color conversion. This is done here
		 * to avoid locking up to get the image buffer during sampling */
		if (brush->mtex.tex && brush->mtex.tex->type == TEX_IMAGE && brush->mtex.tex->ima) {
			ImBuf *tex_ibuf = BKE_image_pool_acquire_ibuf(brush->mtex.tex->ima, &brush->mtex.tex->iuser, NULL);
			if (tex_ibuf && tex_ibuf->rect_float == NULL) {
				ups->do_linear_conversion = true;
				ups->colorspace = tex_ibuf->rect_colorspace;
			}
			BKE_image_pool_release_ibuf(brush->mtex.tex->ima, tex_ibuf, NULL);
		}

		stroke->brush_init = true;
	}

	if (paint_supports_dynamic_size(brush, mode)) {
		copy_v2_v2(ups->tex_mouse, mouse);
		copy_v2_v2(ups->mask_tex_mouse, mouse);
		stroke->cached_size_pressure = pressure;
	}

	/* Truly temporary data that isn't stored in properties */
	ups->stroke_active = true;
	ups->size_pressure_value = stroke->cached_size_pressure;

	ups->pixel_radius = BKE_brush_size_get(scene, brush);

	if (BKE_brush_use_size_pressure(scene, brush) && paint_supports_dynamic_size(brush, mode)) {
		ups->pixel_radius *= stroke->cached_size_pressure;
	}

	if (paint_supports_dynamic_tex_coords(brush, mode)) {
		if (((brush->mtex.brush_map_mode == MTEX_MAP_MODE_VIEW) ||
		     (brush->mtex.brush_map_mode == MTEX_MAP_MODE_AREA) ||
		     (brush->mtex.brush_map_mode == MTEX_MAP_MODE_RANDOM)) &&
		    !(brush->flag & BRUSH_RAKE))
		{
			if (brush->flag & BRUSH_RANDOM_ROTATION)
				ups->brush_rotation = 2.0f * (float)M_PI * BLI_frand();
			else
				ups->brush_rotation = 0.0f;
		}

		if (brush->mtex.brush_map_mode == MTEX_MAP_MODE_RANDOM)
			BKE_brush_randomize_texture_coordinates(ups, false);
		else {
			copy_v2_v2(ups->tex_mouse, mouse);
		}

		/* take care of mask texture, if any */
		if (brush->mask_mtex.tex) {
			if (brush->mask_mtex.brush_map_mode == MTEX_MAP_MODE_RANDOM)
				BKE_brush_randomize_texture_coordinates(ups, true);
			else {
				copy_v2_v2(ups->mask_tex_mouse, mouse);
			}
		}
	}


	if (brush->flag & BRUSH_ANCHORED) {
		bool hit = false;
		float halfway[2];

		const float dx = mouse[0] - stroke->initial_mouse[0];
		const float dy = mouse[1] - stroke->initial_mouse[1];

		ups->anchored_size = ups->pixel_radius = sqrt(dx * dx + dy * dy);

		ups->brush_rotation = atan2(dx, dy) + M_PI;

		if (brush->flag & BRUSH_EDGE_TO_EDGE) {
			halfway[0] = dx * 0.5f + stroke->initial_mouse[0];
			halfway[1] = dy * 0.5f + stroke->initial_mouse[1];

			if (stroke->get_location) {
				if (stroke->get_location(C, location, halfway)) {
					hit = true;
					location_sampled = true;
				}
			}
			else {
				hit = true;
			}
		}
		if (hit) {
			copy_v2_v2(ups->anchored_initial_mouse, halfway);
			copy_v2_v2(ups->tex_mouse, halfway);
			copy_v2_v2(ups->mask_tex_mouse, halfway);
			copy_v2_v2(mouse, halfway);
			ups->anchored_size /= 2.0f;
			ups->pixel_radius  /= 2.0f;
			stroke->stroke_distance = ups->pixel_radius;
		}
		else {
			copy_v2_v2(ups->anchored_initial_mouse, stroke->initial_mouse);
			copy_v2_v2(mouse, stroke->initial_mouse);
			stroke->stroke_distance = ups->pixel_radius;
		}
		ups->pixel_radius /= stroke->zoom_2d;
		ups->draw_anchored = true;
	}
	else if (brush->flag & BRUSH_RAKE) {
		/* here we are using the initial mouse coordinate because we do not want the rake
		 * result to depend on jittering */
		if (!stroke->brush_init)
			copy_v2_v2(ups->last_rake, mouse_init);
		else
			paint_calculate_rake_rotation(ups, mouse_init);
	}

	if (!location_sampled) {
		if (stroke->get_location)
			stroke->get_location(C, location, mouse);
		else
			zero_v3(location);
	}
}


/* Put the location of the next stroke dot into the stroke RNA and apply it to the mesh */
static void paint_brush_stroke_add_step(bContext *C, wmOperator *op, const float mouse_in[2], float pressure)
{
	Scene *scene = CTX_data_scene(C);
	Paint *paint = BKE_paint_get_active_from_context(C);
	PaintMode mode = BKE_paintmode_get_active_from_context(C);
	Brush *brush = BKE_paint_brush(paint);
	PaintStroke *stroke = op->customdata;
	UnifiedPaintSettings *ups = stroke->ups;
	float mouse_out[2];
	PointerRNA itemptr;
	float location[3];

/* the following code is adapted from texture paint. It may not be needed but leaving here
 * just in case for reference (code in texpaint removed as part of refactoring).
 * It's strange that only texpaint had these guards. */
#if 0
	/* special exception here for too high pressure values on first touch in
	 * windows for some tablets, then we just skip first touch ..  */
	if (tablet && (pressure >= 0.99f) && ((pop->s.brush->flag & BRUSH_SPACING_PRESSURE) || BKE_brush_use_alpha_pressure(scene, pop->s.brush) || BKE_brush_use_size_pressure(scene, pop->s.brush)))
		return;

	/* This can be removed once fixed properly in
	 * BKE_brush_painter_paint(BrushPainter *painter, BrushFunc func, float *pos, double time, float pressure, void *user)
	 * at zero pressure we should do nothing 1/2^12 is 0.0002 which is the sensitivity of the most sensitive pen tablet available */
	if (tablet && (pressure < 0.0002f) && ((pop->s.brush->flag & BRUSH_SPACING_PRESSURE) || BKE_brush_use_alpha_pressure(scene, pop->s.brush) || BKE_brush_use_size_pressure(scene, pop->s.brush)))
		return;
#endif

	/* copy last position -before- jittering, or space fill code
	 * will create too many dabs */
	copy_v2_v2(stroke->last_mouse_position, mouse_in);
	stroke->last_pressure = pressure;

	{
		float delta[2];
		float factor = stroke->zoom_2d;

		if (brush->flag & BRUSH_JITTER_PRESSURE)
			factor *= pressure;

		BKE_brush_jitter_pos(scene, brush, mouse_in, mouse_out);

		/* XXX: meh, this is round about because
		 * BKE_brush_jitter_pos isn't written in the best way to
		 * be reused here */
		if (factor != 1.0f) {
			sub_v2_v2v2(delta, mouse_out, mouse_in);
			mul_v2_fl(delta, factor);
			add_v2_v2v2(mouse_out, mouse_in, delta);
		}
	}

<<<<<<< HEAD
	paint_brush_update(C, brush, mode, stroke, mouse_in, mouse_out, pressure, location);
=======
	/* TODO: can remove the if statement once all modes have this */
	if (stroke->get_location) {
		if (!stroke->get_location(C, location, mouse_out)) {
			if (ar && (paint->flags & PAINT_SHOW_BRUSH))
				WM_paint_cursor_tag_redraw(window, ar);
			return;
		}
	}
	else
		zero_v3(location);
>>>>>>> 79634b46

	/* Add to stroke */
	RNA_collection_add(op->ptr, "stroke", &itemptr);
	RNA_float_set(&itemptr, "size", ups->pixel_radius);
	RNA_float_set_array(&itemptr, "location", location);
	RNA_float_set_array(&itemptr, "mouse", mouse_out);
	RNA_boolean_set(&itemptr, "pen_flip", stroke->pen_flip);
	RNA_float_set(&itemptr, "pressure", pressure);

	stroke->update_step(C, stroke, &itemptr);

	/* don't record this for now, it takes up a lot of memory when doing long
	 * strokes with small brush size, and operators have register disabled */
	RNA_collection_clear(op->ptr, "stroke");
}

/* Returns zero if no sculpt changes should be made, non-zero otherwise */
static int paint_smooth_stroke(PaintStroke *stroke, float output[2], float *outpressure,
                               const PaintSample *sample, PaintMode mode)
{
	if (paint_supports_smooth_stroke(stroke->brush, mode)) {
		float radius = stroke->brush->smooth_stroke_radius * stroke->zoom_2d;
		float u = stroke->brush->smooth_stroke_factor, v = 1.0f - u;
		float dx = stroke->last_mouse_position[0] - sample->mouse[0];
		float dy = stroke->last_mouse_position[1] - sample->mouse[1];

		/* If the mouse is moving within the radius of the last move,
		 * don't update the mouse position. This allows sharp turns. */
		if (dx * dx + dy * dy <  radius * radius)
			return 0;

		output[0] = sample->mouse[0] * v + stroke->last_mouse_position[0] * u;
		output[1] = sample->mouse[1] * v + stroke->last_mouse_position[1] * u;
		*outpressure = sample->pressure * v + stroke->last_pressure * u;
	}
	else {
		output[0] = sample->mouse[0];
		output[1] = sample->mouse[1];
		*outpressure = sample->pressure;
	}

	return 1;
}

static float paint_space_stroke_spacing(const Scene *scene, PaintStroke *stroke, float size_pressure, float spacing_pressure)
{
	/* brushes can have a minimum size of 1.0 but with pressure it can be smaller then a pixel
	 * causing very high step sizes, hanging blender [#32381] */
	const float size_clamp = max_ff(1.0f, BKE_brush_size_get(scene, stroke->brush) * size_pressure);
	float spacing = stroke->brush->spacing;

	/* apply spacing pressure */
	if (stroke->brush->flag & BRUSH_SPACING_PRESSURE)
		spacing = spacing * (1.5f - spacing_pressure);

	/* stroke system is used for 2d paint too, so we need to account for
	 * the fact that brush can be scaled there. */
	spacing *= stroke->zoom_2d;

	return max_ff(1.0, size_clamp * spacing / 50.0f);
}



static float paint_stroke_overlapped_curve(Brush *br, float x, float spacing)
{
	int i;
	const int n = 100 / spacing;
	const float h = spacing / 50.0f;
	const float x0 = x - 1;

	float sum;

	sum = 0;
	for (i = 0; i < n; i++) {
		float xx;

		xx = fabs(x0 + i * h);

		if (xx < 1.0f)
			sum += BKE_brush_curve_strength(br, xx, 1);
	}

	return sum;
}

static float paint_stroke_integrate_overlap(Brush *br, float factor)
{
	int i;
	int m;
	float g;
	float max;

	float spacing = br->spacing * factor;

	if (!(br->flag & BRUSH_SPACE_ATTEN && (br->spacing < 100)))
		return 1.0;

	m = 10;
	g = 1.0f / m;
	max = 0;
	for (i = 0; i < m; i++) {
		float overlap = paint_stroke_overlapped_curve(br, i * g, spacing);

		if (overlap > max)
			max = overlap;
	}

	return 1.0/max;
}

static float paint_space_stroke_spacing_variable(const Scene *scene, PaintStroke *stroke, float pressure, float dpressure, float length)
{
	if (BKE_brush_use_size_pressure(scene, stroke->brush)) {
		/* use pressure to modify size. set spacing so that at 100%, the circles
		 * are aligned nicely with no overlap. for this the spacing needs to be
		 * the average of the previous and next size. */
		float s = paint_space_stroke_spacing(scene, stroke, 1.0f, pressure);
		float q = s * dpressure / (2.0f * length);
		float pressure_fac = (1.0f + q) / (1.0f - q);

		float last_size_pressure = stroke->last_pressure;
		float new_size_pressure = stroke->last_pressure * pressure_fac;

		/* average spacing */
		float last_spacing = paint_space_stroke_spacing(scene, stroke, last_size_pressure, pressure);
		float new_spacing = paint_space_stroke_spacing(scene, stroke, new_size_pressure, pressure);

		return 0.5f * (last_spacing + new_spacing);
	}
	else {
		/* no size pressure */
		return paint_space_stroke_spacing(scene, stroke, 1.0f, pressure);
	}
}

/* For brushes with stroke spacing enabled, moves mouse in steps
 * towards the final mouse location. */
static int paint_space_stroke(bContext *C, wmOperator *op, const float final_mouse[2], float final_pressure)
{
	const Scene *scene = CTX_data_scene(C);
	PaintStroke *stroke = op->customdata;
	UnifiedPaintSettings *ups = stroke->ups;
	int cnt = 0;

	float pressure, dpressure;
	float mouse[2], dmouse[2];
	float length;
	float no_pressure_spacing = paint_space_stroke_spacing(scene, stroke, 1.0f, 1.0f);

	sub_v2_v2v2(dmouse, final_mouse, stroke->last_mouse_position);

	pressure = stroke->last_pressure;
	dpressure = final_pressure - stroke->last_pressure;

	length = normalize_v2(dmouse);

	while (length > 0.0f) {
		float spacing = paint_space_stroke_spacing_variable(scene, stroke, pressure, dpressure, length);

		if (length >= spacing) {
			mouse[0] = stroke->last_mouse_position[0] + dmouse[0] * spacing;
			mouse[1] = stroke->last_mouse_position[1] + dmouse[1] * spacing;
			pressure = stroke->last_pressure + (spacing / length) * dpressure;

			ups->overlap_factor = paint_stroke_integrate_overlap(stroke->brush, spacing/no_pressure_spacing);

			stroke->stroke_distance += spacing / stroke->zoom_2d;
			paint_brush_stroke_add_step(C, op, mouse, pressure);

			length -= spacing;
			pressure = stroke->last_pressure;
			dpressure = final_pressure - stroke->last_pressure;

			cnt++;
		}
		else {
			break;
		}
	}

	return cnt;
}

/**** Public API ****/

PaintStroke *paint_stroke_new(bContext *C,
							  wmOperator *op,
                              StrokeGetLocation get_location,
                              StrokeTestStart test_start,
                              StrokeUpdateStep update_step,
                              StrokeRedraw redraw,
                              StrokeDone done, int event_type)
{
	PaintStroke *stroke = MEM_callocN(sizeof(PaintStroke), "PaintStroke");
	ToolSettings *toolsettings = CTX_data_tool_settings(C);
	UnifiedPaintSettings *ups = &toolsettings->unified_paint_settings;
	Brush *br = stroke->brush = BKE_paint_brush(BKE_paint_get_active_from_context(C));
	float zoomx, zoomy;

	view3d_set_viewcontext(C, &stroke->vc);
	if (stroke->vc.v3d)
		view3d_get_transformation(stroke->vc.ar, stroke->vc.rv3d, stroke->vc.obact, &stroke->mats);

	stroke->get_location = get_location;
	stroke->test_start = test_start;
	stroke->update_step = update_step;
	stroke->redraw = redraw;
	stroke->done = done;
	stroke->event_type = event_type; /* for modal, return event */
	stroke->ups = ups;

	get_imapaint_zoom(C, &zoomx, &zoomy);
	stroke->zoom_2d = max_ff(zoomx, zoomy);

	if ((br->flag & BRUSH_CURVE)
		&& RNA_struct_property_is_set(op->ptr, "mode")) {
		RNA_enum_set(op->ptr, "mode", BRUSH_STROKE_NORMAL);
	}
	/* initialize here */
	ups->overlap_factor = 1.0;
	ups->stroke_active = true;

	/* initialize here to avoid initialization conflict with threaded strokes */
	curvemapping_initialize(br->curve);
	
	BKE_paint_set_overlay_override(br->overlay_flags);

	return stroke;
}

void paint_stroke_data_free(struct wmOperator *op)
{
	BKE_paint_set_overlay_override(0);
	if (op->customdata)
		MEM_freeN(op->customdata);
	op->customdata = NULL;
}

static void stroke_done(struct bContext *C, struct wmOperator *op)
{
	struct PaintStroke *stroke = op->customdata;
	UnifiedPaintSettings *ups = stroke->ups;

	ups->draw_anchored = false;
	ups->stroke_active = false;

	/* reset rotation here to avoid doing so in cursor display */
	if (!(stroke->brush->flag & BRUSH_RAKE))
		ups->brush_rotation = 0.0f;

	if (stroke->stroke_started) {
		if (stroke->redraw)
			stroke->redraw(C, stroke, true);

		if (stroke->done)
			stroke->done(C, stroke);
	}

	if (stroke->timer) {
		WM_event_remove_timer(
			CTX_wm_manager(C),
			CTX_wm_window(C),
			stroke->timer);
	}

	if (stroke->stroke_cursor)
		WM_paint_cursor_end(CTX_wm_manager(C), stroke->stroke_cursor);

	BLI_freelistN(&stroke->line);

	paint_stroke_data_free(op);
}

/* Returns zero if the stroke dots should not be spaced, non-zero otherwise */
bool paint_space_stroke_enabled(Brush *br, PaintMode mode)
{
	return (br->flag & (BRUSH_SPACE)) && paint_supports_dynamic_size(br, mode);
}

static bool sculpt_is_grab_tool(Brush *br)
{
	return ELEM4(br->sculpt_tool,
	             SCULPT_TOOL_GRAB,
	             SCULPT_TOOL_THUMB,
	             SCULPT_TOOL_ROTATE,
	             SCULPT_TOOL_SNAKE_HOOK);
}

/* return true if the brush size can change during paint (normally used for pressure) */
bool paint_supports_dynamic_size(Brush *br, PaintMode mode)
{
	if (br->flag & BRUSH_ANCHORED)
		return false;

	switch (mode) {
		case PAINT_SCULPT:
			if (sculpt_is_grab_tool(br))
				return false;
			break;

		case PAINT_TEXTURE_2D: /* fall through */
		case PAINT_TEXTURE_PROJECTIVE:
			if ((br->imagepaint_tool == PAINT_TOOL_FILL) &&
			    (br->flag & BRUSH_USE_GRADIENT))
				return false;
			break;

		default:
			break;
	}
	return true;
}

bool paint_supports_smooth_stroke(Brush *br, PaintMode mode)
{
	if (!(br->flag & BRUSH_SMOOTH_STROKE) ||
		 (br->flag & (BRUSH_ANCHORED | BRUSH_DRAG_DOT | BRUSH_LINE)))
	{
		return false;
	}

	switch (mode) {
		case PAINT_SCULPT:
			if (sculpt_is_grab_tool(br))
				return false;
			break;
		default:
			break;
	}
	return true;
}

bool paint_supports_texture(PaintMode mode)
{
	/* ommit: PAINT_WEIGHT, PAINT_SCULPT_UV, PAINT_INVALID */
	return ELEM4(mode, PAINT_SCULPT, PAINT_VERTEX, PAINT_TEXTURE_PROJECTIVE, PAINT_TEXTURE_2D);
}

/* return true if the brush size can change during paint (normally used for pressure) */
bool paint_supports_dynamic_tex_coords(Brush *br, PaintMode mode)
{
	if (br->flag & BRUSH_ANCHORED)
		return false;

	switch (mode) {
		case PAINT_SCULPT:
			if (sculpt_is_grab_tool(br))
				return false;
			break;
		default:
			break;
	}
	return true;
}

#define PAINT_STROKE_MODAL_CANCEL 1

/* called in paint_ops.c, on each regeneration of keymaps  */
struct wmKeyMap *paint_stroke_modal_keymap(struct wmKeyConfig *keyconf)
{
	static struct EnumPropertyItem modal_items[] = {
		{PAINT_STROKE_MODAL_CANCEL, "CANCEL", 0,
		"Cancel",
		"Cancel and undo a stroke in progress"},

		{ 0 }
	};

	static const char *name = "Paint Stroke Modal";

	struct wmKeyMap *keymap = WM_modalkeymap_get(keyconf, name);

	/* this function is called for each spacetype, only needs to add map once */
	if (!keymap) {
		keymap = WM_modalkeymap_add(keyconf, name, modal_items);

		/* items for modal map */
		WM_modalkeymap_add_item(
			keymap, ESCKEY, KM_PRESS, KM_ANY, 0, PAINT_STROKE_MODAL_CANCEL);
	}

	return keymap;
}

static void paint_stroke_add_sample(const Paint *paint,
                                    PaintStroke *stroke,
                                    float x, float y, float pressure)
{
	PaintSample *sample = &stroke->samples[stroke->cur_sample];
	int max_samples = MIN2(PAINT_MAX_INPUT_SAMPLES,
	                       MAX2(paint->num_input_samples, 1));

	sample->mouse[0] = x;
	sample->mouse[1] = y;
	sample->pressure = pressure;

	stroke->cur_sample++;
	if (stroke->cur_sample >= max_samples)
		stroke->cur_sample = 0;
	if (stroke->num_samples < max_samples)
		stroke->num_samples++;
}

static void paint_stroke_sample_average(const PaintStroke *stroke,
                                        PaintSample *average)
{
	int i;
	
	memset(average, 0, sizeof(*average));

	BLI_assert(stroke->num_samples > 0);
	
	for (i = 0; i < stroke->num_samples; i++) {
		add_v2_v2(average->mouse, stroke->samples[i].mouse);
		average->pressure += stroke->samples[i].pressure;
	}

	mul_v2_fl(average->mouse, 1.0f / stroke->num_samples);
	average->pressure /= stroke->num_samples;

	/*printf("avg=(%f, %f), num=%d\n", average->mouse[0], average->mouse[1], stroke->num_samples);*/
}

/* slightly different version of spacing for line/curve strokes, makes sure the dabs stay on the line path */
static void paint_line_strokes_spacing(bContext *C, wmOperator *op, PaintStroke *stroke, float spacing, float *length_residue, float old_pos[2], float new_pos[2])
{
	UnifiedPaintSettings *ups = stroke->ups;

	float mouse[2], dmouse[2];
	float length;

	sub_v2_v2v2(dmouse, new_pos, old_pos);
	copy_v2_v2(stroke->last_mouse_position, old_pos);

	length = normalize_v2(dmouse);

	BLI_assert(length >= 0.0);

	if (length == 0.0)
		return;

	while (length > 0.0f) {
		float spacing_final = spacing - *length_residue;
		length += *length_residue;
		*length_residue = 0.0;

		if (length >= spacing) {
			mouse[0] = stroke->last_mouse_position[0] + dmouse[0] * spacing_final;
			mouse[1] = stroke->last_mouse_position[1] + dmouse[1] * spacing_final;

			ups->overlap_factor = paint_stroke_integrate_overlap(stroke->brush, 1.0);

			stroke->stroke_distance += spacing / stroke->zoom_2d;
			paint_brush_stroke_add_step(C, op, mouse, 1.0);

			length -= spacing;
			spacing_final = spacing;
		}
		else {
			break;
		}
	}

	*length_residue = length;
}


static void paint_stroke_line_end(bContext *C, wmOperator *op, PaintStroke *stroke, float mouse[2])
{
	Brush *br = stroke->brush;
	if (stroke->stroke_started && (br->flag & BRUSH_LINE)) {
		stroke->ups->overlap_factor = paint_stroke_integrate_overlap(br, 1.0);

		paint_brush_stroke_add_step(C, op, stroke->last_mouse_position, 1.0);
		paint_space_stroke(C, op, mouse, 1.0);
	}
}

static bool paint_stroke_curve_end(bContext *C, wmOperator *op, PaintStroke *stroke)
{
	Brush *br = stroke->brush;
	if (br->flag & BRUSH_CURVE) {
		const Scene *scene = CTX_data_scene(C);
		const float spacing = paint_space_stroke_spacing(scene, stroke, 1.0f, 1.0f);
		PaintCurve *pc = br->paint_curve;
		PaintCurvePoint *pcp;
		float length_residue = 0.0f;
		int i;

		if (!pc)
			return true;

		pcp = pc->points;
		stroke->ups->overlap_factor = paint_stroke_integrate_overlap(br, 1.0);

		for (i = 0; i < pc->tot_points - 1; i++, pcp++) {
			int j;
			float data[(PAINT_CURVE_NUM_SEGMENTS + 1) * 2];
			PaintCurvePoint *pcp_next = pcp + 1;

			for (j = 0; j < 2; j++)
				BKE_curve_forward_diff_bezier(pcp->bez.vec[1][j],
											  pcp->bez.vec[2][j],
											  pcp_next->bez.vec[0][j],
											  pcp_next->bez.vec[1][j],
											  data + j, PAINT_CURVE_NUM_SEGMENTS, 2 * sizeof(float));


			for (j = 0; j < PAINT_CURVE_NUM_SEGMENTS; j++) {
				if (!stroke->stroke_started) {
					stroke->last_pressure = 1.0;
					copy_v2_v2(stroke->last_mouse_position, data + 2 * j);
					stroke->stroke_started = stroke->test_start(C, op, stroke->last_mouse_position);

					if (stroke->stroke_started) {
						paint_brush_stroke_add_step(C, op, data + 2 * j, 1.0);
						paint_line_strokes_spacing(C, op, stroke, spacing, &length_residue, data + 2 * j, data + 2 * (j + 1));
					}
				}
				else
					paint_line_strokes_spacing(C, op, stroke, spacing, &length_residue, data + 2 * j, data + 2 * (j + 1));
			}
		}

		stroke_done(C, op);
		return true;
	}

	return false;
}


int paint_stroke_modal(bContext *C, wmOperator *op, const wmEvent *event)
{
	Paint *p = BKE_paint_get_active_from_context(C);
	PaintMode mode = BKE_paintmode_get_active_from_context(C);
	PaintStroke *stroke = op->customdata;
	Brush *br = stroke->brush;
	PaintSample sample_average;
	float mouse[2];
	bool first_dab = false;
	bool first_modal = false;
	bool redraw = false;
	float pressure;

	/* see if tablet affects event. Line, anchored and drag dot strokes do not support pressure */
	pressure = (br->flag & (BRUSH_LINE | BRUSH_ANCHORED | BRUSH_DRAG_DOT)) ? 1.0 : event_tablet_data(event, &stroke->pen_flip);

	paint_stroke_add_sample(p, stroke, event->mval[0], event->mval[1], pressure);
	paint_stroke_sample_average(stroke, &sample_average);

	/* let NDOF motion pass through to the 3D view so we can paint and rotate simultaneously!
	 * this isn't perfect... even when an extra MOUSEMOVE is spoofed, the stroke discards it
	 * since the 2D deltas are zero -- code in this file needs to be updated to use the
	 * post-NDOF_MOTION MOUSEMOVE */
	if (event->type == NDOF_MOTION)
		return OPERATOR_PASS_THROUGH;

	/* one time initialization */
	if (!stroke->stroke_init) {
		if (paint_stroke_curve_end(C, op, stroke))
			return OPERATOR_FINISHED;

		if (paint_supports_smooth_stroke(br, mode))
			stroke->stroke_cursor =
			    WM_paint_cursor_activate(CTX_wm_manager(C), paint_poll, paint_draw_smooth_cursor, stroke);

		stroke->stroke_init = true;
		first_modal = true;
	}

	/* one time stroke initialization */
	if (!stroke->stroke_started) {
		stroke->last_pressure = sample_average.pressure;
		copy_v2_v2(stroke->last_mouse_position, sample_average.mouse);
		stroke->stroke_started = stroke->test_start(C, op, sample_average.mouse);
		BLI_assert((stroke->stroke_started & ~1) == 0);  /* 0/1 */

		if (stroke->stroke_started) {
			if (br->flag & BRUSH_AIRBRUSH)
				stroke->timer = WM_event_add_timer(CTX_wm_manager(C), CTX_wm_window(C), TIMER, stroke->brush->rate);

			if (br->flag & BRUSH_LINE) {
				stroke->stroke_cursor =
					WM_paint_cursor_activate(CTX_wm_manager(C), paint_poll, paint_draw_line_cursor, stroke);
			}

			first_dab = true;
		}
	}

	/* Cancel */
	if (event->type == EVT_MODAL_MAP && event->val == PAINT_STROKE_MODAL_CANCEL) {
		if (op->type->cancel) {
			op->type->cancel(C, op);
		}
		else {
			paint_stroke_cancel(C, op);
		}
		return OPERATOR_CANCELLED;
	}

	if (event->type == stroke->event_type && !first_modal) {
		if (event->val == KM_RELEASE) {
			paint_stroke_line_end (C, op, stroke, sample_average.mouse);
			stroke_done(C, op);
			return OPERATOR_FINISHED;
		}
	}
	else if (ELEM(event->type, RETKEY, SPACEKEY)) {
		paint_stroke_line_end(C, op, stroke, sample_average.mouse);
		stroke_done(C, op);
		return OPERATOR_FINISHED;
	}
	else if ((br->flag & BRUSH_LINE) && stroke->stroke_started &&
			 (first_modal || (ELEM(event->type, MOUSEMOVE, INBETWEEN_MOUSEMOVE))))
	{
		if (br->flag & BRUSH_RAKE) {
			copy_v2_v2(stroke->ups->last_rake, stroke->last_mouse_position);
			paint_calculate_rake_rotation(stroke->ups,  sample_average.mouse);
		}
	}
	else if (first_modal ||
			 /* regular dabs */
	         (!(br->flag & (BRUSH_AIRBRUSH)) && (ELEM(event->type, MOUSEMOVE, INBETWEEN_MOUSEMOVE))) ||
	         /* airbrush */
	         ((br->flag & BRUSH_AIRBRUSH) && event->type == TIMER && event->customdata == stroke->timer))
	{
		if (paint_smooth_stroke(stroke, mouse, &pressure, &sample_average, mode)) {
			if (stroke->stroke_started) {
				if (paint_space_stroke_enabled(br, mode)) {
					if (paint_space_stroke(C, op, mouse, pressure))
						redraw = true;
				}
				else {
					float dmouse[2];
					sub_v2_v2v2(dmouse, mouse, stroke->last_mouse_position);
					stroke->stroke_distance += len_v2(dmouse);
					paint_brush_stroke_add_step(C, op, mouse, pressure);
					redraw = true;
				}
			}
		}
	}

	/* we want the stroke to have the first daub at the start location
	 * instead of waiting till we have moved the space distance */
	if (first_dab &&
	    paint_space_stroke_enabled(br, mode) &&
	    !(br->flag & BRUSH_SMOOTH_STROKE))
	{
		stroke->ups->overlap_factor = paint_stroke_integrate_overlap(br, 1.0);
		paint_brush_stroke_add_step(C, op, sample_average.mouse, sample_average.pressure);
		redraw = true;
	}

	/* do updates for redraw. if event is inbetween mousemove there are more
	 * coming, so postpone potentially slow redraw updates until all are done */
	if (event->type != INBETWEEN_MOUSEMOVE) {
		wmWindow *window = CTX_wm_window(C);
		ARegion *ar = CTX_wm_region(C);

		/* At the very least, invalidate the cursor */
		if (ar && (p->flags & PAINT_SHOW_BRUSH))
			WM_paint_cursor_tag_redraw(window, ar);

		if (redraw && stroke->redraw)
			stroke->redraw(C, stroke, false);
<<<<<<< HEAD
	}
	
=======

>>>>>>> 79634b46
	return OPERATOR_RUNNING_MODAL;
}

int paint_stroke_exec(bContext *C, wmOperator *op)
{
	PaintStroke *stroke = op->customdata;

	/* only when executed for the first time */
	if (stroke->stroke_started == 0) {
		/* XXX stroke->last_mouse_position is unset, this may cause problems */
		stroke->test_start(C, op, NULL);
		stroke->stroke_started = 1;
	}

	RNA_BEGIN (op->ptr, itemptr, "stroke")
	{
		stroke->update_step(C, stroke, &itemptr);
	}
	RNA_END;

	stroke_done(C, op);

	return OPERATOR_FINISHED;
}

void paint_stroke_cancel(bContext *C, wmOperator *op)
{
	stroke_done(C, op);
}

ViewContext *paint_stroke_view_context(PaintStroke *stroke)
{
	return &stroke->vc;
}

void *paint_stroke_mode_data(struct PaintStroke *stroke)
{
	return stroke->mode_data;
}

float paint_stroke_distance_get(struct PaintStroke *stroke)
{
	return stroke->stroke_distance;
}

void paint_stroke_set_mode_data(PaintStroke *stroke, void *mode_data)
{
	stroke->mode_data = mode_data;
}

int paint_poll(bContext *C)
{
	Paint *p = BKE_paint_get_active_from_context(C);
	Object *ob = CTX_data_active_object(C);
	ScrArea *sa = CTX_wm_area(C);
	ARegion *ar = CTX_wm_region(C);

	return p && ob && BKE_paint_brush(p) &&
	       (sa && ELEM(sa->spacetype, SPACE_VIEW3D, SPACE_IMAGE)) &&
	       (ar && ar->regiontype == RGN_TYPE_WINDOW);
}<|MERGE_RESOLUTION|>--- conflicted
+++ resolved
@@ -213,7 +213,7 @@
 
 
 /* Initialize the stroke cache variants from operator properties */
-static void paint_brush_update(bContext *C,
+static bool paint_brush_update(bContext *C,
                                Brush *brush,
                                PaintMode mode,
                                struct PaintStroke *stroke,
@@ -224,6 +224,7 @@
 	Scene *scene = CTX_data_scene(C);
 	UnifiedPaintSettings *ups = stroke->ups;
 	bool location_sampled = false;
+	bool location_success = false;
 	/* XXX: Use pressure value from first brush step for brushes which don't
 	 *      support strokes (grab, thumb). They depends on initial state and
 	 *      brush coord/pressure/etc.
@@ -314,6 +315,7 @@
 				if (stroke->get_location(C, location, halfway)) {
 					hit = true;
 					location_sampled = true;
+					location_success = true;
 				}
 			}
 			else {
@@ -347,11 +349,17 @@
 	}
 
 	if (!location_sampled) {
-		if (stroke->get_location)
-			stroke->get_location(C, location, mouse);
-		else
+		if (stroke->get_location) {
+			if (stroke->get_location(C, location, mouse))
+				location_success = true;
+		}
+		else {
 			zero_v3(location);
-	}
+			location_success = true;
+		}
+	}
+
+	return location_success;
 }
 
 
@@ -408,20 +416,9 @@
 		}
 	}
 
-<<<<<<< HEAD
-	paint_brush_update(C, brush, mode, stroke, mouse_in, mouse_out, pressure, location);
-=======
-	/* TODO: can remove the if statement once all modes have this */
-	if (stroke->get_location) {
-		if (!stroke->get_location(C, location, mouse_out)) {
-			if (ar && (paint->flags & PAINT_SHOW_BRUSH))
-				WM_paint_cursor_tag_redraw(window, ar);
-			return;
-		}
-	}
-	else
-		zero_v3(location);
->>>>>>> 79634b46
+	if (!paint_brush_update(C, brush, mode, stroke, mouse_in, mouse_out, pressure, location)) {
+		return;
+	}
 
 	/* Add to stroke */
 	RNA_collection_add(op->ptr, "stroke", &itemptr);
@@ -1091,12 +1088,8 @@
 
 		if (redraw && stroke->redraw)
 			stroke->redraw(C, stroke, false);
-<<<<<<< HEAD
-	}
-	
-=======
-
->>>>>>> 79634b46
+	}
+
 	return OPERATOR_RUNNING_MODAL;
 }
 
