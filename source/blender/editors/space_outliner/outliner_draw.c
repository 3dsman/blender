/*
 * ***** BEGIN GPL LICENSE BLOCK *****
 *
 * This program is free software; you can redistribute it and/or
 * modify it under the terms of the GNU General Public License
 * as published by the Free Software Foundation; either version 2
 * of the License, or (at your option) any later version. 
 *
 * This program is distributed in the hope that it will be useful,
 * but WITHOUT ANY WARRANTY; without even the implied warranty of
 * MERCHANTABILITY or FITNESS FOR A PARTICULAR PURPOSE.  See the
 * GNU General Public License for more details.
 *
 * You should have received a copy of the GNU General Public License
 * along with this program; if not, write to the Free Software Foundation,
 * Inc., 51 Franklin Street, Fifth Floor, Boston, MA 02110-1301, USA.
 *
 * The Original Code is Copyright (C) 2004 Blender Foundation.
 * All rights reserved.
 *
 * The Original Code is: all of this file.
 *
 * Contributor(s): Joshua Leung
 *
 * ***** END GPL LICENSE BLOCK *****
 */

/** \file blender/editors/space_outliner/outliner_draw.c
 *  \ingroup spoutliner
 */

#include "DNA_anim_types.h"
#include "DNA_armature_types.h"
#include "DNA_gpencil_types.h"
#include "DNA_group_types.h"
#include "DNA_lamp_types.h"
#include "DNA_object_types.h"
#include "DNA_scene_types.h"
#include "DNA_sequence_types.h"

#include "BLI_math.h"
#include "BLI_blenlib.h"
#include "BLI_string_utils.h"
#include "BLI_utildefines.h"
#include "BLI_mempool.h"

#include "BLT_translation.h"

#include "BKE_context.h"
#include "BKE_deform.h"
#include "BKE_depsgraph.h"
#include "BKE_fcurve.h"
#include "BKE_global.h"
#include "BKE_layer.h"
#include "BKE_library.h"
#include "BKE_main.h"
#include "BKE_modifier.h"
#include "BKE_report.h"
#include "BKE_scene.h"
#include "BKE_object.h"

#include "ED_armature.h"
#include "ED_keyframing.h"
#include "ED_object.h"
#include "ED_screen.h"

#include "WM_api.h"
#include "WM_types.h"

#include "BIF_gl.h"
#include "BIF_glutil.h"

#include "GPU_immediate.h"

#include "UI_interface.h"
#include "UI_interface_icons.h"
#include "UI_resources.h"
#include "UI_view2d.h"

#include "RNA_access.h"

#include "outliner_intern.h"

/* disable - this is far too slow - campbell */
// #define USE_GROUP_SELECT

/* ****************************************************** */
/* Tree Size Functions */

static void outliner_height(SpaceOops *soops, ListBase *lb, int *h)
{
	TreeElement *te = lb->first;
	while (te) {
		TreeStoreElem *tselem = TREESTORE(te);
		if (TSELEM_OPEN(tselem, soops))
			outliner_height(soops, &te->subtree, h);
		(*h) += UI_UNIT_Y;
		te = te->next;
	}
}

#if 0  // XXX this is currently disabled until te->xend is set correctly
static void outliner_width(SpaceOops *soops, ListBase *lb, int *w)
{
	TreeElement *te = lb->first;
	while (te) {
//		TreeStoreElem *tselem = TREESTORE(te);
		
		// XXX fixme... te->xend is not set yet
		if (!TSELEM_OPEN(tselem, soops)) {
			if (te->xend > *w)
				*w = te->xend;
		}
		outliner_width(soops, &te->subtree, w);
		te = te->next;
	}
}
#endif

static void outliner_rna_width(SpaceOops *soops, ListBase *lb, int *w, int startx)
{
	TreeElement *te = lb->first;
	while (te) {
		TreeStoreElem *tselem = TREESTORE(te);
		// XXX fixme... (currently, we're using a fixed length of 100)!
#if 0
		if (te->xend) {
			if (te->xend > *w)
				*w = te->xend;
		}
#endif
		if (startx + 100 > *w)
			*w = startx + 100;

		if (TSELEM_OPEN(tselem, soops))
			outliner_rna_width(soops, &te->subtree, w, startx + UI_UNIT_X);
		te = te->next;
	}
}

/* ****************************************************** */

static void restrictbutton_recursive_ebone(bContext *C, EditBone *ebone_parent, int flag, bool set_flag)
{
	Object *obedit = CTX_data_edit_object(C);
	bArmature *arm = obedit->data;
	EditBone *ebone;
	
	for (ebone = arm->edbo->first; ebone; ebone = ebone->next) {
		if (ED_armature_ebone_is_child_recursive(ebone_parent, ebone)) {
			if (set_flag) {
				ebone->flag &= ~(BONE_TIPSEL | BONE_SELECTED | BONE_ROOTSEL);
				ebone->flag |= flag;
			}
			else {
				ebone->flag &= ~flag;
			}
		}
	}
}

static void restrictbutton_recursive_bone(Bone *bone_parent, int flag, bool set_flag)
{
	Bone *bone;
	for (bone = bone_parent->childbase.first; bone; bone = bone->next) {
		if (set_flag) {
			bone->flag &= ~(BONE_TIPSEL | BONE_SELECTED | BONE_ROOTSEL);
			bone->flag |= flag;
		}
		else {
			bone->flag &= ~flag;
		}
		restrictbutton_recursive_bone(bone, flag, set_flag);
	}

}

static void restrictbutton_r_lay_cb(bContext *C, void *poin, void *UNUSED(poin2))
{
	WM_event_add_notifier(C, NC_SCENE | ND_RENDER_OPTIONS, poin);
}

static void restrictbutton_modifier_cb(bContext *C, void *UNUSED(poin), void *poin2)
{
	Object *ob = (Object *)poin2;
	
	DAG_id_tag_update(&ob->id, OB_RECALC_DATA);
	WM_event_add_notifier(C, NC_OBJECT | ND_MODIFIER, ob);
}

static void restrictbutton_bone_visibility_cb(bContext *C, void *UNUSED(poin), void *poin2)
{
	Bone *bone = (Bone *)poin2;
	if (bone->flag & BONE_HIDDEN_P)
		bone->flag &= ~(BONE_SELECTED | BONE_TIPSEL | BONE_ROOTSEL);

	if (CTX_wm_window(C)->eventstate->ctrl) {
		restrictbutton_recursive_bone(bone, BONE_HIDDEN_P, (bone->flag & BONE_HIDDEN_P) != 0);
	}

	WM_event_add_notifier(C, NC_OBJECT | ND_POSE, NULL);
}

static void restrictbutton_bone_select_cb(bContext *C, void *UNUSED(poin), void *poin2)
{
	Bone *bone = (Bone *)poin2;
	if (bone->flag & BONE_UNSELECTABLE)
		bone->flag &= ~(BONE_SELECTED | BONE_TIPSEL | BONE_ROOTSEL);

	if (CTX_wm_window(C)->eventstate->ctrl) {
		restrictbutton_recursive_bone(bone, BONE_UNSELECTABLE, (bone->flag & BONE_UNSELECTABLE) != 0);
	}

	WM_event_add_notifier(C, NC_OBJECT | ND_POSE, NULL);
}

static void restrictbutton_ebone_select_cb(bContext *C, void *UNUSED(poin), void *poin2)
{
	EditBone *ebone = (EditBone *)poin2;

	if (ebone->flag & BONE_UNSELECTABLE) {
		ebone->flag &= ~(BONE_SELECTED | BONE_TIPSEL | BONE_ROOTSEL);
	}

	if (CTX_wm_window(C)->eventstate->ctrl) {
		restrictbutton_recursive_ebone(C, ebone, BONE_UNSELECTABLE, (ebone->flag & BONE_UNSELECTABLE) != 0);
	}

	WM_event_add_notifier(C, NC_OBJECT | ND_POSE, NULL);
}

static void restrictbutton_ebone_visibility_cb(bContext *C, void *UNUSED(poin), void *poin2)
{
	EditBone *ebone = (EditBone *)poin2;
	if (ebone->flag & BONE_HIDDEN_A) {
		ebone->flag &= ~(BONE_SELECTED | BONE_TIPSEL | BONE_ROOTSEL);
	}

	if (CTX_wm_window(C)->eventstate->ctrl) {
		restrictbutton_recursive_ebone(C, ebone, BONE_HIDDEN_A, (ebone->flag & BONE_HIDDEN_A) != 0);
	}

	WM_event_add_notifier(C, NC_OBJECT | ND_POSE, NULL);
}

static void restrictbutton_gp_layer_flag_cb(bContext *C, void *UNUSED(poin), void *UNUSED(poin2))
{
	WM_event_add_notifier(C, NC_GPENCIL | ND_DATA | NA_EDITED, NULL);
}

static void restrictbutton_collection_hide_cb(bContext *C, void *poin, void *poin2)
{
	Scene *scene = poin;
	LayerCollection *collection = poin2;
	SceneLayer *sl = BKE_scene_layer_find_from_collection(scene, collection);

	/* hide and deselect bases that are directly influenced by this LayerCollection */
	BKE_scene_layer_base_flag_recalculate(sl);
	BKE_scene_layer_engine_settings_collection_recalculate(sl, collection);
	WM_event_add_notifier(C, NC_SCENE | ND_OB_SELECT, scene);
	WM_event_add_notifier(C, NC_SCENE | ND_LAYER_CONTENT, NULL);
}

static void restrictbutton_collection_hide_select_cb(bContext *C, void *poin, void *poin2)
{
	Scene *scene = poin;
	LayerCollection *collection = poin2;

	if ((collection->flag & COLLECTION_SELECTABLE) == 0) {
		SceneLayer *sl = BKE_scene_layer_find_from_collection(scene, collection);

		/* deselect bases that are directly influenced by this LayerCollection */
		BKE_scene_layer_base_flag_recalculate(sl);
		WM_event_add_notifier(C, NC_SCENE | ND_OB_SELECT, CTX_data_scene(C));
	}
	WM_event_add_notifier(C, NC_SCENE | ND_LAYER_CONTENT, NULL);
}

static void restrictbutton_id_user_toggle(bContext *UNUSED(C), void *poin, void *UNUSED(poin2))
{
	ID *id = (ID *)poin;
	
	BLI_assert(id != NULL);
	
	if (id->flag & LIB_FAKEUSER) {
		id_us_plus(id);
	}
	else {
		id_us_min(id);
	}
}


static void namebutton_cb(bContext *C, void *tsep, char *oldname)
{
	SpaceOops *soops = CTX_wm_space_outliner(C);
	Scene *scene = CTX_data_scene(C);
	SceneLayer *sl = CTX_data_scene_layer(C);
	Object *obedit = CTX_data_edit_object(C);
	BLI_mempool *ts = soops->treestore;
	TreeStoreElem *tselem = tsep;
	
	if (ts && tselem) {
		TreeElement *te = outliner_find_tree_element(&soops->tree, tselem);
		
		if (tselem->type == 0) {
			BLI_libblock_ensure_unique_name(G.main, tselem->id->name);
			
			switch (GS(tselem->id->name)) {
				case ID_MA:
					WM_event_add_notifier(C, NC_MATERIAL, NULL); break;
				case ID_TE:
					WM_event_add_notifier(C, NC_TEXTURE, NULL); break;
				case ID_IM:
					WM_event_add_notifier(C, NC_IMAGE, NULL); break;
				case ID_SCE:
					WM_event_add_notifier(C, NC_SCENE, NULL); break;
				default:
					WM_event_add_notifier(C, NC_ID | NA_RENAME, NULL); break;
			}
			/* Check the library target exists */
			if (te->idcode == ID_LI) {
				Library *lib = (Library *)tselem->id;
				char expanded[FILE_MAX];

				BKE_library_filepath_set(lib, lib->name);

				BLI_strncpy(expanded, lib->name, sizeof(expanded));
				BLI_path_abs(expanded, G.main->name);
				if (!BLI_exists(expanded)) {
					BKE_reportf(CTX_wm_reports(C), RPT_ERROR,
					            "Library path '%s' does not exist, correct this before saving", expanded);
				}
				else if (lib->id.tag & LIB_TAG_MISSING) {
					BKE_reportf(CTX_wm_reports(C), RPT_INFO,
					            "Library path '%s' is now valid, please reload the library", expanded);
					lib->id.tag &= ~LIB_TAG_MISSING;
				}
			}
		}
		else {
			switch (tselem->type) {
				case TSE_DEFGROUP:
					defgroup_unique_name(te->directdata, (Object *)tselem->id); //	id = object
					break;
				case TSE_NLA_ACTION:
					BLI_libblock_ensure_unique_name(G.main, tselem->id->name);
					break;
				case TSE_EBONE:
				{
					bArmature *arm = (bArmature *)tselem->id;
					if (arm->edbo) {
						EditBone *ebone = te->directdata;
						char newname[sizeof(ebone->name)];

						/* restore bone name */
						BLI_strncpy(newname, ebone->name, sizeof(ebone->name));
						BLI_strncpy(ebone->name, oldname, sizeof(ebone->name));
						ED_armature_bone_rename(obedit->data, oldname, newname);
						WM_event_add_notifier(C, NC_OBJECT | ND_POSE, OBACT_NEW);
					}
					break;
				}

				case TSE_BONE:
				{
					Bone *bone = te->directdata;
					Object *ob;
					char newname[sizeof(bone->name)];
					
					/* always make current object active */
					tree_element_active(C, scene, sl, soops, te, OL_SETSEL_NORMAL, true);
					ob = OBACT_NEW;
					
					/* restore bone name */
					BLI_strncpy(newname, bone->name, sizeof(bone->name));
					BLI_strncpy(bone->name, oldname, sizeof(bone->name));
					ED_armature_bone_rename(ob->data, oldname, newname);
					WM_event_add_notifier(C, NC_OBJECT | ND_POSE, ob);
					break;
				}
				case TSE_POSE_CHANNEL:
				{
					bPoseChannel *pchan = te->directdata;
					Object *ob;
					char newname[sizeof(pchan->name)];
					
					/* always make current pose-bone active */
					tree_element_active(C, scene, sl, soops, te, OL_SETSEL_NORMAL, true);
					ob = OBACT_NEW;

					BLI_assert(ob->type == OB_ARMATURE);
					
					/* restore bone name */
					BLI_strncpy(newname, pchan->name, sizeof(pchan->name));
					BLI_strncpy(pchan->name, oldname, sizeof(pchan->name));
					ED_armature_bone_rename(ob->data, oldname, newname);
					WM_event_add_notifier(C, NC_OBJECT | ND_POSE, ob);
					break;
				}
				case TSE_POSEGRP:
				{
					Object *ob = (Object *)tselem->id; // id = object
					bActionGroup *grp = te->directdata;
					
					BLI_uniquename(&ob->pose->agroups, grp, CTX_DATA_(BLT_I18NCONTEXT_ID_ACTION, "Group"), '.',
					               offsetof(bActionGroup, name), sizeof(grp->name));
					WM_event_add_notifier(C, NC_OBJECT | ND_POSE, ob);
					break;
				}
				case TSE_GP_LAYER:
				{
					bGPdata *gpd = (bGPdata *)tselem->id; // id = GP Datablock
					bGPDlayer *gpl = te->directdata;
					
					// XXX: name needs translation stuff
					BLI_uniquename(&gpd->layers, gpl, "GP Layer", '.',
					               offsetof(bGPDlayer, info), sizeof(gpl->info));
					WM_event_add_notifier(C, NC_GPENCIL | ND_DATA, gpd);
					break;
				}
				case TSE_R_LAYER:
					break;
			}
		}
		tselem->flag &= ~TSE_TEXTBUT;
	}
}

static void outliner_draw_restrictbuts(uiBlock *block, Scene *scene, ARegion *ar, SpaceOops *soops, ListBase *lb)
{	
	uiBut *bt;
	TreeElement *te;
	TreeStoreElem *tselem;
	Object *ob = NULL;

	PropertyRNA *object_prop_hide, *object_prop_hide_select, *object_prop_hide_render;

	/* get RNA properties (once) */
	object_prop_hide = RNA_struct_type_find_property(&RNA_Object, "hide");
	object_prop_hide_select = RNA_struct_type_find_property(&RNA_Object, "hide_select");
	object_prop_hide_render = RNA_struct_type_find_property(&RNA_Object, "hide_render");
	BLI_assert(object_prop_hide && object_prop_hide_select  && object_prop_hide_render);


	for (te = lb->first; te; te = te->next) {
		tselem = TREESTORE(te);
		if (te->ys + 2 * UI_UNIT_Y >= ar->v2d.cur.ymin && te->ys <= ar->v2d.cur.ymax) {
			/* scene render layers and passes have toggle-able flags too! */
			if (tselem->type == TSE_R_LAYER) {
				UI_block_emboss_set(block, UI_EMBOSS_NONE);
				
				bt = uiDefIconButBitI(block, UI_BTYPE_ICON_TOGGLE_N, SCE_LAY_DISABLE, 0, ICON_CHECKBOX_HLT - 1,
				                      (int)(ar->v2d.cur.xmax - OL_TOG_RESTRICT_VIEWX), te->ys, UI_UNIT_X,
				                      UI_UNIT_Y, te->directdata, 0, 0, 0, 0, TIP_("Render this RenderLayer"));
				UI_but_func_set(bt, restrictbutton_r_lay_cb, tselem->id, NULL);
				UI_but_flag_enable(bt, UI_BUT_DRAG_LOCK);
				
				UI_block_emboss_set(block, UI_EMBOSS);
			}
			else if (tselem->type == TSE_R_PASS) {
				int *layflag = te->directdata;
				int passflag = 1 << tselem->nr;
				
				UI_block_emboss_set(block, UI_EMBOSS_NONE);
				
				
				bt = uiDefIconButBitI(block, UI_BTYPE_ICON_TOGGLE, passflag, 0, ICON_CHECKBOX_HLT - 1,
				                      (int)(ar->v2d.cur.xmax - OL_TOG_RESTRICT_VIEWX), te->ys, UI_UNIT_X,
				                      UI_UNIT_Y, layflag, 0, 0, 0, 0, TIP_("Render this Pass"));
				UI_but_func_set(bt, restrictbutton_r_lay_cb, tselem->id, NULL);
				UI_but_flag_enable(bt, UI_BUT_DRAG_LOCK);
				
				layflag++;  /* is lay_xor */
				if (ELEM(passflag, SCE_PASS_SPEC, SCE_PASS_SHADOW, SCE_PASS_AO, SCE_PASS_REFLECT, SCE_PASS_REFRACT,
				          SCE_PASS_INDIRECT, SCE_PASS_EMIT, SCE_PASS_ENVIRONMENT))
				{
					bt = uiDefIconButBitI(block, UI_BTYPE_TOGGLE, passflag, 0, (*layflag & passflag) ? ICON_DOT : ICON_BLANK1,
					                      (int)(ar->v2d.cur.xmax - OL_TOG_RESTRICT_SELECTX), te->ys, UI_UNIT_X,
					                      UI_UNIT_Y, layflag, 0, 0, 0, 0, TIP_("Exclude this Pass from Combined"));
					UI_but_func_set(bt, restrictbutton_r_lay_cb, tselem->id, NULL);
					UI_but_flag_enable(bt, UI_BUT_DRAG_LOCK);
				}
				
				UI_block_emboss_set(block, UI_EMBOSS);
			}
			else if (tselem->type == TSE_MODIFIER) {
				ModifierData *md = (ModifierData *)te->directdata;
				ob = (Object *)tselem->id;
				
				UI_block_emboss_set(block, UI_EMBOSS_NONE);
				bt = uiDefIconButBitI(block, UI_BTYPE_ICON_TOGGLE_N, eModifierMode_Realtime, 0, ICON_RESTRICT_VIEW_OFF,
				                      (int)(ar->v2d.cur.xmax - OL_TOG_RESTRICT_VIEWX), te->ys, UI_UNIT_X,
				                      UI_UNIT_Y, &(md->mode), 0, 0, 0, 0,
				                      TIP_("Restrict/Allow visibility in the 3D View"));
				UI_but_func_set(bt, restrictbutton_modifier_cb, scene, ob);
				UI_but_flag_enable(bt, UI_BUT_DRAG_LOCK);
				
				bt = uiDefIconButBitI(block, UI_BTYPE_ICON_TOGGLE_N, eModifierMode_Render, 0, ICON_RESTRICT_RENDER_OFF,
				                      (int)(ar->v2d.cur.xmax - OL_TOG_RESTRICT_RENDERX), te->ys, UI_UNIT_X,
				                      UI_UNIT_Y, &(md->mode), 0, 0, 0, 0, TIP_("Restrict/Allow renderability"));
				UI_but_func_set(bt, restrictbutton_modifier_cb, scene, ob);
				UI_but_flag_enable(bt, UI_BUT_DRAG_LOCK);

				UI_block_emboss_set(block, UI_EMBOSS);
			}
			else if (tselem->type == TSE_POSE_CHANNEL) {
				bPoseChannel *pchan = (bPoseChannel *)te->directdata;
				Bone *bone = pchan->bone;
				ob = (Object *)tselem->id;
				
				UI_block_emboss_set(block, UI_EMBOSS_NONE);
				bt = uiDefIconButBitI(block, UI_BTYPE_ICON_TOGGLE, BONE_HIDDEN_P, 0, ICON_RESTRICT_VIEW_OFF,
				                      (int)(ar->v2d.cur.xmax - OL_TOG_RESTRICT_VIEWX), te->ys, UI_UNIT_X,
				                      UI_UNIT_Y, &(bone->flag), 0, 0, 0, 0,
				                      TIP_("Restrict/Allow visibility in the 3D View"));
				UI_but_func_set(bt, restrictbutton_bone_visibility_cb, ob->data, bone);
				UI_but_flag_enable(bt, UI_BUT_DRAG_LOCK);
				
				bt = uiDefIconButBitI(block, UI_BTYPE_ICON_TOGGLE, BONE_UNSELECTABLE, 0, ICON_RESTRICT_SELECT_OFF,
				                      (int)(ar->v2d.cur.xmax - OL_TOG_RESTRICT_SELECTX), te->ys, UI_UNIT_X,
				                      UI_UNIT_Y, &(bone->flag), 0, 0, 0, 0,
				                      TIP_("Restrict/Allow selection in the 3D View"));
				UI_but_func_set(bt, restrictbutton_bone_select_cb, ob->data, bone);
				UI_but_flag_enable(bt, UI_BUT_DRAG_LOCK);

				UI_block_emboss_set(block, UI_EMBOSS);
			}
			else if (tselem->type == TSE_EBONE) {
				EditBone *ebone = (EditBone *)te->directdata;
				
				UI_block_emboss_set(block, UI_EMBOSS_NONE);
				bt = uiDefIconButBitI(block, UI_BTYPE_ICON_TOGGLE, BONE_HIDDEN_A, 0, ICON_RESTRICT_VIEW_OFF,
				                      (int)(ar->v2d.cur.xmax - OL_TOG_RESTRICT_VIEWX), te->ys, UI_UNIT_X,
				                      UI_UNIT_Y, &(ebone->flag), 0, 0, 0, 0,
				                      TIP_("Restrict/Allow visibility in the 3D View"));
				UI_but_func_set(bt, restrictbutton_ebone_visibility_cb, NULL, ebone);
				UI_but_flag_enable(bt, UI_BUT_DRAG_LOCK);
				
				bt = uiDefIconButBitI(block, UI_BTYPE_ICON_TOGGLE, BONE_UNSELECTABLE, 0, ICON_RESTRICT_SELECT_OFF,
				                      (int)(ar->v2d.cur.xmax - OL_TOG_RESTRICT_SELECTX), te->ys, UI_UNIT_X,
				                      UI_UNIT_Y, &(ebone->flag), 0, 0, 0, 0,
				                      TIP_("Restrict/Allow selection in the 3D View"));
				UI_but_func_set(bt, restrictbutton_ebone_select_cb, NULL, ebone);
				UI_but_flag_enable(bt, UI_BUT_DRAG_LOCK);

				UI_block_emboss_set(block, UI_EMBOSS);
			}
			else if (tselem->type == TSE_GP_LAYER) {
				bGPDlayer *gpl = (bGPDlayer *)te->directdata;
				
				UI_block_emboss_set(block, UI_EMBOSS_NONE);
				
				bt = uiDefIconButBitS(block, UI_BTYPE_ICON_TOGGLE, GP_LAYER_HIDE, 0, ICON_RESTRICT_VIEW_OFF,
				                      (int)(ar->v2d.cur.xmax - OL_TOG_RESTRICT_VIEWX), te->ys, UI_UNIT_X,
				                      UI_UNIT_Y, &gpl->flag, 0, 0, 0, 0,
				                      TIP_("Restrict/Allow visibility in the 3D View"));
				UI_but_func_set(bt, restrictbutton_gp_layer_flag_cb, NULL, gpl);
				UI_but_flag_enable(bt, UI_BUT_DRAG_LOCK);
				
				bt = uiDefIconButBitS(block, UI_BTYPE_ICON_TOGGLE, GP_LAYER_LOCKED, 0, ICON_UNLOCKED,
				                      (int)(ar->v2d.cur.xmax - OL_TOG_RESTRICT_SELECTX), te->ys, UI_UNIT_X,
				                      UI_UNIT_Y, &gpl->flag, 0, 0, 0, 0,
				                      TIP_("Restrict/Allow editing of strokes and keyframes in this layer"));
				UI_but_func_set(bt, restrictbutton_gp_layer_flag_cb, NULL, gpl);
				UI_but_flag_enable(bt, UI_BUT_DRAG_LOCK);
				
				/* TODO: visibility in renders */
				
				UI_block_emboss_set(block, UI_EMBOSS);
			}
			else if (tselem->type == TSE_COLLECTION) {
				LayerCollection *collection = te->directdata;

				UI_block_emboss_set(block, UI_EMBOSS_NONE);

				bt = uiDefIconButBitS(block, UI_BTYPE_ICON_TOGGLE_N, COLLECTION_VISIBLE, 0, ICON_RESTRICT_VIEW_OFF,
				                      (int)(ar->v2d.cur.xmax - OL_TOG_RESTRICT_VIEWX), te->ys, UI_UNIT_X,
				                      UI_UNIT_Y, &collection->flag, 0, 0, 0, 0,
				                      TIP_("Restrict/Allow 3D View visibility of objects in the collection"));
				UI_but_func_set(bt, restrictbutton_collection_hide_cb, scene, collection);
				UI_but_flag_enable(bt, UI_BUT_DRAG_LOCK);

				bt = uiDefIconButBitS(block, UI_BTYPE_ICON_TOGGLE_N, COLLECTION_SELECTABLE, 0, ICON_RESTRICT_SELECT_OFF,
				                      (int)(ar->v2d.cur.xmax - OL_TOG_RESTRICT_SELECTX), te->ys, UI_UNIT_X,
				                      UI_UNIT_Y, &collection->flag, 0, 0, 0, 0,
				                      TIP_("Restrict/Allow 3D View selection of objects in the collection"));
				UI_but_func_set(bt, restrictbutton_collection_hide_select_cb, scene, collection);
				UI_but_flag_enable(bt, UI_BUT_DRAG_LOCK);

				UI_block_emboss_set(block, UI_EMBOSS);
			}
		}
		
		if (TSELEM_OPEN(tselem, soops)) outliner_draw_restrictbuts(block, scene, ar, soops, &te->subtree);
	}
}

static void outliner_draw_userbuts(uiBlock *block, ARegion *ar, SpaceOops *soops, ListBase *lb)
{
	uiBut *bt;
	TreeElement *te;
	TreeStoreElem *tselem;

	for (te = lb->first; te; te = te->next) {
		tselem = TREESTORE(te);
		if (te->ys + 2 * UI_UNIT_Y >= ar->v2d.cur.ymin && te->ys <= ar->v2d.cur.ymax) {
			if (tselem->type == 0) {
				ID *id = tselem->id;
				const char *tip = NULL;
				int icon = ICON_NONE;
				char buf[16] = "";
				int but_flag = UI_BUT_DRAG_LOCK;

				if (ID_IS_LINKED_DATABLOCK(id))
					but_flag |= UI_BUT_DISABLED;

				UI_block_emboss_set(block, UI_EMBOSS_NONE);

				if (id->flag & LIB_FAKEUSER) {
					icon = ICON_FILE_TICK;
					tip  = TIP_("Data-block will be retained using a fake user");
				}
				else {
					icon = ICON_X;
					tip  = TIP_("Data-block has no users and will be deleted");
				}
				bt = uiDefIconButBitS(block, UI_BTYPE_TOGGLE, LIB_FAKEUSER, 1, icon,
				                      (int)(ar->v2d.cur.xmax - OL_TOG_RESTRICT_VIEWX), te->ys, UI_UNIT_X, UI_UNIT_Y,
				                      &id->flag, 0, 0, 0, 0, tip);
				UI_but_func_set(bt, restrictbutton_id_user_toggle, id, NULL);
				UI_but_flag_enable(bt, but_flag);
				
				
				BLI_str_format_int_grouped(buf, id->us);
				bt = uiDefBut(block, UI_BTYPE_BUT, 1, buf, 
				              (int)(ar->v2d.cur.xmax - OL_TOG_RESTRICT_SELECTX), te->ys, 
				              UI_UNIT_X, UI_UNIT_Y, NULL, 0.0, 0.0, 0, 0,
				              TIP_("Number of users of this data-block"));
				UI_but_flag_enable(bt, but_flag);
				
				
				bt = uiDefButBitS(block, UI_BTYPE_TOGGLE, LIB_FAKEUSER, 1, (id->flag & LIB_FAKEUSER) ? "F" : " ",
				                  (int)(ar->v2d.cur.xmax - OL_TOG_RESTRICT_RENDERX), te->ys, UI_UNIT_X, UI_UNIT_Y,
				                  &id->flag, 0, 0, 0, 0,
				                  TIP_("Data-block has a 'fake' user which will keep it in the file "
				                       "even if nothing else uses it"));
				UI_but_func_set(bt, restrictbutton_id_user_toggle, id, NULL);
				UI_but_flag_enable(bt, but_flag);
				
				UI_block_emboss_set(block, UI_EMBOSS);
			}
		}
		
		if (TSELEM_OPEN(tselem, soops)) outliner_draw_userbuts(block, ar, soops, &te->subtree);
	}
}

static void outliner_draw_rnacols(ARegion *ar, int sizex)
{
	View2D *v2d = &ar->v2d;

	float miny = v2d->cur.ymin;
	if (miny < v2d->tot.ymin) miny = v2d->tot.ymin;

	glLineWidth(1.0f);
	UI_ThemeColorShadeAlpha(TH_BACK, -15, -200);

	/* draw column separator lines */
	fdrawline((float)sizex,
	          v2d->cur.ymax,
	          (float)sizex,
	          miny);

	fdrawline((float)sizex + OL_RNA_COL_SIZEX,
	          v2d->cur.ymax,
	          (float)sizex + OL_RNA_COL_SIZEX,
	          miny);
}

static void outliner_draw_rnabuts(uiBlock *block, ARegion *ar, SpaceOops *soops, int sizex, ListBase *lb)
{
	TreeElement *te;
	TreeStoreElem *tselem;
	PointerRNA *ptr;
	PropertyRNA *prop;

	for (te = lb->first; te; te = te->next) {
		tselem = TREESTORE(te);
		if (te->ys + 2 * UI_UNIT_Y >= ar->v2d.cur.ymin && te->ys <= ar->v2d.cur.ymax) {
			if (tselem->type == TSE_RNA_PROPERTY) {
				ptr = &te->rnaptr;
				prop = te->directdata;

				if (!TSELEM_OPEN(tselem, soops)) {
					if (RNA_property_type(prop) == PROP_POINTER) {
						uiBut *but = uiDefAutoButR(block, ptr, prop, -1, "", ICON_NONE, sizex, te->ys,
						                           OL_RNA_COL_SIZEX, UI_UNIT_Y - 1);
						UI_but_flag_enable(but, UI_BUT_DISABLED);
					}
					else if (RNA_property_type(prop) == PROP_ENUM) {
						uiDefAutoButR(block, ptr, prop, -1, NULL, ICON_NONE, sizex, te->ys, OL_RNA_COL_SIZEX,
						              UI_UNIT_Y - 1);
					}
					else {
						uiDefAutoButR(block, ptr, prop, -1, "", ICON_NONE, sizex, te->ys, OL_RNA_COL_SIZEX,
						              UI_UNIT_Y - 1);
					}
				}
			}
			else if (tselem->type == TSE_RNA_ARRAY_ELEM) {
				ptr = &te->rnaptr;
				prop = te->directdata;
				
				uiDefAutoButR(block, ptr, prop, te->index, "", ICON_NONE, sizex, te->ys, OL_RNA_COL_SIZEX,
				              UI_UNIT_Y - 1);
			}
		}
		
		if (TSELEM_OPEN(tselem, soops)) outliner_draw_rnabuts(block, ar, soops, sizex, &te->subtree);
	}

	UI_block_emboss_set(block, UI_EMBOSS);
}

static void outliner_buttons(const bContext *C, uiBlock *block, ARegion *ar, TreeElement *te)
{
	uiBut *bt;
	TreeStoreElem *tselem;
	int spx, dx, len;

	tselem = TREESTORE(te);

	BLI_assert(tselem->flag & TSE_TEXTBUT);
	/* If we add support to rename Sequence.
	 * need change this.
	 */

	if (tselem->type == TSE_EBONE) len = sizeof(((EditBone *) 0)->name);
	else if (tselem->type == TSE_MODIFIER) len = sizeof(((ModifierData *) 0)->name);
	else if (tselem->id && GS(tselem->id->name) == ID_LI) len = sizeof(((Library *) 0)->name);
	else len = MAX_ID_NAME - 2;

	spx = te->xs + 1.8f * UI_UNIT_X;
	dx = ar->v2d.cur.xmax - (spx + 3.2f * UI_UNIT_X);

	bt = uiDefBut(block, UI_BTYPE_TEXT, OL_NAMEBUTTON, "", spx, te->ys, dx, UI_UNIT_Y - 1, (void *)te->name,
	              1.0, (float)len, 0, 0, "");
	UI_but_func_rename_set(bt, namebutton_cb, tselem);

	/* returns false if button got removed */
	if (false == UI_but_active_only(C, ar, block, bt)) {
		tselem->flag &= ~TSE_TEXTBUT;

		/* bad! (notifier within draw) without this, we don't get a refesh */
		WM_event_add_notifier(C, NC_SPACE | ND_SPACE_OUTLINER, NULL);
	}
}

/* ****************************************************** */
/* Normal Drawing... */

/* make function calls a bit compacter */
struct DrawIconArg {
	uiBlock *block;
	ID *id;
	float xmax, x, y, xb, yb;
	float alpha;
};

static void tselem_draw_icon_uibut(struct DrawIconArg *arg, int icon)
{
	/* restrict column clip... it has been coded by simply overdrawing, doesnt work for buttons */
	if (arg->x >= arg->xmax) {
		glEnable(GL_BLEND);
		UI_icon_draw_alpha(arg->x, arg->y, icon, arg->alpha);
		glDisable(GL_BLEND);
	}
	else {
		uiBut *but = uiDefIconBut(arg->block, UI_BTYPE_LABEL, 0, icon, arg->xb, arg->yb, UI_UNIT_X, UI_UNIT_Y, NULL,
		                          0.0, 0.0, 1.0, arg->alpha,
		                          (arg->id && ID_IS_LINKED_DATABLOCK(arg->id)) ? arg->id->lib->name : "");
		
		if (arg->id)
			UI_but_drag_set_id(but, arg->id);
	}

}

static void UNUSED_FUNCTION(tselem_draw_gp_icon_uibut)(struct DrawIconArg *arg, ID *id, bGPDlayer *gpl)
{
	/* restrict column clip - skip it for now... */
	if (arg->x >= arg->xmax) {
		/* pass */
	}
	else {
		PointerRNA ptr;
		const float eps = 0.001f;
		const bool is_stroke_visible = (gpl->color[3] > eps);
		const bool is_fill_visible = (gpl->fill[3] > eps);
		float w = 0.5f  * UI_UNIT_X;
		float h = 0.85f * UI_UNIT_Y;

		RNA_pointer_create(id, &RNA_GPencilLayer, gpl, &ptr);

		UI_block_align_begin(arg->block);
		
		UI_block_emboss_set(arg->block, is_stroke_visible ? UI_EMBOSS : UI_EMBOSS_NONE);
		uiDefButR(arg->block, UI_BTYPE_COLOR, 1, "", arg->xb, arg->yb, w, h,
		          &ptr, "color", -1,
		          0, 0, 0, 0, NULL);
		
		UI_block_emboss_set(arg->block, is_fill_visible ? UI_EMBOSS : UI_EMBOSS_NONE);
		uiDefButR(arg->block, UI_BTYPE_COLOR, 1, "", arg->xb + w, arg->yb, w, h,
		          &ptr, "fill_color", -1,
		          0, 0, 0, 0, NULL);
		
		UI_block_emboss_set(arg->block, UI_EMBOSS_NONE);
		UI_block_align_end(arg->block);
	}
}

static void tselem_draw_icon(uiBlock *block, int xmax, float x, float y, TreeStoreElem *tselem, TreeElement *te,
                             float alpha)
{
	struct DrawIconArg arg;
	float aspect;
	
	/* icons tiny bit away from text */
	x -= 0.15f * UI_UNIT_Y;
	
	/* make function calls a bit compacter */
	arg.block = block;
	arg.id = tselem->id;
	arg.xmax = xmax;
	arg.xb = x;	/* for ui buttons */
	arg.yb = y;
	arg.alpha = alpha;

	/* placement of icons, copied from interface_widgets.c */
	aspect = (0.8f * UI_UNIT_Y) / ICON_DEFAULT_HEIGHT;
	arg.x = x = x + 4.0f * aspect;
	arg.y = y = y + 0.1f * UI_UNIT_Y;

#define ICON_DRAW(_icon) UI_icon_draw_alpha(x, y, _icon, alpha)

	if (tselem->type) {
		switch (tselem->type) {
			case TSE_ANIM_DATA:
				ICON_DRAW(ICON_ANIM_DATA); /* XXX */
				break;
			case TSE_NLA:
				ICON_DRAW(ICON_NLA);
				break;
			case TSE_NLA_TRACK:
				ICON_DRAW(ICON_NLA); /* XXX */
				break;
			case TSE_NLA_ACTION:
				ICON_DRAW(ICON_ACTION);
				break;
			case TSE_DRIVER_BASE:
				ICON_DRAW(ICON_DRIVER);
				break;
			case TSE_DEFGROUP_BASE:
				ICON_DRAW(ICON_GROUP_VERTEX);
				break;
			case TSE_BONE:
			case TSE_EBONE:
				ICON_DRAW(ICON_BONE_DATA);
				break;
			case TSE_CONSTRAINT_BASE:
				ICON_DRAW(ICON_CONSTRAINT);
				break;
			case TSE_MODIFIER_BASE:
				ICON_DRAW(ICON_MODIFIER);
				break;
			case TSE_LINKED_OB:
				ICON_DRAW(ICON_OBJECT_DATA);
				break;
			case TSE_LINKED_PSYS:
				ICON_DRAW(ICON_PARTICLES);
				break;
			case TSE_MODIFIER:
			{
				Object *ob = (Object *)tselem->id;
				ModifierData *md = BLI_findlink(&ob->modifiers, tselem->nr);
				switch ((ModifierType)md->type) {
					case eModifierType_Subsurf:
						ICON_DRAW(ICON_MOD_SUBSURF);
						break;
					case eModifierType_Armature:
						ICON_DRAW(ICON_MOD_ARMATURE);
						break;
					case eModifierType_Lattice:
						ICON_DRAW(ICON_MOD_LATTICE);
						break;
					case eModifierType_Curve:
						ICON_DRAW(ICON_MOD_CURVE);
						break;
					case eModifierType_Build:
						ICON_DRAW(ICON_MOD_BUILD);
						break;
					case eModifierType_Mirror:
						ICON_DRAW(ICON_MOD_MIRROR);
						break;
					case eModifierType_Decimate:
						ICON_DRAW(ICON_MOD_DECIM);
						break;
					case eModifierType_Wave:
						ICON_DRAW(ICON_MOD_WAVE);
						break;
					case eModifierType_Hook:
						ICON_DRAW(ICON_HOOK);
						break;
					case eModifierType_Softbody:
						ICON_DRAW(ICON_MOD_SOFT);
						break;
					case eModifierType_Boolean:
						ICON_DRAW(ICON_MOD_BOOLEAN);
						break;
					case eModifierType_ParticleSystem:
						ICON_DRAW(ICON_MOD_PARTICLES);
						break;
					case eModifierType_ParticleInstance:
						ICON_DRAW(ICON_MOD_PARTICLES);
						break;
					case eModifierType_EdgeSplit:
						ICON_DRAW(ICON_MOD_EDGESPLIT);
						break;
					case eModifierType_Array:
						ICON_DRAW(ICON_MOD_ARRAY);
						break;
					case eModifierType_UVProject:
					case eModifierType_UVWarp:  /* TODO, get own icon */
						ICON_DRAW(ICON_MOD_UVPROJECT);
						break;
					case eModifierType_Displace:
						ICON_DRAW(ICON_MOD_DISPLACE);
						break;
					case eModifierType_Shrinkwrap:
						ICON_DRAW(ICON_MOD_SHRINKWRAP);
						break;
					case eModifierType_Cast:
						ICON_DRAW(ICON_MOD_CAST);
						break;
					case eModifierType_MeshDeform:
<<<<<<< HEAD
						ICON_DRAW(ICON_MOD_MESHDEFORM);
						break;
=======
					case eModifierType_SurfaceDeform:
						UI_icon_draw(x, y, ICON_MOD_MESHDEFORM); break;
>>>>>>> 4fa4132e
					case eModifierType_Bevel:
						ICON_DRAW(ICON_MOD_BEVEL);
						break;
					case eModifierType_Smooth:
					case eModifierType_LaplacianSmooth:
					case eModifierType_CorrectiveSmooth:
						ICON_DRAW(ICON_MOD_SMOOTH);
						break;
					case eModifierType_SimpleDeform:
						ICON_DRAW(ICON_MOD_SIMPLEDEFORM);
						break;
					case eModifierType_Mask:
						ICON_DRAW(ICON_MOD_MASK);
						break;
					case eModifierType_Cloth:
						ICON_DRAW(ICON_MOD_CLOTH);
						break;
					case eModifierType_Explode:
						ICON_DRAW(ICON_MOD_EXPLODE);
						break;
					case eModifierType_Collision:
					case eModifierType_Surface:
						ICON_DRAW(ICON_MOD_PHYSICS);
						break;
					case eModifierType_Fluidsim:
						ICON_DRAW(ICON_MOD_FLUIDSIM);
						break;
					case eModifierType_Multires:
						ICON_DRAW(ICON_MOD_MULTIRES);
						break;
					case eModifierType_Smoke:
						ICON_DRAW(ICON_MOD_SMOKE);
						break;
					case eModifierType_Solidify:
						ICON_DRAW(ICON_MOD_SOLIDIFY);
						break;
					case eModifierType_Screw:
						ICON_DRAW(ICON_MOD_SCREW);
						break;
					case eModifierType_Remesh:
						ICON_DRAW(ICON_MOD_REMESH);
						break;
					case eModifierType_WeightVGEdit:
					case eModifierType_WeightVGMix:
					case eModifierType_WeightVGProximity:
						ICON_DRAW(ICON_MOD_VERTEX_WEIGHT);
						break;
					case eModifierType_DynamicPaint:
						ICON_DRAW(ICON_MOD_DYNAMICPAINT);
						break;
					case eModifierType_Ocean:
						ICON_DRAW(ICON_MOD_OCEAN);
						break;
					case eModifierType_Warp:
						ICON_DRAW(ICON_MOD_WARP);
						break;
					case eModifierType_Skin:
						ICON_DRAW(ICON_MOD_SKIN);
						break;
					case eModifierType_Triangulate:
						ICON_DRAW(ICON_MOD_TRIANGULATE);
						break;
					case eModifierType_MeshCache:
						ICON_DRAW(ICON_MOD_MESHDEFORM); /* XXX, needs own icon */
						break;
					case eModifierType_MeshSequenceCache:
						ICON_DRAW(ICON_MOD_MESHDEFORM); /* XXX, needs own icon */
						break;
					case eModifierType_Wireframe:
						ICON_DRAW(ICON_MOD_WIREFRAME);
						break;
					case eModifierType_LaplacianDeform:
						ICON_DRAW(ICON_MOD_MESHDEFORM); /* XXX, needs own icon */
						break;
					case eModifierType_DataTransfer:
						ICON_DRAW(ICON_MOD_DATA_TRANSFER);
						break;
					case eModifierType_NormalEdit:
						ICON_DRAW(ICON_MOD_NORMALEDIT);
						break;
					/* Default */
					case eModifierType_None:
					case eModifierType_ShapeKey:
					case NUM_MODIFIER_TYPES:
						ICON_DRAW(ICON_DOT);
						break;
				}
				break;
			}
			case TSE_POSE_BASE:
				ICON_DRAW(ICON_ARMATURE_DATA);
				break;
			case TSE_POSE_CHANNEL:
				ICON_DRAW(ICON_BONE_DATA);
				break;
			case TSE_PROXY:
				ICON_DRAW(ICON_GHOST);
				break;
			case TSE_R_LAYER_BASE:
				ICON_DRAW(ICON_RENDERLAYERS);
				break;
			case TSE_R_LAYER:
				ICON_DRAW(ICON_RENDERLAYERS);
				break;
			case TSE_LINKED_LAMP:
				ICON_DRAW(ICON_LAMP_DATA);
				break;
			case TSE_LINKED_MAT:
				ICON_DRAW(ICON_MATERIAL_DATA);
				break;
			case TSE_POSEGRP_BASE:
				ICON_DRAW(ICON_GROUP_BONE);
				break;
			case TSE_SEQUENCE:
				if (te->idcode == SEQ_TYPE_MOVIE)
					ICON_DRAW(ICON_SEQUENCE);
				else if (te->idcode == SEQ_TYPE_META)
					ICON_DRAW(ICON_DOT);
				else if (te->idcode == SEQ_TYPE_SCENE)
					ICON_DRAW(ICON_SCENE);
				else if (te->idcode == SEQ_TYPE_SOUND_RAM)
					ICON_DRAW(ICON_SOUND);
				else if (te->idcode == SEQ_TYPE_IMAGE)
					ICON_DRAW(ICON_IMAGE_COL);
				else
					ICON_DRAW(ICON_PARTICLES);
				break;
			case TSE_SEQ_STRIP:
				ICON_DRAW(ICON_LIBRARY_DATA_DIRECT);
				break;
			case TSE_SEQUENCE_DUP:
				ICON_DRAW(ICON_OBJECT_DATA);
				break;
			case TSE_RNA_STRUCT:
				if (RNA_struct_is_ID(te->rnaptr.type)) {
					arg.id = (ID *)te->rnaptr.data;
					tselem_draw_icon_uibut(&arg, RNA_struct_ui_icon(te->rnaptr.type));
				}
				else {
					int icon = RNA_struct_ui_icon(te->rnaptr.type);
					ICON_DRAW(icon);
				}
				break;
			/* Removed the icons from outliner. Need a better structure with Layers, Palettes and Colors */
#if 0
			case TSE_GP_LAYER:
				tselem_draw_gp_icon_uibut(&arg, tselem->id, te->directdata);
				break;
#endif
			default:
				ICON_DRAW(ICON_DOT);
				break;
		}
	}
	else if (tselem->id) {
		if (GS(tselem->id->name) == ID_OB) {
			Object *ob = (Object *)tselem->id;
			switch (ob->type) {
				case OB_LAMP:
					tselem_draw_icon_uibut(&arg, ICON_OUTLINER_OB_LAMP); break;
				case OB_MESH:
					tselem_draw_icon_uibut(&arg, ICON_OUTLINER_OB_MESH); break;
				case OB_CAMERA:
					tselem_draw_icon_uibut(&arg, ICON_OUTLINER_OB_CAMERA); break;
				case OB_CURVE:
					tselem_draw_icon_uibut(&arg, ICON_OUTLINER_OB_CURVE); break;
				case OB_MBALL:
					tselem_draw_icon_uibut(&arg, ICON_OUTLINER_OB_META); break;
				case OB_LATTICE:
					tselem_draw_icon_uibut(&arg, ICON_OUTLINER_OB_LATTICE); break;
				case OB_ARMATURE:
					tselem_draw_icon_uibut(&arg, ICON_OUTLINER_OB_ARMATURE); break;
				case OB_FONT:
					tselem_draw_icon_uibut(&arg, ICON_OUTLINER_OB_FONT); break;
				case OB_SURF:
					tselem_draw_icon_uibut(&arg, ICON_OUTLINER_OB_SURFACE); break;
				case OB_SPEAKER:
					tselem_draw_icon_uibut(&arg, ICON_OUTLINER_OB_SPEAKER); break;
				case OB_EMPTY:
					tselem_draw_icon_uibut(&arg, ICON_OUTLINER_OB_EMPTY); break;
			}
		}
		else {
			switch (GS(tselem->id->name)) {
				case ID_SCE:
					tselem_draw_icon_uibut(&arg, ICON_SCENE_DATA); break;
				case ID_ME:
					tselem_draw_icon_uibut(&arg, ICON_OUTLINER_DATA_MESH); break;
				case ID_CU:
					tselem_draw_icon_uibut(&arg, ICON_OUTLINER_DATA_CURVE); break;
				case ID_MB:
					tselem_draw_icon_uibut(&arg, ICON_OUTLINER_DATA_META); break;
				case ID_LT:
					tselem_draw_icon_uibut(&arg, ICON_OUTLINER_DATA_LATTICE); break;
				case ID_LA:
				{
					Lamp *la = (Lamp *)tselem->id;
					switch (la->type) {
						case LA_LOCAL:
							tselem_draw_icon_uibut(&arg, ICON_LAMP_POINT); break;
						case LA_SUN:
							tselem_draw_icon_uibut(&arg, ICON_LAMP_SUN); break;
						case LA_SPOT:
							tselem_draw_icon_uibut(&arg, ICON_LAMP_SPOT); break;
						case LA_HEMI:
							tselem_draw_icon_uibut(&arg, ICON_LAMP_HEMI); break;
						case LA_AREA:
							tselem_draw_icon_uibut(&arg, ICON_LAMP_AREA); break;
						default:
							tselem_draw_icon_uibut(&arg, ICON_OUTLINER_DATA_LAMP); break;
					}
					break;
				}
				case ID_MA:
					tselem_draw_icon_uibut(&arg, ICON_MATERIAL_DATA); break;
				case ID_TE:
					tselem_draw_icon_uibut(&arg, ICON_TEXTURE_DATA); break;
				case ID_IM:
					tselem_draw_icon_uibut(&arg, ICON_IMAGE_DATA); break;
				case ID_SPK:
				case ID_SO:
					tselem_draw_icon_uibut(&arg, ICON_OUTLINER_DATA_SPEAKER); break;
				case ID_AR:
					tselem_draw_icon_uibut(&arg, ICON_OUTLINER_DATA_ARMATURE); break;
				case ID_CA:
					tselem_draw_icon_uibut(&arg, ICON_OUTLINER_DATA_CAMERA); break;
				case ID_KE:
					tselem_draw_icon_uibut(&arg, ICON_SHAPEKEY_DATA); break;
				case ID_WO:
					tselem_draw_icon_uibut(&arg, ICON_WORLD_DATA); break;
				case ID_AC:
					tselem_draw_icon_uibut(&arg, ICON_ACTION); break;
				case ID_NLA:
					tselem_draw_icon_uibut(&arg, ICON_NLA); break;
				case ID_TXT:
					tselem_draw_icon_uibut(&arg, ICON_SCRIPT); break;
				case ID_GR:
					tselem_draw_icon_uibut(&arg, ICON_GROUP); break;
				case ID_LI:
					if (tselem->id->tag & LIB_TAG_MISSING) {
						tselem_draw_icon_uibut(&arg, ICON_LIBRARY_DATA_BROKEN);
					}
					else if (((Library *)tselem->id)->parent) {
						tselem_draw_icon_uibut(&arg, ICON_LIBRARY_DATA_INDIRECT);
					}
					else {
						tselem_draw_icon_uibut(&arg, ICON_LIBRARY_DATA_DIRECT);
					}
					break;
				case ID_LS:
					tselem_draw_icon_uibut(&arg, ICON_LINE_DATA); break;
				case ID_GD:
					tselem_draw_icon_uibut(&arg, ICON_GREASEPENCIL); break;
			}
		}
	}

#undef ICON_DRAW
}

static void outliner_draw_iconrow(bContext *C, uiBlock *block, Scene *scene, SceneLayer *sl, SpaceOops *soops,
                                  ListBase *lb, int level, int xmax, int *offsx, int ys, float alpha_fac)
{
	TreeElement *te;
	TreeStoreElem *tselem;
	eOLDrawState active;

	for (te = lb->first; te; te = te->next) {
		/* exit drawing early */
		if ((*offsx) - UI_UNIT_X > xmax)
			break;

		tselem = TREESTORE(te);
		
		/* object hierarchy always, further constrained on level */
		if (level < 1 || (tselem->type == 0 && te->idcode == ID_OB)) {

			/* active blocks get white circle */
			if (tselem->type == 0) {
				if (te->idcode == ID_OB) {
					active = (OBACT_NEW == (Object *)tselem->id) ? OL_DRAWSEL_NORMAL : OL_DRAWSEL_NONE;
				}
				else if (scene->obedit && scene->obedit->data == tselem->id) {
					active = OL_DRAWSEL_NORMAL;
				}
				else {
					active = tree_element_active(C, scene, sl, soops, te, OL_SETSEL_NONE, false);
				}
			}
			else {
				active = tree_element_type_active(NULL, scene, sl, soops, te, tselem, OL_SETSEL_NONE, false);
			}

			if (active != OL_DRAWSEL_NONE) {
				float ufac = UI_UNIT_X / 20.0f;
				float color[4] = {1.0f, 1.0f, 1.0f, 0.4f};

				UI_draw_roundbox_corner_set(UI_CNR_ALL);
				color[3] *= alpha_fac;

				UI_draw_roundbox(
				        (float) *offsx - 1.0f * ufac,
				        (float)ys + 1.0f * ufac,
				        (float)*offsx + UI_UNIT_X - 2.0f * ufac,
				        (float)ys + UI_UNIT_Y - ufac,
				        (float)UI_UNIT_Y / 2.0f - ufac,
				         color);
				glEnable(GL_BLEND); /* roundbox disables */
			}
			
			tselem_draw_icon(block, xmax, (float)*offsx, (float)ys, tselem, te, 0.5f * alpha_fac);
			te->xs = *offsx;
			te->ys = ys;
			te->xend = (short)*offsx + UI_UNIT_X;
			te->flag |= TE_ICONROW; // for click
			
			(*offsx) += UI_UNIT_X;
		}
		
		/* this tree element always has same amount of branches, so don't draw */
		if (tselem->type != TSE_R_LAYER)
			outliner_draw_iconrow(C, block, scene, sl, soops, &te->subtree, level + 1, xmax, offsx, ys, alpha_fac);
	}
	
}

/* closed tree element */
static void outliner_set_coord_tree_element(TreeElement *te, int startx, int starty)
{
	TreeElement *ten;

	/* closed items may be displayed in row of parent, don't change their coordinate! */
	if ((te->flag & TE_ICONROW) == 0) {
		/* store coord and continue, we need coordinates for elements outside view too */
		te->xs = startx;
		te->ys = starty;
	}

	for (ten = te->subtree.first; ten; ten = ten->next) {
		outliner_set_coord_tree_element(ten, startx + UI_UNIT_X, starty);
	}
}


static void outliner_draw_tree_element(
        bContext *C, uiBlock *block, const uiFontStyle *fstyle, Scene *scene, SceneLayer *sl,
        ARegion *ar, SpaceOops *soops, TreeElement *te, bool draw_grayed_out,
        int startx, int *starty, TreeElement **te_edit, TreeElement **te_floating)
{
	TreeStoreElem *tselem;
	float ufac = UI_UNIT_X / 20.0f;
	int offsx = 0;
	eOLDrawState active = OL_DRAWSEL_NONE;
	float color[4];
	tselem = TREESTORE(te);

	if (*starty + 2 * UI_UNIT_Y >= ar->v2d.cur.ymin && *starty <= ar->v2d.cur.ymax) {
		const float alpha_fac = draw_grayed_out ? 0.5f : 1.0f;
		const float alpha = 0.5f * alpha_fac;
		int xmax = ar->v2d.cur.xmax;

		if ((tselem->flag & TSE_TEXTBUT) && (*te_edit == NULL)) {
			*te_edit = te;
		}
		if ((te->drag_data != NULL) && (*te_floating == NULL)) {
			*te_floating = te;
		}

		/* icons can be ui buts, we don't want it to overlap with restrict */
		if ((soops->flag & SO_HIDE_RESTRICTCOLS) == 0)
			xmax -= OL_TOGW + UI_UNIT_X;
		
		glEnable(GL_BLEND);

		/* colors for active/selected data */
		if (tselem->type == 0) {
			if (te->idcode == ID_SCE) {
				if (tselem->id == (ID *)scene) {
					rgba_float_args_set(color, 1.0f, 1.0f, 1.0f, alpha);
					active = OL_DRAWSEL_ACTIVE;
				}
			}
			else if (te->idcode == ID_OB) {
				Object *ob = (Object *)tselem->id;
				
				if (ob == OBACT_NEW || (ob->flag & SELECT)) {
					char col[4] = {0, 0, 0, 0};
					
					/* outliner active ob: always white text, circle color now similar to view3d */
					
					active = OL_DRAWSEL_ACTIVE;
					if (ob == OBACT_NEW) {
						if (ob->flag & SELECT) {
							UI_GetThemeColorType4ubv(TH_ACTIVE, SPACE_VIEW3D, col);
							col[3] = alpha;
						}
						
						active = OL_DRAWSEL_NORMAL;
					}
					else if (ob->flag & SELECT) {
						UI_GetThemeColorType4ubv(TH_SELECT, SPACE_VIEW3D, col);
						col[3] = alpha;
					}
					rgba_float_args_set(color, (float)col[0] / 255, (float)col[1] / 255, (float)col[2] / 255, alpha);
				}
			
			}
			else if (scene->obedit && scene->obedit->data == tselem->id) {
				rgba_float_args_set(color, 1.0f, 1.0f, 1.0f, alpha);
				active = OL_DRAWSEL_ACTIVE;
			}
			else {
				if (tree_element_active(C, scene, sl, soops, te, OL_SETSEL_NONE, false)) {
					rgba_float_args_set(color, 0.85f, 0.85f, 1.0f, alpha);
					active = OL_DRAWSEL_ACTIVE;
				}
			}
		}
		else {
			if (tree_element_type_active(NULL, scene, sl, soops, te, tselem, OL_SETSEL_NONE, false) != OL_DRAWSEL_NONE) {
				active = OL_DRAWSEL_ACTIVE;
			}
			rgba_float_args_set(color, 0.85f, 0.85f, 1.0f, alpha);
		}
		
		/* active circle */
		if (active != OL_DRAWSEL_NONE) {
			UI_draw_roundbox_corner_set(UI_CNR_ALL);
			UI_draw_roundbox(
			        (float)startx + UI_UNIT_X,
			        (float)*starty + 1.0f * ufac,
			        (float)startx + 2.0f * UI_UNIT_X - 2.0f * ufac,
			        (float)*starty + UI_UNIT_Y - 1.0f * ufac,
			        UI_UNIT_Y / 2.0f - 1.0f * ufac, color);
			glEnable(GL_BLEND); /* roundbox disables it */
			
			te->flag |= TE_ACTIVE; // for lookup in display hierarchies
		}
		
		/* open/close icon, only when sublevels, except for scene */
		if (te->subtree.first || (tselem->type == 0 && te->idcode == ID_SCE) || (te->flag & TE_LAZY_CLOSED)) {
			int icon_x;
			if (tselem->type == 0 && ELEM(te->idcode, ID_OB, ID_SCE))
				icon_x = startx;
			else
				icon_x = startx + 5 * ufac;

			// icons a bit higher
			if (TSELEM_OPEN(tselem, soops))
				UI_icon_draw_alpha((float)icon_x, (float)*starty + 2 * ufac, ICON_DISCLOSURE_TRI_DOWN,
				                   alpha_fac);
			else
				UI_icon_draw_alpha((float)icon_x, (float)*starty + 2 * ufac, ICON_DISCLOSURE_TRI_RIGHT,
				                   alpha_fac);
		}
		offsx += UI_UNIT_X;
		
		/* datatype icon */
		
		if (!(ELEM(tselem->type, TSE_RNA_PROPERTY, TSE_RNA_ARRAY_ELEM))) {
			tselem_draw_icon(block, xmax, (float)startx + offsx, (float)*starty, tselem, te, alpha_fac);
			offsx += UI_UNIT_X;
		}
		else
			offsx += 2 * ufac;
		
		if (tselem->type == 0 && ID_IS_LINKED_DATABLOCK(tselem->id)) {
			if (tselem->id->tag & LIB_TAG_MISSING) {
				UI_icon_draw_alpha((float)startx + offsx, (float)*starty + 2 * ufac, ICON_LIBRARY_DATA_BROKEN,
				                   alpha_fac);
			}
			else if (tselem->id->tag & LIB_TAG_INDIRECT) {
				UI_icon_draw_alpha((float)startx + offsx, (float)*starty + 2 * ufac, ICON_LIBRARY_DATA_INDIRECT,
				                   alpha_fac);
			}
			else {
				UI_icon_draw_alpha((float)startx + offsx, (float)*starty + 2 * ufac, ICON_LIBRARY_DATA_DIRECT,
				                   alpha_fac);
			}
			offsx += UI_UNIT_X;
		}
		glDisable(GL_BLEND);
		
		/* name */
		if ((tselem->flag & TSE_TEXTBUT) == 0) {
			unsigned char text_col[4];

			if (active == OL_DRAWSEL_NORMAL) {
				UI_GetThemeColor4ubv(TH_TEXT_HI, text_col);
			}
			else if (ELEM(tselem->type, TSE_RNA_PROPERTY, TSE_RNA_ARRAY_ELEM)) {
				UI_GetThemeColorBlend3ubv(TH_BACK, TH_TEXT, 0.75f, text_col);
				text_col[3] = 255;
			}
			else {
				UI_GetThemeColor4ubv(TH_TEXT, text_col);
			}
			text_col[3] *= alpha_fac;

			UI_fontstyle_draw_simple(fstyle, startx + offsx, *starty + 5 * ufac, te->name, text_col);
		}
		
		offsx += (int)(UI_UNIT_X + UI_fontstyle_string_width(fstyle, te->name));
		
		/* closed item, we draw the icons, not when it's a scene, or master-server list though */
		if (!TSELEM_OPEN(tselem, soops)) {
			if (te->subtree.first) {
				if (tselem->type == 0 && te->idcode == ID_SCE) {
					/* pass */
				}
				/* this tree element always has same amount of branches, so don't draw */
				else if (tselem->type != TSE_R_LAYER) {
					int tempx = startx + offsx;

					glEnable(GL_BLEND);

					/* divider */
					{
						VertexFormat *format = immVertexFormat();
						unsigned int pos = add_attrib(format, "pos", GL_INT, 2, CONVERT_INT_TO_FLOAT);
						unsigned char col[4];

						immBindBuiltinProgram(GPU_SHADER_2D_UNIFORM_COLOR);
						UI_GetThemeColorShade4ubv(TH_BACK, -40, col);
						col[3] *= alpha_fac;

						immUniformColor4ubv(col);
						immRecti(pos, tempx   - 10.0f * ufac,
						         *starty +  4.0f * ufac,
						         tempx   -  8.0f * ufac,
						         *starty + UI_UNIT_Y - 4.0f * ufac);
						immUnbindProgram();
					}

					outliner_draw_iconrow(C, block, scene, sl, soops, &te->subtree, 0, xmax, &tempx,
					                      *starty, alpha_fac);

					glDisable(GL_BLEND);
				}
			}
		}
	}
	/* store coord and continue, we need coordinates for elements outside view too */
	te->xs = startx;
	te->ys = *starty;
	te->xend = startx + offsx;

	if (TSELEM_OPEN(tselem, soops)) {
		*starty -= UI_UNIT_Y;

		for (TreeElement *ten = te->subtree.first; ten; ten = ten->next) {
			/* check if element needs to be drawn grayed out, but also gray out
			 * childs of a grayed out parent (pass on draw_grayed_out to childs) */
			bool draw_childs_grayed_out = draw_grayed_out || (ten->drag_data != NULL);
			outliner_draw_tree_element(C, block, fstyle, scene, sl, ar, soops, ten, draw_childs_grayed_out,
			                           startx + UI_UNIT_X, starty, te_edit, te_floating);
		}
	}
	else {
		for (TreeElement *ten = te->subtree.first; ten; ten = ten->next) {
			outliner_set_coord_tree_element(ten, startx, *starty);
		}
		
		*starty -= UI_UNIT_Y;
	}
}

/**
 * Count how many visible childs (and open grandchilds, great-grandchilds, ...) \a te has.
 */
static int outliner_count_visible_childs(const SpaceOops *soops, const TreeElement *te)
{
	TreeStoreElem *tselem = TREESTORE(te);
	int current_count = 0;

	if (TSELEM_OPEN(tselem, soops)) {
		for (TreeElement *te_child = te->subtree.first; te_child; te_child = te_child->next) {
			current_count += outliner_count_visible_childs(soops, te_child);
			current_count++;
		}
	}

	return current_count;
}

static void outliner_draw_tree_element_floating(const SpaceOops *soops, const ARegion *ar,
                                                const TreeElement *te_floating)
{
	const TreeElement *te_insert = te_floating->drag_data->insert_te;
	const ListBase *lb_parent = te_floating->parent ? &te_floating->parent->subtree : &soops->tree;
	const TreeElement *te_insert_fallback = te_insert ? te_insert : lb_parent->first;
	const int line_width = 2;

	unsigned int pos = add_attrib(immVertexFormat(), "pos", GL_FLOAT, 2, KEEP_FLOAT);
	int coord_y = (te_insert ? te_insert->ys : (te_insert_fallback->ys + UI_UNIT_Y)) - (int)(line_width * 0.5f);
	unsigned char col[4];

	if (te_insert == te_floating) {
		/* don't draw anything */
		return;
	}

	if (te_insert) {
		coord_y -= UI_UNIT_Y * outliner_count_visible_childs(soops, te_insert);
	}

	UI_GetThemeColorShade4ubv(TH_BACK, -40, col);
	immBindBuiltinProgram(GPU_SHADER_2D_UNIFORM_COLOR);
	immUniformColor4ubv(col);
	glLineWidth(line_width);

	immBegin(PRIM_LINE_STRIP, 2);
	immVertex2f(pos, 0, coord_y);
	immVertex2f(pos, ar->v2d.cur.xmax, coord_y);
	immEnd();

	immUnbindProgram();
}

static void outliner_draw_hierarchy_lines_recursive(unsigned pos, SpaceOops *soops, ListBase *lb, int startx,
                                                    const unsigned char col[4], bool draw_grayed_out,
                                                    int *starty)
{
	TreeElement *te;
	TreeStoreElem *tselem;
	int y1, y2;

	if (BLI_listbase_is_empty(lb)) {
		return;
	}

	y1 = y2 = *starty; /* for vertical lines between objects */
	for (te = lb->first; te; te = te->next) {
		bool draw_childs_grayed_out = draw_grayed_out || (te->drag_data != NULL);
		y2 = *starty;
		tselem = TREESTORE(te);

		immUniformColor4ub(UNPACK3(col), col[3] * (draw_childs_grayed_out ? 0.5f : 1.0f));

		/* horizontal line? */
		if (tselem->type == 0 && (te->idcode == ID_OB || te->idcode == ID_SCE))
			immRecti(pos, startx, *starty, startx + UI_UNIT_X, *starty - 1);
			
		*starty -= UI_UNIT_Y;
		
		if (TSELEM_OPEN(tselem, soops))
			outliner_draw_hierarchy_lines_recursive(pos, soops, &te->subtree, startx + UI_UNIT_X,
			                                        col, draw_childs_grayed_out, starty);
	}

	immUniformColor4ub(UNPACK3(col), col[3] * (draw_grayed_out ? 0.5f : 1.0f));

	/* vertical line */
	te = lb->last;
	if (te->parent || lb->first != lb->last) {
		tselem = TREESTORE(te);
		if (tselem->type == 0 && te->idcode == ID_OB)
			immRecti(pos, startx, y1 + UI_UNIT_Y, startx + 1, y2);
	}
}

static void outliner_draw_hierarchy_lines(SpaceOops *soops, ListBase *lb, int startx, int *starty)
{
	VertexFormat *format = immVertexFormat();
	unsigned int pos = add_attrib(format, "pos", GL_INT, 2, CONVERT_INT_TO_FLOAT);
	unsigned char col[4];

	immBindBuiltinProgram(GPU_SHADER_2D_UNIFORM_COLOR);
	UI_GetThemeColorBlend3ubv(TH_BACK, TH_TEXT, 0.4f, col);
	col[3] = 255;

	glEnable(GL_BLEND);
	outliner_draw_hierarchy_lines_recursive(pos, soops, lb, startx, col, false, starty);
	glDisable(GL_BLEND);

	immUnbindProgram();
}

static void outliner_draw_struct_marks(ARegion *ar, SpaceOops *soops, ListBase *lb, int *starty)
{
	TreeElement *te;
	TreeStoreElem *tselem;

	for (te = lb->first; te; te = te->next) {
		tselem = TREESTORE(te);
		
		/* selection status */
		if (TSELEM_OPEN(tselem, soops))
			if (tselem->type == TSE_RNA_STRUCT) {
				VertexFormat *format = immVertexFormat();
				unsigned pos = add_attrib(format, "pos", GL_INT, 2, CONVERT_INT_TO_FLOAT);
				immBindBuiltinProgram(GPU_SHADER_2D_UNIFORM_COLOR);
				immThemeColorShadeAlpha(TH_BACK, -15, -200);
				immRecti(pos, 0, *starty + 1, (int)ar->v2d.cur.xmax, *starty + UI_UNIT_Y - 1);
				immUnbindProgram();
			}

		*starty -= UI_UNIT_Y;
		if (TSELEM_OPEN(tselem, soops)) {
			outliner_draw_struct_marks(ar, soops, &te->subtree, starty);
			if (tselem->type == TSE_RNA_STRUCT) {
				VertexFormat *format = immVertexFormat();
				unsigned pos = add_attrib(format, "pos", GL_FLOAT, 2, KEEP_FLOAT);
				immBindBuiltinProgram(GPU_SHADER_2D_UNIFORM_COLOR);
				immThemeColorShadeAlpha(TH_BACK, -15, -200);

				immBegin(GL_LINES, 2);
				immVertex2f(pos, 0, (float)*starty + UI_UNIT_Y);
				immVertex2f(pos, ar->v2d.cur.xmax, (float)*starty + UI_UNIT_Y);
				immEnd();

				immUnbindProgram();
			}
		}
	}
}

static void outliner_draw_highlights_recursive(
        unsigned pos, const ARegion *ar, const SpaceOops *soops, const ListBase *lb,
        const float col_selection[4], const float col_highlight[4], const float col_searchmatch[4],
        int start_x, int *io_start_y)
{
	const bool is_searching = SEARCHING_OUTLINER(soops) ||
	                          (soops->outlinevis == SO_DATABLOCKS && soops->search_string[0] != 0);

	for (TreeElement *te = lb->first; te; te = te->next) {
		const TreeStoreElem *tselem = TREESTORE(te);
		const int start_y = *io_start_y;

		/* selection status */
		if (tselem->flag & TSE_SELECTED) {
			immUniformColor4fv(col_selection);
			immRecti(pos, 0, start_y + 1, (int)ar->v2d.cur.xmax, start_y + UI_UNIT_Y - 1);
		}

		/* search match highlights
		 *   we don't expand items when searching in the datablocks but we
		 *   still want to highlight any filter matches. */
		if (is_searching && (tselem->flag & TSE_SEARCHMATCH)) {
			immUniformColor4fv(col_searchmatch);
			immRecti(pos, start_x, start_y + 1, ar->v2d.cur.xmax, start_y + UI_UNIT_Y - 1);
		}

		/* mouse hover highlights */
		if ((tselem->flag & TSE_HIGHLIGHTED) || (te->drag_data != NULL)) {
			immUniformColor4fv(col_highlight);
			immRecti(pos, 0, start_y + 1, (int)ar->v2d.cur.xmax, start_y + UI_UNIT_Y - 1);
		}

		*io_start_y -= UI_UNIT_Y;
		if (TSELEM_OPEN(tselem, soops)) {
			outliner_draw_highlights_recursive(
			        pos, ar, soops, &te->subtree, col_selection, col_highlight, col_searchmatch,
			        start_x + UI_UNIT_X, io_start_y);
		}
	}
}

static void outliner_draw_highlights(ARegion *ar, SpaceOops *soops, int startx, int *starty)
{
	const float col_highlight[4] = {1.0f, 1.0f, 1.0f, 0.13f};
	float col_selection[4], col_searchmatch[4];

	UI_GetThemeColor3fv(TH_SELECT_HIGHLIGHT, col_selection);
	col_selection[3] = 1.0f; /* no alpha */
	UI_GetThemeColor4fv(TH_MATCH, col_searchmatch);
	col_searchmatch[3] = 0.5f;

	glEnable(GL_BLEND);
	VertexFormat *format = immVertexFormat();
	unsigned pos = add_attrib(format, "pos", GL_INT, 2, CONVERT_INT_TO_FLOAT);
	immBindBuiltinProgram(GPU_SHADER_2D_UNIFORM_COLOR);
	outliner_draw_highlights_recursive(pos, ar, soops, &soops->tree, col_selection, col_highlight, col_searchmatch,
	                                   startx, starty);
	immUnbindProgram();
	glDisable(GL_BLEND);
}

static void outliner_draw_tree(
        bContext *C, uiBlock *block, Scene *scene, SceneLayer *sl, ARegion *ar,
        SpaceOops *soops, const bool has_restrict_icons,
        TreeElement **te_edit)
{
	const uiFontStyle *fstyle = UI_FSTYLE_WIDGET;
	TreeElement *te_floating = NULL;
	int starty, startx;

	glBlendFunc(GL_SRC_ALPHA,  GL_ONE_MINUS_SRC_ALPHA); // only once

	if (ELEM(soops->outlinevis, SO_DATABLOCKS, SO_USERDEF)) {
		/* struct marks */
		starty = (int)ar->v2d.tot.ymax - UI_UNIT_Y - OL_Y_OFFSET;
		outliner_draw_struct_marks(ar, soops, &soops->tree, &starty);
	}

	/* draw highlights before hierarchy */
	starty = (int)ar->v2d.tot.ymax - UI_UNIT_Y - OL_Y_OFFSET;
	startx = 0;
	outliner_draw_highlights(ar, soops, startx, &starty);

	/* set scissor so tree elements or lines can't overlap restriction icons */
	GLfloat scissor[4] = {0};
	if (has_restrict_icons) {
		int mask_x = BLI_rcti_size_x(&ar->v2d.mask) - (int)OL_TOGW + 1;
		CLAMP_MIN(mask_x, 0);

		glGetFloatv(GL_SCISSOR_BOX, scissor);
		glScissor(ar->winrct.xmin, ar->winrct.ymin, mask_x, ar->winy);
	}

	// gray hierarchy lines
	
	starty = (int)ar->v2d.tot.ymax - UI_UNIT_Y / 2 - OL_Y_OFFSET;
	startx = 6;
	outliner_draw_hierarchy_lines(soops, &soops->tree, startx, &starty);

	// items themselves
	starty = (int)ar->v2d.tot.ymax - UI_UNIT_Y - OL_Y_OFFSET;
	startx = 0;
	for (TreeElement *te = soops->tree.first; te; te = te->next) {
		outliner_draw_tree_element(C, block, fstyle, scene, sl, ar, soops, te, te->drag_data != NULL,
		                           startx, &starty, te_edit, &te_floating);
	}
	if (te_floating) {
		outliner_draw_tree_element_floating(soops, ar, te_floating);
	}

	if (has_restrict_icons) {
		/* reset scissor */
		glScissor(UNPACK4(scissor));
	}
}


static void outliner_back(ARegion *ar)
{
	int ystart;
	
	ystart = (int)ar->v2d.tot.ymax;
	ystart = UI_UNIT_Y * (ystart / (UI_UNIT_Y)) - OL_Y_OFFSET;

	VertexFormat *format = immVertexFormat();
	unsigned pos = add_attrib(format, "pos", GL_FLOAT, 2, KEEP_FLOAT);

	immBindBuiltinProgram(GPU_SHADER_2D_UNIFORM_COLOR);
	immUniformThemeColorShade(TH_BACK, 6);

	const float x1 = 0.0f, x2 = ar->v2d.cur.xmax;
	float y1 = ystart, y2;
	int tot = (int)floor(ystart - ar->v2d.cur.ymin + 2 * UI_UNIT_Y) / (2 * UI_UNIT_Y);

	if (tot > 0) {
		immBegin(GL_QUADS, 4 * tot);
		while (tot--) {
			y1 -= 2 * UI_UNIT_Y;
			y2 = y1 + UI_UNIT_Y;
			immVertex2f(pos, x1, y1);
			immVertex2f(pos, x2, y1);
			immVertex2f(pos, x2, y2);
			immVertex2f(pos, x1, y2);
		}
		immEnd();
	}
	immUnbindProgram();
}

static void outliner_draw_restrictcols(ARegion *ar)
{
	glLineWidth(1.0f);
	UI_ThemeColorShadeAlpha(TH_BACK, -15, -200);

	/* view */
	sdrawline((int)(ar->v2d.cur.xmax - OL_TOG_RESTRICT_VIEWX),
	          (int)ar->v2d.cur.ymax,
	          (int)(ar->v2d.cur.xmax - OL_TOG_RESTRICT_VIEWX),
	          (int)ar->v2d.cur.ymin);

	/* render */
	sdrawline((int)(ar->v2d.cur.xmax - OL_TOG_RESTRICT_SELECTX),
	          (int)ar->v2d.cur.ymax,
	          (int)(ar->v2d.cur.xmax - OL_TOG_RESTRICT_SELECTX),
	          (int)ar->v2d.cur.ymin);

	/* render */
	sdrawline((int)(ar->v2d.cur.xmax - OL_TOG_RESTRICT_RENDERX),
	          (int)ar->v2d.cur.ymax,
	          (int)(ar->v2d.cur.xmax - OL_TOG_RESTRICT_RENDERX),
	          (int)ar->v2d.cur.ymin);
}

/* ****************************************************** */
/* Main Entrypoint - Draw contents of Outliner editor */

void draw_outliner(const bContext *C)
{
	Main *mainvar = CTX_data_main(C); 
	Scene *scene = CTX_data_scene(C);
	SceneLayer *sl = CTX_data_scene_layer(C);
	ARegion *ar = CTX_wm_region(C);
	View2D *v2d = &ar->v2d;
	SpaceOops *soops = CTX_wm_space_outliner(C);
	uiBlock *block;
	int sizey = 0, sizex = 0, sizex_rna = 0;
	TreeElement *te_edit = NULL;
	bool has_restrict_icons;

	outliner_build_tree(mainvar, scene, sl, soops); // always
	
	/* get extents of data */
	outliner_height(soops, &soops->tree, &sizey);

	if (ELEM(soops->outlinevis, SO_DATABLOCKS, SO_USERDEF)) {
		/* RNA has two columns:
		 *  - column 1 is (max_width + OL_RNA_COL_SPACEX) or
		 *				 (OL_RNA_COL_X), whichever is wider...
		 *	- column 2 is fixed at OL_RNA_COL_SIZEX
		 *
		 *  (*) XXX max width for now is a fixed factor of (UI_UNIT_X * (max_indention + 100))
		 */
		 
		/* get actual width of column 1 */
		outliner_rna_width(soops, &soops->tree, &sizex_rna, 0);
		sizex_rna = max_ii(OL_RNA_COLX, sizex_rna + OL_RNA_COL_SPACEX);
		
		/* get width of data (for setting 'tot' rect, this is column 1 + column 2 + a bit extra) */
		sizex = sizex_rna + OL_RNA_COL_SIZEX + 50;
		has_restrict_icons = false;
	}
	else {
		/* width must take into account restriction columns (if visible) so that entries will still be visible */
		//outliner_width(soops, &soops->tree, &sizex);
		// XXX should use outliner_width instead when te->xend will be set correctly...
		outliner_rna_width(soops, &soops->tree, &sizex, 0);
		
		/* constant offset for restriction columns */
		// XXX this isn't that great yet...
		if ((soops->flag & SO_HIDE_RESTRICTCOLS) == 0)
			sizex += OL_TOGW * 3;

		has_restrict_icons = !(soops->flag & SO_HIDE_RESTRICTCOLS);
	}
	
	/* adds vertical offset */
	sizey += OL_Y_OFFSET;

	/* update size of tot-rect (extents of data/viewable area) */
	UI_view2d_totRect_set(v2d, sizex, sizey);

	/* force display to pixel coords */
	v2d->flag |= (V2D_PIXELOFS_X | V2D_PIXELOFS_Y);
	/* set matrix for 2d-view controls */
	UI_view2d_view_ortho(v2d);

	/* draw outliner stuff (background, hierarchy lines and names) */
	outliner_back(ar);
	block = UI_block_begin(C, ar, __func__, UI_EMBOSS);
	outliner_draw_tree((bContext *)C, block, scene, sl, ar, soops, has_restrict_icons, &te_edit);
	
	if (ELEM(soops->outlinevis, SO_DATABLOCKS, SO_USERDEF)) {
		/* draw rna buttons */
		outliner_draw_rnacols(ar, sizex_rna);
		outliner_draw_rnabuts(block, ar, soops, sizex_rna, &soops->tree);
	}
	else if ((soops->outlinevis == SO_ID_ORPHANS) && has_restrict_icons) {
		/* draw user toggle columns */
		outliner_draw_restrictcols(ar);
		outliner_draw_userbuts(block, ar, soops, &soops->tree);
	}
	else if (has_restrict_icons) {
		/* draw restriction columns */
		outliner_draw_restrictcols(ar);
		outliner_draw_restrictbuts(block, scene, ar, soops, &soops->tree);
	}

	/* draw edit buttons if nessecery */
	if (te_edit) {
		outliner_buttons(C, block, ar, te_edit);
	}

	UI_block_end(C, block);
	UI_block_draw(C, block);

	/* clear flag that allows quick redraws */
	soops->storeflag &= ~SO_TREESTORE_REDRAW;
} <|MERGE_RESOLUTION|>--- conflicted
+++ resolved
@@ -944,13 +944,9 @@
 						ICON_DRAW(ICON_MOD_CAST);
 						break;
 					case eModifierType_MeshDeform:
-<<<<<<< HEAD
+					case eModifierType_SurfaceDeform:
 						ICON_DRAW(ICON_MOD_MESHDEFORM);
 						break;
-=======
-					case eModifierType_SurfaceDeform:
-						UI_icon_draw(x, y, ICON_MOD_MESHDEFORM); break;
->>>>>>> 4fa4132e
 					case eModifierType_Bevel:
 						ICON_DRAW(ICON_MOD_BEVEL);
 						break;
