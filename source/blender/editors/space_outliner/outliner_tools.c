/*
 * ***** BEGIN GPL LICENSE BLOCK *****
 *
 * This program is free software; you can redistribute it and/or
 * modify it under the terms of the GNU General Public License
 * as published by the Free Software Foundation; either version 2
 * of the License, or (at your option) any later version. 
 *
 * This program is distributed in the hope that it will be useful,
 * but WITHOUT ANY WARRANTY; without even the implied warranty of
 * MERCHANTABILITY or FITNESS FOR A PARTICULAR PURPOSE.  See the
 * GNU General Public License for more details.
 *
 * You should have received a copy of the GNU General Public License
 * along with this program; if not, write to the Free Software Foundation,
 * Inc., 51 Franklin Street, Fifth Floor, Boston, MA 02110-1301, USA.
 *
 * The Original Code is Copyright (C) 2004 Blender Foundation.
 * All rights reserved.
 *
 * The Original Code is: all of this file.
 *
 * Contributor(s): Joshua Leung
 *
 * ***** END GPL LICENSE BLOCK *****
 */

/** \file blender/editors/space_outliner/outliner_tools.c
 *  \ingroup spoutliner
 */

#include "MEM_guardedalloc.h"

#include "DNA_anim_types.h"
#include "DNA_armature_types.h"
#include "DNA_gpencil_types.h"
#include "DNA_group_types.h"
#include "DNA_lamp_types.h"
#include "DNA_linestyle_types.h"
#include "DNA_material_types.h"
#include "DNA_mesh_types.h"
#include "DNA_meta_types.h"
#include "DNA_scene_types.h"
#include "DNA_sequence_types.h"
#include "DNA_world_types.h"
#include "DNA_object_types.h"
#include "DNA_constraint_types.h"
#include "DNA_modifier_types.h"

#include "BLI_blenlib.h"
#include "BLI_utildefines.h"

#include "BKE_animsys.h"
#include "BKE_context.h"
#include "BKE_constraint.h"
#include "BKE_fcurve.h"
#include "BKE_group.h"
#include "BKE_layer.h"
#include "BKE_library.h"
#include "BKE_library_query.h"
#include "BKE_library_remap.h"
#include "BKE_main.h"
#include "BKE_report.h"
#include "BKE_scene.h"
#include "BKE_sequencer.h"

#include "DEG_depsgraph.h"
#include "DEG_depsgraph_build.h"

#include "ED_armature.h"
#include "ED_object.h"
#include "ED_scene.h"
#include "ED_screen.h"
#include "ED_sequencer.h"
#include "ED_util.h"

#include "WM_api.h"
#include "WM_types.h"

#include "UI_interface.h"
#include "UI_view2d.h"
#include "UI_resources.h"

#include "RNA_access.h"
#include "RNA_define.h"
#include "RNA_enum_types.h"

#include "outliner_intern.h"


/* ****************************************************** */

/* ************ SELECTION OPERATIONS ********* */

static void set_operation_types(SpaceOops *soops, ListBase *lb,
                                int *scenelevel,
                                int *objectlevel,
                                int *idlevel,
                                int *datalevel)
{
	TreeElement *te;
	TreeStoreElem *tselem;
	
	for (te = lb->first; te; te = te->next) {
		tselem = TREESTORE(te);
		if (tselem->flag & TSE_SELECTED) {
			if (tselem->type) {
				if (*datalevel == 0)
					*datalevel = tselem->type;
				else if (*datalevel != tselem->type)
					*datalevel = -1;
			}
			else {
				int idcode = GS(tselem->id->name);
				switch (idcode) {
					case ID_SCE:
						*scenelevel = 1;
						break;
					case ID_OB:
						*objectlevel = 1;
						break;
						
					case ID_ME: case ID_CU: case ID_MB: case ID_LT:
					case ID_LA: case ID_AR: case ID_CA: case ID_SPK:
					case ID_MA: case ID_TE: case ID_IP: case ID_IM:
					case ID_SO: case ID_KE: case ID_WO: case ID_AC:
					case ID_NLA: case ID_TXT: case ID_GR: case ID_LS:
					case ID_LI:
						if (*idlevel == 0) *idlevel = idcode;
						else if (*idlevel != idcode) *idlevel = -1;
						break;
				}
			}
		}
		if (TSELEM_OPEN(tselem, soops)) {
			set_operation_types(soops, &te->subtree,
			                    scenelevel, objectlevel, idlevel, datalevel);
		}
	}
}

static void unlink_action_cb(
        bContext *C, ReportList *UNUSED(reports), Scene *UNUSED(scene), TreeElement *UNUSED(te),
        TreeStoreElem *tsep, TreeStoreElem *UNUSED(tselem), void *UNUSED(user_data))
{
	/* just set action to NULL */
	BKE_animdata_set_action(CTX_wm_reports(C), tsep->id, NULL);
}

static void unlink_material_cb(
        bContext *UNUSED(C), ReportList *UNUSED(reports), Scene *UNUSED(scene), TreeElement *te,
        TreeStoreElem *tsep, TreeStoreElem *UNUSED(tselem), void *UNUSED(user_data))
{
	Material **matar = NULL;
	int a, totcol = 0;
	
	if (GS(tsep->id->name) == ID_OB) {
		Object *ob = (Object *)tsep->id;
		totcol = ob->totcol;
		matar = ob->mat;
	}
	else if (GS(tsep->id->name) == ID_ME) {
		Mesh *me = (Mesh *)tsep->id;
		totcol = me->totcol;
		matar = me->mat;
	}
	else if (GS(tsep->id->name) == ID_CU) {
		Curve *cu = (Curve *)tsep->id;
		totcol = cu->totcol;
		matar = cu->mat;
	}
	else if (GS(tsep->id->name) == ID_MB) {
		MetaBall *mb = (MetaBall *)tsep->id;
		totcol = mb->totcol;
		matar = mb->mat;
	}
	else {
		BLI_assert(0);
	}

	if (LIKELY(matar != NULL)) {
		for (a = 0; a < totcol; a++) {
			if (a == te->index && matar[a]) {
				id_us_min(&matar[a]->id);
				matar[a] = NULL;
			}
		}
	}
}

static void unlink_texture_cb(
        bContext *UNUSED(C), ReportList *UNUSED(reports), Scene *UNUSED(scene), TreeElement *te,
        TreeStoreElem *tsep, TreeStoreElem *UNUSED(tselem), void *UNUSED(user_data))
{
	MTex **mtex = NULL;
	int a;
	
	if (GS(tsep->id->name) == ID_MA) {
		Material *ma = (Material *)tsep->id;
		mtex = ma->mtex;
	}
	else if (GS(tsep->id->name) == ID_LA) {
		Lamp *la = (Lamp *)tsep->id;
		mtex = la->mtex;
	}
	else if (GS(tsep->id->name) == ID_WO) {
		World *wrld = (World *)tsep->id;
		mtex = wrld->mtex;
	}
	else if (GS(tsep->id->name) == ID_LS) {
		FreestyleLineStyle *ls = (FreestyleLineStyle *)tsep->id;
		mtex = ls->mtex;
	}
	else {
		return;
	}

	for (a = 0; a < MAX_MTEX; a++) {
		if (a == te->index && mtex[a]) {
			if (mtex[a]->tex) {
				id_us_min(&mtex[a]->tex->id);
				mtex[a]->tex = NULL;
			}
		}
	}
}

static void unlink_group_cb(
        bContext *C, ReportList *UNUSED(reports), Scene *UNUSED(scene), TreeElement *UNUSED(te),
        TreeStoreElem *tsep, TreeStoreElem *tselem, void *UNUSED(user_data))
{
	Group *group = (Group *)tselem->id;
	
	if (tsep) {
		if (GS(tsep->id->name) == ID_OB) {
			Object *ob = (Object *)tsep->id;
			ob->dup_group = NULL;
		}
	}
	else {
		Main *bmain = CTX_data_main(C);
		BKE_libblock_delete(bmain, group);
	}
}

static void unlink_world_cb(
        bContext *UNUSED(C), ReportList *UNUSED(reports), Scene *UNUSED(scene), TreeElement *UNUSED(te),
        TreeStoreElem *tsep, TreeStoreElem *tselem, void *UNUSED(user_data))
{
	Scene *parscene = (Scene *)tsep->id;
	World *wo = (World *)tselem->id;
	
	/* need to use parent scene not just scene, otherwise may end up getting wrong one */
	id_us_min(&wo->id);
	parscene->world = NULL;
}

static void outliner_do_libdata_operation(
        bContext *C, ReportList *reports, Scene *scene, SpaceOops *soops, ListBase *lb,
        outliner_operation_cb operation_cb,
        void *user_data)
{
	TreeElement *te;
	TreeStoreElem *tselem;
	
	for (te = lb->first; te; te = te->next) {
		tselem = TREESTORE(te);
		if (tselem->flag & TSE_SELECTED) {
			if (tselem->type == 0) {
				TreeStoreElem *tsep = te->parent ? TREESTORE(te->parent) : NULL;
				operation_cb(C, reports, scene, te, tsep, tselem, user_data);
			}
		}
		if (TSELEM_OPEN(tselem, soops)) {
			outliner_do_libdata_operation(C, reports, scene, soops, &te->subtree, operation_cb, user_data);
		}
	}
}

/* ******************************************** */
typedef enum eOutliner_PropSceneOps {
	OL_SCENE_OP_DELETE = 1
} eOutliner_PropSceneOps;

static const EnumPropertyItem prop_scene_op_types[] = {
	{OL_SCENE_OP_DELETE, "DELETE", ICON_X, "Delete", ""},
	{0, NULL, 0, NULL, NULL}
};

static bool outliner_do_scene_operation(
        bContext *C, eOutliner_PropSceneOps event, ListBase *lb,
        bool (*operation_cb)(bContext *, eOutliner_PropSceneOps, TreeElement *, TreeStoreElem *))
{
	TreeElement *te;
	TreeStoreElem *tselem;
	bool success = false;

	for (te = lb->first; te; te = te->next) {
		tselem = TREESTORE(te);
		if (tselem->flag & TSE_SELECTED) {
			if (operation_cb(C, event, te, tselem)) {
				success = true;
			}
		}
	}

	return success;
}

static bool scene_cb(bContext *C, eOutliner_PropSceneOps event, TreeElement *UNUSED(te), TreeStoreElem *tselem)
{
	Scene *scene = (Scene *)tselem->id;

	if (event == OL_SCENE_OP_DELETE) {
		if (ED_scene_delete(C, CTX_data_main(C), CTX_wm_window(C), scene)) {
			WM_event_add_notifier(C, NC_SCENE | NA_REMOVED, scene);
		}
		else {
			return false;
		}
	}

	return true;
}

static int outliner_scene_operation_exec(bContext *C, wmOperator *op)
{
	SpaceOops *soops = CTX_wm_space_outliner(C);
	const eOutliner_PropSceneOps event = RNA_enum_get(op->ptr, "type");

	if (outliner_do_scene_operation(C, event, &soops->tree, scene_cb) == false) {
		return OPERATOR_CANCELLED;
	}

	if (event == OL_SCENE_OP_DELETE) {
		outliner_cleanup_tree(soops);
		ED_undo_push(C, "Delete Scene(s)");
	}
	else {
		BLI_assert(0);
		return OPERATOR_CANCELLED;
	}

	return OPERATOR_FINISHED;
}

void OUTLINER_OT_scene_operation(wmOperatorType *ot)
{
	/* identifiers */
	ot->name = "Outliner Scene Operation";
	ot->idname = "OUTLINER_OT_scene_operation";
	ot->description = "Context menu for scene operations";

	/* callbacks */
	ot->invoke = WM_menu_invoke;
	ot->exec = outliner_scene_operation_exec;
	ot->poll = ED_operator_outliner_active;

	ot->flag = 0;

	ot->prop = RNA_def_enum(ot->srna, "type", prop_scene_op_types, 0, "Scene Operation", "");
}
/* ******************************************** */

static void object_select_cb(
        bContext *C, ReportList *UNUSED(reports), Scene *UNUSED(scene), TreeElement *UNUSED(te),
        TreeStoreElem *UNUSED(tsep), TreeStoreElem *tselem, void *UNUSED(user_data))
{
	SceneLayer *sl = CTX_data_scene_layer(C);
	Object *ob = (Object *)tselem->id;
	Base *base = BKE_scene_layer_base_find(sl, ob);

	if (base && ((base->flag & BASE_VISIBLED) != 0)) {
		base->flag |= BASE_SELECTED;
	}
}

static void object_select_hierarchy_cb(
        bContext *C, ReportList *UNUSED(reports), Scene *UNUSED(scene), TreeElement *te,
        TreeStoreElem *UNUSED(tsep), TreeStoreElem *tselem, void *UNUSED(user_data))
{
<<<<<<< HEAD
	/* From where do i get the x,y coordinate of the mouse event ? */
	wmWindow *win = CTX_wm_window(C);
	int x = win->eventstate->mval[0];
	int y = win->eventstate->mval[1];
	outliner_item_activate_or_toggle_closed(C, x, y, true, true);
=======
	/* Don't extend because this toggles, which is nice for Ctrl-Click but not for a menu item.
	 * it's especially confusing when multiple items are selected since some toggle on/off. */
	outliner_item_do_activate_from_tree_element(C, te, tselem, false, true);
>>>>>>> 65af15ad
}

static void object_deselect_cb(
        bContext *C, ReportList *UNUSED(reports), Scene *UNUSED(scene), TreeElement *UNUSED(te),
        TreeStoreElem *UNUSED(tsep), TreeStoreElem *tselem, void *UNUSED(user_data))
{
	SceneLayer *sl = CTX_data_scene_layer(C);
	Object *ob = (Object *)tselem->id;
	Base *base = BKE_scene_layer_base_find(sl, ob);

	if (base) {
		base->flag &= ~BASE_SELECTED;
	}
}

static void object_delete_cb(
        bContext *C, ReportList *reports, Scene *scene, TreeElement *te,
        TreeStoreElem *tsep, TreeStoreElem *tselem, void *user_data)
{
	Object *ob = (Object *)tselem->id;
	if (ob) {
		Main *bmain = CTX_data_main(C);
		if (ob->id.tag & LIB_TAG_INDIRECT) {
			BKE_reportf(reports, RPT_WARNING, "Cannot delete indirectly linked object '%s'", ob->id.name + 2);
			return;
		}
		else if (BKE_library_ID_is_indirectly_used(bmain, ob) &&
		         ID_REAL_USERS(ob) <= 1 && ID_EXTRA_USERS(ob) == 0)
		{
			BKE_reportf(reports, RPT_WARNING,
			            "Cannot delete object '%s' from scene '%s', indirectly used objects need at least one user",
			            ob->id.name + 2, scene->id.name + 2);
			return;
		}

		// check also library later
		if (scene->obedit == ob)
			ED_object_editmode_exit(C, EM_FREEDATA | EM_FREEUNDO | EM_WAITCURSOR | EM_DO_UNDO);
		
		ED_object_base_free_and_unlink(CTX_data_main(C), scene, ob);
		/* leave for ED_outliner_id_unref to handle */
#if 0
		te->directdata = NULL;
		tselem->id = NULL;
#endif
	}
	else {
		/* No base, means object is no more instantiated in any scene.
		 * Should not happen ideally, but does happens, see T51625.
		 * Rather than twisting in all kind of ways to address all possible cases leading to that situation, simpler
		 * to allow deleting such object as a mere generic data-block. */
		id_delete_cb(C, reports, scene, te, tsep, tselem, user_data);
	}
}

static void id_local_cb(
        bContext *C, ReportList *UNUSED(reports), Scene *UNUSED(scene), TreeElement *UNUSED(te),
        TreeStoreElem *UNUSED(tsep), TreeStoreElem *tselem, void *UNUSED(user_data))
{
	if (ID_IS_LINKED(tselem->id) && (tselem->id->tag & LIB_TAG_EXTERN)) {
		Main *bmain = CTX_data_main(C);
		/* if the ID type has no special local function,
		 * just clear the lib */
		if (id_make_local(bmain, tselem->id, false, false) == false) {
			id_clear_lib_data(bmain, tselem->id);
		}
		else {
			BKE_main_id_clear_newpoins(bmain);
		}
	}
}

static void id_fake_user_set_cb(
        bContext *UNUSED(C), ReportList *UNUSED(reports), Scene *UNUSED(scene), TreeElement *UNUSED(te),
        TreeStoreElem *UNUSED(tsep), TreeStoreElem *tselem, void *UNUSED(user_data))
{
	ID *id = tselem->id;
	
	id_fake_user_set(id);
}

static void id_fake_user_clear_cb(
        bContext *UNUSED(C), ReportList *UNUSED(reports), Scene *UNUSED(scene), TreeElement *UNUSED(te),
        TreeStoreElem *UNUSED(tsep), TreeStoreElem *tselem, void *UNUSED(user_data))
{
	ID *id = tselem->id;
	
	id_fake_user_clear(id);
}

static void id_select_linked_cb(
        bContext *C, ReportList *UNUSED(reports), Scene *UNUSED(scene), TreeElement *UNUSED(te),
        TreeStoreElem *UNUSED(tsep), TreeStoreElem *tselem, void *UNUSED(user_data))
{
	ID *id = tselem->id;

	ED_object_select_linked_by_id(C, id);
}

static void singleuser_action_cb(
        bContext *C, ReportList *UNUSED(reports), Scene *UNUSED(scene), TreeElement *UNUSED(te),
        TreeStoreElem *tsep, TreeStoreElem *tselem, void *UNUSED(user_data))
{
	ID *id = tselem->id;
	
	if (id) {
		IdAdtTemplate *iat = (IdAdtTemplate *)tsep->id;
		PointerRNA ptr = {{NULL}};
		PropertyRNA *prop;
		
		RNA_pointer_create(&iat->id, &RNA_AnimData, iat->adt, &ptr);
		prop = RNA_struct_find_property(&ptr, "action");
		
		id_single_user(C, id, &ptr, prop);
	}
}

static void singleuser_world_cb(
        bContext *C, ReportList *UNUSED(reports), Scene *UNUSED(scene), TreeElement *UNUSED(te),
        TreeStoreElem *tsep, TreeStoreElem *tselem, void *UNUSED(user_data))
{
	ID *id = tselem->id;
	
	/* need to use parent scene not just scene, otherwise may end up getting wrong one */
	if (id) {
		Scene *parscene = (Scene *)tsep->id;
		PointerRNA ptr = {{NULL}};
		PropertyRNA *prop;
		
		RNA_id_pointer_create(&parscene->id, &ptr);
		prop = RNA_struct_find_property(&ptr, "world");
		
		id_single_user(C, id, &ptr, prop);
	}
}

static void group_linkobs2scene_cb(
        bContext *C, ReportList *UNUSED(reports), Scene *scene, TreeElement *UNUSED(te),
        TreeStoreElem *UNUSED(tsep), TreeStoreElem *tselem, void *UNUSED(user_data))
{
	SceneLayer *sl = CTX_data_scene_layer(C);
	SceneCollection *sc = CTX_data_scene_collection(C);
	Group *group = (Group *)tselem->id;
	GroupObject *gob;
	Base *base;

	for (gob = group->gobject.first; gob; gob = gob->next) {
		base = BKE_scene_layer_base_find(sl, gob->ob);
		if (!base) {
			/* link to scene */
			BKE_collection_object_add(scene, sc, gob->ob);
			base = BKE_scene_layer_base_find(sl, gob->ob);
			id_us_plus(&gob->ob->id);
		}

		base->flag |= BASE_SELECTED;
	}
}

static void group_instance_cb(
        bContext *C, ReportList *UNUSED(reports), Scene *scene, TreeElement *UNUSED(te),
        TreeStoreElem *UNUSED(tsep), TreeStoreElem *tselem, void *UNUSED(user_data))
{
	Group *group = (Group *)tselem->id;

	Object *ob = ED_object_add_type(C, OB_EMPTY, group->id.name + 2, scene->cursor, NULL, false, scene->layact);
	ob->dup_group = group;
	ob->transflag |= OB_DUPLIGROUP;
	id_lib_extern(&group->id);
}

/**
 * \param select_recurse: Set to false for operations which are already recursively operating on their children.
 */
void outliner_do_object_operation_ex(
        bContext *C, ReportList *reports, Scene *scene_act, SpaceOops *soops, ListBase *lb,
        outliner_operation_cb operation_cb, bool select_recurse)
{
	TreeElement *te;
	
	for (te = lb->first; te; te = te->next) {
		TreeStoreElem *tselem = TREESTORE(te);
		bool select_handled = false;
		if (tselem->flag & TSE_SELECTED) {
			if (tselem->type == 0 && te->idcode == ID_OB) {
				// when objects selected in other scenes... dunno if that should be allowed
				Scene *scene_owner = (Scene *)outliner_search_back(soops, te, ID_SCE);
				if (scene_owner && scene_act != scene_owner) {
					WM_window_change_active_scene(CTX_data_main(C), C, CTX_wm_window(C), scene_owner);
				}
				/* important to use 'scene_owner' not scene_act else deleting objects can crash.
				 * only use 'scene_act' when 'scene_owner' is NULL, which can happen when the
				 * outliner isn't showing scenes: Visible Layer draw mode for eg. */
				operation_cb(C, reports, scene_owner ? scene_owner : scene_act, te, NULL, tselem, NULL);
				select_handled = true;
			}
		}
		if (TSELEM_OPEN(tselem, soops)) {
			if ((select_handled == false) || select_recurse) {
				outliner_do_object_operation_ex(
				            C, reports, scene_act, soops, &te->subtree, operation_cb, select_recurse);
			}
		}
	}
}

void outliner_do_object_operation(
        bContext *C, ReportList *reports, Scene *scene_act, SpaceOops *soops, ListBase *lb,
        outliner_operation_cb operation_cb)
{
	outliner_do_object_operation_ex(C, reports, scene_act, soops, lb, operation_cb, true);
}

/* ******************************************** */

static void clear_animdata_cb(int UNUSED(event), TreeElement *UNUSED(te),
                              TreeStoreElem *tselem, void *UNUSED(arg))
{
	BKE_animdata_free(tselem->id, true);
}


static void unlinkact_animdata_cb(int UNUSED(event), TreeElement *UNUSED(te),
                                  TreeStoreElem *tselem, void *UNUSED(arg))
{
	/* just set action to NULL */
	BKE_animdata_set_action(NULL, tselem->id, NULL);
}

static void cleardrivers_animdata_cb(int UNUSED(event), TreeElement *UNUSED(te),
                                     TreeStoreElem *tselem, void *UNUSED(arg))
{
	IdAdtTemplate *iat = (IdAdtTemplate *)tselem->id;
	
	/* just free drivers - stored as a list of F-Curves */
	free_fcurves(&iat->adt->drivers);
}

static void refreshdrivers_animdata_cb(int UNUSED(event), TreeElement *UNUSED(te),
                                       TreeStoreElem *tselem, void *UNUSED(arg))
{
	IdAdtTemplate *iat = (IdAdtTemplate *)tselem->id;
	FCurve *fcu;
	
	/* loop over drivers, performing refresh (i.e. check graph_buttons.c and rna_fcurve.c for details) */
	for (fcu = iat->adt->drivers.first; fcu; fcu = fcu->next) {
		fcu->flag &= ~FCURVE_DISABLED;
		
		if (fcu->driver)
			fcu->driver->flag &= ~DRIVER_FLAG_INVALID;
	}
}

/* --------------------------------- */

typedef enum eOutliner_PropDataOps {
	OL_DOP_SELECT = 1,
	OL_DOP_DESELECT,
	OL_DOP_HIDE,
	OL_DOP_UNHIDE,
	OL_DOP_SELECT_LINKED,
} eOutliner_PropDataOps;

typedef enum eOutliner_PropConstraintOps {
	OL_CONSTRAINTOP_ENABLE = 1,
	OL_CONSTRAINTOP_DISABLE,
	OL_CONSTRAINTOP_DELETE
} eOutliner_PropConstraintOps;

typedef enum eOutliner_PropModifierOps {
	OL_MODIFIER_OP_TOGVIS = 1,
	OL_MODIFIER_OP_TOGREN,
	OL_MODIFIER_OP_DELETE
} eOutliner_PropModifierOps;

typedef enum eOutliner_PropCollectionOps {
	OL_COLLECTION_OP_OBJECTS_ADD = 1,
	OL_COLLECTION_OP_OBJECTS_REMOVE,
	OL_COLLECTION_OP_COLLECTION_NEW,
	OL_COLLECTION_OP_COLLECTION_DEL,
	OL_COLLECTION_OP_COLLECTION_UNLINK,
} eOutliner_PropCollectionOps;

static void pchan_cb(int event, TreeElement *te, TreeStoreElem *UNUSED(tselem), void *UNUSED(arg))
{
	bPoseChannel *pchan = (bPoseChannel *)te->directdata;
	
	if (event == OL_DOP_SELECT)
		pchan->bone->flag |= BONE_SELECTED;
	else if (event == OL_DOP_DESELECT)
		pchan->bone->flag &= ~BONE_SELECTED;
	else if (event == OL_DOP_HIDE) {
		pchan->bone->flag |= BONE_HIDDEN_P;
		pchan->bone->flag &= ~BONE_SELECTED;
	}
	else if (event == OL_DOP_UNHIDE)
		pchan->bone->flag &= ~BONE_HIDDEN_P;
}

static void bone_cb(int event, TreeElement *te, TreeStoreElem *UNUSED(tselem), void *UNUSED(arg))
{
	Bone *bone = (Bone *)te->directdata;
	
	if (event == OL_DOP_SELECT)
		bone->flag |= BONE_SELECTED;
	else if (event == OL_DOP_DESELECT)
		bone->flag &= ~BONE_SELECTED;
	else if (event == OL_DOP_HIDE) {
		bone->flag |= BONE_HIDDEN_P;
		bone->flag &= ~BONE_SELECTED;
	}
	else if (event == OL_DOP_UNHIDE)
		bone->flag &= ~BONE_HIDDEN_P;
}

static void ebone_cb(int event, TreeElement *te, TreeStoreElem *UNUSED(tselem), void *UNUSED(arg))
{
	EditBone *ebone = (EditBone *)te->directdata;
	
	if (event == OL_DOP_SELECT)
		ebone->flag |= BONE_SELECTED;
	else if (event == OL_DOP_DESELECT)
		ebone->flag &= ~BONE_SELECTED;
	else if (event == OL_DOP_HIDE) {
		ebone->flag |= BONE_HIDDEN_A;
		ebone->flag &= ~BONE_SELECTED | BONE_TIPSEL | BONE_ROOTSEL;
	}
	else if (event == OL_DOP_UNHIDE)
		ebone->flag &= ~BONE_HIDDEN_A;
}

static void sequence_cb(int event, TreeElement *te, TreeStoreElem *tselem, void *scene_ptr)
{
	Sequence *seq = (Sequence *)te->directdata;
	if (event == OL_DOP_SELECT) {
		Scene *scene = (Scene *)scene_ptr;
		Editing *ed = BKE_sequencer_editing_get(scene, false);
		if (BLI_findindex(ed->seqbasep, seq) != -1) {
			ED_sequencer_select_sequence_single(scene, seq, true);
		}
	}

	(void)tselem;
}

static void gp_layer_cb(int event, TreeElement *te, TreeStoreElem *UNUSED(tselem), void *UNUSED(arg))
{
	bGPDlayer *gpl = (bGPDlayer *)te->directdata;
	
	if (event == OL_DOP_SELECT)
		gpl->flag |= GP_LAYER_SELECT;
	else if (event == OL_DOP_DESELECT)
		gpl->flag &= ~GP_LAYER_SELECT;
	else if (event == OL_DOP_HIDE)
		gpl->flag |= GP_LAYER_HIDE;
	else if (event == OL_DOP_UNHIDE)
		gpl->flag &= ~GP_LAYER_HIDE;
}

static void data_select_linked_cb(int event, TreeElement *te, TreeStoreElem *UNUSED(tselem), void *C_v)
{
	if (event == OL_DOP_SELECT_LINKED) {
		if (RNA_struct_is_ID(te->rnaptr.type)) {
			bContext *C = (bContext *) C_v;
			ID *id = te->rnaptr.data;

			ED_object_select_linked_by_id(C, id);
		}
	}
}

static void constraint_cb(int event, TreeElement *te, TreeStoreElem *UNUSED(tselem), void *C_v)
{
	bContext *C = C_v;
	SpaceOops *soops = CTX_wm_space_outliner(C);
	bConstraint *constraint = (bConstraint *)te->directdata;
	Object *ob = (Object *)outliner_search_back(soops, te, ID_OB);

	if (event == OL_CONSTRAINTOP_ENABLE) {
		constraint->flag &= ~CONSTRAINT_OFF;
		ED_object_constraint_update(ob);
		WM_event_add_notifier(C, NC_OBJECT | ND_CONSTRAINT, ob);
	}
	else if (event == OL_CONSTRAINTOP_DISABLE) {
		constraint->flag = CONSTRAINT_OFF;
		ED_object_constraint_update(ob);
		WM_event_add_notifier(C, NC_OBJECT | ND_CONSTRAINT, ob);
	}
	else if (event == OL_CONSTRAINTOP_DELETE) {
		ListBase *lb = NULL;

		if (TREESTORE(te->parent->parent)->type == TSE_POSE_CHANNEL) {
			lb = &((bPoseChannel *)te->parent->parent->directdata)->constraints;
		}
		else {
			lb = &ob->constraints;
		}

		if (BKE_constraint_remove_ex(lb, ob, constraint, true)) {
			/* there's no active constraint now, so make sure this is the case */
			BKE_constraints_active_set(&ob->constraints, NULL);
			ED_object_constraint_update(ob); /* needed to set the flags on posebones correctly */
			WM_event_add_notifier(C, NC_OBJECT | ND_CONSTRAINT | NA_REMOVED, ob);
			te->store_elem->flag &= ~TSE_SELECTED;
		}
	}
}

static void modifier_cb(int event, TreeElement *te, TreeStoreElem *UNUSED(tselem), void *Carg)
{
	bContext *C = (bContext *)Carg;
	Main *bmain = CTX_data_main(C);
	SpaceOops *soops = CTX_wm_space_outliner(C);
	ModifierData *md = (ModifierData *)te->directdata;
	Object *ob = (Object *)outliner_search_back(soops, te, ID_OB);

	if (event == OL_MODIFIER_OP_TOGVIS) {
		md->mode ^= eModifierMode_Realtime;
		DEG_id_tag_update(&ob->id, OB_RECALC_DATA);
		WM_event_add_notifier(C, NC_OBJECT | ND_MODIFIER, ob);
	}
	else if (event == OL_MODIFIER_OP_TOGREN) {
		md->mode ^= eModifierMode_Render;
		DEG_id_tag_update(&ob->id, OB_RECALC_DATA);
		WM_event_add_notifier(C, NC_OBJECT | ND_MODIFIER, ob);
	}
	else if (event == OL_MODIFIER_OP_DELETE) {
		ED_object_modifier_remove(NULL, bmain, ob, md);
		WM_event_add_notifier(C, NC_OBJECT | ND_MODIFIER | NA_REMOVED, ob);
		te->store_elem->flag &= ~TSE_SELECTED;
	}
}

static void collection_cb(int event, TreeElement *te, TreeStoreElem *UNUSED(tselem), void *Carg)
{
	bContext *C = (bContext *)Carg;
	Scene *scene = CTX_data_scene(C);
	LayerCollection *lc = te->directdata;
	SceneCollection *sc = lc->scene_collection;

	if (event == OL_COLLECTION_OP_OBJECTS_ADD) {
		CTX_DATA_BEGIN (C, Object *, ob, selected_objects)
		{
			BKE_collection_object_add(scene, sc, ob);
		}
		CTX_DATA_END;

		WM_event_add_notifier(C, NC_SCENE | ND_LAYER, scene);
	}
	else if (event == OL_COLLECTION_OP_OBJECTS_REMOVE) {
		Main *bmain = CTX_data_main(C);

		CTX_DATA_BEGIN (C, Object *, ob, selected_objects)
		{
			BKE_collection_object_remove(bmain, scene, sc, ob, true);
		}
		CTX_DATA_END;

		WM_event_add_notifier(C, NC_SCENE | ND_LAYER, scene);
		te->store_elem->flag &= ~TSE_SELECTED;
	}
	else if (event == OL_COLLECTION_OP_COLLECTION_NEW) {
		BKE_collection_add(scene, sc, NULL);
		WM_event_add_notifier(C, NC_SCENE | ND_LAYER, scene);
	}
	else if (event == OL_COLLECTION_OP_COLLECTION_UNLINK) {
		SceneLayer *sl = CTX_data_scene_layer(C);

		if (BLI_findindex(&sl->layer_collections, lc) == -1) {
			/* we can't unlink if the layer collection wasn't directly linked */
			TODO_LAYER_OPERATORS; /* this shouldn't be in the menu in those cases */
		}
		else {
			BKE_collection_unlink(sl, lc);
			DEG_relations_tag_update(CTX_data_main(C));
			WM_event_add_notifier(C, NC_SCENE | ND_LAYER, scene);
		}
	}
	else if (event == OL_COLLECTION_OP_COLLECTION_DEL) {
		if (BKE_collection_remove(scene, sc)) {
			DEG_relations_tag_update(CTX_data_main(C));
			WM_event_add_notifier(C, NC_SCENE | ND_LAYER, scene);
		}
		else {
			/* we can't remove the master collection */
			TODO_LAYER_OPERATORS; /* this shouldn't be in the menu in those cases */
		}
	}
}

static void outliner_do_data_operation(SpaceOops *soops, int type, int event, ListBase *lb,
                                       void (*operation_cb)(int, TreeElement *, TreeStoreElem *, void *),
                                       void *arg)
{
	TreeElement *te;
	TreeStoreElem *tselem;
	
	for (te = lb->first; te; te = te->next) {
		tselem = TREESTORE(te);
		if (tselem->flag & TSE_SELECTED) {
			if (tselem->type == type) {
				operation_cb(event, te, tselem, arg);
			}
		}
		if (TSELEM_OPEN(tselem, soops)) {
			outliner_do_data_operation(soops, type, event, &te->subtree, operation_cb, arg);
		}
	}
}

static Base *outline_delete_hierarchy(bContext *C, ReportList *reports, Scene *scene, Base *base)
{
	Base *child_base, *base_next;
	Object *parent;
	SceneLayer *scene_layer = CTX_data_scene_layer(C);

	if (!base) {
		return NULL;
	}

	for (child_base = scene_layer->object_bases.first; child_base; child_base = base_next) {
		base_next = child_base->next;
		for (parent = child_base->object->parent; parent && (parent != base->object); parent = parent->parent);
		if (parent) {
			base_next = outline_delete_hierarchy(C, reports, scene, child_base);
		}
	}

	base_next = base->next;

	Main *bmain = CTX_data_main(C);
	if (base->object->id.tag & LIB_TAG_INDIRECT) {
		BKE_reportf(reports, RPT_WARNING, "Cannot delete indirectly linked object '%s'", base->object->id.name + 2);
		return base_next;
	}
	else if (BKE_library_ID_is_indirectly_used(bmain, base->object) &&
	         ID_REAL_USERS(base->object) <= 1 && ID_EXTRA_USERS(base->object) == 0)
	{
		BKE_reportf(reports, RPT_WARNING,
		            "Cannot delete object '%s' from scene '%s', indirectly used objects need at least one user",
		            base->object->id.name + 2, scene->id.name + 2);
		return base_next;
	}
	ED_object_base_free_and_unlink(CTX_data_main(C), scene, base->object);
	return base_next;
}

static void object_delete_hierarchy_cb(
        bContext *C, ReportList *reports, Scene *scene,
        TreeElement *te, TreeStoreElem *UNUSED(tsep), TreeStoreElem *tselem, void *UNUSED(user_data))
{
	SceneLayer *sl = CTX_data_scene_layer(C);
	Base *base = (Base *)te->directdata;
	Object *obedit = scene->obedit;

	if (!base) {
		base = BKE_scene_layer_base_find(sl, (Object *)tselem->id);
	}
	if (base) {
		/* Check also library later. */
		for (; obedit && (obedit != base->object); obedit = obedit->parent);
		if (obedit == base->object) {
			ED_object_editmode_exit(C, EM_FREEDATA | EM_FREEUNDO | EM_WAITCURSOR | EM_DO_UNDO);
		}

		outline_delete_hierarchy(C, reports, scene, base);
		/* leave for ED_outliner_id_unref to handle */
#if 0
		te->directdata = NULL;
		tselem->id = NULL;
#endif
	}

	WM_event_add_notifier(C, NC_SCENE | ND_OB_ACTIVE, scene);
}

/* **************************************** */

enum {
	OL_OP_SELECT = 1,
	OL_OP_DESELECT,
	OL_OP_SELECT_HIERARCHY,
	OL_OP_DELETE,
	OL_OP_DELETE_HIERARCHY,
	OL_OP_REMAP,
	OL_OP_LOCALIZED,  /* disabled, see below */
	OL_OP_TOGVIS,
	OL_OP_TOGSEL,
	OL_OP_TOGREN,
	OL_OP_RENAME,
};

static const EnumPropertyItem prop_object_op_types[] = {
	{OL_OP_SELECT, "SELECT", 0, "Select", ""},
	{OL_OP_DESELECT, "DESELECT", 0, "Deselect", ""},
	{OL_OP_SELECT_HIERARCHY, "SELECT_HIERARCHY", 0, "Select Hierarchy", ""},
	{OL_OP_DELETE, "DELETE", 0, "Delete", ""},
	{OL_OP_DELETE_HIERARCHY, "DELETE_HIERARCHY", 0, "Delete Hierarchy", ""},
	{OL_OP_REMAP, "REMAP",   0, "Remap Users",
	 "Make all users of selected data-blocks to use instead a new chosen one"},
	{OL_OP_TOGVIS, "TOGVIS", 0, "Toggle Visible", ""},
	{OL_OP_TOGSEL, "TOGSEL", 0, "Toggle Selectable", ""},
	{OL_OP_TOGREN, "TOGREN", 0, "Toggle Renderable", ""},
	{OL_OP_RENAME, "RENAME", 0, "Rename", ""},
	{0, NULL, 0, NULL, NULL}
};

static int outliner_object_operation_exec(bContext *C, wmOperator *op)
{
	Main *bmain = CTX_data_main(C);
	Scene *scene = CTX_data_scene(C);
	wmWindow *win = CTX_wm_window(C);
	SpaceOops *soops = CTX_wm_space_outliner(C);
	int event;
	const char *str = NULL;
	
	/* check for invalid states */
	if (soops == NULL)
		return OPERATOR_CANCELLED;
	
	event = RNA_enum_get(op->ptr, "type");

	if (event == OL_OP_SELECT) {
		Scene *sce = scene;  // to be able to delete, scenes are set...
		outliner_do_object_operation(C, op->reports, scene, soops, &soops->tree, object_select_cb);
		if (scene != sce) {
			WM_window_change_active_scene(bmain, C, win, sce);
		}
		
		str = "Select Objects";
		WM_event_add_notifier(C, NC_SCENE | ND_OB_SELECT, scene);
	}
	else if (event == OL_OP_SELECT_HIERARCHY) {
		Scene *sce = scene;  // to be able to delete, scenes are set...
		outliner_do_object_operation_ex(C, op->reports, scene, soops, &soops->tree, object_select_hierarchy_cb, false);
		if (scene != sce) {
			WM_window_change_active_scene(bmain, C, win, sce);
		}
		str = "Select Object Hierarchy";
		WM_event_add_notifier(C, NC_SCENE | ND_OB_SELECT, scene);
	}
	else if (event == OL_OP_DESELECT) {
		outliner_do_object_operation(C, op->reports, scene, soops, &soops->tree, object_deselect_cb);
		str = "Deselect Objects";
		WM_event_add_notifier(C, NC_SCENE | ND_OB_SELECT, scene);
	}
	else if (event == OL_OP_DELETE) {
		outliner_do_object_operation(C, op->reports, scene, soops, &soops->tree, object_delete_cb);

		/* XXX: tree management normally happens from draw_outliner(), but when
		 *      you're clicking to fast on Delete object from context menu in
		 *      outliner several mouse events can be handled in one cycle without
		 *      handling notifiers/redraw which leads to deleting the same object twice.
		 *      cleanup tree here to prevent such cases. */
		outliner_cleanup_tree(soops);

		DEG_relations_tag_update(bmain);
		str = "Delete Objects";
		WM_event_add_notifier(C, NC_SCENE | ND_OB_ACTIVE, scene);
	}
	else if (event == OL_OP_DELETE_HIERARCHY) {
		outliner_do_object_operation_ex(C, op->reports, scene, soops, &soops->tree, object_delete_hierarchy_cb, false);

		/* XXX: See OL_OP_DELETE comment above. */
		outliner_cleanup_tree(soops);

		DEG_relations_tag_update(bmain);
		str = "Delete Object Hierarchy";
		WM_event_add_notifier(C, NC_SCENE | ND_OB_ACTIVE, scene);
	}
	else if (event == OL_OP_REMAP) {
		outliner_do_libdata_operation(C, op->reports, scene, soops, &soops->tree, id_remap_cb, NULL);
		str = "Remap ID";
	}
	else if (event == OL_OP_LOCALIZED) {    /* disabled, see above enum (ton) */
		outliner_do_object_operation(C, op->reports, scene, soops, &soops->tree, id_local_cb);
		str = "Localized Objects";
	}
	else if (event == OL_OP_RENAME) {
		outliner_do_object_operation(C, op->reports, scene, soops, &soops->tree, item_rename_cb);
		str = "Rename Object";
	}
	else {
		BLI_assert(0);
		return OPERATOR_CANCELLED;
	}

	ED_undo_push(C, str);
	
	return OPERATOR_FINISHED;
}


void OUTLINER_OT_object_operation(wmOperatorType *ot)
{
	/* identifiers */
	ot->name = "Outliner Object Operation";
	ot->idname = "OUTLINER_OT_object_operation";
	ot->description = "";
	
	/* callbacks */
	ot->invoke = WM_menu_invoke;
	ot->exec = outliner_object_operation_exec;
	ot->poll = ED_operator_outliner_active;
	
	ot->flag = 0;

	ot->prop = RNA_def_enum(ot->srna, "type", prop_object_op_types, 0, "Object Operation", "");
}

/* **************************************** */

typedef enum eOutliner_PropGroupOps {
	OL_GROUPOP_UNLINK = 1,
	OL_GROUPOP_LOCAL,
	OL_GROUPOP_LINK,
	OL_GROUPOP_DELETE,
	OL_GROUPOP_REMAP,
	OL_GROUPOP_INSTANCE,
	OL_GROUPOP_TOGVIS,
	OL_GROUPOP_TOGSEL,
	OL_GROUPOP_TOGREN,
	OL_GROUPOP_RENAME,
} eOutliner_PropGroupOps;

static const EnumPropertyItem prop_group_op_types[] = {
	{OL_GROUPOP_UNLINK, "UNLINK",     0, "Unlink Group", ""},
	{OL_GROUPOP_LOCAL, "LOCAL",       0, "Make Local Group", ""},
	{OL_GROUPOP_LINK, "LINK",         0, "Link Group Objects to Scene", ""},
	{OL_GROUPOP_DELETE, "DELETE",     0, "Delete Group", ""},
	{OL_GROUPOP_REMAP, "REMAP",       0, "Remap Users",
	 "Make all users of selected data-blocks to use instead current (clicked) one"},
	{OL_GROUPOP_INSTANCE, "INSTANCE", 0, "Instance Groups in Scene", ""},
	{OL_GROUPOP_TOGVIS, "TOGVIS",     0, "Toggle Visible Group", ""},
	{OL_GROUPOP_TOGSEL, "TOGSEL",     0, "Toggle Selectable", ""},
	{OL_GROUPOP_TOGREN, "TOGREN",     0, "Toggle Renderable", ""},
	{OL_GROUPOP_RENAME, "RENAME",     0, "Rename", ""},
	{0, NULL, 0, NULL, NULL}
};

static int outliner_group_operation_exec(bContext *C, wmOperator *op)
{
	Scene *scene = CTX_data_scene(C);
	SpaceOops *soops = CTX_wm_space_outliner(C);
	int event;
	
	/* check for invalid states */
	if (soops == NULL)
		return OPERATOR_CANCELLED;
	
	event = RNA_enum_get(op->ptr, "type");

	switch (event) {
		case OL_GROUPOP_UNLINK:
			outliner_do_libdata_operation(C, op->reports, scene, soops, &soops->tree, unlink_group_cb, NULL);
			break;
		case OL_GROUPOP_LOCAL:
			outliner_do_libdata_operation(C, op->reports, scene, soops, &soops->tree, id_local_cb, NULL);
			break;
		case OL_GROUPOP_LINK:
			outliner_do_libdata_operation(C, op->reports, scene, soops, &soops->tree, group_linkobs2scene_cb, NULL);
			break;
		case OL_GROUPOP_INSTANCE:
			outliner_do_libdata_operation(C, op->reports, scene, soops, &soops->tree, group_instance_cb, NULL);
			/* works without this except if you try render right after, see: 22027 */
			DEG_relations_tag_update(CTX_data_main(C));
			break;
		case OL_GROUPOP_DELETE:
			outliner_do_libdata_operation(C, op->reports, scene, soops, &soops->tree, id_delete_cb, NULL);
			break;
		case OL_GROUPOP_REMAP:
			outliner_do_libdata_operation(C, op->reports, scene, soops, &soops->tree, id_remap_cb, NULL);
			break;
		case OL_GROUPOP_RENAME:
			outliner_do_libdata_operation(C, op->reports, scene, soops, &soops->tree, item_rename_cb, NULL);
			break;
		default:
			BLI_assert(0);
	}

	ED_undo_push(C, prop_group_op_types[event - 1].name);
	WM_event_add_notifier(C, NC_GROUP, NULL);

	return OPERATOR_FINISHED;
}


void OUTLINER_OT_group_operation(wmOperatorType *ot)
{
	/* identifiers */
	ot->name = "Outliner Group Operation";
	ot->idname = "OUTLINER_OT_group_operation";
	ot->description = "";
	
	/* callbacks */
	ot->invoke = WM_menu_invoke;
	ot->exec = outliner_group_operation_exec;
	ot->poll = ED_operator_outliner_active;
	
	ot->flag = 0;
	
	ot->prop = RNA_def_enum(ot->srna, "type", prop_group_op_types, 0, "Group Operation", "");
}

/* **************************************** */

typedef enum eOutlinerIdOpTypes {
	OUTLINER_IDOP_INVALID = 0,
	
	OUTLINER_IDOP_UNLINK,
	OUTLINER_IDOP_LOCAL,
	OUTLINER_IDOP_SINGLE,
	OUTLINER_IDOP_DELETE,
	OUTLINER_IDOP_REMAP,
	
	OUTLINER_IDOP_FAKE_ADD,
	OUTLINER_IDOP_FAKE_CLEAR,
	OUTLINER_IDOP_RENAME,

	OUTLINER_IDOP_SELECT_LINKED
} eOutlinerIdOpTypes;

// TODO: implement support for changing the ID-block used
static const EnumPropertyItem prop_id_op_types[] = {
	{OUTLINER_IDOP_UNLINK, "UNLINK", 0, "Unlink", ""},
	{OUTLINER_IDOP_LOCAL, "LOCAL", 0, "Make Local", ""},
	{OUTLINER_IDOP_SINGLE, "SINGLE", 0, "Make Single User", ""},
	{OUTLINER_IDOP_DELETE, "DELETE", 0, "Delete", "WARNING: no undo"},
	{OUTLINER_IDOP_REMAP, "REMAP", 0, "Remap Users",
	 "Make all users of selected data-blocks to use instead current (clicked) one"},
	{OUTLINER_IDOP_FAKE_ADD, "ADD_FAKE", 0, "Add Fake User",
	 "Ensure data-block gets saved even if it isn't in use (e.g. for motion and material libraries)"},
	{OUTLINER_IDOP_FAKE_CLEAR, "CLEAR_FAKE", 0, "Clear Fake User", ""},
	{OUTLINER_IDOP_RENAME, "RENAME", 0, "Rename", ""},
	{OUTLINER_IDOP_SELECT_LINKED, "SELECT_LINKED", 0, "Select Linked", ""},
	{0, NULL, 0, NULL, NULL}
};

static int outliner_id_operation_exec(bContext *C, wmOperator *op)
{
	Scene *scene = CTX_data_scene(C);
	SpaceOops *soops = CTX_wm_space_outliner(C);
	int scenelevel = 0, objectlevel = 0, idlevel = 0, datalevel = 0;
	eOutlinerIdOpTypes event;
	
	/* check for invalid states */
	if (soops == NULL)
		return OPERATOR_CANCELLED;
	
	set_operation_types(soops, &soops->tree, &scenelevel, &objectlevel, &idlevel, &datalevel);
	
	event = RNA_enum_get(op->ptr, "type");
	
	switch (event) {
		case OUTLINER_IDOP_UNLINK:
		{
			/* unlink datablock from its parent */
			switch (idlevel) {
				case ID_AC:
					outliner_do_libdata_operation(C, op->reports, scene, soops, &soops->tree, unlink_action_cb, NULL);
					
					WM_event_add_notifier(C, NC_ANIMATION | ND_NLA_ACTCHANGE, NULL);
					ED_undo_push(C, "Unlink action");
					break;
				case ID_MA:
					outliner_do_libdata_operation(C, op->reports, scene, soops, &soops->tree, unlink_material_cb, NULL);
					
					WM_event_add_notifier(C, NC_OBJECT | ND_OB_SHADING, NULL);
					ED_undo_push(C, "Unlink material");
					break;
				case ID_TE:
					outliner_do_libdata_operation(C, op->reports, scene, soops, &soops->tree, unlink_texture_cb, NULL);
					
					WM_event_add_notifier(C, NC_OBJECT | ND_OB_SHADING, NULL);
					ED_undo_push(C, "Unlink texture");
					break;
				case ID_WO:
					outliner_do_libdata_operation(C, op->reports, scene, soops, &soops->tree, unlink_world_cb, NULL);
					
					WM_event_add_notifier(C, NC_SCENE | ND_WORLD, NULL);
					ED_undo_push(C, "Unlink world");
					break;
				default:
					BKE_report(op->reports, RPT_WARNING, "Not yet implemented");
					break;
			}
			break;
		}
		case OUTLINER_IDOP_LOCAL:
		{
			/* make local */
			outliner_do_libdata_operation(C, op->reports, scene, soops, &soops->tree, id_local_cb, NULL);
			ED_undo_push(C, "Localized Data");
			break;
		}
		case OUTLINER_IDOP_SINGLE:
		{
			/* make single user */
			switch (idlevel) {
				case ID_AC:
					outliner_do_libdata_operation(C, op->reports, scene, soops, &soops->tree, singleuser_action_cb, NULL);
					
					WM_event_add_notifier(C, NC_ANIMATION | ND_NLA_ACTCHANGE, NULL);
					ED_undo_push(C, "Single-User Action");
					break;
					
				case ID_WO:
					outliner_do_libdata_operation(C, op->reports, scene, soops, &soops->tree, singleuser_world_cb, NULL);
					
					WM_event_add_notifier(C, NC_SCENE | ND_WORLD, NULL);
					ED_undo_push(C, "Single-User World");
					break;
					
				default:
					BKE_report(op->reports, RPT_WARNING, "Not yet implemented");
					break;
			}
			break;
		}
		case OUTLINER_IDOP_DELETE:
		{
			if (idlevel > 0) {
				outliner_do_libdata_operation(C, op->reports, scene, soops, &soops->tree, id_delete_cb, NULL);
				ED_undo_push(C, "Delete");
			}
			break;
		}
		case OUTLINER_IDOP_REMAP:
		{
			if (idlevel > 0) {
				outliner_do_libdata_operation(C, op->reports, scene, soops, &soops->tree, id_remap_cb, NULL);
				ED_undo_push(C, "Remap");
			}
			break;
		}
		case OUTLINER_IDOP_FAKE_ADD:
		{
			/* set fake user */
			outliner_do_libdata_operation(C, op->reports, scene, soops, &soops->tree, id_fake_user_set_cb, NULL);
			
			WM_event_add_notifier(C, NC_ID | NA_EDITED, NULL);
			ED_undo_push(C, "Add Fake User");
			break;
		}
		case OUTLINER_IDOP_FAKE_CLEAR:
		{
			/* clear fake user */
			outliner_do_libdata_operation(C, op->reports, scene, soops, &soops->tree, id_fake_user_clear_cb, NULL);
			
			WM_event_add_notifier(C, NC_ID | NA_EDITED, NULL);
			ED_undo_push(C, "Clear Fake User");
			break;
		}
		case OUTLINER_IDOP_RENAME:
		{
			/* rename */
			outliner_do_libdata_operation(C, op->reports, scene, soops, &soops->tree, item_rename_cb, NULL);
			
			WM_event_add_notifier(C, NC_ID | NA_EDITED, NULL);
			ED_undo_push(C, "Rename");
			break;
		}
		case OUTLINER_IDOP_SELECT_LINKED:
			outliner_do_libdata_operation(C, op->reports, scene, soops, &soops->tree, id_select_linked_cb, NULL);
			ED_undo_push(C, "Select");
			break;
			
		default:
			// invalid - unhandled
			break;
	}
	
	/* wrong notifier still... */
	WM_event_add_notifier(C, NC_ID | NA_EDITED, NULL);
	
	// XXX: this is just so that outliner is always up to date 
	WM_event_add_notifier(C, NC_SPACE | ND_SPACE_OUTLINER, NULL);
	
	return OPERATOR_FINISHED;
}


void OUTLINER_OT_id_operation(wmOperatorType *ot)
{
	/* identifiers */
	ot->name = "Outliner ID data Operation";
	ot->idname = "OUTLINER_OT_id_operation";
	ot->description = "";
	
	/* callbacks */
	ot->invoke = WM_menu_invoke;
	ot->exec = outliner_id_operation_exec;
	ot->poll = ED_operator_outliner_active;
	
	ot->flag = 0;
	
	ot->prop = RNA_def_enum(ot->srna, "type", prop_id_op_types, 0, "ID data Operation", "");
}

/* **************************************** */

typedef enum eOutlinerLibOpTypes {
	OL_LIB_INVALID = 0,

	OL_LIB_RENAME,
	OL_LIB_DELETE,
	OL_LIB_RELOCATE,
	OL_LIB_RELOAD,
} eOutlinerLibOpTypes;

static const EnumPropertyItem outliner_lib_op_type_items[] = {
	{OL_LIB_RENAME, "RENAME", 0, "Rename", ""},
	{OL_LIB_DELETE, "DELETE", 0, "Delete", "Delete this library and all its item from Blender - WARNING: no undo"},
	{OL_LIB_RELOCATE, "RELOCATE", 0, "Relocate", "Select a new path for this library, and reload all its data"},
	{OL_LIB_RELOAD, "RELOAD", 0, "Reload", "Reload all data from this library"},
	{0, NULL, 0, NULL, NULL}
};

static int outliner_lib_operation_exec(bContext *C, wmOperator *op)
{
	Scene *scene = CTX_data_scene(C);
	SpaceOops *soops = CTX_wm_space_outliner(C);
	int scenelevel = 0, objectlevel = 0, idlevel = 0, datalevel = 0;
	eOutlinerLibOpTypes event;

	/* check for invalid states */
	if (soops == NULL)
		return OPERATOR_CANCELLED;

	set_operation_types(soops, &soops->tree, &scenelevel, &objectlevel, &idlevel, &datalevel);

	event = RNA_enum_get(op->ptr, "type");

	switch (event) {
		case OL_LIB_RENAME:
		{
			/* rename */
			outliner_do_libdata_operation(C, op->reports, scene, soops, &soops->tree, item_rename_cb, NULL);

			WM_event_add_notifier(C, NC_ID | NA_EDITED, NULL);
			ED_undo_push(C, "Rename Library");
			break;
		}
		case OL_LIB_DELETE:
		{
			outliner_do_libdata_operation(C, op->reports, scene, soops, &soops->tree, id_delete_cb, NULL);
			ED_undo_push(C, "Delete Library");
			break;
		}
		case OL_LIB_RELOCATE:
		{
			/* rename */
			outliner_do_libdata_operation(C, op->reports, scene, soops, &soops->tree, lib_relocate_cb, NULL);
			ED_undo_push(C, "Relocate Library");
			break;
		}
		case OL_LIB_RELOAD:
		{
			/* rename */
			outliner_do_libdata_operation(C, op->reports, scene, soops, &soops->tree, lib_reload_cb, NULL);
			break;
		}
		default:
			/* invalid - unhandled */
			break;
	}

	/* wrong notifier still... */
	WM_event_add_notifier(C, NC_ID | NA_EDITED, NULL);

	/* XXX: this is just so that outliner is always up to date */
	WM_event_add_notifier(C, NC_SPACE | ND_SPACE_OUTLINER, NULL);

	return OPERATOR_FINISHED;
}


void OUTLINER_OT_lib_operation(wmOperatorType *ot)
{
	/* identifiers */
	ot->name = "Outliner Library Operation";
	ot->idname = "OUTLINER_OT_lib_operation";
	ot->description = "";

	/* callbacks */
	ot->invoke = WM_menu_invoke;
	ot->exec = outliner_lib_operation_exec;
	ot->poll = ED_operator_outliner_active;

	ot->prop = RNA_def_enum(ot->srna, "type", outliner_lib_op_type_items, 0, "Library Operation", "");
}

/* **************************************** */

static void outliner_do_id_set_operation(SpaceOops *soops, int type, ListBase *lb, ID *newid,
                                         void (*operation_cb)(TreeElement *, TreeStoreElem *, TreeStoreElem *, ID *))
{
	TreeElement *te;
	TreeStoreElem *tselem;
	
	for (te = lb->first; te; te = te->next) {
		tselem = TREESTORE(te);
		if (tselem->flag & TSE_SELECTED) {
			if (tselem->type == type) {
				TreeStoreElem *tsep = te->parent ? TREESTORE(te->parent) : NULL;
				operation_cb(te, tselem, tsep, newid);
			}
		}
		if (TSELEM_OPEN(tselem, soops)) {
			outliner_do_id_set_operation(soops, type, &te->subtree, newid, operation_cb);
		}
	}
}

/* ------------------------------------------ */

static void actionset_id_cb(TreeElement *UNUSED(te), TreeStoreElem *tselem, TreeStoreElem *tsep, ID *actId)
{
	bAction *act = (bAction *)actId;
	
	if (tselem->type == TSE_ANIM_DATA) {
		/* "animation" entries - action is child of this */
		BKE_animdata_set_action(NULL, tselem->id, act);
	}
	/* TODO: if any other "expander" channels which own actions need to support this menu, 
	 * add: tselem->type = ...
	 */
	else if (tsep && (tsep->type == TSE_ANIM_DATA)) {
		/* "animation" entries case again */
		BKE_animdata_set_action(NULL, tsep->id, act);
	}
	// TODO: other cases not supported yet
}

static int outliner_action_set_exec(bContext *C, wmOperator *op)
{
	SpaceOops *soops = CTX_wm_space_outliner(C);
	int scenelevel = 0, objectlevel = 0, idlevel = 0, datalevel = 0;
	
	bAction *act;
	
	/* check for invalid states */
	if (soops == NULL)
		return OPERATOR_CANCELLED;
	set_operation_types(soops, &soops->tree, &scenelevel, &objectlevel, &idlevel, &datalevel);
	
	/* get action to use */
	act = BLI_findlink(&CTX_data_main(C)->action, RNA_enum_get(op->ptr, "action"));
	
	if (act == NULL) {
		BKE_report(op->reports, RPT_ERROR, "No valid action to add");
		return OPERATOR_CANCELLED;
	}
	else if (act->idroot == 0) {
		/* hopefully in this case (i.e. library of userless actions), the user knows what they're doing... */
		BKE_reportf(op->reports, RPT_WARNING,
		            "Action '%s' does not specify what data-blocks it can be used on "
		            "(try setting the 'ID Root Type' setting from the data-blocks editor "
		            "for this action to avoid future problems)",
		            act->id.name + 2);
	}
	
	/* perform action if valid channel */
	if (datalevel == TSE_ANIM_DATA)
		outliner_do_id_set_operation(soops, datalevel, &soops->tree, (ID *)act, actionset_id_cb);
	else if (idlevel == ID_AC)
		outliner_do_id_set_operation(soops, idlevel, &soops->tree, (ID *)act, actionset_id_cb);
	else
		return OPERATOR_CANCELLED;
		
	/* set notifier that things have changed */
	WM_event_add_notifier(C, NC_ANIMATION | ND_NLA_ACTCHANGE, NULL);
	ED_undo_push(C, "Set action");
	
	/* done */
	return OPERATOR_FINISHED;
}

void OUTLINER_OT_action_set(wmOperatorType *ot)
{
	PropertyRNA *prop;

	/* identifiers */
	ot->name = "Outliner Set Action";
	ot->idname = "OUTLINER_OT_action_set";
	ot->description = "Change the active action used";
	
	/* api callbacks */
	ot->invoke = WM_enum_search_invoke;
	ot->exec = outliner_action_set_exec;
	ot->poll = ED_operator_outliner_active;
	
	/* flags */
	ot->flag = 0;
	
	/* props */
	// TODO: this would be nicer as an ID-pointer...
	prop = RNA_def_enum(ot->srna, "action", DummyRNA_NULL_items, 0, "Action", "");
	RNA_def_enum_funcs(prop, RNA_action_itemf);
	RNA_def_property_flag(prop, PROP_ENUM_NO_TRANSLATE);
	ot->prop = prop;
}

/* **************************************** */

typedef enum eOutliner_AnimDataOps {
	OUTLINER_ANIMOP_INVALID = 0,
	
	OUTLINER_ANIMOP_CLEAR_ADT,
	
	OUTLINER_ANIMOP_SET_ACT,
	OUTLINER_ANIMOP_CLEAR_ACT,
	
	OUTLINER_ANIMOP_REFRESH_DRV,
	OUTLINER_ANIMOP_CLEAR_DRV
	
	//OUTLINER_ANIMOP_COPY_DRIVERS,
	//OUTLINER_ANIMOP_PASTE_DRIVERS
} eOutliner_AnimDataOps;

static const EnumPropertyItem prop_animdata_op_types[] = {
	{OUTLINER_ANIMOP_CLEAR_ADT, "CLEAR_ANIMDATA", 0, "Clear Animation Data", "Remove this animation data container"},
	{OUTLINER_ANIMOP_SET_ACT, "SET_ACT", 0, "Set Action", ""},
	{OUTLINER_ANIMOP_CLEAR_ACT, "CLEAR_ACT", 0, "Unlink Action", ""},
	{OUTLINER_ANIMOP_REFRESH_DRV, "REFRESH_DRIVERS", 0, "Refresh Drivers", ""},
	//{OUTLINER_ANIMOP_COPY_DRIVERS, "COPY_DRIVERS", 0, "Copy Drivers", ""},
	//{OUTLINER_ANIMOP_PASTE_DRIVERS, "PASTE_DRIVERS", 0, "Paste Drivers", ""},
	{OUTLINER_ANIMOP_CLEAR_DRV, "CLEAR_DRIVERS", 0, "Clear Drivers", ""},
	{0, NULL, 0, NULL, NULL}
};

static int outliner_animdata_operation_exec(bContext *C, wmOperator *op)
{
	SpaceOops *soops = CTX_wm_space_outliner(C);
	int scenelevel = 0, objectlevel = 0, idlevel = 0, datalevel = 0;
	eOutliner_AnimDataOps event;
	short updateDeps = 0;
	
	/* check for invalid states */
	if (soops == NULL)
		return OPERATOR_CANCELLED;
	
	event = RNA_enum_get(op->ptr, "type");
	set_operation_types(soops, &soops->tree, &scenelevel, &objectlevel, &idlevel, &datalevel);
	
	if (datalevel != TSE_ANIM_DATA)
		return OPERATOR_CANCELLED;
	
	/* perform the core operation */
	switch (event) {
		case OUTLINER_ANIMOP_CLEAR_ADT:
			/* Remove Animation Data - this may remove the active action, in some cases... */
			outliner_do_data_operation(soops, datalevel, event, &soops->tree, clear_animdata_cb, NULL);
			
			WM_event_add_notifier(C, NC_ANIMATION | ND_NLA_ACTCHANGE, NULL);
			ED_undo_push(C, "Clear Animation Data");
			break;
		
		case OUTLINER_ANIMOP_SET_ACT:
			/* delegate once again... */
			WM_operator_name_call(C, "OUTLINER_OT_action_set", WM_OP_INVOKE_REGION_WIN, NULL);
			break;
		
		case OUTLINER_ANIMOP_CLEAR_ACT:
			/* clear active action - using standard rules */
			outliner_do_data_operation(soops, datalevel, event, &soops->tree, unlinkact_animdata_cb, NULL);
			
			WM_event_add_notifier(C, NC_ANIMATION | ND_NLA_ACTCHANGE, NULL);
			ED_undo_push(C, "Unlink action");
			break;
			
		case OUTLINER_ANIMOP_REFRESH_DRV:
			outliner_do_data_operation(soops, datalevel, event, &soops->tree, refreshdrivers_animdata_cb, NULL);
			
			WM_event_add_notifier(C, NC_ANIMATION | ND_ANIMCHAN, NULL);
			//ED_undo_push(C, "Refresh Drivers"); /* no undo needed - shouldn't have any impact? */
			updateDeps = 1;
			break;
			
		case OUTLINER_ANIMOP_CLEAR_DRV:
			outliner_do_data_operation(soops, datalevel, event, &soops->tree, cleardrivers_animdata_cb, NULL);
			
			WM_event_add_notifier(C, NC_ANIMATION | ND_ANIMCHAN, NULL);
			ED_undo_push(C, "Clear Drivers");
			updateDeps = 1;
			break;
			
		default: // invalid
			break;
	}
	
	/* update dependencies */
	if (updateDeps) {
		/* rebuild depsgraph for the new deps */
		DEG_relations_tag_update(CTX_data_main(C));
	}
	
	return OPERATOR_FINISHED;
}


void OUTLINER_OT_animdata_operation(wmOperatorType *ot)
{
	/* identifiers */
	ot->name = "Outliner Animation Data Operation";
	ot->idname = "OUTLINER_OT_animdata_operation";
	ot->description = "";
	
	/* callbacks */
	ot->invoke = WM_menu_invoke;
	ot->exec = outliner_animdata_operation_exec;
	ot->poll = ED_operator_outliner_active;
	
	ot->flag = 0;
	
	ot->prop = RNA_def_enum(ot->srna, "type", prop_animdata_op_types, 0, "Animation Operation", "");
}

/* **************************************** */

static const EnumPropertyItem prop_constraint_op_types[] = {
	{OL_CONSTRAINTOP_ENABLE, "ENABLE", ICON_RESTRICT_VIEW_OFF, "Enable", ""},
	{OL_CONSTRAINTOP_DISABLE, "DISABLE", ICON_RESTRICT_VIEW_ON, "Disable", ""},
	{OL_CONSTRAINTOP_DELETE, "DELETE", ICON_X, "Delete", ""},
	{0, NULL, 0, NULL, NULL}
};

static int outliner_constraint_operation_exec(bContext *C, wmOperator *op)
{
	SpaceOops *soops = CTX_wm_space_outliner(C);
	int scenelevel = 0, objectlevel = 0, idlevel = 0, datalevel = 0;
	eOutliner_PropConstraintOps event;

	event = RNA_enum_get(op->ptr, "type");
	set_operation_types(soops, &soops->tree, &scenelevel, &objectlevel, &idlevel, &datalevel);

	outliner_do_data_operation(soops, datalevel, event, &soops->tree, constraint_cb, C);

	if (event == OL_CONSTRAINTOP_DELETE) {
		outliner_cleanup_tree(soops);
	}

	ED_undo_push(C, "Constraint operation");

	return OPERATOR_FINISHED;
}

void OUTLINER_OT_constraint_operation(wmOperatorType *ot)
{
	/* identifiers */
	ot->name = "Outliner Constraint Operation";
	ot->idname = "OUTLINER_OT_constraint_operation";
	ot->description = "";

	/* callbacks */
	ot->invoke = WM_menu_invoke;
	ot->exec = outliner_constraint_operation_exec;
	ot->poll = ED_operator_outliner_active;

	ot->flag = 0;

	ot->prop = RNA_def_enum(ot->srna, "type", prop_constraint_op_types, 0, "Constraint Operation", "");
}

/* ******************** */

static const EnumPropertyItem prop_modifier_op_types[] = {
	{OL_MODIFIER_OP_TOGVIS, "TOGVIS", ICON_RESTRICT_VIEW_OFF, "Toggle viewport use", ""},
	{OL_MODIFIER_OP_TOGREN, "TOGREN", ICON_RESTRICT_RENDER_OFF, "Toggle render use", ""},
	{OL_MODIFIER_OP_DELETE, "DELETE", ICON_X, "Delete", ""},
	{0, NULL, 0, NULL, NULL}
};

static int outliner_modifier_operation_exec(bContext *C, wmOperator *op)
{
	SpaceOops *soops = CTX_wm_space_outliner(C);
	int scenelevel = 0, objectlevel = 0, idlevel = 0, datalevel = 0;
	eOutliner_PropModifierOps event;

	event = RNA_enum_get(op->ptr, "type");
	set_operation_types(soops, &soops->tree, &scenelevel, &objectlevel, &idlevel, &datalevel);

	outliner_do_data_operation(soops, datalevel, event, &soops->tree, modifier_cb, C);

	if (event == OL_MODIFIER_OP_DELETE) {
		outliner_cleanup_tree(soops);
	}

	ED_undo_push(C, "Modifier operation");

	return OPERATOR_FINISHED;
}

void OUTLINER_OT_modifier_operation(wmOperatorType *ot)
{
	/* identifiers */
	ot->name = "Outliner Modifier Operation";
	ot->idname = "OUTLINER_OT_modifier_operation";
	ot->description = "";

	/* callbacks */
	ot->invoke = WM_menu_invoke;
	ot->exec = outliner_modifier_operation_exec;
	ot->poll = ED_operator_outliner_active;

	ot->flag = 0;

	ot->prop = RNA_def_enum(ot->srna, "type", prop_modifier_op_types, 0, "Modifier Operation", "");
}

/* ******************** */

static EnumPropertyItem prop_collection_op_types[] = {
    {OL_COLLECTION_OP_OBJECTS_ADD, "OBJECTS_ADD", ICON_ZOOMIN, "Add Selected", "Add selected objects to collection"},
    {OL_COLLECTION_OP_OBJECTS_REMOVE, "OBJECTS_REMOVE", ICON_X, "Remove Selected", "Remove selected objects from collection"},
    {OL_COLLECTION_OP_COLLECTION_NEW, "COLLECTION_NEW", ICON_NEW, "New Collection", "Add a new nested collection"},
    {OL_COLLECTION_OP_COLLECTION_UNLINK, "COLLECTION_UNLINK", ICON_UNLINKED, "Unlink", "Unlink collection"},
    {OL_COLLECTION_OP_COLLECTION_DEL, "COLLECTION_DEL", ICON_X, "Delete Collection", "Delete the collection"},
    {0, NULL, 0, NULL, NULL}
};

static int outliner_collection_operation_exec(bContext *C, wmOperator *op)
{
	SpaceOops *soops = CTX_wm_space_outliner(C);
	int scenelevel = 0, objectlevel = 0, idlevel = 0, datalevel = 0;
	eOutliner_PropCollectionOps event;

	event = RNA_enum_get(op->ptr, "type");
	set_operation_types(soops, &soops->tree, &scenelevel, &objectlevel, &idlevel, &datalevel);

	outliner_do_data_operation(soops, datalevel, event, &soops->tree, collection_cb, C);

	outliner_cleanup_tree(soops);

	ED_undo_push(C, "Collection operation");

	return OPERATOR_FINISHED;
}

void OUTLINER_OT_collection_operation(wmOperatorType *ot)
{
	/* identifiers */
	ot->name = "Outliner Collection Operation";
	ot->idname = "OUTLINER_OT_collection_operation";
	ot->description = "";

	/* callbacks */
	ot->invoke = WM_menu_invoke;
	ot->exec = outliner_collection_operation_exec;
	ot->poll = ED_operator_outliner_active;

	ot->flag = 0;

	ot->prop = RNA_def_enum(ot->srna, "type", prop_collection_op_types, 0, "Collection Operation", "");
}

/* ******************** */

// XXX: select linked is for RNA structs only
static const EnumPropertyItem prop_data_op_types[] = {
	{OL_DOP_SELECT, "SELECT", 0, "Select", ""},
	{OL_DOP_DESELECT, "DESELECT", 0, "Deselect", ""},
	{OL_DOP_HIDE, "HIDE", 0, "Hide", ""},
	{OL_DOP_UNHIDE, "UNHIDE", 0, "Unhide", ""},
	{OL_DOP_SELECT_LINKED, "SELECT_LINKED", 0, "Select Linked", ""},
	{0, NULL, 0, NULL, NULL}
};

static int outliner_data_operation_exec(bContext *C, wmOperator *op)
{
	SpaceOops *soops = CTX_wm_space_outliner(C);
	int scenelevel = 0, objectlevel = 0, idlevel = 0, datalevel = 0;
	eOutliner_PropDataOps event;
	
	/* check for invalid states */
	if (soops == NULL)
		return OPERATOR_CANCELLED;
	
	event = RNA_enum_get(op->ptr, "type");
	set_operation_types(soops, &soops->tree, &scenelevel, &objectlevel, &idlevel, &datalevel);
	
	switch (datalevel) {
		case TSE_POSE_CHANNEL:
		{
			outliner_do_data_operation(soops, datalevel, event, &soops->tree, pchan_cb, NULL);
			WM_event_add_notifier(C, NC_OBJECT | ND_POSE, NULL);
			ED_undo_push(C, "PoseChannel operation");

			break;
		}
		case TSE_BONE:
		{
			outliner_do_data_operation(soops, datalevel, event, &soops->tree, bone_cb, NULL);
			WM_event_add_notifier(C, NC_OBJECT | ND_POSE, NULL);
			ED_undo_push(C, "Bone operation");

			break;
		}
		case TSE_EBONE:
		{
			outliner_do_data_operation(soops, datalevel, event, &soops->tree, ebone_cb, NULL);
			WM_event_add_notifier(C, NC_OBJECT | ND_POSE, NULL);
			ED_undo_push(C, "EditBone operation");

			break;
		}
		case TSE_SEQUENCE:
		{
			Scene *scene = CTX_data_scene(C);
			outliner_do_data_operation(soops, datalevel, event, &soops->tree, sequence_cb, scene);

			break;
		}
		case TSE_GP_LAYER:
		{
			outliner_do_data_operation(soops, datalevel, event, &soops->tree, gp_layer_cb, NULL);
			WM_event_add_notifier(C, NC_GPENCIL | ND_DATA, NULL);
			ED_undo_push(C, "Grease Pencil Layer operation");

			break;
		}
		case TSE_RNA_STRUCT:
			if (event == OL_DOP_SELECT_LINKED) {
				outliner_do_data_operation(soops, datalevel, event, &soops->tree, data_select_linked_cb, C);
			}

			break;

		default:
			BKE_report(op->reports, RPT_WARNING, "Not yet implemented");
			break;
	}
	
	return OPERATOR_FINISHED;
}


void OUTLINER_OT_data_operation(wmOperatorType *ot)
{
	/* identifiers */
	ot->name = "Outliner Data Operation";
	ot->idname = "OUTLINER_OT_data_operation";
	ot->description = "";
	
	/* callbacks */
	ot->invoke = WM_menu_invoke;
	ot->exec = outliner_data_operation_exec;
	ot->poll = ED_operator_outliner_active;
	
	ot->flag = 0;
	
	ot->prop = RNA_def_enum(ot->srna, "type", prop_data_op_types, 0, "Data Operation", "");
}


/* ******************** */


static int do_outliner_operation_event(bContext *C, ARegion *ar, SpaceOops *soops,
                                       TreeElement *te, const float mval[2])
{
	ReportList *reports = CTX_wm_reports(C); // XXX...
	
	if (mval[1] > te->ys && mval[1] < te->ys + UI_UNIT_Y) {
		int scenelevel = 0, objectlevel = 0, idlevel = 0, datalevel = 0;
		TreeStoreElem *tselem = TREESTORE(te);
		
		/* select object that's clicked on and popup context menu */
		if (!(tselem->flag & TSE_SELECTED)) {
			
			if (outliner_has_one_flag(&soops->tree, TSE_SELECTED, 1))
				outliner_set_flag(&soops->tree, TSE_SELECTED, 0);
			
			tselem->flag |= TSE_SELECTED;
			/* redraw, same as outliner_select function */
			soops->storeflag |= SO_TREESTORE_REDRAW;
			ED_region_tag_redraw(ar);
		}
		
		set_operation_types(soops, &soops->tree, &scenelevel, &objectlevel, &idlevel, &datalevel);
		
		if (scenelevel) {
			if (objectlevel || datalevel || idlevel) {
				BKE_report(reports, RPT_WARNING, "Mixed selection");
			}
			else {
				WM_operator_name_call(C, "OUTLINER_OT_scene_operation", WM_OP_INVOKE_REGION_WIN, NULL);
			}
		}
		else if (objectlevel) {
			WM_operator_name_call(C, "OUTLINER_OT_object_operation", WM_OP_INVOKE_REGION_WIN, NULL);
		}
		else if (idlevel) {
			if (idlevel == -1 || datalevel) {
				BKE_report(reports, RPT_WARNING, "Mixed selection");
			}
			else {
				switch (idlevel) {
					case ID_GR:
						WM_operator_name_call(C, "OUTLINER_OT_group_operation", WM_OP_INVOKE_REGION_WIN, NULL);
						break;
					case ID_LI:
						WM_operator_name_call(C, "OUTLINER_OT_lib_operation", WM_OP_INVOKE_REGION_WIN, NULL);
						break;
					default:
						WM_operator_name_call(C, "OUTLINER_OT_id_operation", WM_OP_INVOKE_REGION_WIN, NULL);
						break;
				}
			}
		}
		else if (datalevel) {
			if (datalevel == -1) {
				BKE_report(reports, RPT_WARNING, "Mixed selection");
			}
			else {
				if (datalevel == TSE_ANIM_DATA)
					WM_operator_name_call(C, "OUTLINER_OT_animdata_operation", WM_OP_INVOKE_REGION_WIN, NULL);
				else if (datalevel == TSE_DRIVER_BASE) {
					/* do nothing... no special ops needed yet */
				}
				else if (ELEM(datalevel, TSE_R_LAYER_BASE, TSE_R_LAYER, TSE_R_PASS)) {
					/*WM_operator_name_call(C, "OUTLINER_OT_renderdata_operation", WM_OP_INVOKE_REGION_WIN, NULL)*/
				}
				else if (datalevel == TSE_ID_BASE) {
					/* do nothing... there are no ops needed here yet */
				}
				else if (datalevel == TSE_CONSTRAINT) {
					WM_operator_name_call(C, "OUTLINER_OT_constraint_operation", WM_OP_INVOKE_REGION_WIN, NULL);
				}
				else if (datalevel == TSE_MODIFIER) {
					WM_operator_name_call(C, "OUTLINER_OT_modifier_operation", WM_OP_INVOKE_REGION_WIN, NULL);
				}
				else if (datalevel == TSE_LAYER_COLLECTION) {
					WM_operator_name_call(C, "OUTLINER_OT_collection_operation", WM_OP_INVOKE_REGION_WIN, NULL);
				}
				else {
					WM_operator_name_call(C, "OUTLINER_OT_data_operation", WM_OP_INVOKE_REGION_WIN, NULL);
				}
			}
		}
		
		return 1;
	}
	
	for (te = te->subtree.first; te; te = te->next) {
		if (do_outliner_operation_event(C, ar, soops, te, mval))
			return 1;
	}
	return 0;
}


static int outliner_operation(bContext *C, wmOperator *UNUSED(op), const wmEvent *event)
{
	ARegion *ar = CTX_wm_region(C);
	SpaceOops *soops = CTX_wm_space_outliner(C);
	uiBut *but = UI_context_active_but_get(C);
	TreeElement *te;
	float fmval[2];

	if (but) {
		UI_but_tooltip_timer_remove(C, but);
	}

	UI_view2d_region_to_view(&ar->v2d, event->mval[0], event->mval[1], &fmval[0], &fmval[1]);
	
	for (te = soops->tree.first; te; te = te->next) {
		if (do_outliner_operation_event(C, ar, soops, te, fmval)) {
			break;
		}
	}
	
	return OPERATOR_FINISHED;
}

/* Menu only! Calls other operators */
void OUTLINER_OT_operation(wmOperatorType *ot)
{
	ot->name = "Execute Operation";
	ot->idname = "OUTLINER_OT_operation";
	ot->description = "Context menu for item operations";
	
	ot->invoke = outliner_operation;
	
	ot->poll = ED_operator_outliner_active;
}

/* ****************************************************** */<|MERGE_RESOLUTION|>--- conflicted
+++ resolved
@@ -379,17 +379,9 @@
         bContext *C, ReportList *UNUSED(reports), Scene *UNUSED(scene), TreeElement *te,
         TreeStoreElem *UNUSED(tsep), TreeStoreElem *tselem, void *UNUSED(user_data))
 {
-<<<<<<< HEAD
-	/* From where do i get the x,y coordinate of the mouse event ? */
-	wmWindow *win = CTX_wm_window(C);
-	int x = win->eventstate->mval[0];
-	int y = win->eventstate->mval[1];
-	outliner_item_activate_or_toggle_closed(C, x, y, true, true);
-=======
 	/* Don't extend because this toggles, which is nice for Ctrl-Click but not for a menu item.
 	 * it's especially confusing when multiple items are selected since some toggle on/off. */
 	outliner_item_do_activate_from_tree_element(C, te, tselem, false, true);
->>>>>>> 65af15ad
 }
 
 static void object_deselect_cb(
