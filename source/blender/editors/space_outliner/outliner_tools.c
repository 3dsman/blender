--- conflicted
+++ resolved
@@ -248,17 +248,10 @@
 	parscene->world = NULL;
 }
 
-<<<<<<< HEAD
-static void outliner_do_libdata_operation(bContext *C, Scene *scene, SpaceOops *soops, ListBase *lb, 
-                                          void (*operation_cb)(bContext *C, Scene *scene, TreeElement *,
-                                                               TreeStoreElem *, TreeStoreElem *, void *),
-                                          void *user_data)
-=======
 static void outliner_do_libdata_operation(
-        bContext *C, Scene *scene, SpaceOops *soops, ListBase *lb, 
+        bContext *C, Scene *scene, SpaceOops *soops, ListBase *lb,
         void (*operation_cb)(bContext *C, Scene *scene, TreeElement *, TreeStoreElem *, TreeStoreElem *, void *),
         void *user_data)
->>>>>>> d0d59ed2
 {
 	TreeElement *te;
 	TreeStoreElem *tselem;
@@ -529,8 +522,7 @@
  */
 void outliner_do_object_operation_ex(
         bContext *C, Scene *scene_act, SpaceOops *soops, ListBase *lb,
-        void (*operation_cb)(bContext *C, Scene *scene, TreeElement *,
-                             TreeStoreElem *, TreeStoreElem *, void *),
+        void (*operation_cb)(bContext *, Scene *, TreeElement *, TreeStoreElem *, TreeStoreElem *, void *),
         bool select_recurse)
 {
 	TreeElement *te;
@@ -560,12 +552,8 @@
 	}
 }
 
-<<<<<<< HEAD
-void outliner_do_object_operation(bContext *C, Scene *scene_act, SpaceOops *soops, ListBase *lb,
-=======
 void outliner_do_object_operation(
         bContext *C, Scene *scene_act, SpaceOops *soops, ListBase *lb,
->>>>>>> d0d59ed2
         void (*operation_cb)(bContext *, Scene *, TreeElement *, TreeStoreElem *, TreeStoreElem *, void *))
 {
 	outliner_do_object_operation_ex(C, scene_act, soops, lb, operation_cb, true);
@@ -1051,15 +1039,12 @@
 			break;
 		case OL_GROUPOP_INSTANCE:
 			outliner_do_libdata_operation(C, scene, soops, &soops->tree, group_instance_cb, NULL);
-<<<<<<< HEAD
 			break;
 		case OL_GROUPOP_DELETE:
 			WM_operator_name_call(C, "OUTLINER_OT_id_delete", WM_OP_INVOKE_REGION_WIN, NULL);
 			break;
 		case OL_GROUPOP_REMAP:
 			WM_operator_name_call(C, "OUTLINER_OT_id_remap", WM_OP_INVOKE_REGION_WIN, NULL);
-=======
->>>>>>> d0d59ed2
 			break;
 		case OL_GROUPOP_TOGVIS:
 			outliner_do_libdata_operation(C, scene, soops, &soops->tree, group_toggle_visibility_cb, NULL);
@@ -1346,17 +1331,12 @@
 		}
 		case OL_LIB_DELETE:
 		{
-<<<<<<< HEAD
 			WM_operator_name_call(C, "OUTLINER_OT_id_delete", WM_OP_INVOKE_REGION_WIN, NULL);
 			break;
 		}
 		case OL_LIB_RELOCATE:
 		{
 			wmOperatorType *ot = WM_operatortype_find("WM_OT_lib_relocate", false);
-=======
-			/* delete */
-			outliner_do_libdata_operation(C, scene, soops, &soops->tree, lib_delete_cb, NULL);
->>>>>>> d0d59ed2
 
 			/* rename */
 			outliner_do_libdata_operation(C, scene, soops, &soops->tree, item_lib_relocate_cb, ot);
