/**
 * $Id$
 *
 * ***** BEGIN GPL LICENSE BLOCK *****
 *
 * This program is free software; you can redistribute it and/or
 * modify it under the terms of the GNU General Public License
 * as published by the Free Software Foundation; either version 2
 * of the License, or (at your option) any later version.
 *
 * This program is distributed in the hope that it will be useful,
 * but WITHOUT ANY WARRANTY; without even the implied warranty of
 * MERCHANTABILITY or FITNESS FOR A PARTICULAR PURPOSE.  See the
 * GNU General Public License for more details.
 *
 * You should have received a copy of the GNU General Public License
 * along with this program; if not, write to the Free Software Foundation,
 * Inc., 51 Franklin Street, Fifth Floor, Boston, MA 02110-1301, USA.
 *
 * The Original Code is Copyright (C) 2001-2002 by NaN Holding BV.
 * All rights reserved.
 *
 * Contributor(s): Blender Foundation, 2002-2008 full recode
 *
 * ***** END GPL LICENSE BLOCK *****
 */

#include <stdio.h>
#include <stdlib.h>
#include <string.h>

#include "MEM_guardedalloc.h"

#include "DNA_anim_types.h"
#include "DNA_constraint_types.h"
#include "DNA_group_types.h"
#include "DNA_lamp_types.h"
#include "DNA_lattice_types.h"
#include "DNA_material_types.h"
#include "DNA_meta_types.h"
#include "DNA_particle_types.h"
#include "DNA_scene_types.h"
#include "DNA_world_types.h"

#include "BLI_math.h"
#include "BLI_editVert.h"
#include "BLI_listbase.h"
#include "BLI_string.h"

#include "BKE_action.h"
#include "BKE_animsys.h"
#include "BKE_armature.h"
#include "BKE_context.h"
#include "BKE_constraint.h"
#include "BKE_curve.h"
#include "BKE_depsgraph.h"
#include "BKE_displist.h"
#include "BKE_global.h"
#include "BKE_lattice.h"
#include "BKE_library.h"
#include "BKE_main.h"
#include "BKE_material.h"
#include "BKE_mball.h"
#include "BKE_mesh.h"
#include "BKE_modifier.h"
#include "BKE_object.h"
#include "BKE_report.h"
#include "BKE_sca.h"
#include "BKE_scene.h"
#include "BKE_texture.h"
#include "BKE_utildefines.h"

#include "WM_api.h"
#include "WM_types.h"

#include "UI_interface.h"
#include "UI_resources.h"

#include "RNA_access.h"
#include "RNA_define.h"
#include "RNA_enum_types.h"

#include "ED_armature.h"
#include "ED_curve.h"
#include "ED_object.h"
#include "ED_screen.h"
#include "ED_view3d.h"

#include "object_intern.h"

/*********************** Make Vertex Parent Operator ************************/

static int vertex_parent_set_poll(bContext *C)
{
	return ED_operator_editmesh(C) || ED_operator_editsurfcurve(C) || ED_operator_editlattice(C);
}

static int vertex_parent_set_exec(bContext *C, wmOperator *op)
{
	Scene *scene= CTX_data_scene(C);
	Object *obedit= CTX_data_edit_object(C);
	EditVert *eve;
	Curve *cu;
	Nurb *nu;
	BezTriple *bezt;
	BPoint *bp;
	Object *par;
	int a, v1=0, v2=0, v3=0, v4=0, nr=1;
	
	/* we need 1 to 3 selected vertices */
	
	if(obedit->type==OB_MESH) {
		Mesh *me= obedit->data;
		EditMesh *em = BKE_mesh_get_editmesh(me);

		eve= em->verts.first;
		while(eve) {
			if(eve->f & 1) {
				if(v1==0) v1= nr;
				else if(v2==0) v2= nr;
				else if(v3==0) v3= nr;
				else if(v4==0) v4= nr;
				else break;
			}
			nr++;
			eve= eve->next;
		}

		BKE_mesh_end_editmesh(me, em);
	}
	else if(ELEM(obedit->type, OB_SURF, OB_CURVE)) {
		ListBase *editnurb= curve_get_editcurve(obedit);
		
		cu= obedit->data;

		nu= editnurb->first;
		while(nu) {
			if(nu->type == CU_BEZIER) {
				bezt= nu->bezt;
				a= nu->pntsu;
				while(a--) {
					if(BEZSELECTED_HIDDENHANDLES(cu, bezt)) {
						if(v1==0) v1= nr;
						else if(v2==0) v2= nr;
						else if(v3==0) v3= nr;
						else if(v4==0) v4= nr;
						else break;
					}
					nr++;
					bezt++;
				}
			}
			else {
				bp= nu->bp;
				a= nu->pntsu*nu->pntsv;
				while(a--) {
					if(bp->f1 & SELECT) {
						if(v1==0) v1= nr;
						else if(v2==0) v2= nr;
						else if(v3==0) v3= nr;
						else if(v4==0) v4= nr;
						else break;
					}
					nr++;
					bp++;
				}
			}
			nu= nu->next;
		}
	}
	else if(obedit->type==OB_LATTICE) {
		Lattice *lt= obedit->data;
		
		a= lt->editlatt->pntsu*lt->editlatt->pntsv*lt->editlatt->pntsw;
		bp= lt->editlatt->def;
		while(a--) {
			if(bp->f1 & SELECT) {
				if(v1==0) v1= nr;
				else if(v2==0) v2= nr;
				else if(v3==0) v3= nr;
				else if(v4==0) v4= nr;
				else break;
			}
			nr++;
			bp++;
		}
	}
	
	if(v4 || !((v1 && v2==0 && v3==0) || (v1 && v2 && v3)) ) {
		BKE_report(op->reports, RPT_ERROR, "Select either 1 or 3 vertices to parent to");
		return OPERATOR_CANCELLED;
	}
	
	CTX_DATA_BEGIN(C, Object*, ob, selected_editable_objects) {
		if(ob != obedit) {
			ob->recalc |= OB_RECALC;
			par= obedit->parent;
			
			while(par) {
				if(par==ob) break;
				par= par->parent;
			}
			if(par) {
				BKE_report(op->reports, RPT_ERROR, "Loop in parents");
			}
			else {
				Object workob;
				
				ob->parent= BASACT->object;
				if(v3) {
					ob->partype= PARVERT3;
					ob->par1= v1-1;
					ob->par2= v2-1;
					ob->par3= v3-1;

					/* inverse parent matrix */
					what_does_parent(scene, ob, &workob);
					invert_m4_m4(ob->parentinv, workob.obmat);
				}
				else {
					ob->partype= PARVERT1;
					ob->par1= v1-1;

					/* inverse parent matrix */
					what_does_parent(scene, ob, &workob);
					invert_m4_m4(ob->parentinv, workob.obmat);
				}
			}
		}
	}
	CTX_DATA_END;
	
	DAG_scene_sort(scene);

	WM_event_add_notifier(C, NC_OBJECT, NULL);

	return OPERATOR_FINISHED;
}

void OBJECT_OT_vertex_parent_set(wmOperatorType *ot)
{
	/* identifiers */
	ot->name= "Make Vertex Parent";
	ot->description = "Parent selected objects to the selected vertices";
	ot->idname= "OBJECT_OT_vertex_parent_set";
	
	/* api callbacks */
	ot->invoke= WM_operator_confirm;
	ot->poll= vertex_parent_set_poll;
	ot->exec= vertex_parent_set_exec;
	
	/* flags */
	ot->flag= OPTYPE_REGISTER|OPTYPE_UNDO;
}

/********************** Make Proxy Operator *************************/

/* set the object to proxify */
static int make_proxy_invoke (bContext *C, wmOperator *op, wmEvent *evt)
{
	Scene *scene= CTX_data_scene(C);
	Object *ob= CTX_data_active_object(C);
	
	/* sanity checks */
	if (!scene || scene->id.lib || !ob)
		return OPERATOR_CANCELLED;
		
	/* Get object to work on - use a menu if we need to... */
	if (ob->dup_group && ob->dup_group->id.lib) {
		/* gives menu with list of objects in group */
		//proxy_group_objects_menu(C, op, ob, ob->dup_group);
		WM_enum_search_invoke(C, op, evt);
		return OPERATOR_CANCELLED;

	}
	else if (ob->id.lib) {
		uiPopupMenu *pup= uiPupMenuBegin(C, "OK?", ICON_QUESTION);
		uiLayout *layout= uiPupMenuLayout(pup);
		PointerRNA props_ptr;
		
		/* create operator menu item with relevant properties filled in */
		props_ptr= uiItemFullO(layout, op->idname, op->type->name, 0, NULL, WM_OP_EXEC_REGION_WIN, UI_ITEM_O_RETURN_PROPS);
		
		/* present the menu and be done... */
		uiPupMenuEnd(C, pup);
	}
	else {
		/* error.. cannot continue */
		BKE_report(op->reports, RPT_ERROR, "Can only make proxy for a referenced object or group");
	}
	
	/* this invoke just calls another instance of this operator... */
	return OPERATOR_CANCELLED;
}

static int make_proxy_exec (bContext *C, wmOperator *op)
{
	Object *ob, *gob= CTX_data_active_object(C);
	GroupObject *go;
	Scene *scene= CTX_data_scene(C);

	if (gob->dup_group != NULL)
	{
		go= BLI_findlink(&gob->dup_group->gobject, RNA_enum_get(op->ptr, "type"));
		ob= go->ob;
	}
	else
	{
		ob= gob;
		gob = NULL;
	}
	
	if (ob) {
		Object *newob;
		Base *newbase, *oldbase= BASACT;
		char name[32];
		
		/* Add new object for the proxy */
		newob= add_object(scene, OB_EMPTY);
		if (gob)
			strcpy(name, gob->id.name+2);
		else
			strcpy(name, ob->id.name+2);
		strcat(name, "_proxy");
		rename_id(&newob->id, name);
		
		/* set layers OK */
		newbase= BASACT;	/* add_object sets active... */
		newbase->lay= oldbase->lay;
		newob->lay= newbase->lay;
		
		/* remove base, leave user count of object, it gets linked in object_make_proxy */
		if (gob==NULL) {
			BLI_remlink(&scene->base, oldbase);
			MEM_freeN(oldbase);
		}
		
		object_make_proxy(newob, ob, gob);
		
		/* depsgraph flushes are needed for the new data */
		DAG_scene_sort(scene);
		DAG_id_flush_update(&newob->id, OB_RECALC);
		WM_event_add_notifier(C, NC_OBJECT|ND_DRAW, newob);
	}
	else {
		BKE_report(op->reports, RPT_ERROR, "No object to make proxy for");
		return OPERATOR_CANCELLED;
	}
	
	return OPERATOR_FINISHED;
}

/* Generic itemf's for operators that take library args */
static EnumPropertyItem *proxy_group_object_itemf(bContext *C, PointerRNA *ptr, int *free)
{
	EnumPropertyItem *item= NULL, item_tmp;
	int totitem= 0;
	int i= 0;
	Object *ob= CTX_data_active_object(C);
	GroupObject *go;

	if(!ob || !ob->dup_group)
		return DummyRNA_DEFAULT_items;

	memset(&item_tmp, 0, sizeof(item_tmp));

	/* find the object to affect */
	for (go= ob->dup_group->gobject.first; go; go= go->next) {
		item_tmp.identifier= item_tmp.name= go->ob->id.name+2;
		item_tmp.value= i++;
		RNA_enum_item_add(&item, &totitem, &item_tmp);
	}

	RNA_enum_item_end(&item, &totitem);
	*free= 1;

	return item;
}

void OBJECT_OT_proxy_make (wmOperatorType *ot)
{
	PropertyRNA *prop;

	/* identifiers */
	ot->name= "Make Proxy";
	ot->idname= "OBJECT_OT_proxy_make";
	ot->description= "Add empty object to become local replacement data of a library-linked object";
	
	/* callbacks */
	ot->invoke= make_proxy_invoke;
	ot->exec= make_proxy_exec;
	ot->poll= ED_operator_object_active;
	
	/* flags */
	ot->flag= OPTYPE_REGISTER|OPTYPE_UNDO;
	
	/* properties */
	RNA_def_string(ot->srna, "object", "", 19, "Proxy Object", "Name of lib-linked/grouped object to make a proxy for.");
	prop= RNA_def_enum(ot->srna, "type", DummyRNA_DEFAULT_items, 0, "Type", "Group object"); /* XXX, relies on hard coded ID at the moment */
	RNA_def_enum_funcs(prop, proxy_group_object_itemf);
	ot->prop= prop;
}

/********************** Clear Parent Operator ******************* */

static EnumPropertyItem prop_clear_parent_types[] = {
	{0, "CLEAR", 0, "Clear Parent", ""},
	{1, "CLEAR_KEEP_TRANSFORM", 0, "Clear and Keep Transformation", ""},
	{2, "CLEAR_INVERSE", 0, "Clear Parent Inverse", ""},
	{0, NULL, 0, NULL, NULL}
};

/* note, poll should check for editable scene */
static int parent_clear_exec(bContext *C, wmOperator *op)
{
	int type= RNA_enum_get(op->ptr, "type");
	
	CTX_DATA_BEGIN(C, Object*, ob, selected_editable_objects) {

		if(type == 0) {
			ob->parent= NULL;
		}			
		else if(type == 1) {
			ob->parent= NULL;
			object_apply_mat4(ob, ob->obmat);
		}
		else if(type == 2)
			unit_m4(ob->parentinv);

		ob->recalc |= OB_RECALC;
	}
	CTX_DATA_END;
	
	DAG_scene_sort(CTX_data_scene(C));
	DAG_ids_flush_update(0);
	WM_event_add_notifier(C, NC_OBJECT|ND_TRANSFORM, NULL);

	return OPERATOR_FINISHED;
}

void OBJECT_OT_parent_clear(wmOperatorType *ot)
{
	/* identifiers */
	ot->name= "Clear Parent";
	ot->description = "Clear the object's parenting";
	ot->idname= "OBJECT_OT_parent_clear";
	
	/* api callbacks */
	ot->invoke= WM_menu_invoke;
	ot->exec= parent_clear_exec;
	
	ot->poll= ED_operator_object_active_editable;
	
	/* flags */
	ot->flag= OPTYPE_REGISTER|OPTYPE_UNDO;
	
	ot->prop= RNA_def_enum(ot->srna, "type", prop_clear_parent_types, 0, "Type", "");
}

/* ******************** Make Parent Operator *********************** */

#define PAR_OBJECT				0
#define PAR_ARMATURE			1
#define PAR_ARMATURE_NAME		2
#define PAR_ARMATURE_ENVELOPE	3
#define PAR_ARMATURE_AUTO		4
#define PAR_BONE				5
#define PAR_CURVE				6
#define PAR_FOLLOW				7
#define PAR_PATH_CONST			8
#define PAR_LATTICE				9
#define PAR_VERTEX				10
#define PAR_TRIA				11

static EnumPropertyItem prop_make_parent_types[] = {
	{PAR_OBJECT, "OBJECT", 0, "Object", ""},
	{PAR_ARMATURE, "ARMATURE", 0, "Armature Deform", ""},
	{PAR_ARMATURE_NAME, "ARMATURE_NAME", 0, "   With Empty Groups", ""},
	{PAR_ARMATURE_AUTO, "ARMATURE_AUTO", 0, "   With Automatic Weights", ""},
	{PAR_ARMATURE_ENVELOPE, "ARMATURE_ENVELOPE", 0, "   With Envelope Weights", ""},
	{PAR_BONE, "BONE", 0, "Bone", ""},
	{PAR_CURVE, "CURVE", 0, "Curve Deform", ""},
	{PAR_FOLLOW, "FOLLOW", 0, "Follow Path", ""},
	{PAR_PATH_CONST, "PATH_CONST", 0, "Path Constraint", ""},
	{PAR_LATTICE, "LATTICE", 0, "Lattice Deform", ""},
	{PAR_VERTEX, "VERTEX", 0, "Vertex", ""},
	{PAR_TRIA, "TRIA", 0, "Triangle", ""},
	{0, NULL, 0, NULL, NULL}
};

static int test_parent_loop(Object *par, Object *ob)
{
	/* test if 'ob' is a parent somewhere in par's parents */
	
	if(par == NULL) return 0;
	if(ob == par) return 1;
	
	return test_parent_loop(par->parent, ob);
}

void ED_object_parent(Object *ob, Object *par, int type, const char *substr)
{
	if(!par || test_parent_loop(par, ob)) {
		ob->parent= NULL;
		ob->partype= PAROBJECT;
		ob->parsubstr[0]= 0;
		return;
	}

	/* this could use some more checks */

	ob->parent= par;
	ob->partype &= ~PARTYPE;
	ob->partype |= type;
	BLI_strncpy(ob->parsubstr, substr, sizeof(ob->parsubstr));
}

static int parent_set_exec(bContext *C, wmOperator *op)
{
	Scene *scene= CTX_data_scene(C);
	Object *par= CTX_data_active_object(C);
	bPoseChannel *pchan= NULL;
	int partype= RNA_enum_get(op->ptr, "type");
	int pararm= ELEM4(partype, PAR_ARMATURE, PAR_ARMATURE_NAME, PAR_ARMATURE_ENVELOPE, PAR_ARMATURE_AUTO);
	
	par->recalc |= OB_RECALC_OB;
	
	/* preconditions */
	if(partype==PAR_FOLLOW || partype==PAR_PATH_CONST) {
		if(par->type!=OB_CURVE)
			return OPERATOR_CANCELLED;
		else {
			Curve *cu= par->data;
			
			if((cu->flag & CU_PATH)==0) {
				cu->flag |= CU_PATH|CU_FOLLOW;
				makeDispListCurveTypes(scene, par, 0);  /* force creation of path data */
			}
			else cu->flag |= CU_FOLLOW;
			
			/* fall back on regular parenting now (for follow only) */
			if(partype == PAR_FOLLOW)
				partype= PAR_OBJECT;
		}		
	}
	else if(partype==PAR_BONE) {
		pchan= get_active_posechannel(par);
		
		if(pchan==NULL) {
			BKE_report(op->reports, RPT_ERROR, "No active Bone");
			return OPERATOR_CANCELLED;
		}
	}
	
	/* context itterator */
	CTX_DATA_BEGIN(C, Object*, ob, selected_editable_objects) {
		
		if(ob!=par) {
			
			if( test_parent_loop(par, ob) ) {
				BKE_report(op->reports, RPT_ERROR, "Loop in parents");
			}
			else {
				Object workob;
				
				/* apply transformation of previous parenting */
				object_apply_mat4(ob, ob->obmat);
				
				/* set the parent (except for follow-path constraint option) */
				if(partype != PAR_PATH_CONST)
					ob->parent= par;
				
				/* handle types */
				if (pchan)
					strcpy(ob->parsubstr, pchan->name);
				else
					ob->parsubstr[0]= 0;
					
				if(partype == PAR_PATH_CONST)
					; /* don't do anything here, since this is not technically "parenting" */
				else if( ELEM(partype, PAR_CURVE, PAR_LATTICE) || pararm )
				{
					/* partype is now set to PAROBJECT so that invisible 'virtual' modifiers don't need to be created
					 * NOTE: the old (2.4x) method was to set ob->partype = PARSKEL, creating the virtual modifiers
					 */
					ob->partype= PAROBJECT;	/* note, dna define, not operator property */
					//ob->partype= PARSKEL; /* note, dna define, not operator property */
					
					/* BUT, to keep the deforms, we need a modifier, and then we need to set the object that it uses */
					// XXX currently this should only happen for meshes, curves, surfaces, and lattices - this stuff isn't available for metas yet
					if (ELEM5(ob->type, OB_MESH, OB_CURVE, OB_SURF, OB_FONT, OB_LATTICE)) 
					{
						ModifierData *md;

						switch (partype) {
						case PAR_CURVE: /* curve deform */
							md= ED_object_modifier_add(op->reports, scene, ob, NULL, eModifierType_Curve);
							((CurveModifierData *)md)->object= par;
							break;
						case PAR_LATTICE: /* lattice deform */
							md= ED_object_modifier_add(op->reports, scene, ob, NULL, eModifierType_Lattice);
							((LatticeModifierData *)md)->object= par;
							break;
						default: /* armature deform */
							md= ED_object_modifier_add(op->reports, scene, ob, NULL, eModifierType_Armature);
							((ArmatureModifierData *)md)->object= par;
							break;
						}
					}
				}
				else if (partype == PAR_BONE)
					ob->partype= PARBONE; /* note, dna define, not operator property */
				else
					ob->partype= PAROBJECT;	/* note, dna define, not operator property */
				
				/* constraint */
				if(partype == PAR_PATH_CONST) {
					bConstraint *con;
					bFollowPathConstraint *data;
					float cmat[4][4], vec[3];
					
					con = add_ob_constraint(ob, "AutoPath", CONSTRAINT_TYPE_FOLLOWPATH);
					
					data = con->data;
					data->tar = par;
					
					get_constraint_target_matrix(scene, con, 0, CONSTRAINT_OBTYPE_OBJECT, NULL, cmat, scene->r.cfra - give_timeoffset(ob));
					sub_v3_v3v3(vec, ob->obmat[3], cmat[3]);
					
					ob->loc[0] = vec[0];
					ob->loc[1] = vec[1];
					ob->loc[2] = vec[2];
				}
				else if(pararm && ob->type==OB_MESH && par->type == OB_ARMATURE) {
					if(partype == PAR_ARMATURE_NAME)
						create_vgroups_from_armature(scene, ob, par, ARM_GROUPS_NAME, 0);
					else if(partype == PAR_ARMATURE_ENVELOPE)
						create_vgroups_from_armature(scene, ob, par, ARM_GROUPS_ENVELOPE, 0);
					else if(partype == PAR_ARMATURE_AUTO)
						create_vgroups_from_armature(scene, ob, par, ARM_GROUPS_AUTO, 0);
					
					/* get corrected inverse */
					ob->partype= PAROBJECT;
					what_does_parent(scene, ob, &workob);
					
					invert_m4_m4(ob->parentinv, workob.obmat);
				}
				else {
					/* calculate inverse parent matrix */
					what_does_parent(scene, ob, &workob);
					invert_m4_m4(ob->parentinv, workob.obmat);
				}
				
				ob->recalc |= OB_RECALC_OB|OB_RECALC_DATA;
			}
		}
	}
	CTX_DATA_END;
	
	DAG_scene_sort(scene);
	DAG_ids_flush_update(0);
	WM_event_add_notifier(C, NC_OBJECT|ND_TRANSFORM, NULL);
	
	return OPERATOR_FINISHED;
}

static int parent_set_invoke(bContext *C, wmOperator *op, wmEvent *event)
{
	Object *ob= CTX_data_active_object(C);
	uiPopupMenu *pup= uiPupMenuBegin(C, "Set Parent To", 0);
	uiLayout *layout= uiPupMenuLayout(pup);
	
	uiLayoutSetOperatorContext(layout, WM_OP_EXEC_DEFAULT);
	uiItemEnumO(layout, "OBJECT_OT_parent_set", NULL, 0, "type", PAR_OBJECT);
	
	/* ob becomes parent, make the associated menus */
	if(ob->type==OB_ARMATURE) {
		uiItemEnumO(layout, "OBJECT_OT_parent_set", NULL, 0, "type", PAR_ARMATURE);
		uiItemEnumO(layout, "OBJECT_OT_parent_set", NULL, 0, "type", PAR_ARMATURE_NAME);
		uiItemEnumO(layout, "OBJECT_OT_parent_set", NULL, 0, "type", PAR_ARMATURE_ENVELOPE);
		uiItemEnumO(layout, "OBJECT_OT_parent_set", NULL, 0, "type", PAR_ARMATURE_AUTO);
		uiItemEnumO(layout, "OBJECT_OT_parent_set", NULL, 0, "type", PAR_BONE);
	}
	else if(ob->type==OB_CURVE) {
		uiItemEnumO(layout, "OBJECT_OT_parent_set", NULL, 0, "type", PAR_CURVE);
		uiItemEnumO(layout, "OBJECT_OT_parent_set", NULL, 0, "type", PAR_FOLLOW);
		uiItemEnumO(layout, "OBJECT_OT_parent_set", NULL, 0, "type", PAR_PATH_CONST);
	}
	else if(ob->type == OB_LATTICE) {
		uiItemEnumO(layout, "OBJECT_OT_parent_set", NULL, 0, "type", PAR_LATTICE);
	}
	
	uiPupMenuEnd(C, pup);
	
	return OPERATOR_CANCELLED;
}


void OBJECT_OT_parent_set(wmOperatorType *ot)
{
	/* identifiers */
	ot->name= "Make Parent";
	ot->description = "Set the object's parenting";
	ot->idname= "OBJECT_OT_parent_set";
	
	/* api callbacks */
	ot->invoke= parent_set_invoke;
	ot->exec= parent_set_exec;
	
	ot->poll= ED_operator_object_active_editable;
	
	/* flags */
	ot->flag= OPTYPE_REGISTER|OPTYPE_UNDO;
	
	RNA_def_enum(ot->srna, "type", prop_make_parent_types, 0, "Type", "");
}

/* ************ Make Parent Without Inverse Operator ******************* */

static int parent_noinv_set_exec(bContext *C, wmOperator *op)
{
	Object *par= CTX_data_active_object(C);
	
	par->recalc |= OB_RECALC_OB;
	
	/* context itterator */
	CTX_DATA_BEGIN(C, Object*, ob, selected_editable_objects) {
		if (ob != par) {
			if (test_parent_loop(par, ob)) {
				BKE_report(op->reports, RPT_ERROR, "Loop in parents");
			}
			else {
				/* clear inverse matrix and also the object location */
				unit_m4(ob->parentinv);
				memset(ob->loc, 0, 3*sizeof(float));
				
				/* set recalc flags */
				ob->recalc |= OB_RECALC_OB|OB_RECALC_DATA;
				
				/* set parenting type for object - object only... */
				ob->parent= par;
				ob->partype= PAROBJECT;	/* note, dna define, not operator property */
			}
		}
	}
	CTX_DATA_END;
	
	DAG_scene_sort(CTX_data_scene(C));
	DAG_ids_flush_update(0);
	WM_event_add_notifier(C, NC_OBJECT|ND_TRANSFORM, NULL);
	
	return OPERATOR_FINISHED;
}

void OBJECT_OT_parent_no_inverse_set(wmOperatorType *ot)
{
	/* identifiers */
	ot->name= "Make Parent without Inverse";
	ot->description = "Set the object's parenting without setting the inverse parent correction";
	ot->idname= "OBJECT_OT_parent_no_inverse_set";
	
	/* api callbacks */
	ot->invoke= WM_operator_confirm;
	ot->exec= parent_noinv_set_exec;
	ot->poll= ED_operator_object_active_editable;
	
	/* flags */
	ot->flag= OPTYPE_REGISTER|OPTYPE_UNDO;
}

/************************ Clear Slow Parent Operator *********************/

static int object_slow_parent_clear_exec(bContext *C, wmOperator *op)
{
	Scene *scene= CTX_data_scene(C);

	CTX_DATA_BEGIN(C, Object*, ob, selected_editable_objects) {
		if(ob->parent) {
			if(ob->partype & PARSLOW) {
				ob->partype -= PARSLOW;
				where_is_object(scene, ob);
				ob->partype |= PARSLOW;
				ob->recalc |= OB_RECALC_OB;
			}
		}
	}
	CTX_DATA_END;

	DAG_ids_flush_update(0);
	WM_event_add_notifier(C, NC_SCENE, scene);
	
	return OPERATOR_FINISHED;
}

void OBJECT_OT_slow_parent_clear(wmOperatorType *ot)
{
	
	/* identifiers */
	ot->name= "Clear Slow Parent";
	ot->description = "Clear the object's slow parent";
	ot->idname= "OBJECT_OT_slow_parent_clear";
	
	/* api callbacks */
	ot->invoke= WM_operator_confirm;
	ot->exec= object_slow_parent_clear_exec;
	ot->poll= ED_operator_view3d_active;
	
	/* flags */
	ot->flag= OPTYPE_REGISTER|OPTYPE_UNDO;
}

/********************** Make Slow Parent Operator *********************/

static int object_slow_parent_set_exec(bContext *C, wmOperator *op)
{
	Scene *scene= CTX_data_scene(C);

	CTX_DATA_BEGIN(C, Object*, ob, selected_editable_objects) {
		if(ob->parent)
			ob->partype |= PARSLOW;

		ob->recalc |= OB_RECALC_OB;
		
	}
	CTX_DATA_END;

	DAG_ids_flush_update(0);
	WM_event_add_notifier(C, NC_SCENE, scene);
	
	return OPERATOR_FINISHED;
}

void OBJECT_OT_slow_parent_set(wmOperatorType *ot)
{
	
	/* identifiers */
	ot->name= "Set Slow Parent";
	ot->description = "Set the object's slow parent";
	ot->idname= "OBJECT_OT_slow_parent_set";
	
	/* api callbacks */
	ot->invoke= WM_operator_confirm;
	ot->exec= object_slow_parent_set_exec;
	ot->poll= ED_operator_view3d_active;
	
	/* flags */
	ot->flag= OPTYPE_REGISTER|OPTYPE_UNDO;
}

/* ******************** Clear Track Operator ******************* */

static EnumPropertyItem prop_clear_track_types[] = {
	{0, "CLEAR", 0, "Clear Track", ""},
	{1, "CLEAR_KEEP_TRANSFORM", 0, "Clear and Keep Transformation (Clear Track)", ""},
	{0, NULL, 0, NULL, NULL}
};

/* note, poll should check for editable scene */
static int object_track_clear_exec(bContext *C, wmOperator *op)
{
	int type= RNA_enum_get(op->ptr, "type");

	if(CTX_data_edit_object(C)) {
		BKE_report(op->reports, RPT_ERROR, "Operation cannot be performed in EditMode");
		return OPERATOR_CANCELLED;
	}
	CTX_DATA_BEGIN(C, Object*, ob, selected_editable_objects) {
		bConstraint *con, *pcon;
		
		/* remove track-object for old track */
		ob->track= NULL;
		ob->recalc |= OB_RECALC;
		
		/* also remove all tracking constraints */
		for (con= ob->constraints.last; con; con= pcon) {
			pcon= con->prev;
			if (ELEM3(con->type, CONSTRAINT_TYPE_TRACKTO, CONSTRAINT_TYPE_LOCKTRACK, CONSTRAINT_TYPE_DAMPTRACK))
				remove_constraint(&ob->constraints, con);
		}
		
		if(type == 1)
			object_apply_mat4(ob, ob->obmat);
	}
	CTX_DATA_END;

	DAG_ids_flush_update(0);
	DAG_scene_sort(CTX_data_scene(C));
	WM_event_add_notifier(C, NC_OBJECT|ND_TRANSFORM, NULL);

	return OPERATOR_FINISHED;
}

void OBJECT_OT_track_clear(wmOperatorType *ot)
{
	/* identifiers */
	ot->name= "Clear track";
	ot->description = "Clear tracking constraint or flag from object";
	ot->idname= "OBJECT_OT_track_clear";
	
	/* api callbacks */
	ot->invoke= WM_menu_invoke;
	ot->exec= object_track_clear_exec;
	
	ot->poll= ED_operator_scene_editable;
	
	/* flags */
	ot->flag= OPTYPE_REGISTER|OPTYPE_UNDO;
	
	ot->prop= RNA_def_enum(ot->srna, "type", prop_clear_track_types, 0, "Type", "");
}

/************************** Make Track Operator *****************************/

static EnumPropertyItem prop_make_track_types[] = {
	{1, "DAMPTRACK", 0, "Damped Track Constraint", ""},
	{2, "TRACKTO", 0, "Track To Constraint", ""},
	{3, "LOCKTRACK", 0, "Lock Track Constraint", ""},
	{0, NULL, 0, NULL, NULL}
};

static int track_set_exec(bContext *C, wmOperator *op)
{
	Scene *scene= CTX_data_scene(C);
	Object *obact= CTX_data_active_object(C); 
	
	int type= RNA_enum_get(op->ptr, "type");
	
	if(type == 1) {
		bConstraint *con;
		bDampTrackConstraint *data;

		CTX_DATA_BEGIN(C, Object*, ob, selected_editable_objects) {
			if(ob!=obact) {
				con = add_ob_constraint(ob, "AutoTrack", CONSTRAINT_TYPE_DAMPTRACK);

				data = con->data;
				data->tar = obact;
				ob->recalc |= OB_RECALC;
				
				/* Lamp and Camera track differently by default */
				if (ob->type == OB_LAMP || ob->type == OB_CAMERA)
					data->trackflag = TRACK_nZ;
			}
		}
		CTX_DATA_END;
	}
	else if(type == 2) {
		bConstraint *con;
		bTrackToConstraint *data;

		CTX_DATA_BEGIN(C, Object*, ob, selected_editable_objects) {
			if(ob!=obact) {
				con = add_ob_constraint(ob, "AutoTrack", CONSTRAINT_TYPE_TRACKTO);

				data = con->data;
				data->tar = obact;
				ob->recalc |= OB_RECALC;
				
				/* Lamp and Camera track differently by default */
				if (ob->type == OB_LAMP || ob->type == OB_CAMERA) {
					data->reserved1 = TRACK_nZ;
					data->reserved2 = UP_Y;
				}
			}
		}
		CTX_DATA_END;
	}
	else if(type == 3) {
		bConstraint *con;
		bLockTrackConstraint *data;

		CTX_DATA_BEGIN(C, Object*, ob, selected_editable_objects) {
			if(ob!=obact) {
				con = add_ob_constraint(ob, "AutoTrack", CONSTRAINT_TYPE_LOCKTRACK);

				data = con->data;
				data->tar = obact;
				ob->recalc |= OB_RECALC;
				
				/* Lamp and Camera track differently by default */
				if (ob->type == OB_LAMP || ob->type == OB_CAMERA) {
					data->trackflag = TRACK_nZ;
					data->lockflag = LOCK_Y;
				}
			}
		}
		CTX_DATA_END;
	}
	
	DAG_scene_sort(scene);
	DAG_ids_flush_update(0);
	WM_event_add_notifier(C, NC_OBJECT|ND_TRANSFORM, NULL);
	
	return OPERATOR_FINISHED;
}

void OBJECT_OT_track_set(wmOperatorType *ot)
{
	/* identifiers */
	ot->name= "Make Track";
	ot->description = "Make the object track another object, either by constraint or old way or locked track";
	ot->idname= "OBJECT_OT_track_set";
	
	/* api callbacks */
	ot->invoke= WM_menu_invoke;
	ot->exec= track_set_exec;
	
	ot->poll= ED_operator_scene_editable;
	
	/* flags */
	ot->flag= OPTYPE_REGISTER|OPTYPE_UNDO;
	
	/* properties */
	ot->prop= RNA_def_enum(ot->srna, "type", prop_make_track_types, 0, "Type", "");
}

/************************** Move to Layer Operator *****************************/

static unsigned int move_to_layer_init(bContext *C, wmOperator *op)
{
	int values[20], a;
	unsigned int lay= 0;

	if(!RNA_property_is_set(op->ptr, "layer")) {
		CTX_DATA_BEGIN(C, Base*, base, selected_editable_bases) {
			lay |= base->lay;
		}
		CTX_DATA_END;

		for(a=0; a<20; a++)
			values[a]= (lay & (1<<a));
		
		RNA_boolean_set_array(op->ptr, "layer", values);
	}
	else {
		RNA_boolean_get_array(op->ptr, "layer", values);

		for(a=0; a<20; a++)
			if(values[a])
				lay |= (1 << a);
	}

	return lay;
}

static int move_to_layer_invoke(bContext *C, wmOperator *op, wmEvent *event)
{
	View3D *v3d= CTX_wm_view3d(C);
	if(v3d && v3d->localvd) {
		return WM_operator_confirm_message(C, op, "Move from localview");
	}
	else {
		move_to_layer_init(C, op);
		return WM_operator_props_popup(C, op, event);
	}
}

static int move_to_layer_exec(bContext *C, wmOperator *op)
{
	Scene *scene= CTX_data_scene(C);
	View3D *v3d= CTX_wm_view3d(C);
	unsigned int lay, local;
	int islamp= 0;
	
	lay= move_to_layer_init(C, op);
	lay &= 0xFFFFFF;

	if(lay==0) return OPERATOR_CANCELLED;
	
	if(v3d && v3d->localvd) {
		/* now we can move out of localview. */
		// XXX if (!okee("Move from localview")) return;
		CTX_DATA_BEGIN(C, Base*, base, selected_editable_bases) {
			lay= base->lay & ~v3d->lay;
			base->lay= lay;
			base->object->lay= lay;
			base->object->flag &= ~SELECT;
			base->flag &= ~SELECT;
			if(base->object->type==OB_LAMP) islamp= 1;
		}
		CTX_DATA_END;
	}
	else {
		/* normal non localview operation */
		CTX_DATA_BEGIN(C, Base*, base, selected_editable_bases) {
			/* upper byte is used for local view */
			local= base->lay & 0xFF000000;  
			base->lay= lay + local;
			base->object->lay= lay;
			if(base->object->type==OB_LAMP) islamp= 1;
		}
		CTX_DATA_END;
	}

	if(islamp) reshadeall_displist(scene);	/* only frees */
	
	/* warning, active object may be hidden now */
	
	WM_event_add_notifier(C, NC_SCENE|NC_OBJECT|ND_DRAW, scene); /* is NC_SCENE needed ? */
	DAG_scene_sort(scene);

	return OPERATOR_FINISHED;
}

void OBJECT_OT_move_to_layer(wmOperatorType *ot)
{
	/* identifiers */
	ot->name= "Move to Layer";
	ot->description = "Move the object to different layers";
	ot->idname= "OBJECT_OT_move_to_layer";
	
	/* api callbacks */
	ot->invoke= move_to_layer_invoke;
	ot->exec= move_to_layer_exec;
	ot->poll= ED_operator_scene_editable;
	
	/* flags */
	ot->flag= OPTYPE_REGISTER|OPTYPE_UNDO;
	
	/* properties */
	RNA_def_boolean_layer_member(ot->srna, "layer", 20, NULL, "Layer", "");
}

/************************** Link to Scene Operator *****************************/

void link_to_scene(unsigned short nr)
{
#if 0
	Scene *sce= (Scene*) BLI_findlink(&G.main->scene, G.curscreen->scenenr-1);
	Base *base, *nbase;
	
	if(sce==0) return;
	if(sce->id.lib) return;
	
	for(base= FIRSTBASE; base; base= base->next) {
		if(TESTBASE(v3d, base)) {
			
			nbase= MEM_mallocN( sizeof(Base), "newbase");
			*nbase= *base;
			BLI_addhead( &(sce->base), nbase);
			id_us_plus((ID *)base->object);
		}
	}
#endif
}

static int make_links_scene_exec(bContext *C, wmOperator *op)
{
	Scene *scene_to= BLI_findlink(&CTX_data_main(C)->scene, RNA_enum_get(op->ptr, "scene"));

	if(scene_to==NULL) {
		BKE_report(op->reports, RPT_ERROR, "Scene not found");
		return OPERATOR_CANCELLED;
	}

	if(scene_to == CTX_data_scene(C)) {
		BKE_report(op->reports, RPT_ERROR, "Can't link objects into the same scene");
		return OPERATOR_CANCELLED;
	}

	if(scene_to->id.lib) {
		BKE_report(op->reports, RPT_ERROR, "Can't link objects into a linked scene");
		return OPERATOR_CANCELLED;
	}

	CTX_DATA_BEGIN(C, Base*, base, selected_bases)
	{
		if(!object_in_scene(base->object, scene_to)) {
			Base *nbase= MEM_mallocN( sizeof(Base), "newbase");
			*nbase= *base;
			BLI_addhead( &(scene_to->base), nbase);
			id_us_plus((ID *)base->object);
		}
	}
	CTX_DATA_END;

	DAG_ids_flush_update(0);

	/* one day multiple scenes will be visible, then we should have some update function for them */
	return OPERATOR_FINISHED;
}

enum {
	MAKE_LINKS_OBDATA = 1,
	MAKE_LINKS_MATERIALS,
	MAKE_LINKS_ANIMDATA,
	MAKE_LINKS_DUPLIGROUP,
	MAKE_LINKS_MODIFIERS
};

/* Return 1 if make link data is allow, zero otherwise */
static int allow_make_links_data(int ev, Object *ob, Object *obt)
{
	if (ev == MAKE_LINKS_OBDATA) {
		if (ob->type == OB_MESH && obt->type == OB_MESH)
			return(1);
	}
	else if (ev == MAKE_LINKS_MATERIALS) {
		if ((ob->type == OB_MESH || ob->type == OB_CURVE || ob->type == OB_FONT || ob->type == OB_SURF || ob->type == OB_MBALL) &&
		    (obt->type == OB_MESH || obt->type == OB_CURVE || obt->type == OB_FONT || obt->type == OB_SURF || obt->type == OB_MBALL))
			return(1);
	}
	else if (ev == MAKE_LINKS_ANIMDATA)
		return(1);
	else if (ev == MAKE_LINKS_DUPLIGROUP)
		return(1);
	else if (ev == MAKE_LINKS_MODIFIERS) {
		if (ob->type != OB_EMPTY && obt->type != OB_EMPTY)
			return(1);
	}
	return(0);
}

static int make_links_data_exec(bContext *C, wmOperator *op)
{
	int event = RNA_int_get(op->ptr, "type");
	Object *ob;
	ID *id;
	int a;

	ob= CTX_data_active_object(C);

	CTX_DATA_BEGIN(C, Object*, obt, selected_editable_objects) {
		if(ob != obt) {
<<<<<<< HEAD
			switch(event) {
			case MAKE_LINKS_OBDATA: /* obdata */
				if (ob->type != obt->type)
					continue;

				id= obt->data;
				id->us--;
=======
			if (allow_make_links_data(event, ob, obt)) {
				switch(event) {
				case MAKE_LINKS_OBDATA: /* obdata */
					id= obt->data;
					id->us--;
>>>>>>> c023cd20

					id= ob->data;
					id_us_plus(id);
					obt->data= id;

					/* if amount of material indices changed: */
					test_object_materials(obt->data);

					obt->recalc |= OB_RECALC_DATA;
					break;
				case MAKE_LINKS_MATERIALS:
					/* new approach, using functions from kernel */
					for(a=0; a<ob->totcol; a++) {
						Material *ma= give_current_material(ob, a+1);
						assign_material(obt, ma, a+1);	/* also works with ma==NULL */
					}
					break;
				case MAKE_LINKS_ANIMDATA:
					BKE_copy_animdata_id((ID *)obt, (ID *)ob);
					BKE_copy_animdata_id((ID *)obt->data, (ID *)ob->data);
					break;
				case MAKE_LINKS_DUPLIGROUP:
					if(ob->dup_group) ob->dup_group->id.us--;
					obt->dup_group= ob->dup_group;
					if(obt->dup_group) {
						id_us_plus((ID *)obt->dup_group);
						obt->transflag |= OB_DUPLIGROUP;
					}
					break;
				case MAKE_LINKS_MODIFIERS:
					object_link_modifiers(obt, ob);
					obt->recalc |= OB_RECALC;
					break;
				}
			}
		}
	}
	CTX_DATA_END;

	DAG_ids_flush_update(0);
	WM_event_add_notifier(C, NC_SPACE|ND_SPACE_VIEW3D, CTX_wm_view3d(C));
	return OPERATOR_FINISHED;
}


void OBJECT_OT_make_links_scene(wmOperatorType *ot)
{
	PropertyRNA *prop;

	/* identifiers */
	ot->name= "Link Objects to Scene";
	ot->description = "Make linked data local to each object";
	ot->idname= "OBJECT_OT_make_links_scene";

	/* api callbacks */
	ot->exec= make_links_scene_exec;
	/* better not run the poll check */

	/* flags */
	ot->flag= OPTYPE_REGISTER|OPTYPE_UNDO;

	/* properties */
	prop= RNA_def_enum(ot->srna, "scene", DummyRNA_NULL_items, 0, "Scene", "");
	RNA_def_enum_funcs(prop, RNA_scene_local_itemf);
	ot->prop= prop;
}

void OBJECT_OT_make_links_data(wmOperatorType *ot)
{
	static EnumPropertyItem make_links_items[]= {
		{MAKE_LINKS_OBDATA,		"OBDATA", 0, "Object Data", ""},
		{MAKE_LINKS_MATERIALS,	"MATERIAL", 0, "Materials", ""},
		{MAKE_LINKS_ANIMDATA,	"ANIMATION", 0, "Animation Data", ""},
		{MAKE_LINKS_DUPLIGROUP,	"DUPLIGROUP", 0, "DupliGroup", ""},
		{MAKE_LINKS_MODIFIERS,	"MODIFIERS", 0, "Modifiers", ""},
		{0, NULL, 0, NULL, NULL}};

	PropertyRNA *prop;

	/* identifiers */
	ot->name= "Link Data";
	ot->description = "Make links from the active object to other selected objects";
	ot->idname= "OBJECT_OT_make_links_data";

	/* api callbacks */
	ot->exec= make_links_data_exec;
	ot->poll= ED_operator_scene_editable;

	/* flags */
	ot->flag= OPTYPE_REGISTER|OPTYPE_UNDO;

	/* properties */
	prop= RNA_def_enum(ot->srna, "type", make_links_items, 0, "Type", "");
}


/**************************** Make Single User ********************************/

static void single_object_users__forwardModifierLinks(void *userData, Object *ob, Object **obpoin)
{
	ID_NEW(*obpoin);
}

void single_object_users(Scene *scene, View3D *v3d, int flag)	
{
	Base *base;
	Object *ob, *obn;
	
	clear_sca_new_poins();	/* sensor/contr/act */

	/* duplicate (must set newid) */
	for(base= FIRSTBASE; base; base= base->next) {
		ob= base->object;
		
		if( (base->flag & flag)==flag ) {
			if(ob->id.lib==NULL && ob->id.us>1) {
				/* base gets copy of object */
				obn= copy_object(ob);
				base->object= obn;
				ob->id.us--;
			}
		}
	}
	
	ID_NEW(scene->camera);
	if(v3d) ID_NEW(v3d->camera);
	
	/* object pointers */
	for(base= FIRSTBASE; base; base= base->next) {
		ob= base->object;
		if(ob->id.lib==NULL) {
			relink_constraints(&base->object->constraints);
			if (base->object->pose){
				bPoseChannel *chan;
				for (chan = base->object->pose->chanbase.first; chan; chan=chan->next){
					relink_constraints(&chan->constraints);
				}
			}
			modifiers_foreachObjectLink(base->object, single_object_users__forwardModifierLinks, NULL);
			
			ID_NEW(ob->parent);
		}
	}

	set_sca_new_poins();
}

void new_id_matar(Material **matar, int totcol)
{
	ID *id;
	int a;
	
	for(a=0; a<totcol; a++) {
		id= (ID *)matar[a];
		if(id && id->lib==0) {
			if(id->newid) {
				matar[a]= (Material *)id->newid;
				id_us_plus(id->newid);
				id->us--;
			}
			else if(id->us>1) {
				matar[a]= copy_material(matar[a]);
				id->us--;
				id->newid= (ID *)matar[a];
			}
		}
	}
}

void single_obdata_users(Scene *scene, int flag)
{
	Object *ob;
	Lamp *la;
	Curve *cu;
	//Camera *cam;
	Base *base;
	Mesh *me;
	ID *id;
	int a;

	for(base= FIRSTBASE; base; base= base->next) {
		ob= base->object;
		if(ob->id.lib==NULL && (base->flag & flag)==flag ) {
			id= ob->data;
			
			if(id && id->us>1 && id->lib==0) {
				ob->recalc= OB_RECALC_DATA;
				
				switch(ob->type) {
				case OB_LAMP:
					if(id && id->us>1 && id->lib==NULL) {
						ob->data= la= copy_lamp(ob->data);
						for(a=0; a<MAX_MTEX; a++) {
							if(la->mtex[a]) {
								ID_NEW(la->mtex[a]->object);
							}
						}
					}
					break;
				case OB_CAMERA:
					ob->data= copy_camera(ob->data);
					break;
				case OB_MESH:
					me= ob->data= copy_mesh(ob->data);
					//if(me && me->key)
					//	ipo_idnew(me->key->ipo);	/* drivers */
					break;
				case OB_MBALL:
					ob->data= copy_mball(ob->data);
					break;
				case OB_CURVE:
				case OB_SURF:
				case OB_FONT:
					ob->data= cu= copy_curve(ob->data);
					ID_NEW(cu->bevobj);
					ID_NEW(cu->taperobj);
					break;
				case OB_LATTICE:
					ob->data= copy_lattice(ob->data);
					break;
				case OB_ARMATURE:
					ob->recalc |= OB_RECALC_DATA;
					ob->data= copy_armature(ob->data);
					armature_rebuild_pose(ob, ob->data);
					break;
				default:
					if (G.f & G_DEBUG)
						printf("ERROR single_obdata_users: can't copy %s\n", id->name);
					return;
				}
				
				id->us--;
				id->newid= ob->data;
				
			}
			
#if 0 // XXX old animation system
			id= (ID *)ob->action;
			if (id && id->us>1 && id->lib==NULL){
				if(id->newid){
					ob->action= (bAction *)id->newid;
					id_us_plus(id->newid);
				}
				else {
					ob->action= copy_action(ob->action);
					id->us--;
					id->newid=(ID *)ob->action;
				}
			}
			id= (ID *)ob->ipo;
			if(id && id->us>1 && id->lib==NULL) {
				if(id->newid) {
					ob->ipo= (Ipo *)id->newid;
					id_us_plus(id->newid);
				}
				else {
					ob->ipo= copy_ipo(ob->ipo);
					id->us--;
					id->newid= (ID *)ob->ipo;
				}
				ipo_idnew(ob->ipo);	/* drivers */
			}
			/* other ipos */
			switch(ob->type) {
			case OB_LAMP:
				la= ob->data;
				if(la->ipo && la->ipo->id.us>1) {
					la->ipo->id.us--;
					la->ipo= copy_ipo(la->ipo);
					ipo_idnew(la->ipo);	/* drivers */
				}
				break;
			case OB_CAMERA:
				cam= ob->data;
				if(cam->ipo && cam->ipo->id.us>1) {
					cam->ipo->id.us--;
					cam->ipo= copy_ipo(cam->ipo);
					ipo_idnew(cam->ipo);	/* drivers */
				}
				break;
			}
#endif // XXX old animation system
		}
	}
	
	me= G.main->mesh.first;
	while(me) {
		ID_NEW(me->texcomesh);
		me= me->id.next;
	}
}

void single_ipo_users(Scene *scene, int flag)
{
#if 0 // XXX old animation system
	Object *ob;
	Base *base;
	ID *id;
	
	for(base= FIRSTBASE; base; base= base->next) {
		ob= base->object;
		if(ob->id.lib==NULL && (flag==0 || (base->flag & SELECT)) ) {
			ob->recalc= OB_RECALC_DATA;
			
			id= (ID *)ob->ipo;
			if(id && id->us>1 && id->lib==NULL) {
				ob->ipo= copy_ipo(ob->ipo);
				id->us--;
				ipo_idnew(ob->ipo);	/* drivers */
			}
		}
	}
#endif // XXX old animation system
}

static void single_mat_users(Scene *scene, int flag, int do_textures)
{
	Object *ob;
	Base *base;
	Material *ma, *man;
	Tex *tex;
	int a, b;
	
	for(base= FIRSTBASE; base; base= base->next) {
		ob= base->object;
		if(ob->id.lib==NULL && (flag==0 || (base->flag & SELECT)) ) {
	
			for(a=1; a<=ob->totcol; a++) {
				ma= give_current_material(ob, a);
				if(ma) {
					/* do not test for LIB_NEW: this functions guaranteed delivers single_users! */
					
					if(ma->id.us>1) {
						man= copy_material(ma);
					
						man->id.us= 0;
						assign_material(ob, man, a);
	
#if 0 // XXX old animation system						
						if(ma->ipo) {
							man->ipo= copy_ipo(ma->ipo);
							ma->ipo->id.us--;
							ipo_idnew(ma->ipo);	/* drivers */
						}
#endif // XXX old animation system
						if(do_textures) {
							for(b=0; b<MAX_MTEX; b++) {
								if(ma->mtex[b] && ma->mtex[b]->tex) {
									tex= ma->mtex[b]->tex;
									if(tex->id.us>1) {
										ma->mtex[b]->tex= copy_texture(tex);
										tex->id.us--;
									}
								}
							}
						}
					}
				}
			}
		}
	}
}

void do_single_tex_user(Tex **from)
{
	Tex *tex, *texn;
	
	tex= *from;
	if(tex==0) return;
	
	if(tex->id.newid) {
		*from= (Tex *)tex->id.newid;
		id_us_plus(tex->id.newid);
		tex->id.us--;
	}
	else if(tex->id.us>1) {
		texn= copy_texture(tex);
		tex->id.newid= (ID *)texn;
		tex->id.us--;
		*from= texn;
	}
}

void single_tex_users_expand()
{
	/* only when 'parent' blocks are LIB_NEW */
	Main *bmain= G.main;
	Material *ma;
	Lamp *la;
	World *wo;
	int b;
		
	for(ma= bmain->mat.first; ma; ma=ma->id.next) {
		if(ma->id.flag & LIB_NEW) {
			for(b=0; b<MAX_MTEX; b++) {
				if(ma->mtex[b] && ma->mtex[b]->tex) {
					do_single_tex_user( &(ma->mtex[b]->tex) );
				}
			}
		}
	}

	for(la= bmain->lamp.first; la; la=la->id.next) {
		if(la->id.flag & LIB_NEW) {
			for(b=0; b<MAX_MTEX; b++) {
				if(la->mtex[b] && la->mtex[b]->tex) {
					do_single_tex_user( &(la->mtex[b]->tex) );
				}
			}
		}
	}

	for(wo= bmain->world.first; wo; wo=wo->id.next) {
		if(wo->id.flag & LIB_NEW) {
			for(b=0; b<MAX_MTEX; b++) {
				if(wo->mtex[b] && wo->mtex[b]->tex) {
					do_single_tex_user( &(wo->mtex[b]->tex) );
				}
			}
		}
	}
}

static void single_mat_users_expand(void)
{
	/* only when 'parent' blocks are LIB_NEW */
	Main *bmain= G.main;
	Object *ob;
	Mesh *me;
	Curve *cu;
	MetaBall *mb;
	Material *ma;
	int a;
	
	for(ob=bmain->object.first; ob; ob=ob->id.next)
		if(ob->id.flag & LIB_NEW)
			new_id_matar(ob->mat, ob->totcol);

	for(me=bmain->mesh.first; me; me=me->id.next)
		if(me->id.flag & LIB_NEW)
			new_id_matar(me->mat, me->totcol);

	for(cu=bmain->curve.first; cu; cu=cu->id.next)
		if(cu->id.flag & LIB_NEW)
			new_id_matar(cu->mat, cu->totcol);

	for(mb=bmain->mball.first; mb; mb=mb->id.next)
		if(mb->id.flag & LIB_NEW)
			new_id_matar(mb->mat, mb->totcol);

	/* material imats  */
	for(ma=bmain->mat.first; ma; ma=ma->id.next)
		if(ma->id.flag & LIB_NEW)
			for(a=0; a<MAX_MTEX; a++)
				if(ma->mtex[a])
					ID_NEW(ma->mtex[a]->object);
}

/* used for copying scenes */
void ED_object_single_users(Scene *scene, int full)
{
	single_object_users(scene, NULL, 0);

	if(full) {
		single_obdata_users(scene, 0);
		single_mat_users_expand();
		single_tex_users_expand();
	}

	clear_id_newpoins();
}

/******************************* Make Local ***********************************/

/* helper for below, ma was checked to be not NULL */
static void make_local_makelocalmaterial(Material *ma)
{
	AnimData *adt;
	int b;
	
	id_make_local(&ma->id, 0);
	
	for(b=0; b<MAX_MTEX; b++)
		if(ma->mtex[b] && ma->mtex[b]->tex)
			id_make_local(&ma->mtex[b]->tex->id, 0);
	
	adt= BKE_animdata_from_id(&ma->id);
	if(adt) BKE_animdata_make_local(adt);

	/* nodetree? XXX */
}

static int make_local_exec(bContext *C, wmOperator *op)
{
	AnimData *adt;
	ParticleSystem *psys;
	Material *ma, ***matarar;
	Lamp *la;
	ID *id;
	int a, b, mode= RNA_enum_get(op->ptr, "type");;
	
	if(mode==3) {
		all_local(NULL, 0);	/* NULL is all libs */
		WM_event_add_notifier(C, NC_WINDOW, NULL);
		return OPERATOR_FINISHED;
	}

	clear_id_newpoins();
	
	CTX_DATA_BEGIN(C, Object*, ob, selected_objects) {
		if(ob->id.lib)
			id_make_local(&ob->id, 0);
	}
	CTX_DATA_END;
	
	/* maybe object pointers */
	CTX_DATA_BEGIN(C, Object*, ob, selected_objects) {
		if(ob->id.lib==NULL) {
			ID_NEW(ob->parent);
		}
	}
	CTX_DATA_END;

	CTX_DATA_BEGIN(C, Object*, ob, selected_objects) {
		id= ob->data;
			
		if(id && mode>1) {
			id_make_local(id, 0);
			adt= BKE_animdata_from_id(id);
			if(adt) BKE_animdata_make_local(adt);
		}

		for(psys=ob->particlesystem.first; psys; psys=psys->next)
			id_make_local(&psys->part->id, 0);

		adt= BKE_animdata_from_id(&ob->id);
		if(adt) BKE_animdata_make_local(adt);
	}
	CTX_DATA_END;

	if(mode>1) {
		CTX_DATA_BEGIN(C, Object*, ob, selected_objects) {
			if(ob->type==OB_LAMP) {
				la= ob->data;

				for(b=0; b<MAX_MTEX; b++)
					if(la->mtex[b] && la->mtex[b]->tex)
						id_make_local(&la->mtex[b]->tex->id, 0);
			}
			else {
				for(a=0; a<ob->totcol; a++) {
					ma= ob->mat[a];
					if(ma)
						make_local_makelocalmaterial(ma);
				}
				
				matarar= (Material ***)give_matarar(ob);
				if(matarar) {
					for(a=0; a<ob->totcol; a++) {
						ma= (*matarar)[a];
						if(ma)
							make_local_makelocalmaterial(ma);
					}
				}
			}
		}
		CTX_DATA_END;
	}

	WM_event_add_notifier(C, NC_WINDOW, NULL);

	return OPERATOR_FINISHED;
}

void OBJECT_OT_make_local(wmOperatorType *ot)
{
	static EnumPropertyItem type_items[]= {
		{1, "SELECTED_OBJECTS", 0, "Selected Objects", ""},
		{2, "SELECTED_OBJECTS_DATA", 0, "Selected Objects and Data", ""},
		{3, "ALL", 0, "All", ""},
		{0, NULL, 0, NULL, NULL}};

	/* identifiers */
	ot->name= "Make Local";
	ot->description = "Make library linked datablocks local to this file";
	ot->idname= "OBJECT_OT_make_local";
	
	/* api callbacks */
	ot->invoke= WM_menu_invoke;
	ot->exec= make_local_exec;
	ot->poll= ED_operator_scene_editable;
	
	/* flags */
	ot->flag= OPTYPE_REGISTER|OPTYPE_UNDO;
	
	/* properties */
	ot->prop= RNA_def_enum(ot->srna, "type", type_items, 0, "Type", "");
}

static int make_single_user_exec(bContext *C, wmOperator *op)
{
	Scene *scene= CTX_data_scene(C);
	View3D *v3d= CTX_wm_view3d(C); /* ok if this is NULL */
	int flag= RNA_enum_get(op->ptr, "type"); /* 0==ALL, SELECTED==selected objecs */

	if(RNA_boolean_get(op->ptr, "object"))
		single_object_users(scene, v3d, flag);

	if(RNA_boolean_get(op->ptr, "obdata"))
		single_obdata_users(scene, flag);

	if(RNA_boolean_get(op->ptr, "material"))
		single_mat_users(scene, flag, FALSE);

	if(RNA_boolean_get(op->ptr, "texture"))
		single_mat_users(scene, flag, TRUE);

	if(RNA_boolean_get(op->ptr, "animation"))
		single_ipo_users(scene, flag);

	clear_id_newpoins();

	WM_event_add_notifier(C, NC_WINDOW, NULL);
	return OPERATOR_FINISHED;
}

void OBJECT_OT_make_single_user(wmOperatorType *ot)
{
	static EnumPropertyItem type_items[]= {
		{SELECT, "SELECTED_OBJECTS", 0, "Selected Objects", ""},
		{0, "ALL", 0, "All", ""},
		{0, NULL, 0, NULL, NULL}};

	/* identifiers */
	ot->name= "Make Single User";
	ot->description = "Make linked data local to each object";
	ot->idname= "OBJECT_OT_make_single_user";

	/* api callbacks */
	ot->invoke= WM_menu_invoke;
	ot->exec= make_single_user_exec;
	ot->poll= ED_operator_scene_editable;

	/* flags */
	ot->flag= OPTYPE_REGISTER|OPTYPE_UNDO;

	/* properties */
	ot->prop= RNA_def_enum(ot->srna, "type", type_items, 0, "Type", "");

	RNA_def_boolean(ot->srna, "object", 0, "Object", "Make single user objects");
	RNA_def_boolean(ot->srna, "obdata", 0, "Object Data", "Make single user object data");
	RNA_def_boolean(ot->srna, "material", 0, "Materials", "Make materials local to each datablock");
	RNA_def_boolean(ot->srna, "texture", 0, "Textures", "Make textures local to each material");
	RNA_def_boolean(ot->srna, "animation", 0, "Animation Data", "Make animation data local to each object");
}

static int drop_named_material_invoke(bContext *C, wmOperator *op, wmEvent *event)
{
	Base *base= ED_view3d_give_base_under_cursor(C, event->mval);
	Material *ma;
	char name[32];
	
	RNA_string_get(op->ptr, "name", name);
	ma= (Material *)find_id("MA", name);
	if(base==NULL || ma==NULL) 
		return OPERATOR_CANCELLED;
	
	assign_material(base->object, ma, 1);
	
	DAG_ids_flush_update(0);
	WM_event_add_notifier(C, NC_SPACE|ND_SPACE_VIEW3D, CTX_wm_view3d(C));
	
	return OPERATOR_FINISHED;
}

/* used for dropbox */
/* assigns to object under cursor, only first material slot */
void OBJECT_OT_drop_named_material(wmOperatorType *ot)
{

	/* identifiers */
	ot->name= "Drop Named Material on Object";
	ot->description = "";
	ot->idname= "OBJECT_OT_drop_named_material";
	
	/* api callbacks */
	ot->invoke= drop_named_material_invoke;
	ot->poll= ED_operator_scene_editable;
	
	/* flags */
	ot->flag= OPTYPE_UNDO;
	
	/* properties */
	RNA_def_string(ot->srna, "name", "Material", 24, "Name", "Material name to assign.");
}<|MERGE_RESOLUTION|>--- conflicted
+++ resolved
@@ -1222,21 +1222,11 @@
 
 	CTX_DATA_BEGIN(C, Object*, obt, selected_editable_objects) {
 		if(ob != obt) {
-<<<<<<< HEAD
-			switch(event) {
-			case MAKE_LINKS_OBDATA: /* obdata */
-				if (ob->type != obt->type)
-					continue;
-
-				id= obt->data;
-				id->us--;
-=======
 			if (allow_make_links_data(event, ob, obt)) {
 				switch(event) {
 				case MAKE_LINKS_OBDATA: /* obdata */
 					id= obt->data;
 					id->us--;
->>>>>>> c023cd20
 
 					id= ob->data;
 					id_us_plus(id);
