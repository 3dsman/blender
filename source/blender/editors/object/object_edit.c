/*
 * ***** BEGIN GPL LICENSE BLOCK *****
 *
 * This program is free software; you can redistribute it and/or
 * modify it under the terms of the GNU General Public License
 * as published by the Free Software Foundation; either version 2
 * of the License, or (at your option) any later version.
 *
 * This program is distributed in the hope that it will be useful,
 * but WITHOUT ANY WARRANTY; without even the implied warranty of
 * MERCHANTABILITY or FITNESS FOR A PARTICULAR PURPOSE.  See the
 * GNU General Public License for more details.
 *
 * You should have received a copy of the GNU General Public License
 * along with this program; if not, write to the Free Software Foundation,
 * Inc., 51 Franklin Street, Fifth Floor, Boston, MA 02110-1301, USA.
 *
 * The Original Code is Copyright (C) 2001-2002 by NaN Holding BV.
 * All rights reserved.
 *
 * Contributor(s): Blender Foundation, 2002-2008 full recode
 *
 * ***** END GPL LICENSE BLOCK *****
 */

/** \file blender/editors/object/object_edit.c
 *  \ingroup edobj
 */

#include <stdlib.h>
#include <string.h>
#include <math.h>
#include <time.h>
#include <float.h>
#include <ctype.h>
#include <stddef.h> //for offsetof

#include "MEM_guardedalloc.h"

#include "BLI_blenlib.h"
#include "BLI_math.h"
#include "BLI_utildefines.h"
#include "BLI_ghash.h"
#include "BLI_string_utils.h"

#include "BLT_translation.h"

#include "DNA_armature_types.h"
#include "DNA_curve_types.h"
#include "DNA_gpencil_types.h"
#include "DNA_group_types.h"
#include "DNA_material_types.h"
#include "DNA_meta_types.h"
#include "DNA_property_types.h"
#include "DNA_scene_types.h"
#include "DNA_object_types.h"
#include "DNA_object_force_types.h"
#include "DNA_meshdata_types.h"
#include "DNA_vfont_types.h"
#include "DNA_mesh_types.h"
#include "DNA_lattice_types.h"
#include "DNA_workspace_types.h"

#include "IMB_imbuf_types.h"

#include "BKE_anim.h"
#include "BKE_constraint.h"
#include "BKE_context.h"
#include "BKE_curve.h"
#include "BKE_effect.h"
#include "BKE_global.h"
#include "BKE_image.h"
#include "BKE_lattice.h"
#include "BKE_library.h"
#include "BKE_main.h"
#include "BKE_material.h"
#include "BKE_mball.h"
#include "BKE_mesh.h"
#include "BKE_object.h"
#include "BKE_pointcache.h"
#include "BKE_property.h"
#include "BKE_sca.h"
#include "BKE_softbody.h"
#include "BKE_modifier.h"
#include "BKE_editmesh.h"
#include "BKE_report.h"
#include "BKE_object.h"
#include "BKE_workspace.h"

#include "DEG_depsgraph.h"
#include "DEG_depsgraph_build.h"

#include "ED_armature.h"
#include "ED_curve.h"
#include "ED_mesh.h"
#include "ED_mball.h"
#include "ED_lattice.h"
#include "ED_object.h"
#include "ED_screen.h"
#include "ED_util.h"
#include "ED_image.h"

#include "RNA_access.h"
#include "RNA_define.h"
#include "RNA_enum_types.h"

/* for menu/popup icons etc etc*/

#include "UI_interface.h"
#include "WM_api.h"
#include "WM_types.h"

#include "object_intern.h"  // own include

/* ************* XXX **************** */
static void error(const char *UNUSED(arg)) {}
static void waitcursor(int UNUSED(val)) {}
static int pupmenu(const char *UNUSED(msg)) { return 0; }

/* port over here */
static void error_libdata(void) {}

Object *ED_object_context(bContext *C)
{
	return CTX_data_pointer_get_type(C, "object", &RNA_Object).data;
}

/* find the correct active object per context
 * note: context can be NULL when called from a enum with PROP_ENUM_NO_CONTEXT */
Object *ED_object_active_context(bContext *C)
{
	Object *ob = NULL;
	if (C) {
		ob = ED_object_context(C);
		if (!ob) ob = CTX_data_active_object(C);
	}
	return ob;
}


/* ******************* toggle editmode operator  ***************** */

static bool mesh_needs_keyindex(const Mesh *me)
{
	if (me->key) {
		return false;  /* will be added */
	}

	for (const Object *ob = G.main->object.first; ob; ob = ob->id.next) {
		if ((ob->parent) && (ob->parent->data == me) && ELEM(ob->partype, PARVERT1, PARVERT3)) {
			return true;
		}
		if (ob->data == me) {
			for (const ModifierData *md = ob->modifiers.first; md; md = md->next) {
				if (md->type == eModifierType_Hook) {
					return true;
				}
			}
		}
	}
	return false;
}

/**
 * Load EditMode data back into the object,
 * optionally freeing the editmode data.
 */
static bool ED_object_editmode_load_ex(Main *bmain, Object *obedit, const bool freedata)
{
	if (obedit == NULL) {
		return false;
	}

	if (obedit->type == OB_MESH) {
		Mesh *me = obedit->data;
		if (me->edit_btmesh == NULL) {
			return false;
		}

		if (me->edit_btmesh->bm->totvert > MESH_MAX_VERTS) {
			error("Too many vertices");
			return false;
		}

		EDBM_mesh_load(obedit);

		if (freedata) {
			EDBM_mesh_free(me->edit_btmesh);
			MEM_freeN(me->edit_btmesh);
			me->edit_btmesh = NULL;
		}
		/* will be recalculated as needed. */
		{
			ED_mesh_mirror_spatial_table(NULL, NULL, NULL, NULL, 'e');
			ED_mesh_mirror_topo_table(NULL, NULL, 'e');
		}
	}
	else if (obedit->type == OB_ARMATURE) {
		const bArmature *arm = obedit->data;
		if (arm->edbo == NULL) {
			return false;
		}
		ED_armature_from_edit(obedit->data);
		if (freedata) {
			ED_armature_edit_free(obedit->data);
		}
		/* TODO(sergey): Pose channels might have been changed, so need
		 * to inform dependency graph about this. But is it really the
		 * best place to do this?
		 */
		DEG_relations_tag_update(bmain);
	}
	else if (ELEM(obedit->type, OB_CURVE, OB_SURF)) {
		const Curve *cu = obedit->data;
		if (cu->editnurb == NULL) {
			return false;
		}
		ED_curve_editnurb_load(obedit);
		if (freedata) {
			ED_curve_editnurb_free(obedit);
		}
	}
	else if (obedit->type == OB_FONT) {
		const Curve *cu = obedit->data;
		if (cu->editfont == NULL) {
			return false;
		}
		ED_curve_editfont_load(obedit);
		if (freedata) {
			ED_curve_editfont_free(obedit);
		}
	}
	else if (obedit->type == OB_LATTICE) {
		const Lattice *lt = obedit->data;
		if (lt->editlatt == NULL) {
			return false;
		}
		ED_lattice_editlatt_load(obedit);
		if (freedata) {
			ED_lattice_editlatt_free(obedit);
		}
	}
	else if (obedit->type == OB_MBALL) {
		const MetaBall *mb = obedit->data;
		if (mb->editelems == NULL) {
			return false;
		}
		ED_mball_editmball_load(obedit);
		if (freedata) {
			ED_mball_editmball_free(obedit);
		}
	}

	return true;
}

bool ED_object_editmode_load(Object *obedit)
{
	/* TODO(sergey): use proper main here? */
	return ED_object_editmode_load_ex(G.main, obedit, false);
}

void ED_object_editmode_exit(bContext *C, int flag)
{
	/* Note! only in exceptional cases should 'EM_DO_UNDO' NOT be in the flag */
	/* Note! if 'EM_FREEDATA' isn't in the flag, use ED_object_editmode_load directly */
	WorkSpace *workspace = CTX_wm_workspace(C);
	Scene *scene = CTX_data_scene(C);
	Object *obedit = CTX_data_edit_object(C);
	const bool freedata = (flag & EM_FREEDATA) != 0;

	if (flag & EM_WAITCURSOR) waitcursor(1);

	if (ED_object_editmode_load_ex(CTX_data_main(C), obedit, freedata) == false) {
		/* in rare cases (background mode) its possible active object
		 * is flagged for editmode, without 'obedit' being set [#35489] */
		workspace->object_mode &= ~OB_MODE_EDIT;
		if (flag & EM_WAITCURSOR) waitcursor(0);
		return;
	}

	/* freedata only 0 now on file saves and render */
	if (freedata) {
		ListBase pidlist;
		PTCacheID *pid;

		/* flag object caches as outdated */
		BKE_ptcache_ids_from_object(&pidlist, obedit, scene, 0);
		for (pid = pidlist.first; pid; pid = pid->next) {
			if (pid->type != PTCACHE_TYPE_PARTICLES) /* particles don't need reset on geometry change */
				pid->cache->flag |= PTCACHE_OUTDATED;
		}
		BLI_freelistN(&pidlist);
		
		BKE_ptcache_object_reset(scene, obedit, PTCACHE_RESET_OUTDATED);

		/* also flush ob recalc, doesn't take much overhead, but used for particles */
		DEG_id_tag_update(&obedit->id, OB_RECALC_OB | OB_RECALC_DATA);
	
		if (flag & EM_DO_UNDO)
			ED_undo_push(C, "Editmode");

		WM_event_add_notifier(C, NC_SCENE | ND_MODE | NS_MODE_OBJECT, scene);

		workspace->object_mode &= ~OB_MODE_EDIT;
	}

	if (flag & EM_WAITCURSOR) waitcursor(0);

	/* This way we ensure scene's obedit is copied into all CoW scenes.  */
	DEG_id_tag_update(&scene->id, 0);
}


void ED_object_editmode_enter(bContext *C, int flag)
{
	WorkSpace *workspace = CTX_wm_workspace(C);
	Scene *scene = CTX_data_scene(C);
	ViewLayer *view_layer = CTX_data_view_layer(C);
	Object *ob;
	bool ok = false;

	if (ID_IS_LINKED(scene)) return;

	if ((flag & EM_IGNORE_LAYER) == 0) {
		ob = CTX_data_active_object(C); /* active layer checked here for view3d */

		if (ob == NULL) return;
	}
	else {
		ob = view_layer->basact->object;
	}

	if (ELEM(NULL, ob, ob->data)) return;

	/* this checks actual object->data, for cases when other scenes have it in editmode context */
	if (BKE_object_is_in_editmode(ob))
		return;
	
	if (BKE_object_obdata_is_libdata(ob)) {
		error_libdata();
		return;
	}

	if (flag & EM_WAITCURSOR) waitcursor(1);

	workspace->object_mode_restore = workspace->object_mode;

	/* note, when switching scenes the object can have editmode data but
	 * not be scene->obedit: bug 22954, this avoids calling self eternally */
	if ((workspace->object_mode_restore & OB_MODE_EDIT) == 0)
		ED_object_toggle_modes(C, workspace->object_mode);

	workspace->object_mode = OB_MODE_EDIT;

	if (ob->type == OB_MESH) {
		BMEditMesh *em;
		ok = 1;
		const bool use_key_index = mesh_needs_keyindex(ob->data);

		EDBM_mesh_make(scene->toolsettings, ob, use_key_index);

		em = BKE_editmesh_from_object(ob);
		if (LIKELY(em)) {
			/* order doesn't matter */
			EDBM_mesh_normals_update(em);
			BKE_editmesh_tessface_calc(em);
		}

		WM_event_add_notifier(C, NC_SCENE | ND_MODE | NS_EDITMODE_MESH, scene);
	}
	else if (ob->type == OB_ARMATURE) {
		bArmature *arm = ob->data;
		if (!arm) return;
		/*
		 * The function BKE_object_obdata_is_libdata make a problem here, the
		 * check for ob->proxy return 0 and let blender enter to edit mode
		 * this causes a crash when you try leave the edit mode.
		 * The problem is that i can't remove the ob->proxy check from
		 * BKE_object_obdata_is_libdata that prevent the bugfix #6614, so
		 * i add this little hack here.
		 */
		if (ID_IS_LINKED(arm)) {
			error_libdata();
			return;
		}
		ok = 1;
		ED_armature_to_edit(arm);
		/* to ensure all goes in restposition and without striding */
		DEG_id_tag_update(&ob->id, OB_RECALC_OB | OB_RECALC_DATA | OB_RECALC_TIME); /* XXX: should this be OB_RECALC_DATA? */

		WM_event_add_notifier(C, NC_SCENE | ND_MODE | NS_EDITMODE_ARMATURE, scene);
	}
	else if (ob->type == OB_FONT) {
		ok = 1;
		ED_curve_editfont_make(ob);

		WM_event_add_notifier(C, NC_SCENE | ND_MODE | NS_EDITMODE_TEXT, scene);
	}
	else if (ob->type == OB_MBALL) {
		ok = 1;
		ED_mball_editmball_make(ob);

		WM_event_add_notifier(C, NC_SCENE | ND_MODE | NS_EDITMODE_MBALL, scene);
	}
	else if (ob->type == OB_LATTICE) {
		ok = 1;
		ED_lattice_editlatt_make(ob);

		WM_event_add_notifier(C, NC_SCENE | ND_MODE | NS_EDITMODE_LATTICE, scene);
	}
	else if (ob->type == OB_SURF || ob->type == OB_CURVE) {
		ok = 1;
		ED_curve_editnurb_make(ob);

		WM_event_add_notifier(C, NC_SCENE | ND_MODE | NS_EDITMODE_CURVE, scene);
	}

	if (ok) {
		DEG_id_tag_update(&ob->id, OB_RECALC_DATA);
		/* This way we ensure scene's obedit is copied into all CoW scenes.  */
		DEG_id_tag_update(&scene->id, 0);
	}
	else {
		workspace->object_mode &= ~OB_MODE_EDIT;
		WM_event_add_notifier(C, NC_SCENE | ND_MODE | NS_MODE_OBJECT, scene);
	}

	if (flag & EM_DO_UNDO) ED_undo_push(C, "Enter Editmode");
	if (flag & EM_WAITCURSOR) waitcursor(0);
}

static int editmode_toggle_exec(bContext *C, wmOperator *op)
{
	WorkSpace *workspace = CTX_wm_workspace(C);
	const int mode_flag = OB_MODE_EDIT;
	const bool is_mode_set = (CTX_data_edit_object(C) != NULL);
	Scene *scene =  CTX_data_scene(C);

	if (!is_mode_set) {
		if (!ED_object_mode_compat_set(C, workspace, mode_flag, op->reports)) {
			return OPERATOR_CANCELLED;
		}
	}

	if (!is_mode_set)
		ED_object_editmode_enter(C, EM_WAITCURSOR);
	else
		ED_object_editmode_exit(C, EM_FREEDATA | EM_FREEUNDO | EM_WAITCURSOR);  /* had EM_DO_UNDO but op flag calls undo too [#24685] */
	
	ED_space_image_uv_sculpt_update(CTX_wm_manager(C), scene);

	return OPERATOR_FINISHED;
}

static int editmode_toggle_poll(bContext *C)
{
	Object *ob = CTX_data_active_object(C);

	/* covers proxies too */
	if (ELEM(NULL, ob, ob->data) || ID_IS_LINKED(ob->data))
		return 0;

	const WorkSpace *workspace = CTX_wm_workspace(C);

	/* if hidden but in edit mode, we still display */
	if ((ob->restrictflag & OB_RESTRICT_VIEW) && !(workspace->object_mode & OB_MODE_EDIT)) {
		return 0;
	}

	return OB_TYPE_SUPPORT_EDITMODE(ob->type);
}

void OBJECT_OT_editmode_toggle(wmOperatorType *ot)
{
	
	/* identifiers */
	ot->name = "Toggle Editmode";
	ot->description = "Toggle object's editmode";
	ot->idname = "OBJECT_OT_editmode_toggle";
	
	/* api callbacks */
	ot->exec = editmode_toggle_exec;
	ot->poll = editmode_toggle_poll;
	
	/* flags */
	ot->flag = OPTYPE_REGISTER | OPTYPE_UNDO;
}

/* *************************** */

static int posemode_exec(bContext *C, wmOperator *op)
{
	WorkSpace *workspace = CTX_wm_workspace(C);
	Base *base = CTX_data_active_base(C);
	Object *ob = base->object;
	const int mode_flag = OB_MODE_POSE;
	const bool is_mode_set = (workspace->object_mode & mode_flag) != 0;

	if (!is_mode_set) {
		if (!ED_object_mode_compat_set(C, workspace, mode_flag, op->reports)) {
			return OPERATOR_CANCELLED;
		}
	}

	if (ob->type == OB_ARMATURE) {
		if (ob == CTX_data_edit_object(C)) {
			ED_object_editmode_exit(C, EM_FREEDATA | EM_DO_UNDO);
			ED_armature_enter_posemode(C, base);
		}
		else if (is_mode_set)
			ED_armature_exit_posemode(C, base);
		else
			ED_armature_enter_posemode(C, base);
		
		return OPERATOR_FINISHED;
	}
	
	return OPERATOR_PASS_THROUGH;
}

void OBJECT_OT_posemode_toggle(wmOperatorType *ot) 
{
	/* identifiers */
	ot->name = "Toggle Pose Mode";
	ot->idname = "OBJECT_OT_posemode_toggle";
	ot->description = "Enable or disable posing/selecting bones";
	
	/* api callbacks */
	ot->exec = posemode_exec;
	ot->poll = ED_operator_object_active_editable;
	
	/* flag */
	ot->flag = OPTYPE_REGISTER | OPTYPE_UNDO;
}

static void copymenu_properties(ViewLayer *view_layer, Object *ob)
{	
//XXX no longer used - to be removed - replaced by game_properties_copy_exec
	bProperty *prop;
	Base *base;
	int nr, tot = 0;
	char *str;
	
	prop = ob->prop.first;
	while (prop) {
		tot++;
		prop = prop->next;
	}
	
	str = MEM_callocN(50 + 33 * tot, "copymenu prop");
	
	if (tot)
		strcpy(str, "Copy Property %t|Replace All|Merge All|%l");
	else
		strcpy(str, "Copy Property %t|Clear All (no properties on active)");
	
	tot = 0;
	prop = ob->prop.first;
	while (prop) {
		tot++;
		strcat(str, "|");
		strcat(str, prop->name);
		prop = prop->next;
	}

	nr = pupmenu(str);
	
	if (nr == 1 || nr == 2) {
		for (base = FIRSTBASE(view_layer); base; base = base->next) {
			if ((base != BASACT(view_layer)) && (TESTBASELIB(base))) {
				if (nr == 1) { /* replace */
					BKE_bproperty_copy_list(&base->object->prop, &ob->prop);
				}
				else {
					for (prop = ob->prop.first; prop; prop = prop->next) {
						BKE_bproperty_object_set(base->object, prop);
					}
				}
			}
		}
	}
	else if (nr > 0) {
		prop = BLI_findlink(&ob->prop, nr - 4); /* account for first 3 menu items & menu index starting at 1*/
		
		if (prop) {
			for (base = FIRSTBASE(view_layer); base; base = base->next) {
				if ((base != BASACT(view_layer)) && (TESTBASELIB(base))) {
					BKE_bproperty_object_set(base->object, prop);
				}
			}
		}
	}
	MEM_freeN(str);
	
}

static void copymenu_logicbricks(ViewLayer *view_layer, Object *ob)
{
//XXX no longer used - to be removed - replaced by logicbricks_copy_exec
	Base *base;
	
	for (base = FIRSTBASE(view_layer); base; base = base->next) {
		if (base->object != ob) {
			if (TESTBASELIB(base)) {
				
				/* first: free all logic */
				free_sensors(&base->object->sensors);
				unlink_controllers(&base->object->controllers);
				free_controllers(&base->object->controllers);
				unlink_actuators(&base->object->actuators);
				free_actuators(&base->object->actuators);
				
				/* now copy it, this also works without logicbricks! */
				clear_sca_new_poins_ob(ob);
				copy_sensors(&base->object->sensors, &ob->sensors, 0);
				copy_controllers(&base->object->controllers, &ob->controllers, 0);
				copy_actuators(&base->object->actuators, &ob->actuators, 0);
				set_sca_new_poins_ob(base->object);
				
				/* some menu settings */
				base->object->scavisflag = ob->scavisflag;
				base->object->scaflag = ob->scaflag;
				
				/* set the initial state */
				base->object->state = ob->state;
				base->object->init_state = ob->init_state;
			}
		}
	}
}

/* both pointers should exist */
static void copy_texture_space(Object *to, Object *ob)
{
	float *poin1 = NULL, *poin2 = NULL;
	short texflag = 0;
	
	if (ob->type == OB_MESH) {
		texflag = ((Mesh *)ob->data)->texflag;
		poin2 = ((Mesh *)ob->data)->loc;
	}
	else if (ELEM(ob->type, OB_CURVE, OB_SURF, OB_FONT)) {
		texflag = ((Curve *)ob->data)->texflag;
		poin2 = ((Curve *)ob->data)->loc;
	}
	else if (ob->type == OB_MBALL) {
		texflag = ((MetaBall *)ob->data)->texflag;
		poin2 = ((MetaBall *)ob->data)->loc;
	}
	else
		return;
		
	if (to->type == OB_MESH) {
		((Mesh *)to->data)->texflag = texflag;
		poin1 = ((Mesh *)to->data)->loc;
	}
	else if (ELEM(to->type, OB_CURVE, OB_SURF, OB_FONT)) {
		((Curve *)to->data)->texflag = texflag;
		poin1 = ((Curve *)to->data)->loc;
	}
	else if (to->type == OB_MBALL) {
		((MetaBall *)to->data)->texflag = texflag;
		poin1 = ((MetaBall *)to->data)->loc;
	}
	else
		return;
	
	memcpy(poin1, poin2, 9 * sizeof(float));  /* this was noted in DNA_mesh, curve, mball */
	
	if (to->type == OB_MESH) {
		/* pass */
	}
	else if (to->type == OB_MBALL) {
		BKE_mball_texspace_calc(to);
	}
	else {
		BKE_curve_texspace_calc(to->data);
	}
	
}

/* UNUSED, keep in case we want to copy functionality for use elsewhere */
static void copy_attr(Main *bmain, Scene *scene, ViewLayer *view_layer, short event)
{
	Object *ob;
	Base *base;
	Curve *cu, *cu1;
	Nurb *nu;
	bool do_depgraph_update = false;
	
	if (ID_IS_LINKED(scene)) return;

	if (!(ob = OBACT(view_layer))) return;
	
<<<<<<< HEAD
	if (BKE_object_is_in_editmode(ob)) { // XXX get from context
=======
	if (BKE_object_is_in_editmode(ob)) {
>>>>>>> 4b96452e
		/* obedit_copymenu(); */
		return;
	}
	if (event == 9) {
		copymenu_properties(view_layer, ob);
		return;
	}
	else if (event == 10) {
		copymenu_logicbricks(view_layer, ob);
		return;
	}
	else if (event == 24) {
		/* moved to BKE_object_link_modifiers */
		/* copymenu_modifiers(bmain, scene, v3d, ob); */
		return;
	}

	for (base = FIRSTBASE(view_layer); base; base = base->next) {
		if (base != BASACT(view_layer)) {
			if (TESTBASELIB(base)) {
				DEG_id_tag_update(&base->object->id, OB_RECALC_DATA);
				
				if (event == 1) {  /* loc */
					copy_v3_v3(base->object->loc, ob->loc);
					copy_v3_v3(base->object->dloc, ob->dloc);
				}
				else if (event == 2) {  /* rot */
					copy_v3_v3(base->object->rot, ob->rot);
					copy_v3_v3(base->object->drot, ob->drot);

					copy_qt_qt(base->object->quat, ob->quat);
					copy_qt_qt(base->object->dquat, ob->dquat);
				}
				else if (event == 3) {  /* size */
					copy_v3_v3(base->object->size, ob->size);
					copy_v3_v3(base->object->dscale, ob->dscale);
				}
				else if (event == 4) {  /* drawtype */
					base->object->dt = ob->dt;
					base->object->dtx = ob->dtx;
					base->object->empty_drawtype = ob->empty_drawtype;
					base->object->empty_drawsize = ob->empty_drawsize;
				}
				else if (event == 5) {  /* time offs */
					base->object->sf = ob->sf;
				}
				else if (event == 6) {  /* dupli */
					base->object->dupon = ob->dupon;
					base->object->dupoff = ob->dupoff;
					base->object->dupsta = ob->dupsta;
					base->object->dupend = ob->dupend;
					
					base->object->transflag &= ~OB_DUPLI;
					base->object->transflag |= (ob->transflag & OB_DUPLI);

					base->object->dup_group = ob->dup_group;
					if (ob->dup_group)
						id_us_plus(&ob->dup_group->id);
				}
				else if (event == 7) {    /* mass */
					base->object->mass = ob->mass;
				}
				else if (event == 8) {    /* damping */
					base->object->damping = ob->damping;
					base->object->rdamping = ob->rdamping;
				}
				else if (event == 11) {   /* all physical attributes */
					base->object->gameflag = ob->gameflag;
					base->object->inertia = ob->inertia;
					base->object->formfactor = ob->formfactor;
					base->object->damping = ob->damping;
					base->object->rdamping = ob->rdamping;
					base->object->min_vel = ob->min_vel;
					base->object->max_vel = ob->max_vel;
					base->object->min_angvel = ob->min_angvel;
					base->object->max_angvel = ob->max_angvel;
					if (ob->gameflag & OB_BOUNDS) {
						base->object->collision_boundtype = ob->collision_boundtype;
					}
					base->object->margin = ob->margin;
					base->object->bsoft = copy_bulletsoftbody(ob->bsoft, 0);

				}
				else if (event == 17) {   /* tex space */
					copy_texture_space(base->object, ob);
				}
				else if (event == 18) {   /* font settings */
					
					if (base->object->type == ob->type) {
						cu = ob->data;
						cu1 = base->object->data;

						cu1->spacemode = cu->spacemode;
						cu1->align_y = cu->align_y;
						cu1->spacing = cu->spacing;
						cu1->linedist = cu->linedist;
						cu1->shear = cu->shear;
						cu1->fsize = cu->fsize;
						cu1->xof = cu->xof;
						cu1->yof = cu->yof;
						cu1->textoncurve = cu->textoncurve;
						cu1->wordspace = cu->wordspace;
						cu1->ulpos = cu->ulpos;
						cu1->ulheight = cu->ulheight;
						if (cu1->vfont)
							id_us_min(&cu1->vfont->id);
						cu1->vfont = cu->vfont;
						id_us_plus((ID *)cu1->vfont);
						if (cu1->vfontb)
							id_us_min(&cu1->vfontb->id);
						cu1->vfontb = cu->vfontb;
						id_us_plus((ID *)cu1->vfontb);
						if (cu1->vfonti)
							id_us_min(&cu1->vfonti->id);
						cu1->vfonti = cu->vfonti;
						id_us_plus((ID *)cu1->vfonti);
						if (cu1->vfontbi)
							id_us_min(&cu1->vfontbi->id);
						cu1->vfontbi = cu->vfontbi;
						id_us_plus((ID *)cu1->vfontbi);
						
						BLI_strncpy(cu1->family, cu->family, sizeof(cu1->family));
						
						DEG_id_tag_update(&base->object->id, OB_RECALC_DATA);
					}
				}
				else if (event == 19) {   /* bevel settings */
					
					if (ELEM(base->object->type, OB_CURVE, OB_FONT)) {
						cu = ob->data;
						cu1 = base->object->data;
						
						cu1->bevobj = cu->bevobj;
						cu1->taperobj = cu->taperobj;
						cu1->width = cu->width;
						cu1->bevresol = cu->bevresol;
						cu1->ext1 = cu->ext1;
						cu1->ext2 = cu->ext2;
						
						DEG_id_tag_update(&base->object->id, OB_RECALC_DATA);
					}
				}
				else if (event == 25) {   /* curve resolution */

					if (ELEM(base->object->type, OB_CURVE, OB_FONT)) {
						cu = ob->data;
						cu1 = base->object->data;
						
						cu1->resolu = cu->resolu;
						cu1->resolu_ren = cu->resolu_ren;
						
						nu = cu1->nurb.first;
						
						while (nu) {
							nu->resolu = cu1->resolu;
							nu = nu->next;
						}
						
						DEG_id_tag_update(&base->object->id, OB_RECALC_DATA);
					}
				}
				else if (event == 21) {
					if (base->object->type == OB_MESH) {
						ModifierData *md = modifiers_findByType(ob, eModifierType_Subsurf);

						if (md) {
							ModifierData *tmd = modifiers_findByType(base->object, eModifierType_Subsurf);

							if (!tmd) {
								tmd = modifier_new(eModifierType_Subsurf);
								BLI_addtail(&base->object->modifiers, tmd);
							}

							modifier_copyData(md, tmd);
							DEG_id_tag_update(&base->object->id, OB_RECALC_DATA);
						}
					}
				}
				else if (event == 22) {
					/* Copy the constraint channels over */
					BKE_constraints_copy(&base->object->constraints, &ob->constraints, true);
					
					do_depgraph_update = true;
				}
				else if (event == 23) {
					base->object->softflag = ob->softflag;
					if (base->object->soft) sbFree(base->object->soft);
					
					base->object->soft = copy_softbody(ob->soft, 0);

					if (!modifiers_findByType(base->object, eModifierType_Softbody)) {
						BLI_addhead(&base->object->modifiers, modifier_new(eModifierType_Softbody));
					}
				}
				else if (event == 26) {
#if 0 // XXX old animation system
					copy_nlastrips(&base->object->nlastrips, &ob->nlastrips);
#endif // XXX old animation system
				}
				else if (event == 27) {   /* autosmooth */
					if (base->object->type == OB_MESH) {
						Mesh *me = ob->data;
						Mesh *cme = base->object->data;
						cme->smoothresh = me->smoothresh;
						if (me->flag & ME_AUTOSMOOTH)
							cme->flag |= ME_AUTOSMOOTH;
						else
							cme->flag &= ~ME_AUTOSMOOTH;
					}
				}
				else if (event == 28) { /* UV orco */
					if (ELEM(base->object->type, OB_CURVE, OB_SURF)) {
						cu = ob->data;
						cu1 = base->object->data;
						
						if (cu->flag & CU_UV_ORCO)
							cu1->flag |= CU_UV_ORCO;
						else
							cu1->flag &= ~CU_UV_ORCO;
					}
				}
				else if (event == 29) { /* protected bits */
					base->object->protectflag = ob->protectflag;
				}
				else if (event == 30) { /* index object */
					base->object->index = ob->index;
				}
				else if (event == 31) { /* object color */
					copy_v4_v4(base->object->col, ob->col);
				}
			}
		}
	}
	
	if (do_depgraph_update)
		DEG_relations_tag_update(bmain);
}

static void UNUSED_FUNCTION(copy_attr_menu) (Main *bmain, Scene *scene, ViewLayer *view_layer, Object *obedit)
{
	Object *ob;
	short event;
	char str[512];
	
	if (!(ob = OBACT(view_layer))) return;
	
<<<<<<< HEAD
	if (obedit) { /* XXX get from context */
=======
	if (obedit) {
>>>>>>> 4b96452e
/*		if (ob->type == OB_MESH) */
/* XXX			mesh_copy_menu(); */
		return;
	}
	
	/* Object Mode */
	
	/* If you change this menu, don't forget to update the menu in header_view3d.c
	 * view3d_edit_object_copyattrmenu() and in toolbox.c
	 */
	
	strcpy(str,
	       "Copy Attributes %t|Location %x1|Rotation %x2|Size %x3|Draw Options %x4|"
	       "Time Offset %x5|Dupli %x6|Object Color %x31|%l|Mass %x7|Damping %x8|All Physical Attributes %x11|Properties %x9|"
	       "Logic Bricks %x10|Protected Transform %x29|%l");
	
	strcat(str, "|Object Constraints %x22");
	strcat(str, "|NLA Strips %x26");
	
/* XXX	if (OB_TYPE_SUPPORT_MATERIAL(ob->type)) { */
/*		strcat(str, "|Texture Space %x17"); */
/*	} */
	
	if (ob->type == OB_FONT) strcat(str, "|Font Settings %x18|Bevel Settings %x19");
	if (ob->type == OB_CURVE) strcat(str, "|Bevel Settings %x19|UV Orco %x28");
	
	if ((ob->type == OB_FONT) || (ob->type == OB_CURVE)) {
		strcat(str, "|Curve Resolution %x25");
	}

	if (ob->type == OB_MESH) {
		strcat(str, "|Subsurf Settings %x21|AutoSmooth %x27");
	}

	if (ob->soft) strcat(str, "|Soft Body Settings %x23");
	
	strcat(str, "|Pass Index %x30");
	
	if (ob->type == OB_MESH || ob->type == OB_CURVE || ob->type == OB_LATTICE || ob->type == OB_SURF) {
		strcat(str, "|Modifiers ... %x24");
	}

	event = pupmenu(str);
	if (event <= 0) return;
	
	copy_attr(bmain, scene, view_layer, event);
}

/* ******************* force field toggle operator ***************** */

void ED_object_check_force_modifiers(Main *bmain, Scene *scene, Object *object, eObjectMode object_mode)
{
	PartDeflect *pd = object->pd;
	ModifierData *md = modifiers_findByType(object, eModifierType_Surface);

	/* add/remove modifier as needed */
	if (!md) {
		if (pd && (pd->shape == PFIELD_SHAPE_SURFACE) && !ELEM(pd->forcefield, 0, PFIELD_GUIDE, PFIELD_TEXTURE)) {
			if (ELEM(object->type, OB_MESH, OB_SURF, OB_FONT, OB_CURVE)) {
				ED_object_modifier_add(NULL, bmain, scene, object, object_mode, NULL, eModifierType_Surface);
			}
		}
	}
	else {
		if (!pd || (pd->shape != PFIELD_SHAPE_SURFACE) || ELEM(pd->forcefield, 0, PFIELD_GUIDE, PFIELD_TEXTURE)) {
			ED_object_modifier_remove(NULL, bmain, object, md);
		}
	}
}

static int forcefield_toggle_exec(bContext *C, wmOperator *UNUSED(op))
{
	Object *ob = CTX_data_active_object(C);

	if (ob->pd == NULL)
		ob->pd = object_add_collision_fields(PFIELD_FORCE);
	else if (ob->pd->forcefield == 0)
		ob->pd->forcefield = PFIELD_FORCE;
	else
		ob->pd->forcefield = 0;

	const WorkSpace *workspace = CTX_wm_workspace(C);
	ED_object_check_force_modifiers(CTX_data_main(C), CTX_data_scene(C), ob, workspace->object_mode);
	WM_event_add_notifier(C, NC_OBJECT | ND_DRAW, ob);
	WM_event_add_notifier(C, NC_OBJECT | ND_MODIFIER, ob);

	return OPERATOR_FINISHED;
}

void OBJECT_OT_forcefield_toggle(wmOperatorType *ot)
{
	
	/* identifiers */
	ot->name = "Toggle Force Field";
	ot->description = "Toggle object's force field";
	ot->idname = "OBJECT_OT_forcefield_toggle";
	
	/* api callbacks */
	ot->exec = forcefield_toggle_exec;
	ot->poll = ED_operator_object_active_editable;
	
	/* flags */
	ot->flag = OPTYPE_REGISTER | OPTYPE_UNDO;
}

/* ********************************************** */
/* Motion Paths */

/* For the objects with animation: update paths for those that have got them
 * This should selectively update paths that exist...
 *
 * To be called from various tools that do incremental updates 
 */
void ED_objects_recalculate_paths(bContext *C, Scene *scene)
{
	struct Main *bmain = CTX_data_main(C);
	EvaluationContext eval_ctx;
	CTX_data_eval_ctx(C, &eval_ctx);
	ListBase targets = {NULL, NULL};
	
	/* loop over objects in scene */
	CTX_DATA_BEGIN(C, Object *, ob, selected_editable_objects)
	{
		/* set flag to force recalc, then grab path(s) from object */
		ob->avs.recalc |= ANIMVIZ_RECALC_PATHS;
		animviz_get_object_motionpaths(ob, &targets);
	}
	CTX_DATA_END;
	
	/* recalculate paths, then free */
	animviz_calc_motionpaths(&eval_ctx, bmain, scene, &targets);
	BLI_freelistN(&targets);
}


/* show popup to determine settings */
static int object_calculate_paths_invoke(bContext *C, wmOperator *op, const wmEvent *UNUSED(event))
{
	Object *ob = CTX_data_active_object(C);
	
	if (ob == NULL)
		return OPERATOR_CANCELLED;
	
	/* set default settings from existing/stored settings */
	{
		bAnimVizSettings *avs = &ob->avs;
		
		RNA_int_set(op->ptr, "start_frame", avs->path_sf);
		RNA_int_set(op->ptr, "end_frame", avs->path_ef);
	}
	
	/* show popup dialog to allow editing of range... */
	/* FIXME: hardcoded dimensions here are just arbitrary */
	return WM_operator_props_dialog_popup(C, op, 10 * UI_UNIT_X, 10 * UI_UNIT_Y);
}

/* Calculate/recalculate whole paths (avs.path_sf to avs.path_ef) */
static int object_calculate_paths_exec(bContext *C, wmOperator *op)
{
	Scene *scene = CTX_data_scene(C);
	int start = RNA_int_get(op->ptr, "start_frame");
	int end = RNA_int_get(op->ptr, "end_frame");
	
	/* set up path data for bones being calculated */
	CTX_DATA_BEGIN(C, Object *, ob, selected_editable_objects)
	{
		bAnimVizSettings *avs = &ob->avs;
		
		/* grab baking settings from operator settings */
		avs->path_sf = start;
		avs->path_ef = end;
		
		/* verify that the selected object has the appropriate settings */
		animviz_verify_motionpaths(op->reports, scene, ob, NULL);
	}
	CTX_DATA_END;
	
	/* calculate the paths for objects that have them (and are tagged to get refreshed) */
	ED_objects_recalculate_paths(C, scene);
	
	/* notifiers for updates */
	WM_event_add_notifier(C, NC_OBJECT | ND_TRANSFORM, NULL);
	
	return OPERATOR_FINISHED; 
}

void OBJECT_OT_paths_calculate(wmOperatorType *ot)
{
	/* identifiers */
	ot->name = "Calculate Object Paths";
	ot->idname = "OBJECT_OT_paths_calculate";
	ot->description = "Calculate motion paths for the selected objects";
	
	/* api callbacks */
	ot->invoke = object_calculate_paths_invoke;
	ot->exec = object_calculate_paths_exec;
	ot->poll = ED_operator_object_active_editable;
	
	/* flags */
	ot->flag = OPTYPE_REGISTER | OPTYPE_UNDO;
	
	/* properties */
	RNA_def_int(ot->srna, "start_frame", 1, MINAFRAME, MAXFRAME, "Start", 
	            "First frame to calculate object paths on", MINFRAME, MAXFRAME / 2.0);
	RNA_def_int(ot->srna, "end_frame", 250, MINAFRAME, MAXFRAME, "End", 
	            "Last frame to calculate object paths on", MINFRAME, MAXFRAME / 2.0);
}

/* --------- */

static int object_update_paths_poll(bContext *C)
{
	if (ED_operator_object_active_editable(C)) {
		Object *ob = ED_object_active_context(C);
		return (ob->avs.path_bakeflag & MOTIONPATH_BAKE_HAS_PATHS) != 0;
	}
	
	return false;
}

static int object_update_paths_exec(bContext *C, wmOperator *UNUSED(op))
{
	Scene *scene = CTX_data_scene(C);
	
	if (scene == NULL)
		return OPERATOR_CANCELLED;
		
	/* calculate the paths for objects that have them (and are tagged to get refreshed) */
	ED_objects_recalculate_paths(C, scene);
	
	/* notifiers for updates */
	WM_event_add_notifier(C, NC_OBJECT | ND_TRANSFORM, NULL);
	
	return OPERATOR_FINISHED;
}

void OBJECT_OT_paths_update(wmOperatorType *ot)
{
	/* identifiers */
	ot->name = "Update Object Paths";
	ot->idname = "OBJECT_OT_paths_update";
	ot->description = "Recalculate paths for selected objects";
	
	/* api callbakcs */
	ot->exec = object_update_paths_exec;
	ot->poll = object_update_paths_poll;
	
	/* flags */
	ot->flag = OPTYPE_REGISTER | OPTYPE_UNDO;
}

/* --------- */

/* Helper for ED_objects_clear_paths() */
static void object_clear_mpath(Object *ob)
{
	if (ob->mpath) {
		animviz_free_motionpath(ob->mpath);
		ob->mpath = NULL;
		ob->avs.path_bakeflag &= ~MOTIONPATH_BAKE_HAS_PATHS;
	}
}

/* Clear motion paths for all objects */
void ED_objects_clear_paths(bContext *C, bool only_selected)
{
	if (only_selected) {
		/* loop over all selected + sedtiable objects in scene */
		CTX_DATA_BEGIN(C, Object *, ob, selected_editable_objects)
		{
			object_clear_mpath(ob);
		}
		CTX_DATA_END;
	}
	else {
		/* loop over all edtiable objects in scene */
		CTX_DATA_BEGIN(C, Object *, ob, editable_objects)
		{
			object_clear_mpath(ob);
		}
		CTX_DATA_END;
	}
}

/* operator callback for this */
static int object_clear_paths_exec(bContext *C, wmOperator *op)
{
	bool only_selected = RNA_boolean_get(op->ptr, "only_selected");
	
	/* use the backend function for this */
	ED_objects_clear_paths(C, only_selected);
	
	/* notifiers for updates */
	WM_event_add_notifier(C, NC_OBJECT | ND_TRANSFORM, NULL);
	
	return OPERATOR_FINISHED; 
}

/* operator callback/wrapper */
static int object_clear_paths_invoke(bContext *C, wmOperator *op, const wmEvent *evt)
{
	if ((evt->shift) && !RNA_struct_property_is_set(op->ptr, "only_selected")) {
		RNA_boolean_set(op->ptr, "only_selected", true);
	}
	return object_clear_paths_exec(C, op);
}

void OBJECT_OT_paths_clear(wmOperatorType *ot)
{
	/* identifiers */
	ot->name = "Clear Object Paths";
	ot->idname = "OBJECT_OT_paths_clear";
	ot->description = "Clear path caches for all objects, hold Shift key for selected objects only";
	
	/* api callbacks */
	ot->invoke = object_clear_paths_invoke;
	ot->exec = object_clear_paths_exec;
	ot->poll = ED_operator_object_active_editable;
	
	/* flags */
	ot->flag = OPTYPE_REGISTER | OPTYPE_UNDO;
	
	/* properties */
	ot->prop = RNA_def_boolean(ot->srna, "only_selected", false, "Only Selected",
	                           "Only clear paths from selected objects");
	RNA_def_property_flag(ot->prop, PROP_SKIP_SAVE);
}


/********************** Smooth/Flat *********************/

static int shade_smooth_exec(bContext *C, wmOperator *op)
{
	ID *data;
	Curve *cu;
	Nurb *nu;
	int clear = (STREQ(op->idname, "OBJECT_OT_shade_flat"));
	bool done = false, linked_data = false;

	CTX_DATA_BEGIN(C, Object *, ob, selected_editable_objects)
	{
		data = ob->data;

		if (data && ID_IS_LINKED(data)) {
			linked_data = true;
			continue;
		}

		if (ob->type == OB_MESH) {
			BKE_mesh_smooth_flag_set(ob, !clear);

			BKE_mesh_batch_cache_dirty(ob->data, BKE_MESH_BATCH_DIRTY_ALL);
			DEG_id_tag_update(&ob->id, OB_RECALC_DATA);
			WM_event_add_notifier(C, NC_OBJECT | ND_DRAW, ob);

			done = true;
		}
		else if (ELEM(ob->type, OB_SURF, OB_CURVE)) {
			cu = ob->data;

			for (nu = cu->nurb.first; nu; nu = nu->next) {
				if (!clear) nu->flag |= ME_SMOOTH;
				else nu->flag &= ~ME_SMOOTH;
			}

			DEG_id_tag_update(&ob->id, OB_RECALC_DATA);
			WM_event_add_notifier(C, NC_OBJECT | ND_DRAW, ob);

			done = true;
		}
	}
	CTX_DATA_END;

	if (linked_data)
		BKE_report(op->reports, RPT_WARNING, "Can't edit linked mesh or curve data");

	return (done) ? OPERATOR_FINISHED : OPERATOR_CANCELLED;
}

static int shade_poll(bContext *C)
{
	return (CTX_data_edit_object(C) == NULL);
}

void OBJECT_OT_shade_flat(wmOperatorType *ot)
{
	/* identifiers */
	ot->name = "Shade Flat";
	ot->description = "Render and display faces uniform, using Face Normals";
	ot->idname = "OBJECT_OT_shade_flat";
	
	/* api callbacks */
	ot->poll = shade_poll;
	ot->exec = shade_smooth_exec;

	/* flags */
	ot->flag = OPTYPE_REGISTER | OPTYPE_UNDO;
}

void OBJECT_OT_shade_smooth(wmOperatorType *ot)
{
	/* identifiers */
	ot->name = "Shade Smooth";
	ot->description = "Render and display faces smooth, using interpolated Vertex Normals";
	ot->idname = "OBJECT_OT_shade_smooth";
	
	/* api callbacks */
	ot->poll = shade_poll;
	ot->exec = shade_smooth_exec;
	
	/* flags */
	ot->flag = OPTYPE_REGISTER | OPTYPE_UNDO;
}

/* ********************** */

static void UNUSED_FUNCTION(image_aspect) (Scene *scene, ViewLayer *view_layer, Object *obedit)
{
	/* all selected objects with an image map: scale in image aspect */
	Base *base;
	Object *ob;
	Material *ma;
	Tex *tex;
	float x, y, space;
	int a, b, done;
	
	if (obedit) return;
	if (ID_IS_LINKED(scene)) return;
	
	for (base = FIRSTBASE(view_layer); base; base = base->next) {
		if (TESTBASELIB(base)) {
			ob = base->object;
			done = false;
			
			for (a = 1; a <= ob->totcol; a++) {
				ma = give_current_material(ob, a);
				if (ma) {
					for (b = 0; b < MAX_MTEX; b++) {
						if (ma->mtex[b] && ma->mtex[b]->tex) {
							tex = ma->mtex[b]->tex;
							if (tex->type == TEX_IMAGE && tex->ima) {
								ImBuf *ibuf = BKE_image_acquire_ibuf(tex->ima, NULL, NULL);
								
								/* texturespace */
								space = 1.0;
								if (ob->type == OB_MESH) {
									float size[3];
									BKE_mesh_texspace_get(ob->data, NULL, NULL, size);
									space = size[0] / size[1];
								}
								else if (ELEM(ob->type, OB_CURVE, OB_FONT, OB_SURF)) {
									float size[3];
									BKE_curve_texspace_get(ob->data, NULL, NULL, size);
									space = size[0] / size[1];
								}
							
								x = ibuf->x / space;
								y = ibuf->y;
								
								if (x > y) ob->size[0] = ob->size[1] * x / y;
								else ob->size[1] = ob->size[0] * y / x;
								
								done = true;
								DEG_id_tag_update(&ob->id, OB_RECALC_OB);

								BKE_image_release_ibuf(tex->ima, ibuf, NULL);
							}
						}
						if (done) break;
					}
				}
				if (done) break;
			}
		}
	}
	
}

static const EnumPropertyItem *object_mode_set_itemsf(
        bContext *C, PointerRNA *UNUSED(ptr), PropertyRNA *UNUSED(prop), bool *r_free)
{
	const EnumPropertyItem *input = rna_enum_object_mode_items;
	EnumPropertyItem *item = NULL;
	Object *ob;
	bGPdata *gpd;
	int totitem = 0;

	if (!C) /* needed for docs */
		return rna_enum_object_mode_items;

	ob = CTX_data_active_object(C);
	if (ob) {
		const bool use_mode_particle_edit = (BLI_listbase_is_empty(&ob->particlesystem) == false) ||
		                                    (ob->soft != NULL) ||
		                                    (modifiers_findByType(ob, eModifierType_Cloth) != NULL);
		while (input->identifier) {
			if ((input->value == OB_MODE_EDIT && OB_TYPE_SUPPORT_EDITMODE(ob->type)) ||
			    (input->value == OB_MODE_POSE && (ob->type == OB_ARMATURE)) ||
			    (input->value == OB_MODE_PARTICLE_EDIT && use_mode_particle_edit) ||
			    (ELEM(input->value, OB_MODE_SCULPT, OB_MODE_VERTEX_PAINT,
			           OB_MODE_WEIGHT_PAINT, OB_MODE_TEXTURE_PAINT) && (ob->type == OB_MESH)) ||
			    (input->value == OB_MODE_OBJECT))
			{
				RNA_enum_item_add(&item, &totitem, input);
			}
			input++;
		}
	}
	else {
		/* We need at least this one! */
		RNA_enum_items_add_value(&item, &totitem, input, OB_MODE_OBJECT);
	}
	
	/* On top of all the rest, GPencil Stroke Edit Mode
	 * is available if there's a valid gp datablock...
	 */
	gpd = CTX_data_gpencil_data(C);
	if (gpd) {
		RNA_enum_items_add_value(&item, &totitem, rna_enum_object_mode_items, OB_MODE_GPENCIL);
	}

	RNA_enum_item_end(&item, &totitem);

	*r_free = true;

	return item;
}

static const char *object_mode_op_string(eObjectMode mode)
{
	if (mode & OB_MODE_EDIT)
		return "OBJECT_OT_editmode_toggle";
	if (mode == OB_MODE_SCULPT)
		return "SCULPT_OT_sculptmode_toggle";
	if (mode == OB_MODE_VERTEX_PAINT)
		return "PAINT_OT_vertex_paint_toggle";
	if (mode == OB_MODE_WEIGHT_PAINT)
		return "PAINT_OT_weight_paint_toggle";
	if (mode == OB_MODE_TEXTURE_PAINT)
		return "PAINT_OT_texture_paint_toggle";
	if (mode == OB_MODE_PARTICLE_EDIT)
		return "PARTICLE_OT_particle_edit_toggle";
	if (mode == OB_MODE_POSE)
		return "OBJECT_OT_posemode_toggle";
	if (mode == OB_MODE_GPENCIL)
		return "GPENCIL_OT_editmode_toggle";
	return NULL;
}

/* checks the mode to be set is compatible with the object
 * should be made into a generic function
 */
static bool object_mode_compat_test(Object *ob, eObjectMode mode)
{
	if (ob) {
		if (mode == OB_MODE_OBJECT)
			return true;
		else if (mode == OB_MODE_GPENCIL)
			return true; /* XXX: assume this is the case for now... */

		switch (ob->type) {
			case OB_MESH:
				if (mode & (OB_MODE_EDIT | OB_MODE_SCULPT | OB_MODE_VERTEX_PAINT | OB_MODE_WEIGHT_PAINT |
				            OB_MODE_TEXTURE_PAINT | OB_MODE_PARTICLE_EDIT))
				{
					return true;
				}
				break;
			case OB_CURVE:
			case OB_SURF:
			case OB_FONT:
			case OB_MBALL:
				if (mode & (OB_MODE_EDIT))
					return true;
				break;
			case OB_LATTICE:
				if (mode & (OB_MODE_EDIT | OB_MODE_WEIGHT_PAINT))
					return true;
				break;
			case OB_ARMATURE:
				if (mode & (OB_MODE_EDIT | OB_MODE_POSE))
					return true;
				break;
		}
	}

	return false;
}

/**
 * Sets the mode to a compatible state (use before entering the mode).
 *
 * This is so each mode's exec function can call
 */
bool ED_object_mode_compat_set(bContext *C, WorkSpace *workspace, eObjectMode mode, ReportList *reports)
{
	bool ok;
	if (!ELEM(workspace->object_mode, mode, OB_MODE_OBJECT)) {
		const char *opstring = object_mode_op_string(workspace->object_mode);

		WM_operator_name_call(C, opstring, WM_OP_EXEC_REGION_WIN, NULL);
		ok = ELEM(workspace->object_mode, mode, OB_MODE_OBJECT);
		if (!ok) {
			wmOperatorType *ot = WM_operatortype_find(opstring, false);
			BKE_reportf(reports, RPT_ERROR, "Unable to execute '%s', error changing modes", ot->name);
		}
	}
	else {
		ok = true;
	}

	return ok;
}

static int object_mode_set_poll(bContext *C)
{
	/* Since Grease Pencil editmode is also handled here,
	 * we have a special exception for allowing this operator
	 * to still work in that case when there's no active object
	 * so that users can exit editmode this way as per normal.
	 */
	if (ED_operator_object_active_editable(C))
		return true;
	else
		return (CTX_data_gpencil_data(C) != NULL);
}

static int object_mode_set_exec(bContext *C, wmOperator *op)
{
	WorkSpace *workspace = CTX_wm_workspace(C);
	Object *ob = CTX_data_active_object(C);
	bGPdata *gpd = CTX_data_gpencil_data(C);
	eObjectMode mode = RNA_enum_get(op->ptr, "mode");
	eObjectMode restore_mode = workspace->object_mode;
	const bool toggle = RNA_boolean_get(op->ptr, "toggle");
	
	if (gpd) {
		/* GP Mode is not bound to a specific object. Therefore,
		 * we don't want it to be actually saved on any objects,
		 * as weirdness can happen if you select other objects,
		 * or load old files.
		 *
		 * Instead, we use the following 2 rules to ensure that
		 * the mode selector works as expected:
		 *  1) If there's no object, we want to enter editmode.
		 *     (i.e. with no object, we're in object mode)
		 *  2) Otherwise, exit stroke editmode, so that we can
		 *     enter another mode...
		 */
		if (!ob || (gpd->flag & GP_DATA_STROKE_EDITMODE)) {
			WM_operator_name_call(C, "GPENCIL_OT_editmode_toggle", WM_OP_EXEC_REGION_WIN, NULL);
		}
	}
	
	if (!ob || !object_mode_compat_test(ob, mode))
		return OPERATOR_PASS_THROUGH;

	if (workspace->object_mode != mode) {
		/* we should be able to remove this call, each operator calls  */
		ED_object_mode_compat_set(C, workspace, mode, op->reports);
	}

	/* Exit current mode if it's not the mode we're setting */
	if (mode != OB_MODE_OBJECT && (workspace->object_mode != mode || toggle)) {
		/* Enter new mode */
		ED_object_toggle_modes(C, mode);
	}

	if (toggle) {
		/* Special case for Object mode! */
		if ((mode == OB_MODE_OBJECT) &&
		    (restore_mode == OB_MODE_OBJECT) &&
		    (workspace->object_mode_restore != OB_MODE_OBJECT))
		{
			ED_object_toggle_modes(C, workspace->object_mode_restore);
		}
		else if (workspace->object_mode == mode) {
			/* For toggling, store old mode so we know what to go back to */
			workspace->object_mode_restore = restore_mode;
		}
		else if (!ELEM(workspace->object_mode_restore, mode, OB_MODE_OBJECT)) {
			ED_object_toggle_modes(C, workspace->object_mode_restore);
		}
	}

	return OPERATOR_FINISHED;
}

void OBJECT_OT_mode_set(wmOperatorType *ot)
{
	PropertyRNA *prop;
	
	/* identifiers */
	ot->name = "Set Object Mode";
	ot->description = "Sets the object interaction mode";
	ot->idname = "OBJECT_OT_mode_set";
	
	/* api callbacks */
	ot->exec = object_mode_set_exec;
	
	ot->poll = object_mode_set_poll; //ED_operator_object_active_editable;
	
	/* flags */
	ot->flag = 0; /* no register/undo here, leave it to operators being called */
	
	ot->prop = RNA_def_enum(ot->srna, "mode", rna_enum_object_mode_items, OB_MODE_OBJECT, "Mode", "");
	RNA_def_enum_funcs(ot->prop, object_mode_set_itemsf);
	RNA_def_property_flag(ot->prop, PROP_SKIP_SAVE);

	prop = RNA_def_boolean(ot->srna, "toggle", 0, "Toggle", "");
	RNA_def_property_flag(prop, PROP_SKIP_SAVE);
}

void ED_object_toggle_modes(bContext *C, eObjectMode mode)
{
	if (mode != OB_MODE_OBJECT) {
		const char *opstring = object_mode_op_string(mode);

		if (opstring) {
			WM_operator_name_call(C, opstring, WM_OP_EXEC_REGION_WIN, NULL);
		}
	}
}

/************************ Game Properties ***********************/

static int game_property_new_exec(bContext *C, wmOperator *op)
{
	Object *ob = CTX_data_active_object(C);
	bProperty *prop;
	char name[MAX_NAME];
	int type = RNA_enum_get(op->ptr, "type");

	prop = BKE_bproperty_new(type);
	BLI_addtail(&ob->prop, prop);

	RNA_string_get(op->ptr, "name", name);
	if (name[0] != '\0') {
		BLI_strncpy(prop->name, name, sizeof(prop->name));
	}

	BLI_uniquename(&ob->prop, prop, DATA_("Property"), '.', offsetof(bProperty, name), sizeof(prop->name));

	WM_event_add_notifier(C, NC_LOGIC, NULL);
	return OPERATOR_FINISHED;
}


void OBJECT_OT_game_property_new(wmOperatorType *ot)
{
	/* identifiers */
	ot->name = "New Game Property";
	ot->description = "Create a new property available to the game engine";
	ot->idname = "OBJECT_OT_game_property_new";

	/* api callbacks */
	ot->exec = game_property_new_exec;
	ot->poll = ED_operator_object_active_editable;

	/* flags */
	ot->flag = OPTYPE_REGISTER | OPTYPE_UNDO;

	RNA_def_enum(ot->srna, "type", rna_enum_gameproperty_type_items, GPROP_FLOAT, "Type", "Type of game property to add");
	RNA_def_string(ot->srna, "name", NULL, MAX_NAME, "Name", "Name of the game property to add");
}

static int game_property_remove_exec(bContext *C, wmOperator *op)
{
	Object *ob = CTX_data_active_object(C);
	bProperty *prop;
	int index = RNA_int_get(op->ptr, "index");

	if (!ob)
		return OPERATOR_CANCELLED;

	prop = BLI_findlink(&ob->prop, index);

	if (prop) {
		BLI_remlink(&ob->prop, prop);
		BKE_bproperty_free(prop);

		WM_event_add_notifier(C, NC_LOGIC, NULL);
		return OPERATOR_FINISHED;
	}
	else {
		return OPERATOR_CANCELLED;
	}
}

void OBJECT_OT_game_property_remove(wmOperatorType *ot)
{
	/* identifiers */
	ot->name = "Remove Game Property";
	ot->description = "Remove game property";
	ot->idname = "OBJECT_OT_game_property_remove";

	/* api callbacks */
	ot->exec = game_property_remove_exec;
	ot->poll = ED_operator_object_active_editable;

	/* flags */
	ot->flag = OPTYPE_REGISTER | OPTYPE_UNDO;

	RNA_def_int(ot->srna, "index", 0, 0, INT_MAX, "Index", "Property index to remove ", 0, INT_MAX);
}

#define GAME_PROPERTY_MOVE_UP    1
#define GAME_PROPERTY_MOVE_DOWN -1

static int game_property_move(bContext *C, wmOperator *op)
{
	Object *ob = CTX_data_active_object(C);
	bProperty *prop;
	bProperty *otherprop = NULL;
	const int index = RNA_int_get(op->ptr, "index");
	const int dir = RNA_enum_get(op->ptr, "direction");

	if (ob == NULL)
		return OPERATOR_CANCELLED;

	prop = BLI_findlink(&ob->prop, index);
	/* invalid index */
	if (prop == NULL)
		return OPERATOR_CANCELLED;

	if (dir == GAME_PROPERTY_MOVE_UP) {
		otherprop = prop->prev;
	}
	else if (dir == GAME_PROPERTY_MOVE_DOWN) {
		otherprop = prop->next;
	}
	else {
		BLI_assert(0);
	}

	if (prop && otherprop) {
		BLI_listbase_swaplinks(&ob->prop, prop, otherprop);

		WM_event_add_notifier(C, NC_LOGIC, NULL);
		return OPERATOR_FINISHED;
	}
	else {
		return OPERATOR_CANCELLED;
	}
}

void OBJECT_OT_game_property_move(wmOperatorType *ot)
{
	static const EnumPropertyItem direction_property_move[] = {
		{GAME_PROPERTY_MOVE_UP,   "UP",   0, "Up",   ""},
		{GAME_PROPERTY_MOVE_DOWN, "DOWN", 0, "Down", ""},
		{0, NULL, 0, NULL, NULL}
	};
	PropertyRNA *prop;

	/* identifiers */
	ot->name = "Move Game Property";
	ot->description = "Move game property";
	ot->idname = "OBJECT_OT_game_property_move";

	/* api callbacks */
	ot->exec = game_property_move;
	ot->poll = ED_operator_object_active_editable;

	/* flags */
	ot->flag = OPTYPE_REGISTER | OPTYPE_UNDO;

	/* properties */
	prop = RNA_def_int(ot->srna, "index", 0, 0, INT_MAX, "Index", "Property index to move", 0, INT_MAX);
	RNA_def_property_flag(prop, PROP_HIDDEN);
	RNA_def_enum(ot->srna, "direction", direction_property_move, 0, "Direction",
	             "Direction for moving the property");
}

#undef GAME_PROPERTY_MOVE_UP
#undef GAME_PROPERTY_MOVE_DOWN

#define COPY_PROPERTIES_REPLACE 1
#define COPY_PROPERTIES_MERGE   2
#define COPY_PROPERTIES_COPY    3

static const EnumPropertyItem game_properties_copy_operations[] = {
	{COPY_PROPERTIES_REPLACE, "REPLACE", 0, "Replace Properties", ""},
	{COPY_PROPERTIES_MERGE, "MERGE", 0, "Merge Properties", ""},
	{COPY_PROPERTIES_COPY, "COPY", 0, "Copy a Property", ""},
	{0, NULL, 0, NULL, NULL}
};

static const EnumPropertyItem *gameprops_itemf(bContext *C, PointerRNA *UNUSED(ptr), PropertyRNA *UNUSED(prop), bool *r_free)
{	
	Object *ob = ED_object_active_context(C);
	EnumPropertyItem tmp = {0, "", 0, "", ""};
	EnumPropertyItem *item = NULL;
	bProperty *prop;
	int a, totitem = 0;
	
	if (!ob)
		return DummyRNA_NULL_items;

	for (a = 1, prop = ob->prop.first; prop; prop = prop->next, a++) {
		tmp.value = a;
		tmp.identifier = prop->name;
		tmp.name = prop->name;
		RNA_enum_item_add(&item, &totitem, &tmp);
	}

	RNA_enum_item_end(&item, &totitem);
	*r_free = true;

	return item;
}

static int game_property_copy_exec(bContext *C, wmOperator *op)
{
	Object *ob = ED_object_active_context(C);
	bProperty *prop;
	int type = RNA_enum_get(op->ptr, "operation");
	int propid = RNA_enum_get(op->ptr, "property");

	if (propid > 0) { /* copy */
		prop = BLI_findlink(&ob->prop, propid - 1);
		
		if (prop) {
			CTX_DATA_BEGIN(C, Object *, ob_iter, selected_editable_objects)
			{
				if (ob != ob_iter)
					BKE_bproperty_object_set(ob_iter, prop);
			} CTX_DATA_END;
		}
	}

	else {
		CTX_DATA_BEGIN(C, Object *, ob_iter, selected_editable_objects)
		{
			if (ob != ob_iter) {
				if (type == COPY_PROPERTIES_REPLACE) {
					BKE_bproperty_copy_list(&ob_iter->prop, &ob->prop);
				}
				else {
					/* merge - the default when calling with no argument */
					for (prop = ob->prop.first; prop; prop = prop->next) {
						BKE_bproperty_object_set(ob_iter, prop);
					}
				}
			}
		}
		CTX_DATA_END;
	}

	return OPERATOR_FINISHED;
}

void OBJECT_OT_game_property_copy(wmOperatorType *ot)
{
	PropertyRNA *prop;
	/* identifiers */
	ot->name = "Copy Game Property";
	ot->idname = "OBJECT_OT_game_property_copy";
	ot->description = "Copy/merge/replace a game property from active object to all selected objects";

	/* api callbacks */
	ot->exec = game_property_copy_exec;
	ot->poll = ED_operator_object_active_editable;

	/* flags */
	ot->flag = OPTYPE_REGISTER | OPTYPE_UNDO;

	RNA_def_enum(ot->srna, "operation", game_properties_copy_operations, 3, "Operation", "");
	prop = RNA_def_enum(ot->srna, "property", DummyRNA_NULL_items, 0, "Property", "Properties to copy");
	RNA_def_property_flag(prop, PROP_SKIP_SAVE | PROP_ENUM_NO_TRANSLATE);
	RNA_def_enum_funcs(prop, gameprops_itemf);
	ot->prop = prop;
}

static int game_property_clear_exec(bContext *C, wmOperator *UNUSED(op))
{
	CTX_DATA_BEGIN(C, Object *, ob_iter, selected_editable_objects)
	{
		BKE_bproperty_free_list(&ob_iter->prop);
	}
	CTX_DATA_END;

	WM_event_add_notifier(C, NC_LOGIC, NULL);
	return OPERATOR_FINISHED;
}
void OBJECT_OT_game_property_clear(wmOperatorType *ot)
{
	/* identifiers */
	ot->name = "Clear Game Properties";
	ot->idname = "OBJECT_OT_game_property_clear";
	ot->description = "Remove all game properties from all selected objects";

	/* api callbacks */
	ot->exec = game_property_clear_exec;
	ot->poll = ED_operator_object_active_editable;

	/* flags */
	ot->flag = OPTYPE_REGISTER | OPTYPE_UNDO;
}

/************************ Copy Logic Bricks ***********************/

static int logicbricks_copy_exec(bContext *C, wmOperator *UNUSED(op))
{
	Object *ob = ED_object_active_context(C);

	CTX_DATA_BEGIN(C, Object *, ob_iter, selected_editable_objects)
	{
		if (ob != ob_iter) {
			/* first: free all logic */
			free_sensors(&ob_iter->sensors);
			unlink_controllers(&ob_iter->controllers);
			free_controllers(&ob_iter->controllers);
			unlink_actuators(&ob_iter->actuators);
			free_actuators(&ob_iter->actuators);
		
			/* now copy it, this also works without logicbricks! */
			clear_sca_new_poins_ob(ob);
			copy_sensors(&ob_iter->sensors, &ob->sensors, 0);
			copy_controllers(&ob_iter->controllers, &ob->controllers, 0);
			copy_actuators(&ob_iter->actuators, &ob->actuators, 0);
			set_sca_new_poins_ob(ob_iter);
		
			/* some menu settings */
			ob_iter->scavisflag = ob->scavisflag;
			ob_iter->scaflag = ob->scaflag;
		
			/* set the initial state */
			ob_iter->state = ob->state;
			ob_iter->init_state = ob->init_state;

			if (ob_iter->totcol == ob->totcol) {
				ob_iter->actcol = ob->actcol;
				WM_event_add_notifier(C, NC_OBJECT | ND_DRAW, ob_iter);
			}
		}
	}
	CTX_DATA_END;

	WM_event_add_notifier(C, NC_LOGIC, NULL);

	return OPERATOR_FINISHED;
}

void OBJECT_OT_logic_bricks_copy(wmOperatorType *ot)
{
	/* identifiers */
	ot->name = "Copy Logic Bricks to Selected";
	ot->description = "Copy logic bricks to other selected objects";
	ot->idname = "OBJECT_OT_logic_bricks_copy";

	/* api callbacks */
	ot->exec = logicbricks_copy_exec;
	ot->poll = ED_operator_object_active_editable;

	/* flags */
	ot->flag = OPTYPE_REGISTER | OPTYPE_UNDO;
}

static int game_physics_copy_exec(bContext *C, wmOperator *UNUSED(op))
{
	Object *ob = ED_object_active_context(C);
	
	CTX_DATA_BEGIN(C, Object *, ob_iter, selected_editable_objects)
	{
		if (ob != ob_iter) {
			ob_iter->gameflag = ob->gameflag;
			ob_iter->gameflag2 = ob->gameflag2;
			ob_iter->inertia = ob->inertia;
			ob_iter->formfactor = ob->formfactor;
			ob_iter->damping = ob->damping;
			ob_iter->rdamping = ob->rdamping;
			ob_iter->min_vel = ob->min_vel;
			ob_iter->max_vel = ob->max_vel;
			ob_iter->min_angvel = ob->min_angvel;
			ob_iter->max_angvel = ob->max_angvel;
			ob_iter->obstacleRad = ob->obstacleRad;
			ob_iter->mass = ob->mass;
			copy_v3_v3(ob_iter->anisotropicFriction, ob->anisotropicFriction);
			ob_iter->collision_boundtype = ob->collision_boundtype;
			ob_iter->margin = ob->margin;
			ob_iter->bsoft = copy_bulletsoftbody(ob->bsoft, 0);
			if (ob->restrictflag & OB_RESTRICT_RENDER) 
				ob_iter->restrictflag |= OB_RESTRICT_RENDER;
			else
				ob_iter->restrictflag &= ~OB_RESTRICT_RENDER;

			ob_iter->col_group = ob->col_group;
			ob_iter->col_mask = ob->col_mask;
		}
	}
	CTX_DATA_END;
	
	return OPERATOR_FINISHED;
}

void OBJECT_OT_game_physics_copy(struct wmOperatorType *ot)
{
	/* identifiers */
	ot->name = "Copy Game Physics Properties to Selected";
	ot->description = "Copy game physics properties to other selected objects";
	ot->idname = "OBJECT_OT_game_physics_copy";
	
	/* api callbacks */
	ot->exec = game_physics_copy_exec;
	ot->poll = ED_operator_object_active_editable;
	
	/* flags */
	ot->flag = OPTYPE_REGISTER | OPTYPE_UNDO;
}

/* generic utility function */

bool ED_object_editmode_calc_active_center(Object *obedit, const bool select_only, float r_center[3])
{
	switch (obedit->type) {
		case OB_MESH:
		{
			BMEditMesh *em = BKE_editmesh_from_object(obedit);
			BMEditSelection ese;

			if (BM_select_history_active_get(em->bm, &ese)) {
				BM_editselection_center(&ese, r_center);
				return true;
			}
			break;
		}
		case OB_ARMATURE:
		{
			bArmature *arm = obedit->data;
			EditBone *ebo = arm->act_edbone;

			if (ebo && (!select_only || (ebo->flag & (BONE_SELECTED | BONE_ROOTSEL)))) {
				copy_v3_v3(r_center, ebo->head);
				return true;
			}

			break;
		}
		case OB_CURVE:
		case OB_SURF:
		{
			Curve *cu = obedit->data;

			if (ED_curve_active_center(cu, r_center)) {
				return true;
			}
			break;
		}
		case OB_MBALL:
		{
			MetaBall *mb = obedit->data;
			MetaElem *ml_act = mb->lastelem;

			if (ml_act && (!select_only || (ml_act->flag & SELECT))) {
				copy_v3_v3(r_center, &ml_act->x);
				return true;
			}
			break;
		}
		case OB_LATTICE:
		{
			BPoint *actbp = BKE_lattice_active_point_get(obedit->data);

			if (actbp) {
				copy_v3_v3(r_center, actbp->vec);
				return true;
			}
			break;
		}
	}

	return false;
}<|MERGE_RESOLUTION|>--- conflicted
+++ resolved
@@ -693,11 +693,7 @@
 
 	if (!(ob = OBACT(view_layer))) return;
 	
-<<<<<<< HEAD
-	if (BKE_object_is_in_editmode(ob)) { // XXX get from context
-=======
 	if (BKE_object_is_in_editmode(ob)) {
->>>>>>> 4b96452e
 		/* obedit_copymenu(); */
 		return;
 	}
@@ -944,11 +940,7 @@
 	
 	if (!(ob = OBACT(view_layer))) return;
 	
-<<<<<<< HEAD
-	if (obedit) { /* XXX get from context */
-=======
 	if (obedit) {
->>>>>>> 4b96452e
 /*		if (ob->type == OB_MESH) */
 /* XXX			mesh_copy_menu(); */
 		return;
