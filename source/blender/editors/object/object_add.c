/**
 * $Id$
 *
 * ***** BEGIN GPL LICENSE BLOCK *****
 *
 * This program is free software; you can redistribute it and/or
 * modify it under the terms of the GNU General Public License
 * as published by the Free Software Foundation; either version 2
 * of the License, or (at your option) any later version.
 *
 * This program is distributed in the hope that it will be useful,
 * but WITHOUT ANY WARRANTY; without even the implied warranty of
 * MERCHANTABILITY or FITNESS FOR A PARTICULAR PURPOSE.  See the
 * GNU General Public License for more details.
 *
 * You should have received a copy of the GNU General Public License
 * along with this program; if not, write to the Free Software Foundation,
 * Inc., 51 Franklin Street, Fifth Floor, Boston, MA 02110-1301, USA.
 *
 * The Original Code is Copyright (C) 2001-2002 by NaN Holding BV.
 * All rights reserved.
 *
 * Contributor(s): Blender Foundation, 2002-2008 full recode
 *
 * ***** END GPL LICENSE BLOCK *****
 */

#include <stdlib.h>
#include <string.h>

#include "MEM_guardedalloc.h"

#include "DNA_curve_types.h"
#include "DNA_group_types.h"
#include "DNA_lamp_types.h"
#include "DNA_material_types.h"
#include "DNA_mesh_types.h"
#include "DNA_meta_types.h"
#include "DNA_object_fluidsim.h"
#include "DNA_object_force.h"
#include "DNA_scene_types.h"
#include "DNA_vfont_types.h"

#include "BLI_math.h"
#include "BLI_listbase.h"

#include "BKE_anim.h"
#include "BKE_armature.h"
#include "BKE_constraint.h"
#include "BKE_context.h"
#include "BKE_curve.h"
#include "BKE_depsgraph.h"
#include "BKE_DerivedMesh.h"
#include "BKE_displist.h"
#include "BKE_effect.h"
#include "BKE_group.h"
#include "BKE_lattice.h"
#include "BKE_library.h"
#include "BKE_main.h"
#include "BKE_material.h"
#include "BKE_mball.h"
#include "BKE_mesh.h"
#include "BKE_modifier.h"
#include "BKE_object.h"
#include "BKE_particle.h"
#include "BKE_report.h"
#include "BKE_sca.h"
#include "BKE_texture.h"

#include "RNA_access.h"
#include "RNA_define.h"
#include "RNA_enum_types.h"

#include "WM_api.h"
#include "WM_types.h"

#include "ED_armature.h"
#include "ED_curve.h"
#include "ED_mball.h"
#include "ED_mesh.h"
#include "ED_object.h"
#include "ED_render.h"
#include "ED_screen.h"
#include "ED_transform.h"
#include "ED_view3d.h"

#include "UI_interface.h"
#include "UI_resources.h"

#include "object_intern.h"

/************************** Exported *****************************/

void ED_object_location_from_view(bContext *C, float *loc)
{
	View3D *v3d= CTX_wm_view3d(C);
	Scene *scene= CTX_data_scene(C);
	float *cursor;
	
	cursor = give_cursor(scene, v3d);

	copy_v3_v3(loc, cursor);
}

void ED_object_rotation_from_view(bContext *C, float *rot)
{
	RegionView3D *rv3d= CTX_wm_region_view3d(C);
	if(rv3d) {
		float quat[4];
		copy_qt_qt(quat, rv3d->viewquat);
		quat[0]= -quat[0];
		quat_to_eul(rot, quat);
	}
	else {
		zero_v3(rot);
	}
}

void ED_object_base_init_transform(bContext *C, Base *base, float *loc, float *rot)
{
	Object *ob= base->object;
	Scene *scene= CTX_data_scene(C);
	
	if (!scene) return;
	
	if (loc)
		copy_v3_v3(ob->loc, loc);
	
	if (rot)
		copy_v3_v3(ob->rot, rot);
	
	where_is_object(scene, ob);
}

/* uses context to figure out transform for primitive */
/* returns standard diameter */
float ED_object_new_primitive_matrix(bContext *C, Object *obedit, float *loc, float *rot, float primmat[][4])
{
	View3D *v3d =CTX_wm_view3d(C);
	float mat[3][3], rmat[3][3], cmat[3][3], imat[3][3];
	
	unit_m4(primmat);
	
	eul_to_mat3(rmat, rot);
	invert_m3(rmat);
	
	/* inverse transform for initial rotation and object */
	copy_m3_m4(mat, obedit->obmat);
	mul_m3_m3m3(cmat, rmat, mat);
	invert_m3_m3(imat, cmat);
	copy_m4_m3(primmat, imat);
	
	/* center */
	copy_v3_v3(primmat[3], loc);
	sub_v3_v3v3(primmat[3], primmat[3], obedit->obmat[3]);
	invert_m3_m3(imat, mat);
	mul_m3_v3(imat, primmat[3]);
	
	if(v3d) return v3d->grid;
	return 1.0f;
}

/********************* Add Object Operator ********************/

void add_object_draw(Scene *scene, View3D *v3d, int type)	/* for toolbox or menus, only non-editmode stuff */
{
	/* keep here to get things compile, remove later */
}

void ED_object_add_generic_props(wmOperatorType *ot, int do_editmode)
{
	PropertyRNA *prop;
	RNA_def_boolean(ot->srna, "view_align", 0, "Align to View", "Align the new object to the view.");

	if(do_editmode) {
		prop= RNA_def_boolean(ot->srna, "enter_editmode", 0, "Enter Editmode", "Enter editmode when adding this object.");
		RNA_def_property_flag(prop, PROP_HIDDEN);
	}
	
	RNA_def_float_vector_xyz(ot->srna, "location", 3, NULL, -FLT_MAX, FLT_MAX, "Location", "Location for the newly added object.", -FLT_MAX, FLT_MAX);
	RNA_def_float_rotation(ot->srna, "rotation", 3, NULL, -FLT_MAX, FLT_MAX, "Rotation", "Rotation for the newly added object", -FLT_MAX, FLT_MAX);
	
	prop = RNA_def_boolean_layer_member(ot->srna, "layers", 20, NULL, "Layer", "");
	RNA_def_property_flag(prop, PROP_HIDDEN);
}

static void object_add_generic_invoke_options(bContext *C, wmOperator *op)
{
	if(RNA_struct_find_property(op->ptr, "enter_editmode")) /* optional */
		if (!RNA_property_is_set(op->ptr, "enter_editmode"))
			RNA_boolean_set(op->ptr, "enter_editmode", U.flag & USER_ADD_EDITMODE);
	
	if(!RNA_property_is_set(op->ptr, "location")) {
		float loc[3];
		
		ED_object_location_from_view(C, loc);
		RNA_float_set_array(op->ptr, "location", loc);
	}
	 
	if(!RNA_property_is_set(op->ptr, "layers")) {
		View3D *v3d = CTX_wm_view3d(C);
		Scene *scene = CTX_data_scene(C);
		int a, values[20], layer;
		
		if(v3d) {
			layer = (v3d->scenelock && !v3d->localvd)? scene->layact: v3d->layact;

			for(a=0; a<20; a++)
				values[a]= (layer & (1<<a));
		}
		else {
			layer = scene->layact;

			for(a=0; a<20; a++)
				values[a]= (layer & (1<<a));
		}
		
		RNA_boolean_set_array(op->ptr, "layers", values);
	}
}

int ED_object_add_generic_invoke(bContext *C, wmOperator *op, wmEvent *UNUSED(event))
{
	object_add_generic_invoke_options(C, op);
	return op->type->exec(C, op);
}

int ED_object_add_generic_get_opts(bContext *C, wmOperator *op, float *loc, float *rot, int *enter_editmode, unsigned int *layer)
{
	View3D *v3d = CTX_wm_view3d(C);
	int a, layer_values[20];
	int view_align;
	
	*enter_editmode = FALSE;
	if(RNA_struct_find_property(op->ptr, "enter_editmode") && RNA_boolean_get(op->ptr, "enter_editmode")) {
		*enter_editmode = TRUE;
	}

	if(RNA_property_is_set(op->ptr, "layers")) {
		RNA_boolean_get_array(op->ptr, "layers", layer_values);
		*layer= 0;
		for(a=0; a<20; a++) {
			if(layer_values[a])
				*layer |= (1 << a);
			else
				*layer &= ~(1 << a);
		}
	}
	else {
		/* not set, use the scenes layers */
		Scene *scene = CTX_data_scene(C);
		*layer = scene->layact;
	}

	/* in local view we additionally add local view layers,
	   not part of operator properties */
	if(v3d && v3d->localvd)
		*layer |= v3d->lay;

	if(RNA_property_is_set(op->ptr, "rotation"))
		view_align = FALSE;
	else if (RNA_property_is_set(op->ptr, "view_align"))
		view_align = RNA_boolean_get(op->ptr, "view_align");
	else {
		view_align = U.flag & USER_ADD_VIEWALIGNED;
		RNA_boolean_set(op->ptr, "view_align", view_align);
	}
	
	if (view_align)
		ED_object_rotation_from_view(C, rot);
	else
		RNA_float_get_array(op->ptr, "rotation", rot);
	

	RNA_float_get_array(op->ptr, "location", loc);

	if(*layer == 0) {
		BKE_report(op->reports, RPT_ERROR, "Property 'layer' has no values set");
		return 0;
	}

	return 1;
}

/* for object add primitive operators */
/* do not call undo push in this function (users of this function have to) */
Object *ED_object_add_type(bContext *C, int type, float *loc, float *rot, int enter_editmode, unsigned int layer)
{
	Main *bmain= CTX_data_main(C);
	Scene *scene= CTX_data_scene(C);
	Object *ob;
	
	/* for as long scene has editmode... */
	if (CTX_data_edit_object(C)) 
		ED_object_exit_editmode(C, EM_FREEDATA|EM_FREEUNDO|EM_WAITCURSOR|EM_DO_UNDO); /* freedata, and undo */
	
	/* deselects all, sets scene->basact */
	ob= add_object(scene, type);
	BASACT->lay = ob->lay = layer;
	/* editor level activate, notifiers */
	ED_base_object_activate(C, BASACT);

	/* more editor stuff */
	ED_object_base_init_transform(C, BASACT, loc, rot);

	DAG_scene_sort(bmain, scene);
	ED_render_id_flush_update(bmain, ob->data);

	if(enter_editmode)
		ED_object_enter_editmode(C, EM_IGNORE_LAYER);

	WM_event_add_notifier(C, NC_SCENE|ND_LAYER_CONTENT, scene);

	return ob;
}

/* for object add operator */
static int object_add_exec(bContext *C, wmOperator *op)
{
	int enter_editmode;
	unsigned int layer;
	float loc[3], rot[3];
	
	if(!ED_object_add_generic_get_opts(C, op, loc, rot, &enter_editmode, &layer))
		return OPERATOR_CANCELLED;

	ED_object_add_type(C, RNA_enum_get(op->ptr, "type"), loc, rot, enter_editmode, layer);
	
	return OPERATOR_FINISHED;
}

void OBJECT_OT_add(wmOperatorType *ot)
{
	/* identifiers */
	ot->name= "Add Object";
	ot->description = "Add an object to the scene";
	ot->idname= "OBJECT_OT_add";
	
	/* api callbacks */
	ot->invoke= ED_object_add_generic_invoke;
	ot->exec= object_add_exec;
	
	ot->poll= ED_operator_scene_editable;
	
	/* flags */
	ot->flag= OPTYPE_REGISTER|OPTYPE_UNDO;
	
	RNA_def_enum(ot->srna, "type", object_type_items, 0, "Type", "");

	ED_object_add_generic_props(ot, TRUE);
}

/********************* Add Effector Operator ********************/
/* copy from rna_object_force.c*/
static EnumPropertyItem field_type_items[] = {
	{PFIELD_FORCE, "FORCE", ICON_FORCE_FORCE, "Force", ""},
	{PFIELD_WIND, "WIND", ICON_FORCE_WIND, "Wind", ""},
	{PFIELD_VORTEX, "VORTEX", ICON_FORCE_VORTEX, "Vortex", ""},
	{PFIELD_MAGNET, "MAGNET", ICON_FORCE_MAGNETIC, "Magnetic", ""},
	{PFIELD_HARMONIC, "HARMONIC", ICON_FORCE_HARMONIC, "Harmonic", ""},
	{PFIELD_CHARGE, "CHARGE", ICON_FORCE_CHARGE, "Charge", ""},
	{PFIELD_LENNARDJ, "LENNARDJ", ICON_FORCE_LENNARDJONES, "Lennard-Jones", ""},
	{PFIELD_TEXTURE, "TEXTURE", ICON_FORCE_TEXTURE, "Texture", ""},
	{PFIELD_GUIDE, "GUIDE", ICON_FORCE_CURVE, "Curve Guide", ""},
	{PFIELD_BOID, "BOID", ICON_FORCE_BOID, "Boid", ""},
	{PFIELD_TURBULENCE, "TURBULENCE", ICON_FORCE_TURBULENCE, "Turbulence", ""},
	{PFIELD_DRAG, "DRAG", ICON_FORCE_DRAG, "Drag", ""},
	{0, NULL, 0, NULL, NULL}};

void add_effector_draw(Scene *scene, View3D *v3d, int type)	/* for toolbox or menus, only non-editmode stuff */
{
	/* keep here to get things compile, remove later */
}

/* for effector add primitive operators */
static Object *effector_add_type(bContext *C, wmOperator *op, int type)
{
	Object *ob;
	int enter_editmode;
	unsigned int layer;
	float loc[3], rot[3];
	float mat[4][4];
	
	object_add_generic_invoke_options(C, op);

	if(!ED_object_add_generic_get_opts(C, op, loc, rot, &enter_editmode, &layer))
		return NULL;

	if(type==PFIELD_GUIDE) {
		ob= ED_object_add_type(C, OB_CURVE, loc, rot, FALSE, layer);
		rename_id(&ob->id, "CurveGuide");

		((Curve*)ob->data)->flag |= CU_PATH|CU_3D;
		ED_object_enter_editmode(C, 0);
		ED_object_new_primitive_matrix(C, ob, loc, rot, mat);
		BLI_addtail(curve_get_editcurve(ob), add_nurbs_primitive(C, mat, CU_NURBS|CU_PRIM_PATH, 1));

		if(!enter_editmode)
			ED_object_exit_editmode(C, EM_FREEDATA);
	}
	else {
		ob= ED_object_add_type(C, OB_EMPTY, loc, rot, FALSE, layer);
		rename_id(&ob->id, "Field");

		switch(type) {
			case PFIELD_WIND:
			case PFIELD_VORTEX:
				ob->empty_drawtype = OB_SINGLE_ARROW;
				break;
		}
	}

	ob->pd= object_add_collision_fields(type);

	return ob;
}

/* for object add operator */
static int effector_add_exec(bContext *C, wmOperator *op)
{
	if(effector_add_type(C, op, RNA_int_get(op->ptr, "type")) == NULL)
		return OPERATOR_CANCELLED;

	return OPERATOR_FINISHED;
}

void OBJECT_OT_effector_add(wmOperatorType *ot)
{
	/* identifiers */
	ot->name= "Add Effector";
	ot->description = "Add an empty object with a physics effector to the scene";
	ot->idname= "OBJECT_OT_effector_add";
	
	/* api callbacks */
	ot->invoke= WM_menu_invoke;
	ot->exec= effector_add_exec;
	
	ot->poll= ED_operator_scene_editable;
	
	/* flags */
	ot->flag= OPTYPE_REGISTER|OPTYPE_UNDO;
	
	ot->prop= RNA_def_enum(ot->srna, "type", field_type_items, 0, "Type", "");

	ED_object_add_generic_props(ot, TRUE);
}

/* ***************** Add Camera *************** */

static int object_camera_add_exec(bContext *C, wmOperator *op)
{
	View3D *v3d = CTX_wm_view3d(C);
	Scene *scene= CTX_data_scene(C);
	Object *ob;
	int enter_editmode;
	unsigned int layer;
	float loc[3], rot[3];
	
	/* force view align for cameras */
	RNA_boolean_set(op->ptr, "view_align", 1);
	
	object_add_generic_invoke_options(C, op);

	if(!ED_object_add_generic_get_opts(C, op, loc, rot, &enter_editmode, &layer))
		return OPERATOR_CANCELLED;

	ob= ED_object_add_type(C, OB_CAMERA, loc, rot, FALSE, layer);
	
	if (v3d) {
		if (v3d->camera == NULL)
			v3d->camera = ob;
		if (v3d->scenelock && scene->camera==NULL) {
			scene->camera = ob;
		}
	}

	return OPERATOR_FINISHED;
}

void OBJECT_OT_camera_add(wmOperatorType *ot)
{
	/* identifiers */
	ot->name= "Add Camera";
	ot->description = "Add a camera object to the scene";
	ot->idname= "OBJECT_OT_camera_add";
	
	/* api callbacks */
	ot->exec= object_camera_add_exec;
	ot->poll= ED_operator_scene_editable;
	
	/* flags */
	ot->flag= OPTYPE_REGISTER|OPTYPE_UNDO;
		
	ED_object_add_generic_props(ot, TRUE);
}


/* ***************** add primitives *************** */
static int object_metaball_add_exec(bContext *C, wmOperator *op)
{
	Object *obedit= CTX_data_edit_object(C);
	MetaElem *elem;
	int newob= 0;
	int enter_editmode;
	unsigned int layer;
	float loc[3], rot[3];
	float mat[4][4];
	
	object_add_generic_invoke_options(C, op); // XXX these props don't get set right when only exec() is called

	if(!ED_object_add_generic_get_opts(C, op, loc, rot, &enter_editmode, &layer))
		return OPERATOR_CANCELLED;
	
	if(obedit==NULL || obedit->type!=OB_MBALL) {
		obedit= ED_object_add_type(C, OB_MBALL, loc, rot, TRUE, layer);
		newob = 1;
	}
	else DAG_id_tag_update(&obedit->id, OB_RECALC_DATA);
	
	ED_object_new_primitive_matrix(C, obedit, loc, rot, mat);
	
	elem= (MetaElem*)add_metaball_primitive(C, mat, RNA_enum_get(op->ptr, "type"), newob);
	
	/* userdef */
	if (newob && !enter_editmode) {
		ED_object_exit_editmode(C, EM_FREEDATA);
	}
	
	WM_event_add_notifier(C, NC_OBJECT|ND_DRAW, obedit);
	
	return OPERATOR_FINISHED;
}

static int object_metaball_add_invoke(bContext *C, wmOperator *op, wmEvent *UNUSED(event))
{
	Object *obedit= CTX_data_edit_object(C);
	uiPopupMenu *pup;
	uiLayout *layout;

	object_add_generic_invoke_options(C, op);

	pup= uiPupMenuBegin(C, op->type->name, 0);
	layout= uiPupMenuLayout(pup);
	if(!obedit || obedit->type == OB_MBALL)
		uiItemsEnumO(layout, op->type->idname, "type");
	else
		uiItemsEnumO(layout, "OBJECT_OT_metaball_add", "type");
	uiPupMenuEnd(C, pup);

	return OPERATOR_CANCELLED;
}

void OBJECT_OT_metaball_add(wmOperatorType *ot)
{
	/* identifiers */
	ot->name= "Add Metaball";
	ot->description= "Add an metaball object to the scene";
	ot->idname= "OBJECT_OT_metaball_add";

	/* api callbacks */
	ot->invoke= object_metaball_add_invoke;
	ot->exec= object_metaball_add_exec;
	ot->poll= ED_operator_scene_editable;

	/* flags */
	ot->flag= OPTYPE_REGISTER|OPTYPE_UNDO;
	
	RNA_def_enum(ot->srna, "type", metaelem_type_items, 0, "Primitive", "");
	ED_object_add_generic_props(ot, TRUE);
}

static int object_add_text_exec(bContext *C, wmOperator *op)
{
	Object *obedit= CTX_data_edit_object(C);
	int enter_editmode;
	unsigned int layer;
	float loc[3], rot[3];
	
	object_add_generic_invoke_options(C, op); // XXX these props don't get set right when only exec() is called
	if(!ED_object_add_generic_get_opts(C, op, loc, rot, &enter_editmode, &layer))
		return OPERATOR_CANCELLED;
	
	if(obedit && obedit->type==OB_FONT)
		return OPERATOR_CANCELLED;

	obedit= ED_object_add_type(C, OB_FONT, loc, rot, enter_editmode, layer);
	
	WM_event_add_notifier(C, NC_OBJECT|ND_DRAW, obedit);
	
	return OPERATOR_FINISHED;
}

void OBJECT_OT_text_add(wmOperatorType *ot)
{
	/* identifiers */
	ot->name= "Add Text";
	ot->description = "Add a text object to the scene";
	ot->idname= "OBJECT_OT_text_add";
	
	/* api callbacks */
	ot->invoke= ED_object_add_generic_invoke;
	ot->exec= object_add_text_exec;
	ot->poll= ED_operator_scene_editable;
	
	/* flags */
	ot->flag= OPTYPE_REGISTER|OPTYPE_UNDO;
	ED_object_add_generic_props(ot, TRUE);
}

static int object_armature_add_exec(bContext *C, wmOperator *op)
{
	Object *obedit= CTX_data_edit_object(C);
	View3D *v3d= CTX_wm_view3d(C);
	RegionView3D *rv3d= NULL;
	int newob= 0;
	int enter_editmode;
	unsigned int layer;
	float loc[3], rot[3];
	
	object_add_generic_invoke_options(C, op); // XXX these props don't get set right when only exec() is called
	if(!ED_object_add_generic_get_opts(C, op, loc, rot, &enter_editmode, &layer))
		return OPERATOR_CANCELLED;
	
	if ((obedit==NULL) || (obedit->type != OB_ARMATURE)) {
		obedit= ED_object_add_type(C, OB_ARMATURE, loc, rot, TRUE, layer);
		ED_object_enter_editmode(C, 0);
		newob = 1;
	}
	else DAG_id_tag_update(&obedit->id, OB_RECALC_DATA);
	
	if(obedit==NULL) {
		BKE_report(op->reports, RPT_ERROR, "Cannot create editmode armature.");
		return OPERATOR_CANCELLED;
	}
	
	if(v3d) 
		rv3d= CTX_wm_region(C)->regiondata;
	
	/* v3d and rv3d are allowed to be NULL */
	add_primitive_bone(CTX_data_scene(C), v3d, rv3d);

	/* userdef */
	if (newob && !enter_editmode)
		ED_object_exit_editmode(C, EM_FREEDATA);
	
	WM_event_add_notifier(C, NC_OBJECT|ND_DRAW, obedit);
	
	return OPERATOR_FINISHED;
}

void OBJECT_OT_armature_add(wmOperatorType *ot)
{	
	/* identifiers */
	ot->name= "Add Armature";
	ot->description = "Add an armature object to the scene";
	ot->idname= "OBJECT_OT_armature_add";
	
	/* api callbacks */
	ot->invoke= ED_object_add_generic_invoke;
	ot->exec= object_armature_add_exec;
	ot->poll= ED_operator_scene_editable;
	
	/* flags */
	ot->flag= OPTYPE_REGISTER|OPTYPE_UNDO;
	ED_object_add_generic_props(ot, TRUE);
}

static const char *get_lamp_defname(int type)
{
	switch (type) {
		case LA_LOCAL: return "Point";
		case LA_SUN: return "Sun";
		case LA_SPOT: return "Spot";
		case LA_HEMI: return "Hemi";
		case LA_AREA: return "Area";
		default:
			return "Lamp";
	}
}

static int object_lamp_add_exec(bContext *C, wmOperator *op)
{
	Object *ob;
	int type= RNA_enum_get(op->ptr, "type");
	int enter_editmode;
	unsigned int layer;
	float loc[3], rot[3];
	
	object_add_generic_invoke_options(C, op);
	if(!ED_object_add_generic_get_opts(C, op, loc, rot, &enter_editmode, &layer))
		return OPERATOR_CANCELLED;

	ob= ED_object_add_type(C, OB_LAMP, loc, rot, FALSE, layer);
	if(ob && ob->data)
		((Lamp*)ob->data)->type= type;
	
	rename_id((ID *)ob, get_lamp_defname(type));
	rename_id((ID *)ob->data, get_lamp_defname(type));
	
	return OPERATOR_FINISHED;
}

void OBJECT_OT_lamp_add(wmOperatorType *ot)
{	
	static EnumPropertyItem lamp_type_items[] = {
		{LA_LOCAL, "POINT", ICON_LAMP_POINT, "Point", "Omnidirectional point light source"},
		{LA_SUN, "SUN", ICON_LAMP_SUN, "Sun", "Constant direction parallel ray light source"},
		{LA_SPOT, "SPOT", ICON_LAMP_SPOT, "Spot", "Directional cone light source"},
		{LA_HEMI, "HEMI", ICON_LAMP_HEMI, "Hemi", "180 degree constant light source"},
		{LA_AREA, "AREA", ICON_LAMP_AREA, "Area", "Directional area light source"},
		{0, NULL, 0, NULL, NULL}};

	/* identifiers */
	ot->name= "Add Lamp";
	ot->description = "Add a lamp object to the scene";
	ot->idname= "OBJECT_OT_lamp_add";
	
	/* api callbacks */
	ot->invoke= WM_menu_invoke;
	ot->exec= object_lamp_add_exec;
	ot->poll= ED_operator_scene_editable;
	
	/* flags */
	ot->flag= OPTYPE_REGISTER|OPTYPE_UNDO;

	/* properties */
	ot->prop= RNA_def_enum(ot->srna, "type", lamp_type_items, 0, "Type", "");

	ED_object_add_generic_props(ot, FALSE);
}

static int group_instance_add_exec(bContext *C, wmOperator *op)
{
	Group *group= BLI_findlink(&CTX_data_main(C)->group, RNA_enum_get(op->ptr, "group"));

	int enter_editmode;
	unsigned int layer;
	float loc[3], rot[3];
	
	object_add_generic_invoke_options(C, op);
	if(!ED_object_add_generic_get_opts(C, op, loc, rot, &enter_editmode, &layer))
		return OPERATOR_CANCELLED;

	if(group) {
		Main *bmain= CTX_data_main(C);
		Scene *scene= CTX_data_scene(C);
		Object *ob= ED_object_add_type(C, OB_EMPTY, loc, rot, FALSE, layer);
		rename_id(&ob->id, group->id.name+2);
		ob->dup_group= group;
		ob->transflag |= OB_DUPLIGROUP;
		id_lib_extern(&group->id);

		/* works without this except if you try render right after, see: 22027 */
		DAG_scene_sort(bmain, scene);

		WM_event_add_notifier(C, NC_SCENE|ND_OB_ACTIVE, CTX_data_scene(C));

		return OPERATOR_FINISHED;
	}

	return OPERATOR_CANCELLED;
}

/* only used as menu */
void OBJECT_OT_group_instance_add(wmOperatorType *ot)
{
	PropertyRNA *prop;

	/* identifiers */
	ot->name= "Add Group Instance";
	ot->description = "Add a dupligroup instance";
	ot->idname= "OBJECT_OT_group_instance_add";

	/* api callbacks */
	ot->invoke= WM_enum_search_invoke;
	ot->exec= group_instance_add_exec;

	ot->poll= ED_operator_scene_editable;

	/* flags */
	ot->flag= OPTYPE_REGISTER|OPTYPE_UNDO;

	/* properties */
	prop= RNA_def_enum(ot->srna, "group", DummyRNA_NULL_items, 0, "Group", "");
	RNA_def_enum_funcs(prop, RNA_group_itemf);
	ot->prop= prop;
	ED_object_add_generic_props(ot, FALSE);
}

/**************************** Delete Object *************************/

/* remove base from a specific scene */
/* note: now unlinks constraints as well */
void ED_base_object_free_and_unlink(Main *bmain, Scene *scene, Base *base)
{
	BLI_remlink(&scene->base, base);
	free_libblock_us(&bmain->object, base->object);
	if(scene->basact==base) scene->basact= NULL;
	MEM_freeN(base);
}

static int object_delete_exec(bContext *C, wmOperator *UNUSED(op))
{
	Main *bmain= CTX_data_main(C);
	Scene *scene= CTX_data_scene(C);
	int islamp= 0;
	
	if(CTX_data_edit_object(C)) 
		return OPERATOR_CANCELLED;
	
	CTX_DATA_BEGIN(C, Base*, base, selected_bases) {

		if(base->object->type==OB_LAMP) islamp= 1;

		/* deselect object -- it could be used in other scenes */
		base->object->flag &= ~SELECT;

		/* remove from current scene only */
		ED_base_object_free_and_unlink(bmain, scene, base);
	}
	CTX_DATA_END;

	if(islamp) reshadeall_displist(scene);	/* only frees displist */

	DAG_scene_sort(bmain, scene);
	DAG_ids_flush_update(bmain, 0);
	
	WM_event_add_notifier(C, NC_SCENE|ND_OB_ACTIVE, scene);
	WM_event_add_notifier(C, NC_SCENE|ND_LAYER_CONTENT, scene);
	
	return OPERATOR_FINISHED;
}

void OBJECT_OT_delete(wmOperatorType *ot)
{
	/* identifiers */
	ot->name= "Delete";
	ot->description = "Delete selected objects";
	ot->idname= "OBJECT_OT_delete";
	
	/* api callbacks */
	ot->invoke= WM_operator_confirm;
	ot->exec= object_delete_exec;
	ot->poll= ED_operator_scene_editable;
	
	/* flags */
	ot->flag= OPTYPE_REGISTER|OPTYPE_UNDO;
}

/**************************** Copy Utilities ******************************/

static void copy_object__forwardModifierLinks(void *userData, Object *ob,
											  ID **idpoin)
{
	/* this is copied from ID_NEW; it might be better to have a macro */
	if(*idpoin && (*idpoin)->newid) *idpoin = (*idpoin)->newid;
}

/* after copying objects, copied data should get new pointers */
static void copy_object_set_idnew(bContext *C, int dupflag)
{
	Main *bmain= CTX_data_main(C);
	Material *ma, *mao;
	ID *id;
	int a;
	
	/* XXX check object pointers */
	CTX_DATA_BEGIN(C, Object*, ob, selected_editable_objects) {
		relink_constraints(&ob->constraints);
		if (ob->pose){
			bPoseChannel *chan;
			for (chan = ob->pose->chanbase.first; chan; chan=chan->next){
				relink_constraints(&chan->constraints);
			}
		}
		modifiers_foreachIDLink(ob, copy_object__forwardModifierLinks, NULL);
		ID_NEW(ob->parent);
		ID_NEW(ob->proxy);
		ID_NEW(ob->proxy_group);
	}
	CTX_DATA_END;
	
	/* materials */
	if( dupflag & USER_DUP_MAT) {
		mao= bmain->mat.first;
		while(mao) {
			if(mao->id.newid) {
				
				ma= (Material *)mao->id.newid;
				
				if(dupflag & USER_DUP_TEX) {
					for(a=0; a<MAX_MTEX; a++) {
						if(ma->mtex[a]) {
							id= (ID *)ma->mtex[a]->tex;
							if(id) {
								ID_NEW_US(ma->mtex[a]->tex)
								else ma->mtex[a]->tex= copy_texture(ma->mtex[a]->tex);
								id->us--;
							}
						}
					}
				}
#if 0 // XXX old animation system
				id= (ID *)ma->ipo;
				if(id) {
					ID_NEW_US(ma->ipo)
					else ma->ipo= copy_ipo(ma->ipo);
					id->us--;
				}
#endif // XXX old animation system
			}
			mao= mao->id.next;
		}
	}
	
#if 0 // XXX old animation system
	/* lamps */
	if( dupflag & USER_DUP_IPO) {
		Lamp *la= bmain->lamp.first;
		while(la) {
			if(la->id.newid) {
				Lamp *lan= (Lamp *)la->id.newid;
				id= (ID *)lan->ipo;
				if(id) {
					ID_NEW_US(lan->ipo)
					else lan->ipo= copy_ipo(lan->ipo);
					id->us--;
				}
			}
			la= la->id.next;
		}
	}
	
	/* ipos */
	ipo= bmain->ipo.first;
	while(ipo) {
		if(ipo->id.lib==NULL && ipo->id.newid) {
			Ipo *ipon= (Ipo *)ipo->id.newid;
			IpoCurve *icu;
			for(icu= ipon->curve.first; icu; icu= icu->next) {
				if(icu->driver) {
					ID_NEW(icu->driver->ob);
				}
			}
		}
		ipo= ipo->id.next;
	}
#endif // XXX old animation system
	
	set_sca_new_poins();
	
	clear_id_newpoins();
}

/********************* Make Duplicates Real ************************/

static void make_object_duplilist_real(bContext *C, Scene *scene, Base *base)
{
	Base *basen;
	Object *ob;
	ListBase *lb;
	DupliObject *dob;
	
	if(!base && !(base = BASACT))
		return;
	
	if(!(base->object->transflag & OB_DUPLI))
		return;
	
	lb= object_duplilist(scene, base->object);
	
	for(dob= lb->first; dob; dob= dob->next) {
		ob= copy_object(dob->ob);
		/* font duplis can have a totcol without material, we get them from parent
		* should be implemented better...
		*/
		if(ob->mat==NULL) ob->totcol= 0;
		
		basen= MEM_dupallocN(base);
		basen->flag &= ~(OB_FROMDUPLI|OB_FROMGROUP);
		ob->flag= basen->flag;
		basen->lay= base->lay;
		BLI_addhead(&scene->base, basen);	/* addhead: othwise eternal loop */
		basen->object= ob;
		ob->ipo= NULL;		/* make sure apply works */
		ob->parent= ob->track= NULL;
		ob->disp.first= ob->disp.last= NULL;
		ob->transflag &= ~OB_DUPLI;	
		ob->lay= base->lay;
		
		copy_m4_m4(ob->obmat, dob->mat);
		object_apply_mat4(ob, ob->obmat);
	}
	
	copy_object_set_idnew(C, 0);
	
	free_object_duplilist(lb);
	
	base->object->transflag &= ~OB_DUPLI;	
}

static int object_duplicates_make_real_exec(bContext *C, wmOperator *UNUSED(op))
{
	Main *bmain= CTX_data_main(C);
	Scene *scene= CTX_data_scene(C);
	
	clear_id_newpoins();
		
	CTX_DATA_BEGIN(C, Base*, base, selected_editable_bases) {
		make_object_duplilist_real(C, scene, base);

		/* dependencies were changed */
		WM_event_add_notifier(C, NC_OBJECT|ND_PARENT, base->object);
	}
	CTX_DATA_END;

	DAG_scene_sort(bmain, scene);
	DAG_ids_flush_update(bmain, 0);
	WM_event_add_notifier(C, NC_SCENE, scene);
	WM_main_add_notifier(NC_OBJECT|ND_DRAW, NULL);
	
	return OPERATOR_FINISHED;
}

void OBJECT_OT_duplicates_make_real(wmOperatorType *ot)
{
	
	/* identifiers */
	ot->name= "Make Duplicates Real";
	ot->description = "Make dupli objects attached to this object real";
	ot->idname= "OBJECT_OT_duplicates_make_real";
	
	/* api callbacks */
	ot->exec= object_duplicates_make_real_exec;
	
	ot->poll= ED_operator_scene_editable;
	
	/* flags */
	ot->flag= OPTYPE_REGISTER|OPTYPE_UNDO;
}

/**************************** Convert **************************/

static EnumPropertyItem convert_target_items[]= {
	{OB_CURVE, "CURVE", ICON_OUTLINER_OB_CURVE, "Curve from Mesh/Text", ""},
	{OB_MESH, "MESH", ICON_OUTLINER_OB_MESH, "Mesh from Curve/Meta/Surf/Text", ""},
	{0, NULL, 0, NULL, NULL}};

static void curvetomesh(Scene *scene, Object *ob) 
{
	Curve *cu= ob->data;
	
	if(cu->disp.first==0)
		makeDispListCurveTypes(scene, ob, 0); /* force creation */

	nurbs_to_mesh(ob); /* also does users */

	if(ob->type == OB_MESH)
		object_free_modifiers(ob);
}

static int convert_poll(bContext *C)
{
	Object *obact= CTX_data_active_object(C);
	Scene *scene= CTX_data_scene(C);

	return (!scene->id.lib && obact && scene->obedit != obact && (obact->flag & SELECT) && !(obact->id.lib));
}

/* Helper for convert_exec */
static Base *duplibase_for_convert(Scene *scene, Base *base, Object *ob)
{
	Object *obn;
	Base *basen;

	if (ob == NULL) {
		ob= base->object;
	}

	obn= copy_object(ob);
	obn->recalc |= OB_RECALC_ALL;

	basen= MEM_mallocN(sizeof(Base), "duplibase");
	*basen= *base;
	BLI_addhead(&scene->base, basen);	/* addhead: otherwise eternal loop */
	basen->object= obn;
	basen->flag |= SELECT;
	obn->flag |= SELECT;
	base->flag &= ~SELECT;
	ob->flag &= ~SELECT;

	return basen;
}

static int convert_exec(bContext *C, wmOperator *op)
{
	Main *bmain= CTX_data_main(C);
	Scene *scene= CTX_data_scene(C);
	Base *basen=NULL, *basact=NULL, *basedel=NULL;
	Object *ob, *ob1, *newob, *obact= CTX_data_active_object(C);
	DerivedMesh *dm;
	Curve *cu;
	Nurb *nu;
	MetaBall *mb;
	Mesh *me;
	int target= RNA_enum_get(op->ptr, "target");
	int keep_original= RNA_boolean_get(op->ptr, "keep_original");
	int a, mballConverted= 0;

	/* don't forget multiple users! */

	/* reset flags */
	CTX_DATA_BEGIN(C, Base*, base, selected_editable_bases) {
		ob= base->object;
		ob->flag &= ~OB_DONE;
	}
	CTX_DATA_END;

	CTX_DATA_BEGIN(C, Base*, base, selected_editable_bases) {
		ob= base->object;

		if(ob->flag & OB_DONE) {
			if (ob->type != target) {
				base->flag &= ~SELECT;
				ob->flag &= ~SELECT;
			}
		}
		else if (ob->type==OB_MESH && target == OB_CURVE) {
			ob->flag |= OB_DONE;

			if (keep_original) {
				basen= duplibase_for_convert(scene, base, NULL);
				newob= basen->object;

				/* decrement original mesh's usage count  */
				me= newob->data;
				me->id.us--;

				/* make a new copy of the mesh */
				newob->data= copy_mesh(me);
			} else {
				newob = ob;
			}

			mesh_to_curve(scene, newob);

			if(newob->type==OB_CURVE)
				object_free_modifiers(newob);	/* after derivedmesh calls! */
		}
		else if(ob->type==OB_MESH && ob->modifiers.first) { /* converting a mesh with no modifiers causes a segfault */
			ob->flag |= OB_DONE;

			if (keep_original) {
				basen= duplibase_for_convert(scene, base, NULL);
				newob= basen->object;

				/* decrement original mesh's usage count  */
				me= newob->data;
				me->id.us--;

				/* make a new copy of the mesh */
				newob->data= copy_mesh(me);
			} else {
				newob = ob;
				ob->recalc |= OB_RECALC_ALL;
			}

			/* make new mesh data from the original copy */
			/* note: get the mesh from the original, not from the copy in some
			 * cases this doesnt give correct results (when MDEF is used for eg)
			 */
			dm= mesh_get_derived_final(scene, newob, CD_MASK_MESH);
			/* dm= mesh_create_derived_no_deform(ob1, NULL);	this was called original (instead of get_derived). man o man why! (ton) */

			DM_to_mesh(dm, newob->data);

			dm->release(dm);
			object_free_modifiers(newob);	/* after derivedmesh calls! */
		}
		else if(ob->type==OB_FONT) {
			ob->flag |= OB_DONE;

			if (keep_original) {
				basen= duplibase_for_convert(scene, base, NULL);
				newob= basen->object;

				/* decrement original curve's usage count  */
				((Curve *)newob->data)->id.us--;

				/* make a new copy of the curve */
				newob->data= copy_curve(ob->data);
			} else {
				newob= ob;
			}

			cu= newob->data;

			if (!cu->disp.first)
				makeDispListCurveTypes(scene, newob, 0);

			newob->type= OB_CURVE;

			if(cu->vfont) {
				cu->vfont->id.us--;
				cu->vfont= 0;
			}
			if(cu->vfontb) {
				cu->vfontb->id.us--;
				cu->vfontb= 0;
			}
			if(cu->vfonti) {
				cu->vfonti->id.us--;
				cu->vfonti= 0;
			}
			if(cu->vfontbi) {
				cu->vfontbi->id.us--;
				cu->vfontbi= 0;
			}

			if (!keep_original) {
				/* other users */
				if(cu->id.us>1) {
					for(ob1= bmain->object.first; ob1; ob1=ob1->id.next) {
						if(ob1->data==ob->data) {
							ob1->type= OB_CURVE;
							ob1->recalc |= OB_RECALC_ALL;
						}
					}
				}
			}

			for(nu=cu->nurb.first; nu; nu=nu->next)
				nu->charidx= 0;

			if(target == OB_MESH)
				curvetomesh(scene, newob);
		}
		else if(ELEM(ob->type, OB_CURVE, OB_SURF)) {
			ob->flag |= OB_DONE;

			if(target == OB_MESH) {
				if (keep_original) {
					basen= duplibase_for_convert(scene, base, NULL);
					newob= basen->object;

					/* decrement original curve's usage count  */
					((Curve *)newob->data)->id.us--;

					/* make a new copy of the curve */
					newob->data= copy_curve(ob->data);
				} else {
					newob= ob;
				}

				curvetomesh(scene, newob);
			}
		}
		else if(ob->type==OB_MBALL) {
			Object *baseob;

			if (target != OB_MESH) {
				ob->flag |= OB_DONE;
				continue;
			}

			base->flag &= ~SELECT;
			ob->flag &= ~SELECT;

			baseob= find_basis_mball(scene, ob);

			if (ob != baseob) {
				/* if motherball is converting it would be marked as done later */
				ob->flag |= OB_DONE;
			}

			if (!baseob->disp.first) {
				makeDispListMBall(scene, baseob);
			}

			if(!(baseob->flag & OB_DONE)) {
				baseob->flag |= OB_DONE;

				basen= duplibase_for_convert(scene, base, baseob);
				newob= basen->object;

				mb= newob->data;
				mb->id.us--;

				newob->data= add_mesh("Mesh");
				newob->type= OB_MESH;

				me= newob->data;
				me->totcol= mb->totcol;
				if(newob->totcol) {
					me->mat= MEM_dupallocN(mb->mat);
					for(a=0; a<newob->totcol; a++) id_us_plus((ID *)me->mat[a]);
				}

				mball_to_mesh(&baseob->disp, newob->data);

				if (obact->type == OB_MBALL) {
					basact= basen;
				}

				mballConverted= 1;
			}
			else
				continue;
		}
		else
			continue;

		/* If the original object is active then make this object active */
		if(basen) {
			if(ob == obact) {
				/* store new active base to update BASACT */
				basact= basen;
			}

			basen= NULL;
		}

		if (!keep_original) {
			DAG_id_tag_update(&ob->id, OB_RECALC_DATA);
		}

		/* delete original if needed */
		if(basedel) {
			if(!keep_original)
				ED_base_object_free_and_unlink(bmain, scene, basedel);	

			basedel = NULL;
		}
	}
	CTX_DATA_END;

	if(!keep_original) {
		if (mballConverted) {
			Base *base= scene->base.first, *tmpbase;
			while (base) {
				ob= base->object;
				tmpbase= base;
				base= base->next;

				if (ob->type == OB_MBALL) {
					ED_base_object_free_and_unlink(bmain, scene, tmpbase);
				}
			}
		}

		/* delete object should renew depsgraph */
		DAG_scene_sort(bmain, scene);
	}

// XXX	ED_object_enter_editmode(C, 0);
// XXX	exit_editmode(C, EM_FREEDATA|EM_WAITCURSOR); /* freedata, but no undo */

	if (basact) {
		/* active base was changed */
		ED_base_object_activate(C, basact);
		BASACT= basact;
	} else if (BASACT->object->flag & OB_DONE) {
		WM_event_add_notifier(C, NC_OBJECT|ND_MODIFIER, BASACT->object);
		WM_event_add_notifier(C, NC_OBJECT|ND_DATA, BASACT->object);
	}

	DAG_scene_sort(bmain, scene);
	WM_event_add_notifier(C, NC_OBJECT|ND_DRAW, scene);
	WM_event_add_notifier(C, NC_SCENE|ND_OB_SELECT, scene);

	return OPERATOR_FINISHED;
}


void OBJECT_OT_convert(wmOperatorType *ot)
{
	/* identifiers */
	ot->name= "Convert";
	ot->description = "Convert selected objects to another type";
	ot->idname= "OBJECT_OT_convert";
	
	/* api callbacks */
	ot->invoke= WM_menu_invoke;
	ot->exec= convert_exec;
	ot->poll= convert_poll;
	
	/* flags */
	ot->flag= OPTYPE_REGISTER|OPTYPE_UNDO;

	/* properties */
	ot->prop= RNA_def_enum(ot->srna, "target", convert_target_items, OB_MESH, "Target", "Type of object to convert to.");
	RNA_def_boolean(ot->srna, "keep_original", 0, "Keep Original", "Keep original objects instead of replacing them.");
}

/**************************** Duplicate ************************/

/* 
	dupflag: a flag made from constants declared in DNA_userdef_types.h
	The flag tells adduplicate() weather to copy data linked to the object, or to reference the existing data.
	U.dupflag for default operations or you can construct a flag as python does
	if the dupflag is 0 then no data will be copied (linked duplicate) */

/* used below, assumes id.new is correct */
/* leaves selection of base/object unaltered */
static Base *object_add_duplicate_internal(Main *bmain, Scene *scene, Base *base, int dupflag)
{
	Base *basen= NULL;
	Material ***matarar;
	Object *ob, *obn;
	ID *id;
	int a, didit;

	ob= base->object;
	if(ob->mode & OB_MODE_POSE) {
		; /* nothing? */
	}
	else {
		obn= copy_object(ob);
		obn->recalc |= OB_RECALC_ALL;
		
		basen= MEM_mallocN(sizeof(Base), "duplibase");
		*basen= *base;
		BLI_addhead(&scene->base, basen);	/* addhead: prevent eternal loop */
		basen->object= obn;
		
		if(basen->flag & OB_FROMGROUP) {
			Group *group;
			for(group= bmain->group.first; group; group= group->id.next) {
				if(object_in_group(ob, group))
					add_to_group(group, obn, scene, basen);
			}
		}
		
		/* duplicates using userflags */
#if 0 // XXX old animation system				
		if(dupflag & USER_DUP_IPO) {
			bConstraintChannel *chan;
			id= (ID *)obn->ipo;
			
			if(id) {
				ID_NEW_US( obn->ipo)
				else obn->ipo= copy_ipo(obn->ipo);
				id->us--;
			}
			/* Handle constraint ipos */
			for (chan=obn->constraintChannels.first; chan; chan=chan->next){
				id= (ID *)chan->ipo;
				if(id) {
					ID_NEW_US( chan->ipo)
					else chan->ipo= copy_ipo(chan->ipo);
					id->us--;
				}
			}
		}
		if(dupflag & USER_DUP_ACT){ /* Not buttons in the UI to modify this, add later? */
			id= (ID *)obn->action;
			if (id){
				ID_NEW_US(obn->action)
				else{
					obn->action= copy_action(obn->action);
				}
				id->us--;
			}
		}
#endif // XXX old animation system
		if(dupflag & USER_DUP_MAT) {
			for(a=0; a<obn->totcol; a++) {
				id= (ID *)obn->mat[a];
				if(id) {
					ID_NEW_US(obn->mat[a])
					else obn->mat[a]= copy_material(obn->mat[a]);
					id->us--;
				}
			}
		}
		if(dupflag & USER_DUP_PSYS) {
			ParticleSystem *psys;
			for(psys=obn->particlesystem.first; psys; psys=psys->next) {
				id= (ID*) psys->part;
				if(id) {
					ID_NEW_US(psys->part)
					else psys->part= psys_copy_settings(psys->part);
					id->us--;
				}
			}
		}
		
		id= obn->data;
		didit= 0;
		
		switch(obn->type) {
			case OB_MESH:
				if(dupflag & USER_DUP_MESH) {
					ID_NEW_US2( obn->data )
					else {
						obn->data= copy_mesh(obn->data);
						
						if(obn->fluidsimSettings) {
							obn->fluidsimSettings->orgMesh = (Mesh *)obn->data;
						}
						
						didit= 1;
					}
					id->us--;
				}
				break;
			case OB_CURVE:
				if(dupflag & USER_DUP_CURVE) {
					ID_NEW_US2(obn->data )
					else {
						obn->data= copy_curve(obn->data);
						didit= 1;
					}
					id->us--;
				}
				break;
			case OB_SURF:
				if(dupflag & USER_DUP_SURF) {
					ID_NEW_US2( obn->data )
					else {
						obn->data= copy_curve(obn->data);
						didit= 1;
					}
					id->us--;
				}
				break;
			case OB_FONT:
				if(dupflag & USER_DUP_FONT) {
					ID_NEW_US2( obn->data )
					else {
						obn->data= copy_curve(obn->data);
						didit= 1;
					}
					id->us--;
				}
				break;
			case OB_MBALL:
				if(dupflag & USER_DUP_MBALL) {
					ID_NEW_US2(obn->data )
					else {
						obn->data= copy_mball(obn->data);
						didit= 1;
					}
					id->us--;
				}
				break;
			case OB_LAMP:
				if(dupflag & USER_DUP_LAMP) {
					ID_NEW_US2(obn->data )
					else obn->data= copy_lamp(obn->data);
					id->us--;
				}
				break;
				
			case OB_ARMATURE:
				obn->recalc |= OB_RECALC_DATA;
				if(obn->pose) obn->pose->flag |= POSE_RECALC;
					
					if(dupflag & USER_DUP_ARM) {
						ID_NEW_US2(obn->data )
						else {
							obn->data= copy_armature(obn->data);
							armature_rebuild_pose(obn, obn->data);
							didit= 1;
						}
						id->us--;
					}
						
						break;
				
			case OB_LATTICE:
				if(dupflag!=0) {
					ID_NEW_US2(obn->data )
					else obn->data= copy_lattice(obn->data);
					id->us--;
				}
				break;
			case OB_CAMERA:
				if(dupflag!=0) {
					ID_NEW_US2(obn->data )
					else obn->data= copy_camera(obn->data);
					id->us--;
				}
				break;
		}
		
		if(dupflag & USER_DUP_MAT) {
			matarar= give_matarar(obn);
			if(didit && matarar) {
				for(a=0; a<obn->totcol; a++) {
					id= (ID *)(*matarar)[a];
					if(id) {
						ID_NEW_US( (*matarar)[a] )
						else (*matarar)[a]= copy_material((*matarar)[a]);
						
						id->us--;
					}
				}
			}
		}
	}
	return basen;
}

/* single object duplicate, if dupflag==0, fully linked, else it uses the flags given */
/* leaves selection of base/object unaltered */
Base *ED_object_add_duplicate(Main *bmain, Scene *scene, Base *base, int dupflag)
{
	Base *basen;
	Object *ob;

	clear_id_newpoins();
	clear_sca_new_poins();	/* sensor/contr/act */

	basen= object_add_duplicate_internal(bmain, scene, base, dupflag);
	if (basen == NULL) {
		return NULL;
	}

	ob= basen->object;

	DAG_scene_sort(bmain, scene);
	ED_render_id_flush_update(bmain, ob->data);

	return basen;
}

/* contextual operator dupli */
static int duplicate_exec(bContext *C, wmOperator *op)
{
	Main *bmain= CTX_data_main(C);
	Scene *scene= CTX_data_scene(C);
	int linked= RNA_boolean_get(op->ptr, "linked");
	int dupflag= (linked)? 0: U.dupflag;
	
	clear_id_newpoins();
	clear_sca_new_poins();	/* sensor/contr/act */
	
	CTX_DATA_BEGIN(C, Base*, base, selected_editable_bases) {
		Base *basen= object_add_duplicate_internal(bmain, scene, base, dupflag);
		
		/* note that this is safe to do with this context iterator,
		   the list is made in advance */
		ED_base_object_select(base, BA_DESELECT);

		if (basen == NULL) {
			continue;
		}

		/* new object becomes active */
		if(BASACT==base)
			ED_base_object_activate(C, basen);
<<<<<<< HEAD
		
		ED_render_id_flush_update(bmain, basen->object->data);
=======

		if(basen->object->data) {
			DAG_id_tag_update(basen->object->data, 0);
		}
>>>>>>> 6d201907
	}
	CTX_DATA_END;

	copy_object_set_idnew(C, dupflag);

	DAG_scene_sort(bmain, scene);
	DAG_ids_flush_update(bmain, 0);

	WM_event_add_notifier(C, NC_SCENE|ND_OB_SELECT, scene);

	return OPERATOR_FINISHED;
}

void OBJECT_OT_duplicate(wmOperatorType *ot)
{
	PropertyRNA *prop;
	
	/* identifiers */
	ot->name= "Duplicate";
	ot->description = "Duplicate selected objects";
	ot->idname= "OBJECT_OT_duplicate";
	
	/* api callbacks */
	ot->exec= duplicate_exec;
	ot->poll= ED_operator_scene_editable;
	
	/* flags */
	ot->flag= OPTYPE_REGISTER|OPTYPE_UNDO;
	
	/* to give to transform */
	RNA_def_boolean(ot->srna, "linked", 0, "Linked", "Duplicate object but not object data, linking to the original data.");
	prop= RNA_def_int(ot->srna, "mode", TFM_TRANSLATION, 0, INT_MAX, "Mode", "", 0, INT_MAX);
	RNA_def_property_flag(prop, PROP_HIDDEN);
}

/* **************** add named object, for dragdrop ************* */

/* contextual operator dupli */

static int add_named_poll(bContext *C)
{
	if(!ED_operator_scene_editable(C)) {
		return 0;
	} else {
		Object *ob= CTX_data_active_object(C);
		if(ob && ob->mode != OB_MODE_OBJECT)
			return 0;
		else
			return 1;
	}
}

static int add_named_exec(bContext *C, wmOperator *op)
{
	Main *bmain= CTX_data_main(C);
	Scene *scene= CTX_data_scene(C);
	Base *basen, *base;
	Object *ob;
	int linked= RNA_boolean_get(op->ptr, "linked");
	int dupflag= (linked)? 0: U.dupflag;
	char name[32];

	/* find object, create fake base */
	RNA_string_get(op->ptr, "name", name);
	ob= (Object *)find_id("OB", name);
	if(ob==NULL) 
		return OPERATOR_CANCELLED;

	base= MEM_callocN(sizeof(Base), "duplibase");
	base->object= ob;
	base->flag= ob->flag;

	/* prepare dupli */
	clear_id_newpoins();
	clear_sca_new_poins();	/* sensor/contr/act */

	basen= object_add_duplicate_internal(bmain, scene, base, dupflag);

	if (basen == NULL) {
		MEM_freeN(base);
		return OPERATOR_CANCELLED;
	}

	basen->lay= basen->object->lay= scene->lay;

	ED_object_location_from_view(C, basen->object->loc);
	ED_base_object_activate(C, basen);

	copy_object_set_idnew(C, dupflag);

	DAG_scene_sort(bmain, scene);
	DAG_ids_flush_update(bmain, 0);

	MEM_freeN(base);

	WM_event_add_notifier(C, NC_SCENE|ND_OB_SELECT, scene);

	return OPERATOR_FINISHED;
}

void OBJECT_OT_add_named(wmOperatorType *ot)
{
	/* identifiers */
	ot->name= "Add Named Object";
	ot->description = "Add named object";
	ot->idname= "OBJECT_OT_add_named";
	
	/* api callbacks */
	ot->exec= add_named_exec;
	ot->poll= add_named_poll;
	
	/* flags */
	ot->flag= OPTYPE_REGISTER|OPTYPE_UNDO;
	
	RNA_def_boolean(ot->srna, "linked", 0, "Linked", "Duplicate object but not object data, linking to the original data.");
	RNA_def_string(ot->srna, "name", "Cube", 24, "Name", "Object name to add.");
}



/**************************** Join *************************/
static int join_poll(bContext *C)
{
	Object *ob= CTX_data_active_object(C);
	
	if (!ob || ob->id.lib) return 0;
	
	if (ELEM4(ob->type, OB_MESH, OB_CURVE, OB_SURF, OB_ARMATURE))
		return ED_operator_screenactive(C);
	else
		return 0;
}


static int join_exec(bContext *C, wmOperator *op)
{
	Scene *scene= CTX_data_scene(C);
	Object *ob= CTX_data_active_object(C);

	if(scene->obedit) {
		BKE_report(op->reports, RPT_ERROR, "This data does not support joining in editmode.");
		return OPERATOR_CANCELLED;
	}
	else if(object_data_is_libdata(ob)) {
		BKE_report(op->reports, RPT_ERROR, "Can't edit external libdata.");
		return OPERATOR_CANCELLED;
	}

	if(ob->type == OB_MESH)
		return join_mesh_exec(C, op);
	else if(ELEM(ob->type, OB_CURVE, OB_SURF))
		return join_curve_exec(C, op);
	else if(ob->type == OB_ARMATURE)
		return join_armature_exec(C, op);
	
	return OPERATOR_CANCELLED;
}

void OBJECT_OT_join(wmOperatorType *ot)
{
	/* identifiers */
	ot->name= "Join";
	ot->description = "Join selected objects into active object";
	ot->idname= "OBJECT_OT_join";
	
	/* api callbacks */
	ot->exec= join_exec;
	ot->poll= join_poll;
	
	/* flags */
	ot->flag= OPTYPE_REGISTER|OPTYPE_UNDO;
}

/**************************** Join as Shape Key*************************/
static int join_shapes_poll(bContext *C)
{
	Object *ob= CTX_data_active_object(C);
	
	if (!ob || ob->id.lib) return 0;
	
	/* only meshes supported at the moment */
	if (ob->type == OB_MESH)
		return ED_operator_screenactive(C);
	else
		return 0;
}

static int join_shapes_exec(bContext *C, wmOperator *op)
{
	Scene *scene= CTX_data_scene(C);
	Object *ob= CTX_data_active_object(C);
	
	if(scene->obedit) {
		BKE_report(op->reports, RPT_ERROR, "This data does not support joining in editmode.");
		return OPERATOR_CANCELLED;
	}
	else if(object_data_is_libdata(ob)) {
		BKE_report(op->reports, RPT_ERROR, "Can't edit external libdata.");
		return OPERATOR_CANCELLED;
	}
	
	if(ob->type == OB_MESH)
		return join_mesh_shapes_exec(C, op);
	
	return OPERATOR_CANCELLED;
}

void OBJECT_OT_join_shapes(wmOperatorType *ot)
{
	/* identifiers */
	ot->name= "Join as Shapes";
	ot->description = "Merge selected objects to shapes of active object";
	ot->idname= "OBJECT_OT_join_shapes";
	
	/* api callbacks */
	ot->exec= join_shapes_exec;
	ot->poll= join_shapes_poll;
	
	/* flags */
	ot->flag= OPTYPE_REGISTER|OPTYPE_UNDO;
}<|MERGE_RESOLUTION|>--- conflicted
+++ resolved
@@ -113,7 +113,7 @@
 	}
 	else {
 		zero_v3(rot);
-	}
+}
 }
 
 void ED_object_base_init_transform(bContext *C, Base *base, float *loc, float *rot)
@@ -265,7 +265,7 @@
 		view_align = U.flag & USER_ADD_VIEWALIGNED;
 		RNA_boolean_set(op->ptr, "view_align", view_align);
 	}
-	
+
 	if (view_align)
 		ED_object_rotation_from_view(C, rot);
 	else
@@ -1650,15 +1650,10 @@
 		/* new object becomes active */
 		if(BASACT==base)
 			ED_base_object_activate(C, basen);
-<<<<<<< HEAD
 		
-		ED_render_id_flush_update(bmain, basen->object->data);
-=======
-
 		if(basen->object->data) {
 			DAG_id_tag_update(basen->object->data, 0);
-		}
->>>>>>> 6d201907
+	}
 	}
 	CTX_DATA_END;
 
