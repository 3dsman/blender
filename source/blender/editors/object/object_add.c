/*
 * This program is free software; you can redistribute it and/or
 * modify it under the terms of the GNU General Public License
 * as published by the Free Software Foundation; either version 2
 * of the License, or (at your option) any later version.
 *
 * This program is distributed in the hope that it will be useful,
 * but WITHOUT ANY WARRANTY; without even the implied warranty of
 * MERCHANTABILITY or FITNESS FOR A PARTICULAR PURPOSE.  See the
 * GNU General Public License for more details.
 *
 * You should have received a copy of the GNU General Public License
 * along with this program; if not, write to the Free Software Foundation,
 * Inc., 51 Franklin Street, Fifth Floor, Boston, MA 02110-1301, USA.
 *
 * The Original Code is Copyright (C) 2001-2002 by NaN Holding BV.
 * All rights reserved.
 */

/** \file
 * \ingroup edobj
 */

#include <stdlib.h>
#include <string.h>
#include <ctype.h>

#include "MEM_guardedalloc.h"

#include "DNA_anim_types.h"
#include "DNA_camera_types.h"
#include "DNA_collection_types.h"
#include "DNA_curve_types.h"
#include "DNA_light_types.h"
#include "DNA_key_types.h"
#include "DNA_material_types.h"
#include "DNA_mesh_types.h"
#include "DNA_meta_types.h"
#include "DNA_object_fluidsim_types.h"
#include "DNA_object_force_types.h"
#include "DNA_object_types.h"
#include "DNA_lightprobe_types.h"
#include "DNA_scene_types.h"
#include "DNA_vfont_types.h"
#include "DNA_gpencil_types.h"

#include "BLI_utildefines.h"
#include "BLI_ghash.h"
#include "BLI_listbase.h"
#include "BLI_math.h"
#include "BLI_string.h"

#include "BLT_translation.h"

#include "BKE_action.h"
#include "BKE_anim.h"
#include "BKE_animsys.h"
#include "BKE_armature.h"
#include "BKE_camera.h"
#include "BKE_collection.h"
#include "BKE_context.h"
#include "BKE_constraint.h"
#include "BKE_curve.h"
#include "BKE_displist.h"
#include "BKE_effect.h"
#include "BKE_font.h"
#include "BKE_gpencil.h"
#include "BKE_key.h"
#include "BKE_light.h"
#include "BKE_lattice.h"
#include "BKE_layer.h"
#include "BKE_library.h"
#include "BKE_library_query.h"
#include "BKE_library_remap.h"
#include "BKE_lightprobe.h"
#include "BKE_main.h"
#include "BKE_material.h"
#include "BKE_mball.h"
#include "BKE_mesh.h"
#include "BKE_mesh_runtime.h"
#include "BKE_nla.h"
#include "BKE_object.h"
#include "BKE_particle.h"
#include "BKE_report.h"
#include "BKE_scene.h"
#include "BKE_speaker.h"

#include "DEG_depsgraph.h"
#include "DEG_depsgraph_build.h"
#include "DEG_depsgraph_query.h"

#include "RNA_access.h"
#include "RNA_define.h"
#include "RNA_enum_types.h"

#include "WM_api.h"
#include "WM_types.h"

#include "ED_armature.h"
#include "ED_curve.h"
#include "ED_gpencil.h"
#include "ED_mball.h"
#include "ED_mesh.h"
#include "ED_node.h"
#include "ED_object.h"
#include "ED_outliner.h"
#include "ED_physics.h"
#include "ED_render.h"
#include "ED_screen.h"
#include "ED_transform.h"
#include "ED_view3d.h"

#include "UI_resources.h"

#include "object_intern.h"

/* -------------------------------------------------------------------- */
/** \name Local Enum Declarations
 * \{ */

/* this is an exact copy of the define in rna_light.c
 * kept here because of linking order.
 * Icons are only defined here */
const EnumPropertyItem rna_enum_light_type_items[] = {
    {LA_LOCAL, "POINT", ICON_LIGHT_POINT, "Point", "Omnidirectional point light source"},
    {LA_SUN, "SUN", ICON_LIGHT_SUN, "Sun", "Constant direction parallel ray light source"},
    {LA_SPOT, "SPOT", ICON_LIGHT_SPOT, "Spot", "Directional cone light source"},
    {LA_AREA, "AREA", ICON_LIGHT_AREA, "Area", "Directional area light source"},
    {0, NULL, 0, NULL, NULL},
};

/* copy from rna_object_force.c */
static const EnumPropertyItem field_type_items[] = {
    {PFIELD_FORCE, "FORCE", ICON_FORCE_FORCE, "Force", ""},
    {PFIELD_WIND, "WIND", ICON_FORCE_WIND, "Wind", ""},
    {PFIELD_VORTEX, "VORTEX", ICON_FORCE_VORTEX, "Vortex", ""},
    {PFIELD_MAGNET, "MAGNET", ICON_FORCE_MAGNETIC, "Magnetic", ""},
    {PFIELD_HARMONIC, "HARMONIC", ICON_FORCE_HARMONIC, "Harmonic", ""},
    {PFIELD_CHARGE, "CHARGE", ICON_FORCE_CHARGE, "Charge", ""},
    {PFIELD_LENNARDJ, "LENNARDJ", ICON_FORCE_LENNARDJONES, "Lennard-Jones", ""},
    {PFIELD_TEXTURE, "TEXTURE", ICON_FORCE_TEXTURE, "Texture", ""},
    {PFIELD_GUIDE, "GUIDE", ICON_FORCE_CURVE, "Curve Guide", ""},
    {PFIELD_BOID, "BOID", ICON_FORCE_BOID, "Boid", ""},
    {PFIELD_TURBULENCE, "TURBULENCE", ICON_FORCE_TURBULENCE, "Turbulence", ""},
    {PFIELD_DRAG, "DRAG", ICON_FORCE_DRAG, "Drag", ""},
    {PFIELD_SMOKEFLOW, "SMOKE", ICON_FORCE_SMOKEFLOW, "Smoke Flow", ""},
    {0, NULL, 0, NULL, NULL},
};

static EnumPropertyItem lightprobe_type_items[] = {
    {LIGHTPROBE_TYPE_CUBE,
     "CUBEMAP",
     ICON_LIGHTPROBE_CUBEMAP,
     "Reflection Cubemap",
     "Reflection probe with spherical or cubic attenuation"},
    {LIGHTPROBE_TYPE_PLANAR,
     "PLANAR",
     ICON_LIGHTPROBE_PLANAR,
     "Reflection Plane",
     "Planar reflection probe"},
    {LIGHTPROBE_TYPE_GRID,
     "GRID",
     ICON_LIGHTPROBE_GRID,
     "Irradiance Volume",
     "Irradiance probe to capture diffuse indirect lighting"},
    {0, NULL, 0, NULL, NULL},
};

enum {
  ALIGN_WORLD = 0,
  ALIGN_VIEW,
  ALIGN_CURSOR,
};

static const EnumPropertyItem align_options[] = {
    {ALIGN_WORLD, "WORLD", 0, "World", "Align the new object to the world"},
    {ALIGN_VIEW, "VIEW", 0, "View", "Align the new object to the view"},
    {ALIGN_CURSOR, "CURSOR", 0, "3D Cursor", "Use the 3D cursor orientation for the new object"},
    {0, NULL, 0, NULL, NULL},
};

/** \} */

/* -------------------------------------------------------------------- */
/** \name Public Add Object API
 *
 * \{ */

void ED_object_location_from_view(bContext *C, float loc[3])
{
  const Scene *scene = CTX_data_scene(C);
  copy_v3_v3(loc, scene->cursor.location);
}

void ED_object_rotation_from_quat(float rot[3], const float viewquat[4], const char align_axis)
{
  BLI_assert(align_axis >= 'X' && align_axis <= 'Z');

  switch (align_axis) {
    case 'X': {
      /* Same as 'rv3d->viewinv[1]' */
      float axis_y[4] = {0.0f, 1.0f, 0.0f};
      float quat_y[4], quat[4];
      axis_angle_to_quat(quat_y, axis_y, M_PI_2);
      mul_qt_qtqt(quat, viewquat, quat_y);
      quat_to_eul(rot, quat);
      break;
    }
    case 'Y': {
      quat_to_eul(rot, viewquat);
      rot[0] -= (float)M_PI_2;
      break;
    }
    case 'Z': {
      quat_to_eul(rot, viewquat);
      break;
    }
  }
}

void ED_object_rotation_from_view(bContext *C, float rot[3], const char align_axis)
{
  RegionView3D *rv3d = CTX_wm_region_view3d(C);
  BLI_assert(align_axis >= 'X' && align_axis <= 'Z');
  if (rv3d) {
    float viewquat[4];
    copy_qt_qt(viewquat, rv3d->viewquat);
    viewquat[0] *= -1.0f;
    ED_object_rotation_from_quat(rot, viewquat, align_axis);
  }
  else {
    zero_v3(rot);
  }
}

void ED_object_base_init_transform_on_add(Object *object, const float loc[3], const float rot[3])
{
  if (loc) {
    copy_v3_v3(object->loc, loc);
  }

  if (rot) {
    copy_v3_v3(object->rot, rot);
  }

  BKE_object_to_mat4(object, object->obmat);
}

/* Uses context to figure out transform for primitive.
 * Returns standard diameter. */
float ED_object_new_primitive_matrix(
    bContext *C, Object *obedit, const float loc[3], const float rot[3], float primmat[4][4])
{
  Scene *scene = CTX_data_scene(C);
  View3D *v3d = CTX_wm_view3d(C);
  float mat[3][3], rmat[3][3], cmat[3][3], imat[3][3];

  unit_m4(primmat);

  eul_to_mat3(rmat, rot);
  invert_m3(rmat);

  /* inverse transform for initial rotation and object */
  copy_m3_m4(mat, obedit->obmat);
  mul_m3_m3m3(cmat, rmat, mat);
  invert_m3_m3(imat, cmat);
  copy_m4_m3(primmat, imat);

  /* center */
  copy_v3_v3(primmat[3], loc);
  sub_v3_v3v3(primmat[3], primmat[3], obedit->obmat[3]);
  invert_m3_m3(imat, mat);
  mul_m3_v3(imat, primmat[3]);

  {
    const float dia = v3d ? ED_view3d_grid_scale(scene, v3d, NULL) :
                            ED_scene_grid_scale(scene, NULL);
    return dia;
  }

  // return 1.0f;
}

/** \} */

/* -------------------------------------------------------------------- */
/** \name Add Object Operator
 * \{ */

static void view_align_update(struct Main *UNUSED(main),
                              struct Scene *UNUSED(scene),
                              struct PointerRNA *ptr)
{
  RNA_struct_idprops_unset(ptr, "rotation");
}

void ED_object_add_unit_props_size(wmOperatorType *ot)
{
  RNA_def_float_distance(
      ot->srna, "size", 2.0f, 0.0, OBJECT_ADD_SIZE_MAXF, "Size", "", 0.001, 100.00);
}

void ED_object_add_unit_props_radius(wmOperatorType *ot)
{
  RNA_def_float_distance(
      ot->srna, "radius", 1.0f, 0.0, OBJECT_ADD_SIZE_MAXF, "Radius", "", 0.001, 100.00);
}

void ED_object_add_generic_props(wmOperatorType *ot, bool do_editmode)
{
  PropertyRNA *prop;

  if (do_editmode) {
    prop = RNA_def_boolean(
        ot->srna, "enter_editmode", 0, "Enter Editmode", "Enter editmode when adding this object");
    RNA_def_property_flag(prop, PROP_HIDDEN | PROP_SKIP_SAVE);
  }
  /* note: this property gets hidden for add-camera operator */
  prop = RNA_def_enum(
      ot->srna, "align", align_options, ALIGN_WORLD, "Align", "The alignment of the new object");
  RNA_def_property_update_runtime(prop, view_align_update);

  prop = RNA_def_float_vector_xyz(ot->srna,
                                  "location",
                                  3,
                                  NULL,
                                  -OBJECT_ADD_SIZE_MAXF,
                                  OBJECT_ADD_SIZE_MAXF,
                                  "Location",
                                  "Location for the newly added object",
                                  -1000.0f,
                                  1000.0f);
  RNA_def_property_flag(prop, PROP_SKIP_SAVE);
  prop = RNA_def_float_rotation(ot->srna,
                                "rotation",
                                3,
                                NULL,
                                -OBJECT_ADD_SIZE_MAXF,
                                OBJECT_ADD_SIZE_MAXF,
                                "Rotation",
                                "Rotation for the newly added object",
                                DEG2RADF(-360.0f),
                                DEG2RADF(360.0f));
  RNA_def_property_flag(prop, PROP_SKIP_SAVE);
}

void ED_object_add_mesh_props(wmOperatorType *ot)
{
  RNA_def_boolean(ot->srna, "calc_uvs", true, "Generate UVs", "Generate a default UV map");
}

bool ED_object_add_generic_get_opts(bContext *C,
                                    wmOperator *op,
                                    const char view_align_axis,
                                    float loc[3],
                                    float rot[3],
                                    bool *enter_editmode,
                                    ushort *local_view_bits,
                                    bool *is_view_aligned)
{
  PropertyRNA *prop;

  /* Switch to Edit mode? optional prop */
  if ((prop = RNA_struct_find_property(op->ptr, "enter_editmode"))) {
    bool _enter_editmode;
    if (!enter_editmode) {
      enter_editmode = &_enter_editmode;
    }

    if (RNA_property_is_set(op->ptr, prop) && enter_editmode) {
      *enter_editmode = RNA_property_boolean_get(op->ptr, prop);
    }
    else {
      *enter_editmode = (U.flag & USER_ADD_EDITMODE) != 0;
      RNA_property_boolean_set(op->ptr, prop, *enter_editmode);
    }
  }

  if (local_view_bits) {
    View3D *v3d = CTX_wm_view3d(C);
    if (v3d && v3d->localvd) {
      *local_view_bits = v3d->local_view_uuid;
    }
  }

  /* Location! */
  {
    float _loc[3];
    if (!loc) {
      loc = _loc;
    }

    if (RNA_struct_property_is_set(op->ptr, "location")) {
      RNA_float_get_array(op->ptr, "location", loc);
    }
    else {
      ED_object_location_from_view(C, loc);
      RNA_float_set_array(op->ptr, "location", loc);
    }
  }

  /* Rotation! */
  {
    bool _is_view_aligned;
    float _rot[3];
    if (!is_view_aligned) {
      is_view_aligned = &_is_view_aligned;
    }
    if (!rot) {
      rot = _rot;
    }

    prop = RNA_struct_find_property(op->ptr, "align");
    int alignment = RNA_property_enum_get(op->ptr, prop);
    bool alignment_set = RNA_property_is_set(op->ptr, prop);

    if (RNA_struct_property_is_set(op->ptr, "rotation")) {
      *is_view_aligned = false;
      RNA_property_enum_set(op->ptr, prop, ALIGN_WORLD);
      alignment = ALIGN_WORLD;
    }
    else if (alignment_set) {
      *is_view_aligned = alignment == ALIGN_VIEW;
    }
    else {
      *is_view_aligned = (U.flag & USER_ADD_VIEWALIGNED) != 0;
      if (*is_view_aligned) {
        RNA_property_enum_set(op->ptr, prop, ALIGN_VIEW);
        alignment = ALIGN_VIEW;
      }
      else if (U.flag & USER_ADD_CURSORALIGNED) {
        RNA_property_enum_set(op->ptr, prop, ALIGN_CURSOR);
        alignment = ALIGN_CURSOR;
      }
    }

    switch (alignment) {
      case ALIGN_WORLD:
        RNA_float_get_array(op->ptr, "rotation", rot);
        break;
      case ALIGN_VIEW:
        ED_object_rotation_from_view(C, rot, view_align_axis);
        RNA_float_set_array(op->ptr, "rotation", rot);
        break;
      case ALIGN_CURSOR: {
        const Scene *scene = CTX_data_scene(C);
        float tmat[3][3];
        BKE_scene_cursor_rot_to_mat3(&scene->cursor, tmat);
        mat3_normalized_to_eul(rot, tmat);
        RNA_float_set_array(op->ptr, "rotation", rot);
        break;
      }
    }
  }

  return true;
}

/* For object add primitive operators.
 * Do not call undo push in this function (users of this function have to). */
Object *ED_object_add_type(bContext *C,
                           int type,
                           const char *name,
                           const float loc[3],
                           const float rot[3],
                           bool enter_editmode,
                           ushort local_view_bits)
{
  Main *bmain = CTX_data_main(C);
  Scene *scene = CTX_data_scene(C);
  ViewLayer *view_layer = CTX_data_view_layer(C);
  Object *ob;

  /* for as long scene has editmode... */
  if (CTX_data_edit_object(C)) {
    ED_object_editmode_exit(C, EM_FREEDATA);
  }

  /* deselects all, sets active object */
  ob = BKE_object_add(bmain, scene, view_layer, type, name);
  BASACT(view_layer)->local_view_bits = local_view_bits;
  /* editor level activate, notifiers */
  ED_object_base_activate(C, view_layer->basact);

  /* more editor stuff */
  ED_object_base_init_transform_on_add(ob, loc, rot);

  /* TODO(sergey): This is weird to manually tag objects for update, better to
   * use DEG_id_tag_update here perhaps.
   */
  DEG_id_type_tag(bmain, ID_OB);
  DEG_relations_tag_update(bmain);
  if (ob->data != NULL) {
    DEG_id_tag_update_ex(bmain, (ID *)ob->data, ID_RECALC_EDITORS);
  }

  if (enter_editmode) {
    ED_object_editmode_enter_ex(bmain, scene, ob, 0);
  }

  WM_event_add_notifier(C, NC_SCENE | ND_LAYER_CONTENT, scene);

  /* TODO(sergey): Use proper flag for tagging here. */
  DEG_id_tag_update(&scene->id, 0);

  ED_outliner_select_sync_from_object_tag(C);

  return ob;
}

/* for object add operator */
static int object_add_exec(bContext *C, wmOperator *op)
{
  Object *ob;
  bool enter_editmode;
  ushort local_view_bits;
  float loc[3], rot[3], radius;

  WM_operator_view3d_unit_defaults(C, op);
  if (!ED_object_add_generic_get_opts(
          C, op, 'Z', loc, rot, &enter_editmode, &local_view_bits, NULL)) {
    return OPERATOR_CANCELLED;
  }
  radius = RNA_float_get(op->ptr, "radius");
  ob = ED_object_add_type(
      C, RNA_enum_get(op->ptr, "type"), NULL, loc, rot, enter_editmode, local_view_bits);

  if (ob->type == OB_LATTICE) {
    /* lattice is a special case!
     * we never want to scale the obdata since that is the rest-state */
    copy_v3_fl(ob->scale, radius);
  }
  else {
    BKE_object_obdata_size_init(ob, radius);
  }

  return OPERATOR_FINISHED;
}

void OBJECT_OT_add(wmOperatorType *ot)
{
  /* identifiers */
  ot->name = "Add Object";
  ot->description = "Add an object to the scene";
  ot->idname = "OBJECT_OT_add";

  /* api callbacks */
  ot->exec = object_add_exec;
  ot->poll = ED_operator_objectmode;

  /* flags */
  ot->flag = OPTYPE_REGISTER | OPTYPE_UNDO;

  /* properties */
  ED_object_add_unit_props_radius(ot);
  PropertyRNA *prop = RNA_def_enum(ot->srna, "type", rna_enum_object_type_items, 0, "Type", "");
  RNA_def_property_translation_context(prop, BLT_I18NCONTEXT_ID_ID);

  ED_object_add_generic_props(ot, true);
}

/** \} */

/* -------------------------------------------------------------------- */
/** \name Add Probe Operator
 * \{ */

/* for object add operator */
static const char *get_lightprobe_defname(int type)
{
  switch (type) {
    case LIGHTPROBE_TYPE_GRID:
      return CTX_DATA_(BLT_I18NCONTEXT_ID_LIGHT, "IrradianceVolume");
    case LIGHTPROBE_TYPE_PLANAR:
      return CTX_DATA_(BLT_I18NCONTEXT_ID_LIGHT, "ReflectionPlane");
    case LIGHTPROBE_TYPE_CUBE:
      return CTX_DATA_(BLT_I18NCONTEXT_ID_LIGHT, "ReflectionCubemap");
    default:
      return CTX_DATA_(BLT_I18NCONTEXT_ID_LIGHT, "LightProbe");
  }
}

static int lightprobe_add_exec(bContext *C, wmOperator *op)
{
  Object *ob;
  LightProbe *probe;
  int type;
  bool enter_editmode;
  ushort local_view_bits;
  float loc[3], rot[3];
  float radius;

  WM_operator_view3d_unit_defaults(C, op);
  if (!ED_object_add_generic_get_opts(
          C, op, 'Z', loc, rot, &enter_editmode, &local_view_bits, NULL)) {
    return OPERATOR_CANCELLED;
  }
  type = RNA_enum_get(op->ptr, "type");
  radius = RNA_float_get(op->ptr, "radius");

  ob = ED_object_add_type(
      C, OB_LIGHTPROBE, get_lightprobe_defname(type), loc, rot, false, local_view_bits);
  copy_v3_fl(ob->scale, radius);

  probe = (LightProbe *)ob->data;
  probe->type = type;

  switch (type) {
    case LIGHTPROBE_TYPE_GRID:
      probe->distinf = 0.3f;
      probe->falloff = 1.0f;
      probe->clipsta = 0.01f;
      break;
    case LIGHTPROBE_TYPE_PLANAR:
      probe->distinf = 0.1f;
      probe->falloff = 0.5f;
      probe->clipsta = 0.001f;
      ob->empty_drawsize = 0.5f;
      break;
    case LIGHTPROBE_TYPE_CUBE:
      probe->attenuation_type = LIGHTPROBE_SHAPE_ELIPSOID;
      break;
    default:
      BLI_assert(!"LightProbe type not configured.");
      break;
  }

  DEG_relations_tag_update(CTX_data_main(C));

  return OPERATOR_FINISHED;
}

void OBJECT_OT_lightprobe_add(wmOperatorType *ot)
{
  /* identifiers */
  ot->name = "Add Light Probe";
  ot->description = "Add a light probe object";
  ot->idname = "OBJECT_OT_lightprobe_add";

  /* api callbacks */
  ot->exec = lightprobe_add_exec;
  ot->poll = ED_operator_objectmode;

  /* flags */
  ot->flag = OPTYPE_REGISTER | OPTYPE_UNDO;

  /* properties */
  ot->prop = RNA_def_enum(ot->srna, "type", lightprobe_type_items, 0, "Type", "");

  ED_object_add_unit_props_radius(ot);
  ED_object_add_generic_props(ot, true);
}

/** \} */

/* -------------------------------------------------------------------- */
/** \name Add Effector Operator
 * \{ */

/* for object add operator */
static int effector_add_exec(bContext *C, wmOperator *op)
{
  Object *ob;
  int type;
  bool enter_editmode;
  ushort local_view_bits;
  float loc[3], rot[3];
  float mat[4][4];
  float dia;

  WM_operator_view3d_unit_defaults(C, op);
  if (!ED_object_add_generic_get_opts(
          C, op, 'Z', loc, rot, &enter_editmode, &local_view_bits, NULL)) {
    return OPERATOR_CANCELLED;
  }
  type = RNA_enum_get(op->ptr, "type");
  dia = RNA_float_get(op->ptr, "radius");

  if (type == PFIELD_GUIDE) {
    Curve *cu;
    const char *name = CTX_DATA_(BLT_I18NCONTEXT_ID_OBJECT, "CurveGuide");
    ob = ED_object_add_type(C, OB_CURVE, name, loc, rot, false, local_view_bits);

    cu = ob->data;
    cu->flag |= CU_PATH | CU_3D;
    ED_object_editmode_enter(C, 0);
    ED_object_new_primitive_matrix(C, ob, loc, rot, mat);
    BLI_addtail(&cu->editnurb->nurbs,
                ED_curve_add_nurbs_primitive(C, ob, mat, CU_NURBS | CU_PRIM_PATH, dia));
    if (!enter_editmode) {
      ED_object_editmode_exit(C, EM_FREEDATA);
    }
  }
  else {
    const char *name = CTX_DATA_(BLT_I18NCONTEXT_ID_OBJECT, "Field");
    ob = ED_object_add_type(C, OB_EMPTY, name, loc, rot, false, local_view_bits);
    BKE_object_obdata_size_init(ob, dia);
    if (ELEM(type, PFIELD_WIND, PFIELD_VORTEX)) {
      ob->empty_drawtype = OB_SINGLE_ARROW;
    }
  }

  ob->pd = BKE_partdeflect_new(type);

  DEG_relations_tag_update(CTX_data_main(C));

  return OPERATOR_FINISHED;
}

void OBJECT_OT_effector_add(wmOperatorType *ot)
{
  /* identifiers */
  ot->name = "Add Effector";
  ot->description = "Add an empty object with a physics effector to the scene";
  ot->idname = "OBJECT_OT_effector_add";

  /* api callbacks */
  ot->exec = effector_add_exec;
  ot->poll = ED_operator_objectmode;

  /* flags */
  ot->flag = OPTYPE_REGISTER | OPTYPE_UNDO;

  /* properties */
  ot->prop = RNA_def_enum(ot->srna, "type", field_type_items, 0, "Type", "");

  ED_object_add_unit_props_radius(ot);
  ED_object_add_generic_props(ot, true);
}

/** \} */

/* -------------------------------------------------------------------- */
/** \name Add Camera Operator
 * \{ */

static int object_camera_add_exec(bContext *C, wmOperator *op)
{
  View3D *v3d = CTX_wm_view3d(C);
  Scene *scene = CTX_data_scene(C);
  Object *ob;
  Camera *cam;
  bool enter_editmode;
  ushort local_view_bits;
  float loc[3], rot[3];

  /* force view align for cameras */
  RNA_enum_set(op->ptr, "align", ALIGN_VIEW);

  if (!ED_object_add_generic_get_opts(
          C, op, 'Z', loc, rot, &enter_editmode, &local_view_bits, NULL)) {
    return OPERATOR_CANCELLED;
  }
  ob = ED_object_add_type(C, OB_CAMERA, NULL, loc, rot, false, local_view_bits);

  if (v3d) {
    if (v3d->camera == NULL) {
      v3d->camera = ob;
    }
    if (v3d->scenelock && scene->camera == NULL) {
      scene->camera = ob;
    }
  }

  cam = ob->data;
  cam->drawsize = v3d ? ED_view3d_grid_scale(scene, v3d, NULL) : ED_scene_grid_scale(scene, NULL);

  return OPERATOR_FINISHED;
}

void OBJECT_OT_camera_add(wmOperatorType *ot)
{
  PropertyRNA *prop;

  /* identifiers */
  ot->name = "Add Camera";
  ot->description = "Add a camera object to the scene";
  ot->idname = "OBJECT_OT_camera_add";

  /* api callbacks */
  ot->exec = object_camera_add_exec;
  ot->poll = ED_operator_objectmode;

  /* flags */
  ot->flag = OPTYPE_REGISTER | OPTYPE_UNDO;

  ED_object_add_generic_props(ot, true);

  /* hide this for cameras, default */
  prop = RNA_struct_type_find_property(ot->srna, "align");
  RNA_def_property_flag(prop, PROP_HIDDEN);
}

/** \} */

/* -------------------------------------------------------------------- */
/** \name Add Metaball Operator
 * \{ */

static int object_metaball_add_exec(bContext *C, wmOperator *op)
{
  Object *obedit = CTX_data_edit_object(C);
  bool newob = false;
  bool enter_editmode;
  ushort local_view_bits;
  float loc[3], rot[3];
  float mat[4][4];
  float dia;

  WM_operator_view3d_unit_defaults(C, op);
  if (!ED_object_add_generic_get_opts(
          C, op, 'Z', loc, rot, &enter_editmode, &local_view_bits, NULL)) {
    return OPERATOR_CANCELLED;
  }
  if (obedit == NULL || obedit->type != OB_MBALL) {
    obedit = ED_object_add_type(C, OB_MBALL, NULL, loc, rot, true, local_view_bits);
    newob = true;
  }
  else {
    DEG_id_tag_update(&obedit->id, ID_RECALC_GEOMETRY);
  }

  ED_object_new_primitive_matrix(C, obedit, loc, rot, mat);
  dia = RNA_float_get(op->ptr, "radius");

  ED_mball_add_primitive(C, obedit, mat, dia, RNA_enum_get(op->ptr, "type"));

  /* userdef */
  if (newob && !enter_editmode) {
    ED_object_editmode_exit(C, EM_FREEDATA);
  }

  WM_event_add_notifier(C, NC_OBJECT | ND_DRAW, obedit);

  return OPERATOR_FINISHED;
}

void OBJECT_OT_metaball_add(wmOperatorType *ot)
{
  /* identifiers */
  ot->name = "Add Metaball";
  ot->description = "Add an metaball object to the scene";
  ot->idname = "OBJECT_OT_metaball_add";

  /* api callbacks */
  ot->invoke = WM_menu_invoke;
  ot->exec = object_metaball_add_exec;
  ot->poll = ED_operator_scene_editable;

  /* flags */
  ot->flag = OPTYPE_REGISTER | OPTYPE_UNDO;

  ot->prop = RNA_def_enum(ot->srna, "type", rna_enum_metaelem_type_items, 0, "Primitive", "");

  ED_object_add_unit_props_radius(ot);
  ED_object_add_generic_props(ot, true);
}

/** \} */

/* -------------------------------------------------------------------- */
/** \name Add Text Operator
 * \{ */

static int object_add_text_exec(bContext *C, wmOperator *op)
{
  Object *obedit = CTX_data_edit_object(C);
  bool enter_editmode;
  ushort local_view_bits;
  float loc[3], rot[3];

  WM_operator_view3d_unit_defaults(C, op);
  if (!ED_object_add_generic_get_opts(
          C, op, 'Z', loc, rot, &enter_editmode, &local_view_bits, NULL)) {
    return OPERATOR_CANCELLED;
  }
  if (obedit && obedit->type == OB_FONT) {
    return OPERATOR_CANCELLED;
  }

  obedit = ED_object_add_type(C, OB_FONT, NULL, loc, rot, enter_editmode, local_view_bits);
  BKE_object_obdata_size_init(obedit, RNA_float_get(op->ptr, "radius"));

  WM_event_add_notifier(C, NC_OBJECT | ND_DRAW, obedit);

  return OPERATOR_FINISHED;
}

void OBJECT_OT_text_add(wmOperatorType *ot)
{
  /* identifiers */
  ot->name = "Add Text";
  ot->description = "Add a text object to the scene";
  ot->idname = "OBJECT_OT_text_add";

  /* api callbacks */
  ot->exec = object_add_text_exec;
  ot->poll = ED_operator_objectmode;

  /* flags */
  ot->flag = OPTYPE_REGISTER | OPTYPE_UNDO;

  /* properties */
  ED_object_add_unit_props_radius(ot);
  ED_object_add_generic_props(ot, true);
}

/** \} */

/* -------------------------------------------------------------------- */
/** \name Add Armature Operator
 * \{ */

static int object_armature_add_exec(bContext *C, wmOperator *op)
{
  Object *obedit = CTX_data_edit_object(C);
  RegionView3D *rv3d = CTX_wm_region_view3d(C);
  bool newob = false;
  bool enter_editmode;
  ushort local_view_bits;
  float loc[3], rot[3], dia;
  bool view_aligned = rv3d && (U.flag & USER_ADD_VIEWALIGNED);

  WM_operator_view3d_unit_defaults(C, op);
  if (!ED_object_add_generic_get_opts(
          C, op, 'Z', loc, rot, &enter_editmode, &local_view_bits, NULL)) {
    return OPERATOR_CANCELLED;
  }
  if ((obedit == NULL) || (obedit->type != OB_ARMATURE)) {
    obedit = ED_object_add_type(C, OB_ARMATURE, NULL, loc, rot, true, local_view_bits);
    ED_object_editmode_enter(C, 0);
    newob = true;
  }
  else {
    DEG_id_tag_update(&obedit->id, ID_RECALC_GEOMETRY);
  }

  if (obedit == NULL) {
    BKE_report(op->reports, RPT_ERROR, "Cannot create editmode armature");
    return OPERATOR_CANCELLED;
  }

  dia = RNA_float_get(op->ptr, "radius");
  ED_armature_ebone_add_primitive(obedit, dia, view_aligned);

  /* userdef */
  if (newob && !enter_editmode) {
    ED_object_editmode_exit(C, EM_FREEDATA);
  }

  WM_event_add_notifier(C, NC_OBJECT | ND_DRAW, obedit);

  return OPERATOR_FINISHED;
}

void OBJECT_OT_armature_add(wmOperatorType *ot)
{
  /* identifiers */
  ot->name = "Add Armature";
  ot->description = "Add an armature object to the scene";
  ot->idname = "OBJECT_OT_armature_add";

  /* api callbacks */
  ot->exec = object_armature_add_exec;
  ot->poll = ED_operator_objectmode;

  /* flags */
  ot->flag = OPTYPE_REGISTER | OPTYPE_UNDO;

  /* properties */
  ED_object_add_unit_props_radius(ot);
  ED_object_add_generic_props(ot, true);
}

/** \} */

/* -------------------------------------------------------------------- */
/** \name Add Empty Operator
 * \{ */

static int object_empty_add_exec(bContext *C, wmOperator *op)
{
  Object *ob;
  int type = RNA_enum_get(op->ptr, "type");
  ushort local_view_bits;
  float loc[3], rot[3];

  WM_operator_view3d_unit_defaults(C, op);
  if (!ED_object_add_generic_get_opts(C, op, 'Z', loc, rot, NULL, &local_view_bits, NULL)) {
    return OPERATOR_CANCELLED;
  }
  ob = ED_object_add_type(C, OB_EMPTY, NULL, loc, rot, false, local_view_bits);

  BKE_object_empty_draw_type_set(ob, type);
  BKE_object_obdata_size_init(ob, RNA_float_get(op->ptr, "radius"));

  return OPERATOR_FINISHED;
}

void OBJECT_OT_empty_add(wmOperatorType *ot)
{
  /* identifiers */
  ot->name = "Add Empty";
  ot->description = "Add an empty object to the scene";
  ot->idname = "OBJECT_OT_empty_add";

  /* api callbacks */
  ot->invoke = WM_menu_invoke;
  ot->exec = object_empty_add_exec;
  ot->poll = ED_operator_objectmode;

  /* flags */
  ot->flag = OPTYPE_REGISTER | OPTYPE_UNDO;

  /* properties */
  ot->prop = RNA_def_enum(ot->srna, "type", rna_enum_object_empty_drawtype_items, 0, "Type", "");

  ED_object_add_unit_props_radius(ot);
  ED_object_add_generic_props(ot, false);
}

static int empty_drop_named_image_invoke(bContext *C, wmOperator *op, const wmEvent *event)
{
  Scene *scene = CTX_data_scene(C);

  Image *ima = NULL;

  ima = (Image *)WM_operator_drop_load_path(C, op, ID_IM);
  if (!ima) {
    return OPERATOR_CANCELLED;
  }
  /* handled below */
  id_us_min((ID *)ima);

  Object *ob = NULL;
  Object *ob_cursor = ED_view3d_give_object_under_cursor(C, event->mval);

  /* either change empty under cursor or create a new empty */
  if (ob_cursor && ob_cursor->type == OB_EMPTY) {
    WM_event_add_notifier(C, NC_SCENE | ND_OB_ACTIVE, scene);
    DEG_id_tag_update((ID *)ob_cursor, ID_RECALC_TRANSFORM);
    ob = ob_cursor;
  }
  else {
    /* add new empty */
    ushort local_view_bits;
    float rot[3];

    if (!ED_object_add_generic_get_opts(C, op, 'Z', NULL, rot, NULL, &local_view_bits, NULL)) {
      return OPERATOR_CANCELLED;
    }
    ob = ED_object_add_type(C, OB_EMPTY, NULL, NULL, rot, false, local_view_bits);

    ED_object_location_from_view(C, ob->loc);
    ED_view3d_cursor3d_position(C, event->mval, false, ob->loc);
    ED_object_rotation_from_view(C, ob->rot, 'Z');
    ob->empty_drawsize = 5.0f;
  }

  BKE_object_empty_draw_type_set(ob, OB_EMPTY_IMAGE);

  id_us_min(ob->data);
  ob->data = ima;
  id_us_plus(ob->data);

  return OPERATOR_FINISHED;
}

void OBJECT_OT_drop_named_image(wmOperatorType *ot)
{
  PropertyRNA *prop;

  /* identifiers */
  ot->name = "Add Empty Image/Drop Image To Empty";
  ot->description = "Add an empty image type to scene with data";
  ot->idname = "OBJECT_OT_drop_named_image";

  /* api callbacks */
  ot->invoke = empty_drop_named_image_invoke;
  ot->poll = ED_operator_objectmode;

  /* flags */
  ot->flag = OPTYPE_REGISTER | OPTYPE_UNDO;

  /* properties */
  prop = RNA_def_string(ot->srna, "filepath", NULL, FILE_MAX, "Filepath", "Path to image file");
  RNA_def_property_flag(prop, PROP_HIDDEN | PROP_SKIP_SAVE);
  RNA_def_boolean(ot->srna,
                  "relative_path",
                  true,
                  "Relative Path",
                  "Select the file relative to the blend file");
  RNA_def_property_flag(prop, PROP_HIDDEN | PROP_SKIP_SAVE);
  prop = RNA_def_string(ot->srna, "name", NULL, MAX_ID_NAME - 2, "Name", "Image name to assign");
  RNA_def_property_flag(prop, PROP_HIDDEN | PROP_SKIP_SAVE);
  ED_object_add_generic_props(ot, false);
}

/** \} */

/* -------------------------------------------------------------------- */
/** \name Add Gpencil Operator
 * \{ */

static bool object_gpencil_add_poll(bContext *C)
{
  Scene *scene = CTX_data_scene(C);
  Object *obact = CTX_data_active_object(C);

  if ((scene == NULL) || (ID_IS_LINKED(scene))) {
    return false;
  }

  if (obact && obact->type == OB_GPENCIL) {
    if (obact->mode != OB_MODE_OBJECT) {
      return false;
    }
  }

  return true;
}

static int object_gpencil_add_exec(bContext *C, wmOperator *op)
{
  Object *ob = CTX_data_active_object(C);
  bGPdata *gpd = (ob && (ob->type == OB_GPENCIL)) ? ob->data : NULL;

  const int type = RNA_enum_get(op->ptr, "type");

  ushort local_view_bits;
  float loc[3], rot[3];
  bool newob = false;

  /* Note: We use 'Y' here (not 'Z'), as */
  WM_operator_view3d_unit_defaults(C, op);
  if (!ED_object_add_generic_get_opts(C, op, 'Y', loc, rot, NULL, &local_view_bits, NULL)) {
    return OPERATOR_CANCELLED;
  }
  /* add new object if not currently editing a GP object,
   * or if "empty" was chosen (i.e. user wants a blank GP canvas)
   */
  if ((gpd == NULL) || (GPENCIL_ANY_MODE(gpd) == false) || (type == GP_EMPTY)) {
    const char *ob_name = NULL;
    switch (type) {
      case GP_MONKEY: {
        ob_name = "Suzanne";
        break;
      }
      case GP_STROKE: {
        ob_name = "Stroke";
        break;
      }
      default: {
        break;
      }
    }

    ob = ED_object_add_type(C, OB_GPENCIL, ob_name, loc, rot, true, local_view_bits);
    gpd = ob->data;
    newob = true;
  }
  else {
    DEG_id_tag_update(&ob->id, ID_RECALC_GEOMETRY);
    WM_event_add_notifier(C, NC_GPENCIL | ND_DATA | NA_ADDED, NULL);
  }

  /* create relevant geometry */
  switch (type) {
    case GP_STROKE: {
      float radius = RNA_float_get(op->ptr, "radius");
      float mat[4][4];

      ED_object_new_primitive_matrix(C, ob, loc, rot, mat);
      mul_v3_fl(mat[0], radius);
      mul_v3_fl(mat[1], radius);
      mul_v3_fl(mat[2], radius);

      ED_gpencil_create_stroke(C, ob, mat);
      break;
    }
    case GP_MONKEY: {
      float radius = RNA_float_get(op->ptr, "radius");
      float mat[4][4];

      ED_object_new_primitive_matrix(C, ob, loc, rot, mat);
      mul_v3_fl(mat[0], radius);
      mul_v3_fl(mat[1], radius);
      mul_v3_fl(mat[2], radius);

      ED_gpencil_create_monkey(C, ob, mat);
      break;
    }
    case GP_EMPTY:
      /* do nothing */
      break;

    default:
      BKE_report(op->reports, RPT_WARNING, "Not implemented");
      break;
  }

  /* if this is a new object, initialise default stuff (colors, etc.) */
  if (newob) {
    /* set default viewport color to black */
    copy_v3_fl(ob->color, 0.0f);

    ED_gpencil_add_defaults(C, ob);
  }

  return OPERATOR_FINISHED;
}

void OBJECT_OT_gpencil_add(wmOperatorType *ot)
{
  /* identifiers */
  ot->name = "Add Grease Pencil";
  ot->description = "Add a Grease Pencil object to the scene";
  ot->idname = "OBJECT_OT_gpencil_add";

  /* api callbacks */
  ot->invoke = WM_menu_invoke;
  ot->exec = object_gpencil_add_exec;
  ot->poll = object_gpencil_add_poll;

  /* flags */
  ot->flag = OPTYPE_REGISTER | OPTYPE_UNDO;

  /* properties */
  ED_object_add_unit_props_radius(ot);
  ED_object_add_generic_props(ot, false);

  ot->prop = RNA_def_enum(ot->srna, "type", rna_enum_object_gpencil_type_items, 0, "Type", "");
}

/** \} */

/* -------------------------------------------------------------------- */
/** \name Add Light Operator
 * \{ */

static const char *get_light_defname(int type)
{
  switch (type) {
    case LA_LOCAL:
      return CTX_DATA_(BLT_I18NCONTEXT_ID_LIGHT, "Point");
    case LA_SUN:
      return CTX_DATA_(BLT_I18NCONTEXT_ID_LIGHT, "Sun");
    case LA_SPOT:
      return CTX_DATA_(BLT_I18NCONTEXT_ID_LIGHT, "Spot");
    case LA_AREA:
      return CTX_DATA_(BLT_I18NCONTEXT_ID_LIGHT, "Area");
    default:
      return CTX_DATA_(BLT_I18NCONTEXT_ID_LIGHT, "Light");
  }
}

static int object_light_add_exec(bContext *C, wmOperator *op)
{
  Object *ob;
  Light *la;
  int type = RNA_enum_get(op->ptr, "type");
  ushort local_view_bits;
  float loc[3], rot[3];

  WM_operator_view3d_unit_defaults(C, op);
  if (!ED_object_add_generic_get_opts(C, op, 'Z', loc, rot, NULL, &local_view_bits, NULL)) {
    return OPERATOR_CANCELLED;
  }
  ob = ED_object_add_type(C, OB_LAMP, get_light_defname(type), loc, rot, false, local_view_bits);

  float size = RNA_float_get(op->ptr, "radius");
  /* Better defaults for light size. */
  switch (type) {
    case LA_LOCAL:
    case LA_SPOT:
      break;
    case LA_AREA:
      size *= 4.0f;
      break;
    default:
      size *= 0.5f;
      break;
  }
  BKE_object_obdata_size_init(ob, size);

  la = (Light *)ob->data;
  la->type = type;

  if (type == LA_SUN) {
    la->energy = 1.0f;
  }

  return OPERATOR_FINISHED;
}

void OBJECT_OT_light_add(wmOperatorType *ot)
{
  /* identifiers */
  ot->name = "Add Light";
  ot->description = "Add a light object to the scene";
  ot->idname = "OBJECT_OT_light_add";

  /* api callbacks */
  ot->invoke = WM_menu_invoke;
  ot->exec = object_light_add_exec;
  ot->poll = ED_operator_objectmode;

  /* flags */
  ot->flag = OPTYPE_REGISTER | OPTYPE_UNDO;

  /* properties */
  ot->prop = RNA_def_enum(ot->srna, "type", rna_enum_light_type_items, 0, "Type", "");
  RNA_def_property_translation_context(ot->prop, BLT_I18NCONTEXT_ID_LIGHT);

  ED_object_add_unit_props_radius(ot);
  ED_object_add_generic_props(ot, false);
}

/** \} */

/* -------------------------------------------------------------------- */
/** \name Add Collection Instance Operator
 * \{ */

static int collection_instance_add_exec(bContext *C, wmOperator *op)
{
  Main *bmain = CTX_data_main(C);
  Collection *collection;
  ushort local_view_bits;
  float loc[3], rot[3];

  if (RNA_struct_property_is_set(op->ptr, "name")) {
    char name[MAX_ID_NAME - 2];

    RNA_string_get(op->ptr, "name", name);
    collection = (Collection *)BKE_libblock_find_name(bmain, ID_GR, name);

    if (0 == RNA_struct_property_is_set(op->ptr, "location")) {
      const wmEvent *event = CTX_wm_window(C)->eventstate;
      ARegion *ar = CTX_wm_region(C);
      const int mval[2] = {event->x - ar->winrct.xmin, event->y - ar->winrct.ymin};
      ED_object_location_from_view(C, loc);
      ED_view3d_cursor3d_position(C, mval, false, loc);
      RNA_float_set_array(op->ptr, "location", loc);
    }
  }
  else {
    collection = BLI_findlink(&CTX_data_main(C)->collections, RNA_enum_get(op->ptr, "collection"));
  }

  if (!ED_object_add_generic_get_opts(C, op, 'Z', loc, rot, NULL, &local_view_bits, NULL)) {
    return OPERATOR_CANCELLED;
  }
  if (collection) {
    Scene *scene = CTX_data_scene(C);
    ViewLayer *view_layer = CTX_data_view_layer(C);

    /* Avoid dependency cycles. */
    LayerCollection *active_lc = BKE_layer_collection_get_active(view_layer);
    while (BKE_collection_find_cycle(active_lc->collection, collection)) {
      active_lc = BKE_layer_collection_activate_parent(view_layer, active_lc);
    }

    Object *ob = ED_object_add_type(
        C, OB_EMPTY, collection->id.name + 2, loc, rot, false, local_view_bits);
    ob->instance_collection = collection;
    ob->transflag |= OB_DUPLICOLLECTION;
    id_us_plus(&collection->id);

    /* works without this except if you try render right after, see: 22027 */
    DEG_relations_tag_update(bmain);
    DEG_id_tag_update(&scene->id, ID_RECALC_SELECT);
    WM_event_add_notifier(C, NC_SCENE | ND_OB_ACTIVE, scene);

    return OPERATOR_FINISHED;
  }

  return OPERATOR_CANCELLED;
}

/* only used as menu */
void OBJECT_OT_collection_instance_add(wmOperatorType *ot)
{
  PropertyRNA *prop;

  /* identifiers */
  ot->name = "Add Collection Instance";
  ot->description = "Add a collection instance";
  ot->idname = "OBJECT_OT_collection_instance_add";

  /* api callbacks */
  ot->invoke = WM_enum_search_invoke;
  ot->exec = collection_instance_add_exec;
  ot->poll = ED_operator_objectmode;

  /* flags */
  ot->flag = OPTYPE_REGISTER | OPTYPE_UNDO;

  /* properties */
  RNA_def_string(
      ot->srna, "name", "Collection", MAX_ID_NAME - 2, "Name", "Collection name to add");
  prop = RNA_def_enum(ot->srna, "collection", DummyRNA_NULL_items, 0, "Collection", "");
  RNA_def_enum_funcs(prop, RNA_collection_itemf);
  RNA_def_property_flag(prop, PROP_ENUM_NO_TRANSLATE);
  ot->prop = prop;
  ED_object_add_generic_props(ot, false);
}

/** \} */

/* -------------------------------------------------------------------- */
/** \name Add Speaker Operator
 * \{ */

static int object_speaker_add_exec(bContext *C, wmOperator *op)
{
  Main *bmain = CTX_data_main(C);
  Object *ob;
  ushort local_view_bits;
  float loc[3], rot[3];
  Scene *scene = CTX_data_scene(C);

  if (!ED_object_add_generic_get_opts(C, op, 'Z', loc, rot, NULL, &local_view_bits, NULL)) {
    return OPERATOR_CANCELLED;
  }
  ob = ED_object_add_type(C, OB_SPEAKER, NULL, loc, rot, false, local_view_bits);

  /* to make it easier to start using this immediately in NLA, a default sound clip is created
   * ready to be moved around to retime the sound and/or make new sound clips
   */
  {
    /* create new data for NLA hierarchy */
    AnimData *adt = BKE_animdata_add_id(&ob->id);
    NlaTrack *nlt = BKE_nlatrack_add(adt, NULL);
    NlaStrip *strip = BKE_nla_add_soundstrip(bmain, scene, ob->data);
    strip->start = CFRA;
    strip->end += strip->start;

    /* hook them up */
    BKE_nlatrack_add_strip(nlt, strip);

    /* auto-name the strip, and give the track an interesting name  */
    BLI_strncpy(nlt->name, DATA_("SoundTrack"), sizeof(nlt->name));
    BKE_nlastrip_validate_name(adt, strip);

    WM_event_add_notifier(C, NC_ANIMATION | ND_NLA | NA_EDITED, NULL);
  }

  return OPERATOR_FINISHED;
}

void OBJECT_OT_speaker_add(wmOperatorType *ot)
{
  /* identifiers */
  ot->name = "Add Speaker";
  ot->description = "Add a speaker object to the scene";
  ot->idname = "OBJECT_OT_speaker_add";

  /* api callbacks */
  ot->exec = object_speaker_add_exec;
  ot->poll = ED_operator_objectmode;

  /* flags */
  ot->flag = OPTYPE_REGISTER | OPTYPE_UNDO;

  ED_object_add_generic_props(ot, true);
}

/** \} */

/* -------------------------------------------------------------------- */
/** \name Delete Object Operator
 * \{ */

/* remove base from a specific scene */
/* note: now unlinks constraints as well */
void ED_object_base_free_and_unlink(Main *bmain, Scene *scene, Object *ob)
{
  if (BKE_library_ID_is_indirectly_used(bmain, ob) && ID_REAL_USERS(ob) <= 1 &&
      ID_EXTRA_USERS(ob) == 0) {
    /* We cannot delete indirectly used object... */
    printf(
        "WARNING, undeletable object '%s', should have been catched before reaching this "
        "function!",
        ob->id.name + 2);
    return;
  }

  DEG_id_tag_update_ex(bmain, &ob->id, ID_RECALC_BASE_FLAGS);

  BKE_scene_collections_object_remove(bmain, scene, ob, true);
}

static int object_delete_exec(bContext *C, wmOperator *op)
{
  Main *bmain = CTX_data_main(C);
  Scene *scene = CTX_data_scene(C);
  wmWindowManager *wm = CTX_wm_manager(C);
  wmWindow *win;
  const bool use_global = RNA_boolean_get(op->ptr, "use_global");
  uint changed_count = 0;

  if (CTX_data_edit_object(C)) {
    return OPERATOR_CANCELLED;
  }

  CTX_DATA_BEGIN (C, Object *, ob, selected_objects) {
    const bool is_indirectly_used = BKE_library_ID_is_indirectly_used(bmain, ob);
    if (ob->id.tag & LIB_TAG_INDIRECT) {
      /* Can this case ever happen? */
      BKE_reportf(op->reports,
                  RPT_WARNING,
                  "Cannot delete indirectly linked object '%s'",
                  ob->id.name + 2);
      continue;
    }
    else if (is_indirectly_used && ID_REAL_USERS(ob) <= 1 && ID_EXTRA_USERS(ob) == 0) {
      BKE_reportf(op->reports,
                  RPT_WARNING,
                  "Cannot delete object '%s' from scene '%s', indirectly used objects need at "
                  "least one user",
                  ob->id.name + 2,
                  scene->id.name + 2);
      continue;
    }

    /* if grease pencil object, set cache as dirty */
    if (ob->type == OB_GPENCIL) {
      bGPdata *gpd = (bGPdata *)ob->data;
      DEG_id_tag_update(&gpd->id, ID_RECALC_TRANSFORM | ID_RECALC_GEOMETRY);
    }

    /* This is sort of a quick hack to address T51243 -
     * Proper thing to do here would be to nuke most of all this custom scene/object/base handling,
     * and use generic lib remap/query for that.
     * But this is for later (aka 2.8, once layers & co are settled and working).
     */
    if (use_global && ob->id.lib == NULL) {
      /* We want to nuke the object, let's nuke it the easy way (not for linked data though)... */
      BKE_id_delete(bmain, &ob->id);
      changed_count += 1;
      continue;
    }

    /* remove from Grease Pencil parent */
    /* XXX This is likely not correct?
     *     Will also remove parent from grease pencil from other scenes,
     *     even when use_global is false... */
    for (bGPdata *gpd = bmain->gpencils.first; gpd; gpd = gpd->id.next) {
      for (bGPDlayer *gpl = gpd->layers.first; gpl; gpl = gpl->next) {
        if (gpl->parent != NULL) {
          if (gpl->parent == ob) {
            gpl->parent = NULL;
          }
        }
      }
    }

    /* remove from current scene only */
    ED_object_base_free_and_unlink(bmain, scene, ob);
    changed_count += 1;

    if (use_global) {
      Scene *scene_iter;
      for (scene_iter = bmain->scenes.first; scene_iter; scene_iter = scene_iter->id.next) {
        if (scene_iter != scene && !ID_IS_LINKED(scene_iter)) {
          if (is_indirectly_used && ID_REAL_USERS(ob) <= 1 && ID_EXTRA_USERS(ob) == 0) {
            BKE_reportf(op->reports,
                        RPT_WARNING,
                        "Cannot delete object '%s' from scene '%s', indirectly used objects need "
                        "at least one user",
                        ob->id.name + 2,
                        scene_iter->id.name + 2);
            break;
          }
          ED_object_base_free_and_unlink(bmain, scene_iter, ob);
        }
      }
    }
    /* end global */
  }
  CTX_DATA_END;

  BKE_reportf(op->reports, RPT_INFO, "Deleted %u object(s)", changed_count);

  if (changed_count == 0) {
    return OPERATOR_CANCELLED;
  }

  /* delete has to handle all open scenes */
  BKE_main_id_tag_listbase(&bmain->scenes, LIB_TAG_DOIT, true);
  for (win = wm->windows.first; win; win = win->next) {
    scene = WM_window_get_active_scene(win);

    if (scene->id.tag & LIB_TAG_DOIT) {
      scene->id.tag &= ~LIB_TAG_DOIT;

      DEG_relations_tag_update(bmain);

      DEG_id_tag_update(&scene->id, ID_RECALC_SELECT);
      WM_event_add_notifier(C, NC_SCENE | ND_OB_ACTIVE, scene);
      WM_event_add_notifier(C, NC_SCENE | ND_LAYER_CONTENT, scene);
    }
  }

  return OPERATOR_FINISHED;
}

void OBJECT_OT_delete(wmOperatorType *ot)
{
  /* identifiers */
  ot->name = "Delete";
  ot->description = "Delete selected objects";
  ot->idname = "OBJECT_OT_delete";

  /* api callbacks */
  ot->invoke = WM_operator_confirm_or_exec;
  ot->exec = object_delete_exec;
  ot->poll = ED_operator_objectmode;

  /* flags */
  ot->flag = OPTYPE_REGISTER | OPTYPE_UNDO;

  PropertyRNA *prop;
  prop = RNA_def_boolean(
      ot->srna, "use_global", 0, "Delete Globally", "Remove object from all scenes");
  RNA_def_property_flag(prop, PROP_HIDDEN | PROP_SKIP_SAVE);
  WM_operator_properties_confirm_or_exec(ot);
}

/** \} */

/* -------------------------------------------------------------------- */
/** \name Copy Object Utilities
 * \{ */

/* after copying objects, copied data should get new pointers */
static void copy_object_set_idnew(bContext *C)
{
  Main *bmain = CTX_data_main(C);

  CTX_DATA_BEGIN (C, Object *, ob, selected_editable_objects) {
    BKE_libblock_relink_to_newid(&ob->id);
  }
  CTX_DATA_END;

  BKE_main_id_clear_newpoins(bmain);
}

/** \} */

/* -------------------------------------------------------------------- */
/** \name Make Instanced Objects Real Operator
 * \{ */

/* XXX TODO That whole hierarchy handling based on persistent_id tricks is
 * very confusing and convoluted, and it will fail in many cases besides basic ones.
 * Think this should be replaced by a proper tree-like representation of the instantiations,
 * should help a lot in both readability, and precise consistent rebuilding of hierarchy.
 */

/**
 * \note regarding hashing dupli-objects which come from OB_DUPLICOLLECTION,
 * skip the first member of #DupliObject.persistent_id
 * since its a unique index and we only want to know if the group objects are from the same
 * dupli-group instance.
 *
 * \note regarding hashing dupli-objects which come from non-OB_DUPLICOLLECTION,
 * include the first member of #DupliObject.persistent_id
 * since its the index of the vertex/face the object is instantiated on and we want to identify
 * objects on the same vertex/face.
 * In other words, we consider each group of objects from a same item as being
 * the 'local group' where to check for parents.
 */
static unsigned int dupliobject_hash(const void *ptr)
{
  const DupliObject *dob = ptr;
  unsigned int hash = BLI_ghashutil_ptrhash(dob->ob);

  if (dob->type == OB_DUPLICOLLECTION) {
    for (int i = 1; (i < MAX_DUPLI_RECUR) && dob->persistent_id[i] != INT_MAX; i++) {
      hash ^= (dob->persistent_id[i] ^ i);
    }
  }
  else {
    hash ^= (dob->persistent_id[0] ^ 0);
  }
  return hash;
}

/**
 * \note regarding hashing dupli-objects when using OB_DUPLICOLLECTION,
 * skip the first member of #DupliObject.persistent_id
 * since its a unique index and we only want to know if the group objects are from the same
 * dupli-group instance.
 */
static unsigned int dupliobject_instancer_hash(const void *ptr)
{
  const DupliObject *dob = ptr;
  unsigned int hash = BLI_ghashutil_inthash(dob->persistent_id[0]);
  for (int i = 1; (i < MAX_DUPLI_RECUR) && dob->persistent_id[i] != INT_MAX; i++) {
    hash ^= (dob->persistent_id[i] ^ i);
  }
  return hash;
}

/* Compare function that matches dupliobject_hash */
static bool dupliobject_cmp(const void *a_, const void *b_)
{
  const DupliObject *a = a_;
  const DupliObject *b = b_;

  if (a->ob != b->ob) {
    return true;
  }

  if (ELEM(a->type, b->type, OB_DUPLICOLLECTION)) {
    for (int i = 1; (i < MAX_DUPLI_RECUR); i++) {
      if (a->persistent_id[i] != b->persistent_id[i]) {
        return true;
      }
      else if (a->persistent_id[i] == INT_MAX) {
        break;
      }
    }
  }
  else {
    if (a->persistent_id[0] != b->persistent_id[0]) {
      return true;
    }
  }

  /* matching */
  return false;
}

/* Compare function that matches dupliobject_instancer_hash. */
static bool dupliobject_instancer_cmp(const void *a_, const void *b_)
{
  const DupliObject *a = a_;
  const DupliObject *b = b_;

  for (int i = 0; (i < MAX_DUPLI_RECUR); i++) {
    if (a->persistent_id[i] != b->persistent_id[i]) {
      return true;
    }
    else if (a->persistent_id[i] == INT_MAX) {
      break;
    }
  }

  /* matching */
  return false;
}

static void make_object_duplilist_real(bContext *C,
                                       Depsgraph *depsgraph,
                                       Scene *scene,
                                       Base *base,
                                       const bool use_base_parent,
                                       const bool use_hierarchy)
{
  Main *bmain = CTX_data_main(C);
  ViewLayer *view_layer = CTX_data_view_layer(C);
  ListBase *lb_duplis;
  DupliObject *dob;
  GHash *dupli_gh, *parent_gh = NULL, *instancer_gh = NULL;

  if (!(base->object->transflag & OB_DUPLI)) {
    return;
  }

  Object *object_eval = DEG_get_evaluated_object(depsgraph, base->object);
  lb_duplis = object_duplilist(depsgraph, scene, object_eval);

  dupli_gh = BLI_ghash_ptr_new(__func__);
  if (use_hierarchy) {
    parent_gh = BLI_ghash_new(dupliobject_hash, dupliobject_cmp, __func__);

    if (use_base_parent) {
      instancer_gh = BLI_ghash_new(
          dupliobject_instancer_hash, dupliobject_instancer_cmp, __func__);
    }
  }

  for (dob = lb_duplis->first; dob; dob = dob->next) {
    Object *ob_src = DEG_get_original_object(dob->ob);
    Object *ob_dst = ID_NEW_SET(ob_src, BKE_object_copy(bmain, ob_src));
    Base *base_dst;

    /* font duplis can have a totcol without material, we get them from parent
     * should be implemented better...
     */
    if (ob_dst->mat == NULL) {
      ob_dst->totcol = 0;
    }

    BKE_collection_object_add_from(bmain, scene, base->object, ob_dst);
    base_dst = BKE_view_layer_base_find(view_layer, ob_dst);
    BLI_assert(base_dst != NULL);

    BKE_scene_object_base_flag_sync_from_base(base_dst);

    /* make sure apply works */
    BKE_animdata_free(&ob_dst->id, true);
    ob_dst->adt = NULL;

    /* Proxies are not to be copied. */
    ob_dst->proxy_from = NULL;
    ob_dst->proxy_group = NULL;
    ob_dst->proxy = NULL;

    ob_dst->parent = NULL;
    BKE_constraints_free(&ob_dst->constraints);
    ob_dst->runtime.curve_cache = NULL;
    const bool is_dupli_instancer = (ob_dst->transflag & OB_DUPLI) != 0;
    ob_dst->transflag &= ~OB_DUPLI;
    /* Remove instantiated collection, it's annoying to keep it here
     * (and get potentially a lot of usages of it then...). */
    id_us_min((ID *)ob_dst->instance_collection);
    ob_dst->instance_collection = NULL;

    copy_m4_m4(ob_dst->obmat, dob->mat);
    BKE_object_apply_mat4(ob_dst, ob_dst->obmat, false, false);

    BLI_ghash_insert(dupli_gh, dob, ob_dst);
    if (parent_gh) {
      void **val;
      /* Due to nature of hash/comparison of this ghash, a lot of duplis may be considered as
       * 'the same', this avoids trying to insert same key several time and
       * raise asserts in debug builds... */
      if (!BLI_ghash_ensure_p(parent_gh, dob, &val)) {
        *val = ob_dst;
      }

      if (is_dupli_instancer && instancer_gh) {
        /* Same as above, we may have several 'hits'. */
        if (!BLI_ghash_ensure_p(instancer_gh, dob, &val)) {
          *val = ob_dst;
        }
      }
    }
  }

  for (dob = lb_duplis->first; dob; dob = dob->next) {
    Object *ob_src = dob->ob;
    Object *ob_dst = BLI_ghash_lookup(dupli_gh, dob);

    /* Remap new object to itself, and clear again newid pointer of orig object. */
    BKE_libblock_relink_to_newid(&ob_dst->id);

    DEG_id_tag_update(&ob_dst->id, ID_RECALC_GEOMETRY);

    if (use_hierarchy) {
      /* original parents */
      Object *ob_src_par = ob_src->parent;
      Object *ob_dst_par = NULL;

      /* find parent that was also made real */
      if (ob_src_par) {
        /* OK to keep most of the members uninitialized,
         * they won't be read, this is simply for a hash lookup. */
        DupliObject dob_key;
        dob_key.ob = ob_src_par;
        dob_key.type = dob->type;
        if (dob->type == OB_DUPLICOLLECTION) {
          memcpy(&dob_key.persistent_id[1],
                 &dob->persistent_id[1],
                 sizeof(dob->persistent_id[1]) * (MAX_DUPLI_RECUR - 1));
        }
        else {
          dob_key.persistent_id[0] = dob->persistent_id[0];
        }
        ob_dst_par = BLI_ghash_lookup(parent_gh, &dob_key);
      }

      if (ob_dst_par) {
        /* allow for all possible parent types */
        ob_dst->partype = ob_src->partype;
        BLI_strncpy(ob_dst->parsubstr, ob_src->parsubstr, sizeof(ob_dst->parsubstr));
        ob_dst->par1 = ob_src->par1;
        ob_dst->par2 = ob_src->par2;
        ob_dst->par3 = ob_src->par3;

        copy_m4_m4(ob_dst->parentinv, ob_src->parentinv);

        ob_dst->parent = ob_dst_par;
      }
    }
    if (use_base_parent && ob_dst->parent == NULL) {
      Object *ob_dst_par = NULL;

      if (instancer_gh != NULL) {
        /* OK to keep most of the members uninitialized,
         * they won't be read, this is simply for a hash lookup. */
        DupliObject dob_key;
        /* We are looking one step upper in hierarchy, so we need to 'shift' the persitent_id,
         * ignoring the first item.
         * We only check on persistent_id here, since we have no idea what object it might be. */
        memcpy(&dob_key.persistent_id[0],
               &dob->persistent_id[1],
               sizeof(dob_key.persistent_id[0]) * (MAX_DUPLI_RECUR - 1));
        ob_dst_par = BLI_ghash_lookup(instancer_gh, &dob_key);
      }

      if (ob_dst_par == NULL) {
        /* Default to parenting to root object...
         * Always the case when use_hierarchy is false. */
        ob_dst_par = base->object;
      }

      ob_dst->parent = ob_dst_par;
      ob_dst->partype = PAROBJECT;
    }

    if (ob_dst->parent) {
      /* note, this may be the parent of other objects, but it should
       * still work out ok */
      BKE_object_apply_mat4(ob_dst, dob->mat, false, true);

      /* to set ob_dst->orig and in case there's any other discrepancies */
      DEG_id_tag_update(&ob_dst->id, ID_RECALC_TRANSFORM);
    }
  }

  if (base->object->transflag & OB_DUPLICOLLECTION && base->object->instance_collection) {
    for (Object *ob = bmain->objects.first; ob; ob = ob->id.next) {
      if (ob->proxy_group == base->object) {
        ob->proxy = NULL;
        ob->proxy_from = NULL;
        DEG_id_tag_update(&ob->id, ID_RECALC_TRANSFORM);
      }
    }
    base->object->instance_collection = NULL;
  }

  BLI_ghash_free(dupli_gh, NULL, NULL);
  if (parent_gh) {
    BLI_ghash_free(parent_gh, NULL, NULL);
  }
  if (instancer_gh) {
    BLI_ghash_free(instancer_gh, NULL, NULL);
  }

  free_object_duplilist(lb_duplis);

  BKE_main_id_clear_newpoins(bmain);

  base->object->transflag &= ~OB_DUPLI;
  DEG_id_tag_update(&base->object->id, ID_RECALC_COPY_ON_WRITE);
}

static int object_duplicates_make_real_exec(bContext *C, wmOperator *op)
{
  Main *bmain = CTX_data_main(C);
  Depsgraph *depsgraph = CTX_data_ensure_evaluated_depsgraph(C);
  Scene *scene = CTX_data_scene(C);

  const bool use_base_parent = RNA_boolean_get(op->ptr, "use_base_parent");
  const bool use_hierarchy = RNA_boolean_get(op->ptr, "use_hierarchy");

  BKE_main_id_clear_newpoins(bmain);

  CTX_DATA_BEGIN (C, Base *, base, selected_editable_bases) {
    make_object_duplilist_real(C, depsgraph, scene, base, use_base_parent, use_hierarchy);

    /* dependencies were changed */
    WM_event_add_notifier(C, NC_OBJECT | ND_PARENT, base->object);
  }
  CTX_DATA_END;

  DEG_relations_tag_update(bmain);
  WM_event_add_notifier(C, NC_SCENE, scene);
  WM_main_add_notifier(NC_OBJECT | ND_DRAW, NULL);

  return OPERATOR_FINISHED;
}

void OBJECT_OT_duplicates_make_real(wmOperatorType *ot)
{
  /* identifiers */
  ot->name = "Make Instances Real";
  ot->description = "Make instanced objects attached to this object real";
  ot->idname = "OBJECT_OT_duplicates_make_real";

  /* api callbacks */
  ot->exec = object_duplicates_make_real_exec;

  ot->poll = ED_operator_objectmode;

  /* flags */
  ot->flag = OPTYPE_REGISTER | OPTYPE_UNDO;

  RNA_def_boolean(ot->srna,
                  "use_base_parent",
                  0,
                  "Parent",
                  "Parent newly created objects to the original duplicator");
  RNA_def_boolean(
      ot->srna, "use_hierarchy", 0, "Keep Hierarchy", "Maintain parent child relationships");
}

/** \} */

/* -------------------------------------------------------------------- */
/** \name Data Convert Operator
 * \{ */

static const EnumPropertyItem convert_target_items[] = {
    {OB_CURVE, "CURVE", ICON_OUTLINER_OB_CURVE, "Curve from Mesh/Text", ""},
    {OB_MESH, "MESH", ICON_OUTLINER_OB_MESH, "Mesh from Curve/Meta/Surf/Text", ""},
    {OB_GPENCIL, "GPENCIL", ICON_OUTLINER_OB_GREASEPENCIL, "Grease Pencil from Curve", ""},
    {0, NULL, 0, NULL, NULL},
};

static void convert_ensure_curve_cache(Depsgraph *depsgraph, Scene *scene, Object *ob)
{
  if (ob->runtime.curve_cache == NULL) {
    /* Force creation. This is normally not needed but on operator
     * redo we might end up with an object which isn't evaluated yet.
     * Also happens in case we are working on a copy of the object
     * (all its caches have been nuked then).
     */
    if (ELEM(ob->type, OB_SURF, OB_CURVE, OB_FONT)) {
      /* We need 'for render' ON here, to enable computing bevel dipslist if needed.
       * Also makes sense anyway, we would not want e.g. to loose hidden parts etc. */
      BKE_displist_make_curveTypes(depsgraph, scene, ob, true, false);
    }
    else if (ob->type == OB_MBALL) {
      BKE_displist_make_mball(depsgraph, scene, ob);
    }
  }
}

static void curvetomesh(Main *bmain, Depsgraph *depsgraph, Object *ob)
{
  Object *object_eval = DEG_get_evaluated_object(depsgraph, ob);
  Curve *curve = ob->data;

  Mesh *mesh = BKE_mesh_new_from_object_to_bmain(bmain, depsgraph, object_eval, true);
  if (mesh == NULL) {
    /* Unable to convert the curve to a mesh. */
    return;
  }

  BKE_object_free_modifiers(ob, 0);
  /* Replace curve used by the object itself. */
  ob->data = mesh;
  ob->type = OB_MESH;
  id_us_min(&curve->id);
  id_us_plus(&mesh->id);
  /* Change objects which are using same curve.
   * A bit annoying, but:
   * - It's possible to have multiple curve objects selected which are sharing the same curve
   *   datablock. We don't want mesh to be created for every of those objects.
   * - This is how conversion worked for a long long time. */
  LISTBASE_FOREACH (Object *, other_object, &bmain->objects) {
    if (other_object->data == curve) {
      other_object->type = OB_MESH;

      id_us_min((ID *)other_object->data);
      other_object->data = ob->data;
      id_us_plus((ID *)other_object->data);
    }
  }
}

static bool convert_poll(bContext *C)
{
  Scene *scene = CTX_data_scene(C);
  Base *base_act = CTX_data_active_base(C);
  Object *obact = base_act ? base_act->object : NULL;

  return (!ID_IS_LINKED(scene) && obact && (BKE_object_is_in_editmode(obact) == false) &&
          (base_act->flag & BASE_SELECTED) && !ID_IS_LINKED(obact));
}

/* Helper for convert_exec */
static Base *duplibase_for_convert(
    Main *bmain, Depsgraph *depsgraph, Scene *scene, ViewLayer *view_layer, Base *base, Object *ob)
{
  Object *obn;
  Base *basen;

  if (ob == NULL) {
    ob = base->object;
  }

  obn = BKE_object_copy(bmain, ob);
  DEG_id_tag_update(&obn->id, ID_RECALC_TRANSFORM | ID_RECALC_GEOMETRY | ID_RECALC_ANIMATION);
  BKE_collection_object_add_from(bmain, scene, ob, obn);

  basen = BKE_view_layer_base_find(view_layer, obn);
  ED_object_base_select(basen, BA_SELECT);
  ED_object_base_select(base, BA_DESELECT);

  /* XXX An ugly hack needed because if we re-run depsgraph with some new MBall objects
   * having same 'family name' as orig ones, they will affect end result of MBall computation...
   * For until we get rid of that name-based thingy in MBalls, that should do the trick
   * (this is weak, but other solution (to change name of obn) is even worse imho).
   * See T65996. */
  const bool is_meta_ball = (obn->type == OB_MBALL);
  void *obdata = obn->data;
  if (is_meta_ball) {
    obn->type = OB_EMPTY;
    obn->data = NULL;
  }

  /* XXX Doing that here is stupid, it means we update and re-evaluate the whole depsgraph every
   * time we need to duplicate an object to convert it. Even worse, this is not 100% correct, since
   * we do not yet have duplicated obdata.
   * However, that is a safe solution for now. Proper, longer-term solution is to refactor
   * convert_exec to:
   *  - duplicate all data it needs to in a first loop.
   *  - do a single update.
   *  - convert data in a second loop. */
  DEG_graph_tag_relations_update(depsgraph);
  CustomData_MeshMasks customdata_mask_prev = scene->customdata_mask;
  CustomData_MeshMasks_update(&scene->customdata_mask, &CD_MASK_MESH);
  BKE_scene_graph_update_tagged(depsgraph, bmain);
  scene->customdata_mask = customdata_mask_prev;

  if (is_meta_ball) {
    obn->type = OB_MBALL;
    obn->data = obdata;
  }

  return basen;
}

static int convert_exec(bContext *C, wmOperator *op)
{
  Main *bmain = CTX_data_main(C);
  Depsgraph *depsgraph = CTX_data_ensure_evaluated_depsgraph(C);
  Scene *scene = CTX_data_scene(C);
  ViewLayer *view_layer = CTX_data_view_layer(C);
  View3D *v3d = CTX_wm_view3d(C);
  Base *basen = NULL, *basact = NULL;
  Object *ob1, *obact = CTX_data_active_object(C);
  Curve *cu;
  Nurb *nu;
  MetaBall *mb;
  Mesh *me;
  Object *gpencil_ob = NULL;
  const short target = RNA_enum_get(op->ptr, "target");
  bool keep_original = RNA_boolean_get(op->ptr, "keep_original");
  const bool gpencil_lines = RNA_boolean_get(op->ptr, "gpencil_lines");
  const bool use_collections = RNA_boolean_get(op->ptr, "use_collections");
  int a, mballConverted = 0;

  /* don't forget multiple users! */

  {
    FOREACH_SCENE_OBJECT_BEGIN (scene, ob) {
      ob->flag &= ~OB_DONE;

      /* flag data that's not been edited (only needed for !keep_original) */
      if (ob->data) {
        ((ID *)ob->data)->tag |= LIB_TAG_DOIT;
      }

      /* possible metaball basis is not in this scene */
      if (ob->type == OB_MBALL && target == OB_MESH) {
        if (BKE_mball_is_basis(ob) == false) {
          Object *ob_basis;
          ob_basis = BKE_mball_basis_find(scene, ob);
          if (ob_basis) {
            ob_basis->flag &= ~OB_DONE;
          }
        }
      }
    }
    FOREACH_SCENE_OBJECT_END;
  }

  ListBase selected_editable_bases;
  CTX_data_selected_editable_bases(C, &selected_editable_bases);

  /* Ensure we get all meshes calculated with a sufficient data-mask,
   * needed since re-evaluating single modifiers causes bugs if they depend
   * on other objects data masks too, see: T50950. */
  {
    for (CollectionPointerLink *link = selected_editable_bases.first; link; link = link->next) {
      Base *base = link->ptr.data;
      Object *ob = base->object;

      /* The way object type conversion works currently (enforcing conversion of *all* objects
       * using converted object-data, even some un-selected/hidden/another scene ones,
       * sounds totally bad to me.
       * However, changing this is more design than bug-fix, not to mention convoluted code below,
       * so that will be for later.
       * But at the very least, do not do that with linked IDs! */
      if ((ID_IS_LINKED(ob) || (ob->data && ID_IS_LINKED(ob->data))) && !keep_original) {
        keep_original = true;
        BKE_report(
            op->reports,
            RPT_INFO,
            "Converting some linked object/object data, enforcing 'Keep Original' option to True");
      }

      DEG_id_tag_update(&base->object->id, ID_RECALC_GEOMETRY);
    }

    CustomData_MeshMasks customdata_mask_prev = scene->customdata_mask;
    CustomData_MeshMasks_update(&scene->customdata_mask, &CD_MASK_MESH);
    BKE_scene_graph_update_tagged(depsgraph, bmain);
    scene->customdata_mask = customdata_mask_prev;
  }

  for (CollectionPointerLink *link = selected_editable_bases.first; link; link = link->next) {
    Object *newob = NULL;
    Base *base = link->ptr.data;
    Object *ob = base->object;

    if (ob->flag & OB_DONE || !IS_TAGGED(ob->data)) {
      if (ob->type != target) {
        base->flag &= ~SELECT;
        ob->flag &= ~SELECT;
      }

      /* obdata already modified */
      if (!IS_TAGGED(ob->data)) {
        /* When 2 objects with linked data are selected, converting both
         * would keep modifiers on all but the converted object [#26003] */
        if (ob->type == OB_MESH) {
          BKE_object_free_modifiers(ob, 0); /* after derivedmesh calls! */
        }
        if (ob->type == OB_GPENCIL) {
          BKE_object_free_modifiers(ob, 0); /* after derivedmesh calls! */
          BKE_object_free_shaderfx(ob, 0);
        }
      }
    }
    else if (ob->type == OB_MESH && target == OB_CURVE) {
      ob->flag |= OB_DONE;

      if (keep_original) {
        basen = duplibase_for_convert(bmain, depsgraph, scene, view_layer, base, NULL);
        newob = basen->object;

        /* decrement original mesh's usage count  */
        me = newob->data;
        id_us_min(&me->id);

        /* make a new copy of the mesh */
        newob->data = BKE_mesh_copy(bmain, me);
      }
      else {
        newob = ob;
      }

      BKE_mesh_to_curve(bmain, depsgraph, scene, newob);

      if (newob->type == OB_CURVE) {
        BKE_object_free_modifiers(newob, 0); /* after derivedmesh calls! */
        ED_rigidbody_object_remove(bmain, scene, newob);
      }
    }
    else if (ob->type == OB_MESH) {
      ob->flag |= OB_DONE;

      if (keep_original) {
        basen = duplibase_for_convert(bmain, depsgraph, scene, view_layer, base, NULL);
        newob = basen->object;

        /* decrement original mesh's usage count  */
        me = newob->data;
        id_us_min(&me->id);

        /* make a new copy of the mesh */
        newob->data = BKE_mesh_copy(bmain, me);
      }
      else {
        newob = ob;
        DEG_id_tag_update(&ob->id, ID_RECALC_TRANSFORM | ID_RECALC_GEOMETRY | ID_RECALC_ANIMATION);
      }

      /* make new mesh data from the original copy */
      /* note: get the mesh from the original, not from the copy in some
       * cases this doesn't give correct results (when MDEF is used for eg)
       */
      Scene *scene_eval = (Scene *)DEG_get_evaluated_id(depsgraph, &scene->id);
      Object *ob_eval = DEG_get_evaluated_object(depsgraph, ob);
      Mesh *me_eval = mesh_get_eval_final(depsgraph, scene_eval, ob_eval, &CD_MASK_MESH);
      me_eval = BKE_mesh_copy_for_eval(me_eval, false);
      BKE_mesh_nomain_to_mesh(me_eval, newob->data, newob, &CD_MASK_MESH, true);
      BKE_object_free_modifiers(newob, 0); /* after derivedmesh calls! */
    }
    else if (ob->type == OB_FONT) {
      ob->flag |= OB_DONE;

      if (keep_original) {
        basen = duplibase_for_convert(bmain, depsgraph, scene, view_layer, base, NULL);
        newob = basen->object;

        /* decrement original curve's usage count  */
        id_us_min(&((Curve *)newob->data)->id);

        /* make a new copy of the curve */
        newob->data = BKE_curve_copy(bmain, ob->data);
      }
      else {
        newob = ob;
      }

      cu = newob->data;

      /* TODO(sergey): Ideally DAG will create nurbs list for a curve data
       *               datablock, but for until we've got granular update
       *               lets take care by selves.
       */
      /* XXX This may fail/crash, since BKE_vfont_to_curve()
       * accesses evaluated data in some cases (bastien). */
      BKE_vfont_to_curve(newob, FO_EDIT);

      newob->type = OB_CURVE;
      cu->type = OB_CURVE;

      if (cu->vfont) {
        id_us_min(&cu->vfont->id);
        cu->vfont = NULL;
      }
      if (cu->vfontb) {
        id_us_min(&cu->vfontb->id);
        cu->vfontb = NULL;
      }
      if (cu->vfonti) {
        id_us_min(&cu->vfonti->id);
        cu->vfonti = NULL;
      }
      if (cu->vfontbi) {
        id_us_min(&cu->vfontbi->id);
        cu->vfontbi = NULL;
      }

      if (!keep_original) {
        /* other users */
        if (cu->id.us > 1) {
          for (ob1 = bmain->objects.first; ob1; ob1 = ob1->id.next) {
            if (ob1->data == ob->data) {
              ob1->type = OB_CURVE;
              DEG_id_tag_update(&ob1->id,
                                ID_RECALC_TRANSFORM | ID_RECALC_GEOMETRY | ID_RECALC_ANIMATION);
            }
          }
        }
      }

      for (nu = cu->nurb.first; nu; nu = nu->next) {
        nu->charidx = 0;
      }

      cu->flag &= ~CU_3D;
      BKE_curve_curve_dimension_update(cu);

      if (target == OB_MESH) {
        /* No assumption should be made that the resulting objects is a mesh, as conversion can
         * fail. */
        curvetomesh(bmain, depsgraph, newob);
        /* meshes doesn't use displist */
        BKE_object_free_curve_cache(newob);
      }
    }
    else if (ELEM(ob->type, OB_CURVE, OB_SURF)) {
      ob->flag |= OB_DONE;

      if (target == OB_MESH) {
        if (keep_original) {
          basen = duplibase_for_convert(bmain, depsgraph, scene, view_layer, base, NULL);
          newob = basen->object;

          /* decrement original curve's usage count  */
          id_us_min(&((Curve *)newob->data)->id);

          /* make a new copy of the curve */
          newob->data = BKE_curve_copy(bmain, ob->data);
        }
        else {
          newob = ob;
        }

        /* No assumption should be made that the resulting objects is a mesh, as conversion can
         * fail. */
        curvetomesh(bmain, depsgraph, newob);
        /* meshes doesn't use displist */
        BKE_object_free_curve_cache(newob);
      }
      else if (target == OB_GPENCIL) {
<<<<<<< HEAD
        /* Create a new grease pencil object */
        if (gpencil_ob == NULL) {
          const float *cur = scene->cursor.location;
          ushort local_view_bits = (v3d && v3d->localvd) ? v3d->local_view_uuid : 0;
          gpencil_ob = ED_gpencil_add_object(C, scene, cur, local_view_bits);
        }
        BKE_gpencil_convert_curve(bmain, scene, gpencil_ob, ob, gpencil_lines, use_collections);
=======
        if (ob->type != OB_CURVE) {
          BKE_report(
              op->reports, RPT_ERROR, "Convert Surfaces to Grease Pencil is not supported.");
        }
        else {
          /* Create a new grease pencil object only if it was not created before.
           * All curves selected are converted as strokes of the same grease pencil object.
           * Nurbs Surface are not supported.
           */
          if (gpencil_ob == NULL) {
            const float *cur = scene->cursor.location;
            ushort local_view_bits = (v3d && v3d->localvd) ? v3d->local_view_uuid : 0;
            gpencil_ob = ED_gpencil_add_object(C, scene, cur, local_view_bits);
          }
          BKE_gpencil_convert_curve(bmain, scene, gpencil_ob, ob, false, false, true);
        }
>>>>>>> da25aca2
      }
    }
    else if (ob->type == OB_MBALL && target == OB_MESH) {
      Object *baseob;

      base->flag &= ~BASE_SELECTED;
      ob->base_flag &= ~BASE_SELECTED;

      baseob = BKE_mball_basis_find(scene, ob);

      if (ob != baseob) {
        /* if motherball is converting it would be marked as done later */
        ob->flag |= OB_DONE;
      }

      if (!(baseob->flag & OB_DONE)) {
        basen = duplibase_for_convert(bmain, depsgraph, scene, view_layer, base, baseob);
        newob = basen->object;

        mb = newob->data;
        id_us_min(&mb->id);

        newob->data = BKE_mesh_add(bmain, "Mesh");
        newob->type = OB_MESH;

        me = newob->data;
        me->totcol = mb->totcol;
        if (newob->totcol) {
          me->mat = MEM_dupallocN(mb->mat);
          for (a = 0; a < newob->totcol; a++) {
            id_us_plus((ID *)me->mat[a]);
          }
        }

        convert_ensure_curve_cache(depsgraph, scene, baseob);
        BKE_mesh_from_metaball(&baseob->runtime.curve_cache->disp, newob->data);

        if (obact->type == OB_MBALL) {
          basact = basen;
        }

        baseob->flag |= OB_DONE;
        mballConverted = 1;
      }
    }
    else {
      continue;
    }

    /* Ensure new object has consistent material data with its new obdata. */
    if (newob) {
      test_object_materials(bmain, newob, newob->data);
    }

    /* tag obdata if it was been changed */

    /* If the original object is active then make this object active */
    if (basen) {
      if (ob == obact) {
        /* store new active base to update BASACT */
        basact = basen;
      }

      basen = NULL;
    }

    if (!keep_original && (ob->flag & OB_DONE)) {
      DEG_id_tag_update(&ob->id, ID_RECALC_GEOMETRY);
      ((ID *)ob->data)->tag &= ~LIB_TAG_DOIT; /* flag not to convert this datablock again */
    }
  }
  BLI_freelistN(&selected_editable_bases);

  if (!keep_original) {
    if (mballConverted) {
      /* We need to remove non-basis MBalls first, otherwise we won't be able to detect them if
       * their basis happens to be removed first. */
      FOREACH_SCENE_OBJECT_BEGIN (scene, ob_mball) {
        if (ob_mball->type == OB_MBALL) {
          Object *ob_basis = NULL;
          if (!BKE_mball_is_basis(ob_mball) &&
              ((ob_basis = BKE_mball_basis_find(scene, ob_mball)) && (ob_basis->flag & OB_DONE))) {
            ED_object_base_free_and_unlink(bmain, scene, ob_mball);
          }
        }
      }
      FOREACH_SCENE_OBJECT_END;
      FOREACH_SCENE_OBJECT_BEGIN (scene, ob_mball) {
        if (ob_mball->type == OB_MBALL) {
          if (ob_mball->flag & OB_DONE) {
            if (BKE_mball_is_basis(ob_mball)) {
              ED_object_base_free_and_unlink(bmain, scene, ob_mball);
            }
          }
        }
      }
      FOREACH_SCENE_OBJECT_END;
    }
  }

  // XXX  ED_object_editmode_enter(C, 0);
  // XXX  exit_editmode(C, EM_FREEDATA|); /* freedata, but no undo */

  if (basact) {
    /* active base was changed */
    ED_object_base_activate(C, basact);
    BASACT(view_layer) = basact;
  }
  else if (BASACT(view_layer)->object->flag & OB_DONE) {
    WM_event_add_notifier(C, NC_OBJECT | ND_MODIFIER, BASACT(view_layer)->object);
    WM_event_add_notifier(C, NC_OBJECT | ND_DATA, BASACT(view_layer)->object);
  }

  DEG_relations_tag_update(bmain);
  DEG_id_tag_update(&scene->id, ID_RECALC_SELECT);
  WM_event_add_notifier(C, NC_OBJECT | ND_DRAW, scene);
  WM_event_add_notifier(C, NC_SCENE | ND_OB_SELECT, scene);

  return OPERATOR_FINISHED;
}

void OBJECT_OT_convert(wmOperatorType *ot)
{
  /* identifiers */
  ot->name = "Convert to";
  ot->description = "Convert selected objects to another type";
  ot->idname = "OBJECT_OT_convert";

  /* api callbacks */
  ot->invoke = WM_menu_invoke;
  ot->exec = convert_exec;
  ot->poll = convert_poll;

  /* flags */
  ot->flag = OPTYPE_REGISTER | OPTYPE_UNDO;

  /* properties */
  ot->prop = RNA_def_enum(
      ot->srna, "target", convert_target_items, OB_MESH, "Target", "Type of object to convert to");
  RNA_def_boolean(ot->srna,
                  "keep_original",
                  0,
                  "Keep Original",
                  "Keep original objects instead of replacing them");
  RNA_def_boolean(
      ot->srna, "gpencil_lines", 0, "GPencil Lines", "Use lines for grease pencil conversion");
  RNA_def_boolean(ot->srna,
                  "use_collections",
                  1,
                  "Use Collections",
                  "Use name of collections as name for grease pencil layers");
}

/** \} */

/* -------------------------------------------------------------------- */
/** \name Duplicate Object Operator
 * \{ */

/*
 * dupflag: a flag made from constants declared in DNA_userdef_types.h
 * The flag tells adduplicate() whether to copy data linked to the object,
 * or to reference the existing data.
 * U.dupflag for default operations or you can construct a flag as python does
 * if the dupflag is 0 then no data will be copied (linked duplicate). */

/* used below, assumes id.new is correct */
/* leaves selection of base/object unaltered */
/* Does set ID->newid pointers. */
static Base *object_add_duplicate_internal(
    Main *bmain, Scene *scene, ViewLayer *view_layer, Object *ob, int dupflag)
{
  Base *base, *basen = NULL;
  Object *obn;

  if (ob->mode & OB_MODE_POSE) {
    /* nothing? */
  }
  else {
    obn = ID_NEW_SET(ob, BKE_object_duplicate(bmain, ob, dupflag));
    DEG_id_tag_update(&obn->id, ID_RECALC_TRANSFORM | ID_RECALC_GEOMETRY);

    base = BKE_view_layer_base_find(view_layer, ob);
    if ((base != NULL) && (base->flag & BASE_VISIBLE)) {
      BKE_collection_object_add_from(bmain, scene, ob, obn);
    }
    else {
      LayerCollection *layer_collection = BKE_layer_collection_get_active(view_layer);
      BKE_collection_object_add(bmain, layer_collection->collection, obn);
    }

    basen = BKE_view_layer_base_find(view_layer, obn);
    if (base != NULL) {
      basen->local_view_bits = base->local_view_bits;
    }

    /* 1) duplis should end up in same collection as the original
     * 2) Rigid Body sim participants MUST always be part of a collection...
     */
    // XXX: is 2) really a good measure here?
    if (ob->rigidbody_object || ob->rigidbody_constraint) {
      Collection *collection;
      for (collection = bmain->collections.first; collection; collection = collection->id.next) {
        if (BKE_collection_has_object(collection, ob)) {
          BKE_collection_object_add(bmain, collection, obn);
        }
      }
    }
  }
  return basen;
}

/* single object duplicate, if dupflag==0, fully linked, else it uses the flags given */
/* leaves selection of base/object unaltered.
 * note: don't call this within a loop since clear_* funcs loop over the entire database.
 * note: caller must do DAG_relations_tag_update(bmain);
 *       this is not done automatic since we may duplicate many objects in a batch */
Base *ED_object_add_duplicate(
    Main *bmain, Scene *scene, ViewLayer *view_layer, Base *base, int dupflag)
{
  Base *basen;
  Object *ob;

  basen = object_add_duplicate_internal(bmain, scene, view_layer, base->object, dupflag);
  if (basen == NULL) {
    return NULL;
  }

  ob = basen->object;

  /* link own references to the newly duplicated data [#26816] */
  BKE_libblock_relink_to_newid(&ob->id);

  /* DAG_relations_tag_update(bmain); */ /* caller must do */

  if (ob->data != NULL) {
    DEG_id_tag_update_ex(bmain, (ID *)ob->data, ID_RECALC_EDITORS);
  }

  BKE_main_id_clear_newpoins(bmain);

  return basen;
}

/* contextual operator dupli */
static int duplicate_exec(bContext *C, wmOperator *op)
{
  Main *bmain = CTX_data_main(C);
  Scene *scene = CTX_data_scene(C);
  ViewLayer *view_layer = CTX_data_view_layer(C);
  const bool linked = RNA_boolean_get(op->ptr, "linked");
  int dupflag = (linked) ? 0 : U.dupflag;

  CTX_DATA_BEGIN (C, Base *, base, selected_bases) {
    Base *basen = object_add_duplicate_internal(bmain, scene, view_layer, base->object, dupflag);

    /* note that this is safe to do with this context iterator,
     * the list is made in advance */
    ED_object_base_select(base, BA_DESELECT);
    ED_object_base_select(basen, BA_SELECT);

    if (basen == NULL) {
      continue;
    }

    /* new object becomes active */
    if (BASACT(view_layer) == base) {
      ED_object_base_activate(C, basen);
    }

    if (basen->object->data) {
      DEG_id_tag_update(basen->object->data, 0);
    }
  }
  CTX_DATA_END;

  copy_object_set_idnew(C);

  DEG_relations_tag_update(bmain);
  DEG_id_tag_update(&scene->id, ID_RECALC_COPY_ON_WRITE | ID_RECALC_SELECT);

  WM_event_add_notifier(C, NC_SCENE | ND_OB_SELECT, scene);

  return OPERATOR_FINISHED;
}

void OBJECT_OT_duplicate(wmOperatorType *ot)
{
  PropertyRNA *prop;

  /* identifiers */
  ot->name = "Duplicate Objects";
  ot->description = "Duplicate selected objects";
  ot->idname = "OBJECT_OT_duplicate";

  /* api callbacks */
  ot->exec = duplicate_exec;
  ot->poll = ED_operator_objectmode;

  /* flags */
  ot->flag = OPTYPE_REGISTER | OPTYPE_UNDO;

  /* to give to transform */
  prop = RNA_def_boolean(ot->srna,
                         "linked",
                         0,
                         "Linked",
                         "Duplicate object but not object data, linking to the original data");
  RNA_def_property_flag(prop, PROP_SKIP_SAVE);

  prop = RNA_def_enum(
      ot->srna, "mode", rna_enum_transform_mode_types, TFM_TRANSLATION, "Mode", "");
  RNA_def_property_flag(prop, PROP_HIDDEN);
}

/** \} */

/* -------------------------------------------------------------------- */
/** \name Add Named Object Operator
 *
 * Use for for drag & drop.
 * \{ */

static int add_named_exec(bContext *C, wmOperator *op)
{
  wmWindow *win = CTX_wm_window(C);
  const wmEvent *event = win ? win->eventstate : NULL;
  Main *bmain = CTX_data_main(C);
  Scene *scene = CTX_data_scene(C);
  ViewLayer *view_layer = CTX_data_view_layer(C);
  Base *basen;
  Object *ob;
  const bool linked = RNA_boolean_get(op->ptr, "linked");
  int dupflag = (linked) ? 0 : U.dupflag;
  char name[MAX_ID_NAME - 2];

  /* find object, create fake base */
  RNA_string_get(op->ptr, "name", name);
  ob = (Object *)BKE_libblock_find_name(bmain, ID_OB, name);

  if (ob == NULL) {
    BKE_report(op->reports, RPT_ERROR, "Object not found");
    return OPERATOR_CANCELLED;
  }

  /* prepare dupli */
  basen = object_add_duplicate_internal(bmain, scene, view_layer, ob, dupflag);

  if (basen == NULL) {
    BKE_report(op->reports, RPT_ERROR, "Object could not be duplicated");
    return OPERATOR_CANCELLED;
  }

  basen->object->restrictflag &= ~OB_RESTRICT_VIEWPORT;

  if (event) {
    ARegion *ar = CTX_wm_region(C);
    const int mval[2] = {event->x - ar->winrct.xmin, event->y - ar->winrct.ymin};
    ED_object_location_from_view(C, basen->object->loc);
    ED_view3d_cursor3d_position(C, mval, false, basen->object->loc);
  }

  ED_object_base_select(basen, BA_SELECT);
  ED_object_base_activate(C, basen);

  copy_object_set_idnew(C);

  /* TODO(sergey): Only update relations for the current scene. */
  DEG_relations_tag_update(bmain);

  DEG_id_tag_update(&scene->id, ID_RECALC_SELECT);
  WM_event_add_notifier(C, NC_SCENE | ND_OB_SELECT, scene);
  WM_event_add_notifier(C, NC_SCENE | ND_OB_ACTIVE, scene);

  return OPERATOR_FINISHED;
}

void OBJECT_OT_add_named(wmOperatorType *ot)
{
  /* identifiers */
  ot->name = "Add Named Object";
  ot->description = "Add named object";
  ot->idname = "OBJECT_OT_add_named";

  /* api callbacks */
  ot->exec = add_named_exec;
  ot->poll = ED_operator_objectmode;

  /* flags */
  ot->flag = OPTYPE_REGISTER | OPTYPE_UNDO;

  RNA_def_boolean(ot->srna,
                  "linked",
                  0,
                  "Linked",
                  "Duplicate object but not object data, linking to the original data");
  RNA_def_string(ot->srna, "name", NULL, MAX_ID_NAME - 2, "Name", "Object name to add");
}

/** \} */

/* -------------------------------------------------------------------- */
/** \name Join Object Operator
 *
 * \{ */

static bool join_poll(bContext *C)
{
  Object *ob = CTX_data_active_object(C);

  if (!ob || ID_IS_LINKED(ob)) {
    return 0;
  }

  if (ELEM(ob->type, OB_MESH, OB_CURVE, OB_SURF, OB_ARMATURE, OB_GPENCIL)) {
    return ED_operator_screenactive(C);
  }
  else {
    return 0;
  }
}

static int join_exec(bContext *C, wmOperator *op)
{
  Object *ob = CTX_data_active_object(C);

  if (ob->mode & OB_MODE_EDIT) {
    BKE_report(op->reports, RPT_ERROR, "This data does not support joining in edit mode");
    return OPERATOR_CANCELLED;
  }
  else if (BKE_object_obdata_is_libdata(ob)) {
    BKE_report(op->reports, RPT_ERROR, "Cannot edit external library data");
    return OPERATOR_CANCELLED;
  }
  else if (ob->type == OB_GPENCIL) {
    bGPdata *gpd = (bGPdata *)ob->data;
    if ((!gpd) || GPENCIL_ANY_MODE(gpd)) {
      BKE_report(op->reports, RPT_ERROR, "This data does not support joining in this mode");
      return OPERATOR_CANCELLED;
    }
  }

  if (ob->type == OB_MESH) {
    return join_mesh_exec(C, op);
  }
  else if (ELEM(ob->type, OB_CURVE, OB_SURF)) {
    return join_curve_exec(C, op);
  }
  else if (ob->type == OB_ARMATURE) {
    return join_armature_exec(C, op);
  }
  else if (ob->type == OB_GPENCIL) {
    return ED_gpencil_join_objects_exec(C, op);
  }

  return OPERATOR_CANCELLED;
}

void OBJECT_OT_join(wmOperatorType *ot)
{
  /* identifiers */
  ot->name = "Join";
  ot->description = "Join selected objects into active object";
  ot->idname = "OBJECT_OT_join";

  /* api callbacks */
  ot->exec = join_exec;
  ot->poll = join_poll;

  /* flags */
  ot->flag = OPTYPE_REGISTER | OPTYPE_UNDO;
}

/** \} */

/* -------------------------------------------------------------------- */
/** \name Join as Shape Key Operator
 * \{ */

static bool join_shapes_poll(bContext *C)
{
  Object *ob = CTX_data_active_object(C);

  if (!ob || ID_IS_LINKED(ob)) {
    return 0;
  }

  /* only meshes supported at the moment */
  if (ob->type == OB_MESH) {
    return ED_operator_screenactive(C);
  }
  else {
    return 0;
  }
}

static int join_shapes_exec(bContext *C, wmOperator *op)
{
  Object *ob = CTX_data_active_object(C);

  if (ob->mode & OB_MODE_EDIT) {
    BKE_report(op->reports, RPT_ERROR, "This data does not support joining in edit mode");
    return OPERATOR_CANCELLED;
  }
  else if (BKE_object_obdata_is_libdata(ob)) {
    BKE_report(op->reports, RPT_ERROR, "Cannot edit external library data");
    return OPERATOR_CANCELLED;
  }

  if (ob->type == OB_MESH) {
    return join_mesh_shapes_exec(C, op);
  }

  return OPERATOR_CANCELLED;
}

void OBJECT_OT_join_shapes(wmOperatorType *ot)
{
  /* identifiers */
  ot->name = "Join as Shapes";
  ot->description = "Copy the current resulting shape of another selected object to this one";
  ot->idname = "OBJECT_OT_join_shapes";

  /* api callbacks */
  ot->exec = join_shapes_exec;
  ot->poll = join_shapes_poll;

  /* flags */
  ot->flag = OPTYPE_REGISTER | OPTYPE_UNDO;
}

/** \} */<|MERGE_RESOLUTION|>--- conflicted
+++ resolved
@@ -2386,15 +2386,6 @@
         BKE_object_free_curve_cache(newob);
       }
       else if (target == OB_GPENCIL) {
-<<<<<<< HEAD
-        /* Create a new grease pencil object */
-        if (gpencil_ob == NULL) {
-          const float *cur = scene->cursor.location;
-          ushort local_view_bits = (v3d && v3d->localvd) ? v3d->local_view_uuid : 0;
-          gpencil_ob = ED_gpencil_add_object(C, scene, cur, local_view_bits);
-        }
-        BKE_gpencil_convert_curve(bmain, scene, gpencil_ob, ob, gpencil_lines, use_collections);
-=======
         if (ob->type != OB_CURVE) {
           BKE_report(
               op->reports, RPT_ERROR, "Convert Surfaces to Grease Pencil is not supported.");
@@ -2411,7 +2402,6 @@
           }
           BKE_gpencil_convert_curve(bmain, scene, gpencil_ob, ob, false, false, true);
         }
->>>>>>> da25aca2
       }
     }
     else if (ob->type == OB_MBALL && target == OB_MESH) {
