--- conflicted
+++ resolved
@@ -804,13 +804,8 @@
 /*
 void ED_mesh_geometry_add(Mesh *mesh, ReportList *reports, int verts, int edges, int faces)
 {
-<<<<<<< HEAD
 	if(mesh->edit_btmesh) {
-		BKE_report(reports, RPT_ERROR, "Can't add geometry in edit mode.");
-=======
-	if(mesh->edit_mesh) {
 		BKE_report(reports, RPT_ERROR, "Can't add geometry in edit mode");
->>>>>>> d7823173
 		return;
 	}
 
@@ -825,13 +820,8 @@
 
 void ED_mesh_faces_add(Mesh *mesh, ReportList *reports, int count)
 {
-<<<<<<< HEAD
 	if(mesh->edit_btmesh) {
-		BKE_report(reports, RPT_ERROR, "Can't add faces in edit mode.");
-=======
-	if(mesh->edit_mesh) {
 		BKE_report(reports, RPT_ERROR, "Can't add faces in edit mode");
->>>>>>> d7823173
 		return;
 	}
 
@@ -840,15 +830,9 @@
 
 void ED_mesh_edges_add(Mesh *mesh, ReportList *reports, int count)
 {
-<<<<<<< HEAD
 	if(mesh->edit_btmesh) {
-		BKE_report(reports, RPT_ERROR, "Can't add edges in edit mode.");
+		BKE_report(reports, RPT_ERROR, "Can't add edges in edit mode");
 			return;
-=======
-	if(mesh->edit_mesh) {
-		BKE_report(reports, RPT_ERROR, "Can't add edges in edit mode");
-		return;
->>>>>>> d7823173
 	}
 
 	mesh_add_edges(mesh, count);
@@ -857,13 +841,8 @@
 
 void ED_mesh_vertices_add(Mesh *mesh, ReportList *reports, int count)
 {
-<<<<<<< HEAD
 	if(mesh->edit_btmesh) {
-		BKE_report(reports, RPT_ERROR, "Can't add vertices in edit mode.");
-=======
-	if(mesh->edit_mesh) {
 		BKE_report(reports, RPT_ERROR, "Can't add vertices in edit mode");
->>>>>>> d7823173
 		return;
 	}
 
