# $Id: CMakeLists.txt 12931 2007-12-17 18:20:48Z theeth $
# ***** BEGIN GPL LICENSE BLOCK *****
#
# This program is free software; you can redistribute it and/or
# modify it under the terms of the GNU General Public License
# as published by the Free Software Foundation; either version 2
# of the License, or (at your option) any later version.
#
# This program is distributed in the hope that it will be useful,
# but WITHOUT ANY WARRANTY; without even the implied warranty of
# MERCHANTABILITY or FITNESS FOR A PARTICULAR PURPOSE.  See the
# GNU General Public License for more details.
#
# You should have received a copy of the GNU General Public License
# along with this program; if not, write to the Free Software Foundation,
# Inc., 51 Franklin Street, Fifth Floor, Boston, MA 02110-1301, USA.
#
# Contributor(s): Jacques Beaurain.
#
# ***** END GPL LICENSE BLOCK *****

set(INC
	../include
	../uvedit
	../../blenkernel
	../../blenlib
<<<<<<< HEAD
	../../bmesh
=======
	../../blenloader
>>>>>>> ce0ad0b4
	../../imbuf
	../../makesdna
	../../makesrna
	../../render/extern/include
	../../windowmanager
	../../../../intern/guardedalloc
)

set(INC_SYS
	${GLEW_INCLUDE_PATH}
)

set(SRC
	meshtools.c
	loopcut.c
	mesh_ops.c
	editbmesh_bvh.c
	editbmesh_add.c
	bmeshutils.c
	bmesh_selecthistory.c
	bmesh_select.c
	mesh_data.c
	bmesh_tools.c
	knifetool.c
	editface.c

	editbmesh_bvh.h
	mesh_intern.h
)

blender_add_lib(bf_editor_mesh "${SRC}" "${INC}" "${INC_SYS}")<|MERGE_RESOLUTION|>--- conflicted
+++ resolved
@@ -24,11 +24,8 @@
 	../uvedit
 	../../blenkernel
 	../../blenlib
-<<<<<<< HEAD
+	../../blenloader
 	../../bmesh
-=======
-	../../blenloader
->>>>>>> ce0ad0b4
 	../../imbuf
 	../../makesdna
 	../../makesrna
