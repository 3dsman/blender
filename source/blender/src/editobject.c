/**
 * $Id$
 *
 * ***** BEGIN GPL LICENSE BLOCK *****
 *
 * This program is free software; you can redistribute it and/or
 * modify it under the terms of the GNU General Public License
 * as published by the Free Software Foundation; either version 2
 * of the License, or (at your option) any later version.
 *
 * This program is distributed in the hope that it will be useful,
 * but WITHOUT ANY WARRANTY; without even the implied warranty of
 * MERCHANTABILITY or FITNESS FOR A PARTICULAR PURPOSE.  See the
 * GNU General Public License for more details.
 *
 * You should have received a copy of the GNU General Public License
 * along with this program; if not, write to the Free Software Foundation,
 * Inc., 59 Temple Place - Suite 330, Boston, MA  02111-1307, USA.
 *
 * The Original Code is Copyright (C) 2001-2002 by NaN Holding BV.
 * All rights reserved.
 *
 * The Original Code is: all of this file.
 *
 * Contributor(s): none yet.
 *
 * ***** END GPL LICENSE BLOCK *****
 */

/** 
 * Theorie: (matrices) A x B x C == A x ( B x C x Binv) x B
 * ofwel: OB x PAR x EDIT = OB x (PAR x EDIT x PARinv) x PAR
 */

#include <stdlib.h>
#include <string.h>
#include <math.h>

#ifdef HAVE_CONFIG_H
#include <config.h>
#endif

#ifndef WIN32
#include <unistd.h>
#else
#include <io.h>
#endif
#include "MEM_guardedalloc.h"
#include "PIL_time.h"

#include "BMF_Api.h"


#include "IMB_imbuf_types.h"

#include "DNA_action_types.h"
#include "DNA_armature_types.h"
#include "DNA_camera_types.h"
#include "DNA_constraint_types.h"
#include "DNA_curve_types.h"
#include "DNA_effect_types.h"
#include "DNA_group_types.h"
#include "DNA_image_types.h"
#include "DNA_ipo_types.h"
#include "DNA_key_types.h"
#include "DNA_lamp_types.h"
#include "DNA_lattice_types.h"
#include "DNA_material_types.h"
#include "DNA_mesh_types.h"
#include "DNA_meshdata_types.h"
#include "DNA_meta_types.h"
#include "DNA_nla_types.h"
#include "DNA_object_types.h"
#include "DNA_object_fluidsim.h"
#include "DNA_object_force.h"
#include "DNA_scene_types.h"
#include "DNA_space_types.h"
#include "DNA_screen_types.h"
#include "DNA_texture_types.h"
#include "DNA_particle_types.h"
#include "DNA_property_types.h"
#include "DNA_userdef_types.h"
#include "DNA_view3d_types.h"
#include "DNA_vfont_types.h"
#include "DNA_world_types.h"
#include "DNA_modifier_types.h"

#include "BLI_blenlib.h"
#include "BLI_arithb.h"
#include "BLI_editVert.h"
#include "BLI_ghash.h"
#include "BLI_rand.h"

#include "BKE_action.h"
#include "BKE_anim.h"
#include "BKE_armature.h"
#include "BKE_constraint.h"
#include "BKE_customdata.h"
#include "BKE_blender.h"
#include "BKE_booleanops.h"
#include "BKE_cloth.h"
#include "BKE_curve.h"
#include "BKE_displist.h"
#include "BKE_depsgraph.h"
#include "BKE_DerivedMesh.h"
#include "BKE_effect.h"
#include "BKE_font.h"
#include "BKE_global.h"
#include "BKE_group.h"
#include "BKE_ipo.h"
#include "BKE_image.h"
#include "BKE_key.h"
#include "BKE_lattice.h"
#include "BKE_library.h"
#include "BKE_main.h"
#include "BKE_material.h"
#include "BKE_mball.h"
#include "BKE_mesh.h"
#include "BKE_multires.h"
#include "BKE_nla.h"
#include "BKE_object.h"
#include "BKE_particle.h"
#include "BKE_property.h"
#include "BKE_sca.h"
#include "BKE_scene.h"
#include "BKE_softbody.h"
#include "BKE_subsurf.h"
#include "BKE_texture.h"
#include "BKE_utildefines.h"
#include "BKE_modifier.h"

#include "BIF_butspace.h"
#include "BIF_editconstraint.h"
#include "BIF_editdeform.h"
#include "BIF_editfont.h"
#include "BIF_editlattice.h"
#include "BIF_editmesh.h"
#include "BIF_editoops.h"
#include "BIF_editparticle.h"
#include "BIF_editview.h"
#include "BIF_editarmature.h"
#include "BIF_gl.h"
#include "BIF_graphics.h"
#include "BIF_interface.h"
#include "BIF_meshtools.h"
#include "BIF_mywindow.h"
#include "BIF_previewrender.h"
#include "BIF_resources.h"
#include "BIF_retopo.h"
#include "BIF_screen.h"
#include "BIF_space.h"
#include "BIF_toolbox.h"
#include "BIF_toets.h"

#ifdef WITH_VERSE
#include "BIF_verse.h"
#endif

#include "BSE_edit.h"
#include "BSE_editipo.h"
#include "BSE_filesel.h"	/* For activate_databrowse() */
#include "BSE_view.h"
#include "BSE_drawview.h"
#include "BSE_trans_types.h"
#include "BSE_editipo_types.h"

#include "BDR_vpaint.h"
#include "BDR_sculptmode.h"
#include "BDR_editface.h"
#include "BDR_editmball.h"
#include "BDR_editobject.h"
#include "BDR_drawobject.h"
#include "BDR_editcurve.h"
#include "BDR_unwrapper.h"

#include <time.h>
#include "mydevice.h"
#include "nla.h"

#include "blendef.h"
#include "butspace.h"
#include "BIF_transform.h"

#include "BIF_poseobject.h"


/* --------------------------------- */

void exit_paint_modes(void)
{
	if(G.f & G_VERTEXPAINT) set_vpaint();
	if(G.f & G_TEXTUREPAINT) set_texturepaint();
	if(G.f & G_WEIGHTPAINT) set_wpaint();
	if(G.f & G_SCULPTMODE) set_sculptmode();
	if(G.f & G_PARTICLEEDIT) PE_set_particle_edit();

	G.f &= ~(G_VERTEXPAINT+G_TEXTUREPAINT+G_WEIGHTPAINT+G_SCULPTMODE+G_PARTICLEEDIT);
}

void add_object_draw(int type)	/* for toolbox or menus, only non-editmode stuff */
{
	Object *ob;
	
	exit_paint_modes();
	setcursor_space(SPACE_VIEW3D, CURSOR_STD);

	if ELEM3(curarea->spacetype, SPACE_VIEW3D, SPACE_BUTS, SPACE_INFO) {
		if (G.obedit) exit_editmode(EM_FREEDATA|EM_FREEUNDO|EM_WAITCURSOR); /* freedata, and undo */
		ob= add_object(type);
		set_active_base(BASACT);
		base_init_from_view3d(BASACT, G.vd);
		
		/* only undo pushes on objects without editmode... */
		if(type==OB_EMPTY) BIF_undo_push("Add Empty");
		else if(type==OB_LAMP) {
			BIF_undo_push("Add Lamp");
			reshadeall_displist();	/* only frees */
		}
		else if(type==OB_LATTICE) BIF_undo_push("Add Lattice");
		else if(type==OB_CAMERA) BIF_undo_push("Add Camera");
		
		allqueue(REDRAWVIEW3D, 0);
	}

	redraw_test_buttons(OBACT);

	allqueue(REDRAWALL, 0);

	deselect_all_area_oops();
	set_select_flag_oops();
	
	DAG_scene_sort(G.scene);
	allqueue(REDRAWINFO, 1); 	/* 1, because header->win==0! */
}

void add_objectLamp(short type)
{
	Lamp *la;

	/* this function also comes from an info window */
	if ELEM(curarea->spacetype, SPACE_VIEW3D, SPACE_INFO); else return;
	
	if(G.obedit==0) {
		add_object_draw(OB_LAMP);
		base_init_from_view3d(BASACT, G.vd);
	}
	
	la = BASACT->object->data;
	la->type = type;	

	allqueue(REDRAWALL, 0);
}

/* remove base from a specific scene */
/* note: now unlinks constraints as well */
void free_and_unlink_base_from_scene(Scene *scene, Base *base)
{
	BLI_remlink(&scene->base, base);
	free_libblock_us(&G.main->object, base->object);
	MEM_freeN(base);
}

/* remove base from the current scene */
void free_and_unlink_base(Base *base)
{
	if (base==BASACT)
		BASACT= NULL;
	free_and_unlink_base_from_scene(G.scene, base);
}

void delete_obj(int ok)
{
	Base *base;
	int islamp= 0;
	
	if(G.obedit) return;
	if(G.scene->id.lib) return;

	base= FIRSTBASE;
	while(base) {
		Base *nbase= base->next;

		if TESTBASE(base) { 
			if(ok==0) {
				/* Shift Del is global delete */
				if (G.qual & LR_SHIFTKEY) {
					if(!okee("Erase selected Object(s) Globally")) return;
					ok= 2;
				} else {
					if(!okee("Erase selected Object(s)")) return;
					ok= 1;
				}
			}
			
			exit_paint_modes();

			if(base->object->type==OB_LAMP) islamp= 1;
#ifdef WITH_VERSE
			if(base->object->vnode) b_verse_delete_object(base->object);
#endif
			if (ok==2) {
				Scene *scene; 
				Base *base_other;
				
				for (scene= G.main->scene.first; scene; scene= scene->id.next) {
					if (scene != G.scene && !(scene->id.lib)) {
						base_other= object_in_scene( base->object, scene );
						if (base_other) {
							if (base_other == scene->basact) scene->basact= NULL;	/* in case the object was active */
							free_and_unlink_base_from_scene( scene, base_other );
						}
					}
				}
			}
			
			/* remove from current scene only */
			free_and_unlink_base(base);
		}
		
		base= nbase;
	}
	countall();

	setcursor_space(SPACE_VIEW3D, CURSOR_STD);
	
	if(islamp) reshadeall_displist();	/* only frees displist */

	redraw_test_buttons(OBACT);
	allqueue(REDRAWVIEW3D, 0);
	allqueue (REDRAWACTION, 0);
	allqueue(REDRAWIPO, 0);
	allqueue(REDRAWDATASELECT, 0);
	allspace(OOPS_TEST, 0);
	allqueue(REDRAWOOPS, 0);
	allqueue(REDRAWACTION, 0);
	allqueue(REDRAWNLA, 0);
	
	DAG_scene_sort(G.scene);
	DAG_scene_flush_update(G.scene, screen_view3d_layers(), 0);

	BIF_undo_push("Delete object(s)");
}

static int return_editmesh_indexar(int *tot, int **indexar, float *cent)
{
	EditMesh *em = G.editMesh;
	EditVert *eve;
	int *index, nr, totvert=0;
	
	for(eve= em->verts.first; eve; eve= eve->next) {
		if(eve->f & SELECT) totvert++;
	}
	if(totvert==0) return 0;
	
	*indexar= index= MEM_mallocN(4*totvert, "hook indexar");
	*tot= totvert;
	nr= 0;
	cent[0]= cent[1]= cent[2]= 0.0;
	
	for(eve= em->verts.first; eve; eve= eve->next) {
		if(eve->f & SELECT) {
			*index= nr; index++;
			VecAddf(cent, cent, eve->co);
		}
		nr++;
	}
	
	VecMulf(cent, 1.0f/(float)totvert);
	
	return totvert;
}

static int return_editmesh_vgroup(char *name, float *cent)
{
	EditMesh *em = G.editMesh;
	MDeformVert *dvert;
	EditVert *eve;
	int i, totvert=0;
	
	cent[0]= cent[1]= cent[2]= 0.0;
	
	if(G.obedit->actdef) {
		
		/* find the vertices */
		for(eve= em->verts.first; eve; eve= eve->next) {
			dvert= CustomData_em_get(&em->vdata, eve->data, CD_MDEFORMVERT);

			if(dvert) {
				for(i=0; i<dvert->totweight; i++){
					if(dvert->dw[i].def_nr == (G.obedit->actdef-1)) {
						totvert++;
						VecAddf(cent, cent, eve->co);
					}
				}
			}
		}
		if(totvert) {
			bDeformGroup *defGroup = BLI_findlink(&G.obedit->defbase, G.obedit->actdef-1);
			strcpy(name, defGroup->name);
			VecMulf(cent, 1.0f/(float)totvert);
			return 1;
		}
	}
	
	return 0;
}	

static void select_editmesh_hook(HookModifierData *hmd)
{
	EditMesh *em = G.editMesh;
	EditVert *eve;
	int index=0, nr=0;
	
	for(eve= em->verts.first; eve; eve= eve->next, nr++) {
		if(nr==hmd->indexar[index]) {
			eve->f |= SELECT;
			if(index < hmd->totindex-1) index++;
		}
	}
	EM_select_flush();
}

static int return_editlattice_indexar(int *tot, int **indexar, float *cent)
{
	BPoint *bp;
	int *index, nr, totvert=0, a;
	
	/* count */
	a= editLatt->pntsu*editLatt->pntsv*editLatt->pntsw;
	bp= editLatt->def;
	while(a--) {
		if(bp->f1 & SELECT) {
			if(bp->hide==0) totvert++;
		}
		bp++;
	}

	if(totvert==0) return 0;
	
	*indexar= index= MEM_mallocN(4*totvert, "hook indexar");
	*tot= totvert;
	nr= 0;
	cent[0]= cent[1]= cent[2]= 0.0;
	
	a= editLatt->pntsu*editLatt->pntsv*editLatt->pntsw;
	bp= editLatt->def;
	while(a--) {
		if(bp->f1 & SELECT) {
			if(bp->hide==0) {
				*index= nr; index++;
				VecAddf(cent, cent, bp->vec);
			}
		}
		bp++;
		nr++;
	}
	
	VecMulf(cent, 1.0f/(float)totvert);
	
	return totvert;
}

static void select_editlattice_hook(HookModifierData *hmd)
{
	BPoint *bp;
	int index=0, nr=0, a;
	
	/* count */
	a= editLatt->pntsu*editLatt->pntsv*editLatt->pntsw;
	bp= editLatt->def;
	while(a--) {
		if(hmd->indexar[index]==nr) {
			bp->f1 |= SELECT;
			if(index < hmd->totindex-1) index++;
		}
		nr++;
		bp++;
	}
}

static int return_editcurve_indexar(int *tot, int **indexar, float *cent)
{
	extern ListBase editNurb;
	Nurb *nu;
	BPoint *bp;
	BezTriple *bezt;
	int *index, a, nr, totvert=0;
	
	for(nu= editNurb.first; nu; nu= nu->next) {
		if((nu->type & 7)==CU_BEZIER) {
			bezt= nu->bezt;
			a= nu->pntsu;
			while(a--) {
				if(bezt->f1 & SELECT) totvert++;
				if(bezt->f2 & SELECT) totvert++;
				if(bezt->f3 & SELECT) totvert++;
				bezt++;
			}
		}
		else {
			bp= nu->bp;
			a= nu->pntsu*nu->pntsv;
			while(a--) {
				if(bp->f1 & SELECT) totvert++;
				bp++;
			}
		}
	}
	if(totvert==0) return 0;
	
	*indexar= index= MEM_mallocN(4*totvert, "hook indexar");
	*tot= totvert;
	nr= 0;
	cent[0]= cent[1]= cent[2]= 0.0;
	
	for(nu= editNurb.first; nu; nu= nu->next) {
		if((nu->type & 7)==CU_BEZIER) {
			bezt= nu->bezt;
			a= nu->pntsu;
			while(a--) {
				if(bezt->f1 & SELECT) {
					*index= nr; index++;
					VecAddf(cent, cent, bezt->vec[0]);
				}
				nr++;
				if(bezt->f2 & SELECT) {
					*index= nr; index++;
					VecAddf(cent, cent, bezt->vec[1]);
				}
				nr++;
				if(bezt->f3 & SELECT) {
					*index= nr; index++;
					VecAddf(cent, cent, bezt->vec[2]);
				}
				nr++;
				bezt++;
			}
		}
		else {
			bp= nu->bp;
			a= nu->pntsu*nu->pntsv;
			while(a--) {
				if(bp->f1 & SELECT) {
					*index= nr; index++;
					VecAddf(cent, cent, bp->vec);
				}
				nr++;
				bp++;
			}
		}
	}
	
	VecMulf(cent, 1.0f/(float)totvert);
	
	return totvert;
}

/* use this when the loc/size/rot of the parent has changed but the children should stay in the same place
 * apply-size-rot or object center for eg */
static void ignore_parent_tx( Object *ob ) {
	Object *ob_child;
	/* a change was made, adjust the children to compensate */
	for (ob_child=G.main->object.first; ob_child; ob_child=ob_child->id.next) {
		if (ob_child->parent == ob) {
			apply_obmat(ob_child);
			what_does_parent(ob_child);
			Mat4Invert(ob_child->parentinv, workob.obmat);
		}
	}
}

static void select_editcurve_hook(HookModifierData *hmd)
{
	extern ListBase editNurb;
	Nurb *nu;
	BPoint *bp;
	BezTriple *bezt;
	int index=0, a, nr=0;
	
	for(nu= editNurb.first; nu; nu= nu->next) {
		if((nu->type & 7)==CU_BEZIER) {
			bezt= nu->bezt;
			a= nu->pntsu;
			while(a--) {
				if(nr == hmd->indexar[index]) {
					bezt->f1 |= SELECT;
					if(index<hmd->totindex-1) index++;
				}
				nr++;
				if(nr == hmd->indexar[index]) {
					bezt->f2 |= SELECT;
					if(index<hmd->totindex-1) index++;
				}
				nr++;
				if(nr == hmd->indexar[index]) {
					bezt->f3 |= SELECT;
					if(index<hmd->totindex-1) index++;
				}
				nr++;

				bezt++;
			}
		}
		else {
			bp= nu->bp;
			a= nu->pntsu*nu->pntsv;
			while(a--) {
				if(nr == hmd->indexar[index]) {
					bp->f1 |= SELECT;
					if(index<hmd->totindex-1) index++;
				}
				nr++;
				bp++;
			}
		}
	}
}

void hook_select(HookModifierData *hmd) 
{
	if(G.obedit->type==OB_MESH) select_editmesh_hook(hmd);
	else if(G.obedit->type==OB_LATTICE) select_editlattice_hook(hmd);
	else if(G.obedit->type==OB_CURVE) select_editcurve_hook(hmd);
	else if(G.obedit->type==OB_SURF) select_editcurve_hook(hmd);
}

int hook_getIndexArray(int *tot, int **indexar, char *name, float *cent_r)
{
	*indexar= NULL;
	*tot= 0;
	name[0]= 0;

	switch(G.obedit->type) {
	case OB_MESH:
		/* check selected vertices first */
		if( return_editmesh_indexar(tot, indexar, cent_r)) return 1;
		else return return_editmesh_vgroup(name, cent_r);
	case OB_CURVE:
	case OB_SURF:
		return return_editcurve_indexar(tot, indexar, cent_r);
	case OB_LATTICE:
		return return_editlattice_indexar(tot, indexar, cent_r);
	default:
		return 0;
	}
}

void add_hook_menu(void)
{
	int mode;
	
	if(G.obedit==NULL) return;
	
	if(modifiers_findByType(G.obedit, eModifierType_Hook))
		mode= pupmenu("Hooks %t|Add, To New Empty %x1|Add, To Selected Object %x2|Remove... %x3|Reassign... %x4|Select... %x5|Clear Offset...%x6");
	else
		mode= pupmenu("Hooks %t|Add, New Empty %x1|Add, To Selected Object %x2");

	if(mode<1) return;
		
	/* do operations */
	add_hook(mode);
	
	allqueue(REDRAWVIEW3D, 0);
	allqueue(REDRAWBUTSOBJECT, 0);
	
	BIF_undo_push("Add hook");
}

void add_hook(int mode)
{
	ModifierData *md = NULL;
	HookModifierData *hmd = NULL;
	Object *ob=NULL;
	
	if(G.obedit==NULL) return;
	
	/* preconditions */
	if(mode==2) { /* selected object */
		Base *base= FIRSTBASE;
		while(base) {
			if TESTBASELIB(base) {
				if(base!=BASACT) {
					ob= base->object;
					break;
				}
			}
			base= base->next;
		}
		if(ob==NULL) {
			error("Requires selected Object");
			return;
		}
	}
	else if(mode!=1) {
		int maxlen=0, a, nr;
		char *cp;
		
		/* make pupmenu with hooks */
		for(md=G.obedit->modifiers.first; md; md= md->next) {
			if (md->type==eModifierType_Hook) 
				maxlen+=32;
		}
		
		if(maxlen==0) {
			error("Object has no hooks yet");
			return;
		}
		
		cp= MEM_callocN(maxlen+32, "temp string");
		if(mode==3) strcpy(cp, "Remove %t|");
		else if(mode==4) strcpy(cp, "Reassign %t|");
		else if(mode==5) strcpy(cp, "Select %t|");
		else if(mode==6) strcpy(cp, "Clear Offset %t|");
		
		for(md=G.obedit->modifiers.first; md; md= md->next) {
			if (md->type==eModifierType_Hook) {
				strcat(cp, md->name);
				strcat(cp, " |");
			}
		}
	
		nr= pupmenu(cp);
		MEM_freeN(cp);
		
		if(nr<1) return;
		
		a= 1;
		for(md=G.obedit->modifiers.first; md; md=md->next) {
			if (md->type==eModifierType_Hook) {
				if(a==nr) break;
				a++;
			}
		}
		
		hmd = (HookModifierData*) md;
		ob= hmd->object;
	}
	
	/* do it, new hooks or reassign */
	if(mode==1 || mode==2 || mode==4) {
		float cent[3];
		int tot, ok, *indexar;
		char name[32];
		
		ok = hook_getIndexArray(&tot, &indexar, name, cent);
		
		if(ok==0) {
			error("Requires selected vertices or active Vertex Group");
		}
		else {
			
			if(mode==1) {
				Base *base= BASACT, *newbase;
				
				ob= add_object(OB_EMPTY);
				/* set layers OK */
				newbase= BASACT;
				newbase->lay= base->lay;
				ob->lay= newbase->lay;
				
				/* transform cent to global coords for loc */
				VecMat4MulVecfl(ob->loc, G.obedit->obmat, cent);
				
				/* restore, add_object sets active */
				BASACT= base;
			}
			/* if mode is 2 or 4, ob has been set */
			
			/* new hook */
			if(mode==1 || mode==2) {
				ModifierData *md = G.obedit->modifiers.first;
				
				while (md && modifierType_getInfo(md->type)->type==eModifierTypeType_OnlyDeform) {
					md = md->next;
				}
				
				hmd = (HookModifierData*) modifier_new(eModifierType_Hook);
				BLI_insertlinkbefore(&G.obedit->modifiers, md, hmd);
				sprintf(hmd->modifier.name, "Hook-%s", ob->id.name+2);
			}
			else if (hmd->indexar) MEM_freeN(hmd->indexar); /* reassign, hook was set */

			hmd->object= ob;
			hmd->indexar= indexar;
			VECCOPY(hmd->cent, cent);
			hmd->totindex= tot;
			BLI_strncpy(hmd->name, name, 32);
			
			if(mode==1 || mode==2) {
				/* matrix calculus */
				/* vert x (obmat x hook->imat) x hook->obmat x ob->imat */
				/*        (parentinv         )                          */
				
				where_is_object(ob);
				
				Mat4Invert(ob->imat, ob->obmat);
				/* apparently this call goes from right to left... */
				Mat4MulSerie(hmd->parentinv, ob->imat, G.obedit->obmat, NULL, 
							NULL, NULL, NULL, NULL, NULL);
			}
		}
	}
	else if(mode==3) { /* remove */
		BLI_remlink(&G.obedit->modifiers, md);
		modifier_free(md);
	}
	else if(mode==5) { /* select */
		hook_select(hmd);
	}
	else if(mode==6) { /* clear offset */
		where_is_object(ob);	/* ob is hook->parent */
		
		Mat4Invert(ob->imat, ob->obmat);
		/* this call goes from right to left... */
		Mat4MulSerie(hmd->parentinv, ob->imat, G.obedit->obmat, NULL, 
					NULL, NULL, NULL, NULL, NULL);
	}

	DAG_scene_sort(G.scene);
}

void make_track(void)
{
	Base *base;
	short mode=0;
	
	if(G.scene->id.lib) return;
	if(G.obedit) {
		return;
	}
	if(BASACT==0) return;

	mode= pupmenu("Make Track %t|TrackTo Constraint %x1|LockTrack Constraint %x2|Old Track %x3");
	if (mode == 0){
		return;
	}
	else if (mode == 1){
		bConstraint *con;
		bTrackToConstraint *data;

		base= FIRSTBASE;
		while(base) {
			if TESTBASELIB(base) {
				if(base!=BASACT) {
					con = add_new_constraint(CONSTRAINT_TYPE_TRACKTO);
					strcpy (con->name, "AutoTrack");

					data = con->data;
					data->tar = BASACT->object;
					base->object->recalc |= OB_RECALC;
					
					/* Lamp and Camera track differently by default */
					if (base->object->type == OB_LAMP || base->object->type == OB_CAMERA) {
						data->reserved1 = TRACK_nZ;
						data->reserved2 = UP_Y;
					}

					add_constraint_to_object(con, base->object);
				}
			}
			base= base->next;
		}

	}
	else if (mode == 2){
		bConstraint *con;
		bLockTrackConstraint *data;

		base= FIRSTBASE;
		while(base) {
			if TESTBASELIB(base) {
				if(base!=BASACT) {
					con = add_new_constraint(CONSTRAINT_TYPE_LOCKTRACK);
					strcpy (con->name, "AutoTrack");

					data = con->data;
					data->tar = BASACT->object;
					base->object->recalc |= OB_RECALC;
					
					/* Lamp and Camera track differently by default */
					if (base->object->type == OB_LAMP || base->object->type == OB_CAMERA) {
						data->trackflag = TRACK_nZ;
						data->lockflag = LOCK_Y;
					}

					add_constraint_to_object(con, base->object);
				}
			}
			base= base->next;
		}

	}
	else if (mode == 3){
		base= FIRSTBASE;
		while(base) {
			if TESTBASELIB(base) {
				if(base!=BASACT) {
					base->object->track= BASACT->object;
					base->object->recalc |= OB_RECALC;
				}
			}
			base= base->next;
		}
	}

	allqueue(REDRAWOOPS, 0);
	allqueue(REDRAWVIEW3D, 0);
	DAG_scene_sort(G.scene);
	
	BIF_undo_push("Make Track");
}

void apply_obmat(Object *ob)
{
	float mat[3][3], imat[3][3], tmat[3][3];
	
	/* from obmat to loc rot size */
	
	if(ob==0) return;
	Mat3CpyMat4(mat, ob->obmat);
	
	VECCOPY(ob->loc, ob->obmat[3]);
	/* Quats arnt used yet */
	/*if(ob->transflag & OB_QUAT) {
		Mat3ToQuat(mat, ob->quat);
		QuatToMat3(ob->quat, tmat);
	}
	else {*/
		Mat3ToEul(mat, ob->rot);
		EulToMat3(ob->rot, tmat);
	/*}*/
	Mat3Inv(imat, tmat);
	
	Mat3MulMat3(tmat, imat, mat);
	
	ob->size[0]= tmat[0][0];
	ob->size[1]= tmat[1][1];
	ob->size[2]= tmat[2][2];

}

void clear_parent(void)
{
	Object *par;
	Base *base;
	int mode;
	
	if(G.obedit) return;
	if(G.scene->id.lib) return;

	mode= pupmenu("OK? %t|Clear Parent %x1|Clear and Keep Transformation (Clear Track) %x2|Clear Parent Inverse %x3");
	
	if(mode<1) return;

	base= FIRSTBASE;
	while(base) {
		if TESTBASELIB(base) {
			par= NULL;
			if(mode==1 || mode==2) {
				par= base->object->parent;
				base->object->parent= NULL;
				base->object->recalc |= OB_RECALC;
				
				if(mode==2) {
					base->object->track= NULL;
					apply_obmat(base->object);
				}
			}
			else if(mode==3) {
				Mat4One(base->object->parentinv);
				base->object->recalc |= OB_RECALC;
			}
		}
		base= base->next;
	}

	DAG_scene_sort(G.scene);
	DAG_scene_flush_update(G.scene, screen_view3d_layers(), 0);
	allqueue(REDRAWVIEW3D, 0);
	allqueue(REDRAWOOPS, 0);
	
	BIF_undo_push("Clear Parent");	
}

void clear_track(void)
{
	Base *base;
	int mode;
	
	if(G.obedit) return;
	if(G.scene->id.lib) return;

	mode= pupmenu("OK? %t|Clear Track %x1| Clear Track and Keep Transform %x2");

	if(mode<1) return;

	base= FIRSTBASE;
	while(base) {
		if TESTBASELIB(base) {
			base->object->track= NULL;
			base->object->recalc |= OB_RECALC;
			
			if(mode==2) {
				apply_obmat(base->object);
			}			
		}
		base= base->next;
	}

	DAG_scene_sort(G.scene);
	allqueue(REDRAWVIEW3D, 0);
	allqueue(REDRAWOOPS, 0);
	
	BIF_undo_push("Clear Track");	
}

void clear_object(char mode)
{
	Base *base;
	Object *ob;
	float *v1, *v3, mat[3][3];
	int armature_clear= 0;
	char *str=NULL;
	
	if(G.obedit) return;
	if(G.scene->id.lib) return;
	
	if(mode=='r') str= "Clear rotation";
	else if(mode=='g') str= "Clear location";
	else if(mode=='s') str= "Clear scale";
	else if(mode=='o') str= "Clear origin";
	else return;
	
	base= FIRSTBASE;
	while(base) {
		if TESTBASELIB(base) {
			ob= base->object;
			
			if ((ob->flag & OB_POSEMODE)) {
				/* only clear pose transforms if:
				 *	- with a mesh in weightpaint mode, it's related armature needs to be cleared
				 *	- with clearing transform of object being edited at the time
				 */
				if ((G.f & G_WEIGHTPAINT) || (ob==OBACT)) {
					clear_armature(ob, mode);
					armature_clear= 1;	/* silly system to prevent another dag update, so no action applied */
				}
			}
			else if((G.f & G_WEIGHTPAINT)==0) {
				/* only clear transforms of 'normal' (not armature) object if:
				 *	- not in weightpaint mode or editmode
				 *	- if that object's transform locks are not enabled (this is done on a per-channel basis)
				 */
				if (mode=='r') {
					/* eulers can only get cleared if they are not protected */
					if ((ob->protectflag & OB_LOCK_ROTX)==0)
						ob->rot[0]= ob->drot[0]= 0.0f;
					if ((ob->protectflag & OB_LOCK_ROTY)==0)
						ob->rot[1]= ob->drot[1]= 0.0f;
					if ((ob->protectflag & OB_LOCK_ROTZ)==0)
						ob->rot[2]= ob->drot[2]= 0.0f;
					
					/* quats here are not really used anymore anywhere, so it probably doesn't 
					 * matter to not clear them whether the euler-based rotation is used
					 */
					/*QuatOne(ob->quat);
					QuatOne(ob->dquat);*/
					
#ifdef WITH_VERSE
					if(ob->vnode) {
						struct VNode *vnode = (VNode*)ob->vnode;
						((VObjectData*)vnode->data)->flag |= ROT_SEND_READY;
						b_verse_send_transformation(ob);
					}
#endif

				}
				else if (mode=='g') {
					if ((ob->protectflag & OB_LOCK_LOCX)==0)
						ob->loc[0]= ob->dloc[0]= 0.0f;
					if ((ob->protectflag & OB_LOCK_LOCY)==0)
						ob->loc[1]= ob->dloc[1]= 0.0f;
					if ((ob->protectflag & OB_LOCK_LOCZ)==0)
						ob->loc[2]= ob->dloc[2]= 0.0f;
					
#ifdef WITH_VERSE
					if(ob->vnode) {
						struct VNode *vnode = (VNode*)ob->vnode;
						((VObjectData*)vnode->data)->flag |= POS_SEND_READY;
						b_verse_send_transformation(ob);
					}
#endif

				}
				else if (mode=='s') {
					if ((ob->protectflag & OB_LOCK_SCALEX)==0) {
						ob->dsize[0]= 0.0f;
						ob->size[0]= 1.0f;
					}
					if ((ob->protectflag & OB_LOCK_SCALEY)==0) {
						ob->dsize[1]= 0.0f;
						ob->size[1]= 1.0f;
					}
					if ((ob->protectflag & OB_LOCK_SCALEZ)==0) {
						ob->dsize[2]= 0.0f;
						ob->size[2]= 1.0f;
					}
#ifdef WITH_VERSE
					if(ob->vnode) {
						struct VNode *vnode = (VNode*)ob->vnode;
						((VObjectData*)vnode->data)->flag |= SCALE_SEND_READY;
						b_verse_send_transformation(ob);
					}
#endif

				}
				else if(mode=='o') {
					if(ob->parent) {
						v1= ob->loc;
						v3= ob->parentinv[3];
						
						Mat3CpyMat4(mat, ob->parentinv);
						VECCOPY(v3, v1);
						v3[0]= -v3[0];
						v3[1]= -v3[1];
						v3[2]= -v3[2];
						Mat3MulVecfl(mat, v3);
					}
				}
				
				ob->recalc |= OB_RECALC_OB;
			}			
		}
		base= base->next;
	}
	
	allqueue(REDRAWVIEW3D, 0);
	if(armature_clear==0) /* in this case flush was done */
		DAG_scene_flush_update(G.scene, screen_view3d_layers(), 0);
	BIF_undo_push(str);
}

void reset_slowparents(void)
{
	/* back to original locations */
	Base *base;

	base= FIRSTBASE;
	while(base) {
		if(base->object->parent) {
			if(base->object->partype & PARSLOW) {
				base->object->partype -= PARSLOW;
				where_is_object(base->object);
				base->object->partype |= PARSLOW;
			}
		}
		base= base->next;
	}
}

void set_slowparent(void)
{
	Base *base;

	if( okee("Set slow parent")==0 ) return;

	base= FIRSTBASE;
	while(base) {
		if TESTBASELIB(base) {
			if(base->object->parent) base->object->partype |= PARSLOW;
		}
		base= base->next;
	}
	BIF_undo_push("Slow parent");
}

void make_vertex_parent(void)
{
	EditMesh *em = G.editMesh;
	EditVert *eve;
	Base *base;
	Nurb *nu;
	BezTriple *bezt;
	BPoint *bp;
	Object *par, *ob;
	int a, v1=0, v2=0, v3=0, v4=0, nr=1;
	
	/* we need 1 to 3 selected vertices */
	
	if(G.obedit->type==OB_MESH) {
		eve= em->verts.first;
		while(eve) {
			if(eve->f & 1) {
				if(v1==0) v1= nr;
				else if(v2==0) v2= nr;
				else if(v3==0) v3= nr;
				else if(v4==0) v4= nr;
				else break;
			}
			nr++;
			eve= eve->next;
		}
	}
	else if ELEM(G.obedit->type, OB_SURF, OB_CURVE) {
		extern ListBase editNurb;
		nu= editNurb.first;
		while(nu) {
			if((nu->type & 7)==CU_BEZIER) {
				bezt= nu->bezt;
				a= nu->pntsu;
				while(a--) {
					if(BEZSELECTED_HIDDENHANDLES(bezt)) {
						if(v1==0) v1= nr;
						else if(v2==0) v2= nr;
						else if(v3==0) v3= nr;
						else if(v4==0) v4= nr;
						else break;
					}
					nr++;
					bezt++;
				}
			}
			else {
				bp= nu->bp;
				a= nu->pntsu*nu->pntsv;
				while(a--) {
					if(bp->f1 & SELECT) {
						if(v1==0) v1= nr;
						else if(v2==0) v2= nr;
						else if(v3==0) v3= nr;
						else if(v4==0) v4= nr;
						else break;
					}
					nr++;
					bp++;
				}
			}
			nu= nu->next;
		}
	}
	else if(G.obedit->type==OB_LATTICE) {
		
		a= editLatt->pntsu*editLatt->pntsv*editLatt->pntsw;
		bp= editLatt->def;
		while(a--) {
			if(bp->f1 & SELECT) {
				if(v1==0) v1= nr;
				else if(v2==0) v2= nr;
				else if(v3==0) v3= nr;
				else if(v4==0) v4= nr;
				else break;
			}
			nr++;
			bp++;
		}
	}
	
	if(v4 || !((v1 && v2==0 && v3==0) || (v1 && v2 && v3)) ) {
		error("Select either 1 or 3 vertices to parent to");
		return;
	}
	
	if(okee("Make vertex parent")==0) return;
	
	base= FIRSTBASE;
	while(base) {
		if TESTBASELIB(base) {
			if(base!=BASACT) {
				
				ob= base->object;
				ob->recalc |= OB_RECALC;
				par= BASACT->object->parent;
				
				while(par) {
					if(par==ob) break;
					par= par->parent;
				}
				if(par) {
					error("Loop in parents");
				}
				else {
					ob->parent= BASACT->object;
					if(v3) {
						ob->partype= PARVERT3;
						ob->par1= v1-1;
						ob->par2= v2-1;
						ob->par3= v3-1;

						/* inverse parent matrix */
						what_does_parent(ob);
						Mat4Invert(ob->parentinv, workob.obmat);
						clear_workob();
					}
					else {
						ob->partype= PARVERT1;
						ob->par1= v1-1;

						/* inverse parent matrix */
						what_does_parent(ob);
						Mat4Invert(ob->parentinv, workob.obmat);
						clear_workob();
					}
				}
			}
		}
		base= base->next;
	}
	allqueue(REDRAWVIEW3D, 0);
	
	DAG_scene_sort(G.scene);
	/* BIF_undo_push(str); not, conflicts with editmode undo... */
}

static Object *group_objects_menu(Group *group)
{
	GroupObject *go;
	int len= 0;
	short a, nr;
	char *str;
		
	for(go= group->gobject.first; go; go= go->next) {
		if(go->ob)
			len++;
	}
	if(len==0) return NULL;
	
	str= MEM_callocN(40+32*len, "menu");
	
	strcpy(str, "Make Proxy for: %t");
	a= strlen(str);
	for(nr=1, go= group->gobject.first; go; go= go->next, nr++) {
		a+= sprintf(str+a, "|%s %%x%d", go->ob->id.name+2, nr);
	}
	
	a= pupmenu_col(str, 20);
	MEM_freeN(str);
	if(a>0) {
		go= BLI_findlink(&group->gobject, a-1);
		return go->ob;
	}
	return NULL;
}


/* adds empty object to become local replacement data of a library-linked object */
void make_proxy(void)
{
	Object *ob= OBACT;
	Object *gob= NULL;
	
	if(G.scene->id.lib) return;
	if(ob==NULL) return;
	
	
	if(ob->dup_group && ob->dup_group->id.lib) {
		gob= ob;
		/* gives menu with list of objects in group */
		ob= group_objects_menu(ob->dup_group);
	}
	else if(ob->id.lib) {
		if(okee("Make Proxy Object")==0)
		return;
	}
	else {
		error("Can only make proxy for a referenced object or group");
		return;
	}
	
	if(ob) {
		Object *newob;
		Base *newbase, *oldbase= BASACT;
		char name[32];
		
		newob= add_object(OB_EMPTY);
		if(gob)
			strcpy(name, gob->id.name+2);
		else
			strcpy(name, ob->id.name+2);
		strcat(name, "_proxy");
		rename_id(&newob->id, name);
		
		/* set layers OK */
		newbase= BASACT;	/* add_object sets active... */
		newbase->lay= oldbase->lay;
		newob->lay= newbase->lay;
		
		/* remove base, leave user count of object, it gets linked in object_make_proxy */
		if(gob==NULL) {
			BLI_remlink(&G.scene->base, oldbase);
			MEM_freeN(oldbase);
		}		
		object_make_proxy(newob, ob, gob);
		
		DAG_scene_sort(G.scene);
		DAG_object_flush_update(G.scene, newob, OB_RECALC);
		allqueue(REDRAWALL, 0);
		BIF_undo_push("Make Proxy Object");
	}
}

int test_parent_loop(Object *par, Object *ob)
{
	/* test if 'ob' is a parent somewhere in par's parents */
	
	if(par==0) return 0;
	if(ob == par) return 1;
	
	return test_parent_loop(par->parent, ob);

}

void make_parent(void)
{
	Base *base;
	Object *par;
	bPoseChannel *pchan= NULL;
	short qual, mode=0;

	if(G.scene->id.lib) return;
	if(G.obedit) {
		if ELEM4(G.obedit->type, OB_MESH, OB_CURVE, OB_SURF, OB_LATTICE) make_vertex_parent();
		else if (G.obedit->type==OB_ARMATURE) make_bone_parent();
		return;
	}
	if(BASACT==0) return;
	
	qual= G.qual;
	par= BASACT->object;

	if(par->type == OB_LATTICE){
		mode= pupmenu("Make Parent %t|Normal Parent %x1|Lattice Deform %x2");
		if(mode<=0){
			return;
		}
		else if(mode==1) {
			mode= PAROBJECT;
		}
		else if(mode==2) {
			mode= PARSKEL;
		}
	}
	else if(par->type == OB_CURVE){
		mode= pupmenu("Make Parent %t|Normal Parent %x1|Follow Path %x2|Curve Deform %x3|Path Constraint %x4");
		if(mode<=0){
			return;
		}
		else if(mode==1) {
			mode= PAROBJECT;
		}
		else if(mode==2) {
			Curve *cu= par->data;
			
			mode= PAROBJECT;
			if((cu->flag & CU_PATH)==0) {
				cu->flag |= CU_PATH|CU_FOLLOW;
				makeDispListCurveTypes(par, 0);  /* force creation of path data */
			}
			else cu->flag |= CU_FOLLOW;
		}
		else if(mode==3) {
			mode= PARSKEL;
		}
		else if(mode==4) {
			bConstraint *con;
			bFollowPathConstraint *data;
				
			base= FIRSTBASE;
			while(base) {
				if TESTBASELIB(base) {
					if(base!=BASACT) {
						float cmat[4][4], vec[3];
						
						con = add_new_constraint(CONSTRAINT_TYPE_FOLLOWPATH);
						strcpy (con->name, "AutoPath");
						
						data = con->data;
						data->tar = BASACT->object;
						
						add_constraint_to_object(con, base->object);
						
						get_constraint_target_matrix(con, 0, CONSTRAINT_OBTYPE_OBJECT, NULL, cmat, G.scene->r.cfra - give_timeoffset(base->object));
						VecSubf(vec, base->object->obmat[3], cmat[3]);
						
						base->object->loc[0] = vec[0];
						base->object->loc[1] = vec[1];
						base->object->loc[2] = vec[2];
					}
				}
				base= base->next;
			}

			allqueue(REDRAWVIEW3D, 0);
			DAG_scene_sort(G.scene);
			BIF_undo_push("Make Parent");
			return;
		}
	}
	else if(par->type == OB_ARMATURE){
		
		base= FIRSTBASE;
		while(base) {
			if TESTBASELIB(base) {
				if(base!=BASACT) {
					if(ELEM(base->object->type, OB_MESH, OB_LATTICE)) {
						if(par->flag & OB_POSEMODE)
							mode= pupmenu("Make Parent To%t|Bone %x1|Armature %x2|Object %x3");
						else
							mode= pupmenu("Make Parent To%t|Armature %x2|Object %x3");
						break;
					}
					else {
						if(par->flag & OB_POSEMODE)
							mode= pupmenu("Make Parent To %t|Bone %x1|Object %x3");
						else
							mode= pupmenu("Make Parent To %t|Object %x3");
						break;
					}
				}
			}
			base= base->next;
		}
	
		switch (mode){
		case 1:
			mode=PARBONE;
			pchan= get_active_posechannel(par);

			if(pchan==NULL) {
				error("No active Bone");
				allqueue(REDRAWVIEW3D, 0);
				return;
			}

			break;
		case 2:
			mode=PARSKEL;
			break;
		case 3:
			mode=PAROBJECT;
			break;
		default:
			return;
		}
	}
	else {
		if(qual & LR_SHIFTKEY) {
			if(okee("Make parent without inverse")==0) return;
		}
		else {
			if(qual & LR_ALTKEY) {
				if(okee("Make vertex parent")==0) return;
			}
			else if(okee("Make parent")==0) return;

			/* now we'll clearparentandkeeptransform all objects */
			base= FIRSTBASE;
			while(base) {
				if TESTBASELIB(base) {
					if(base!=BASACT && base->object->parent) {
						base->object->parent= NULL;
						apply_obmat(base->object);
					}
				}
				base= base->next;
			}
		}
	}
	
	par->recalc |= OB_RECALC_OB;
	
	base= FIRSTBASE;
	while(base) {
		if TESTBASELIB(base) {
			if(base!=BASACT) {
				
				if( test_parent_loop(par, base->object) ) {
					error("Loop in parents");
				}
				else {
					
					base->object->recalc |= OB_RECALC_OB|OB_RECALC_DATA;
					
					/* the ifs below are horrible code (ton) */
					
					if (par->type==OB_ARMATURE) {
						base->object->partype= mode;
						if (pchan)
							strcpy (base->object->parsubstr, pchan->name);
						else
							base->object->parsubstr[0]=0;
					}
					else {
						if(qual & LR_ALTKEY) {
							base->object->partype= PARVERT1;
						}
						else if(ELEM(par->type, OB_CURVE, OB_LATTICE)) {
							base->object->partype= mode;
						}
						else {
							base->object->partype= PAROBJECT;
						}
					}
					
					base->object->parent= par;
					
					/* calculate inverse parent matrix? */
					if( (qual & LR_SHIFTKEY) ) {
						/* not... */
						Mat4One(base->object->parentinv);
						memset(base->object->loc, 0, 3*sizeof(float));
					}
					else {
						if(mode==PARSKEL && base->object->type==OB_MESH && par->type == OB_ARMATURE) {
							/* Prompt the user as to whether he wants to
								* add some vertex groups based on the bones
								* in the parent armature.
								*/
							create_vgroups_from_armature(base->object, 
															par);

							base->object->partype= PAROBJECT;
							what_does_parent(base->object);
							Mat4One (base->object->parentinv);
							base->object->partype= mode;
						}
						else
							what_does_parent(base->object);
						Mat4Invert(base->object->parentinv, workob.obmat);
					}
				}
			}
		}
		base= base->next;
	}
	allqueue(REDRAWVIEW3D, 0);
	allqueue(REDRAWOOPS, 0);
	
	DAG_scene_sort(G.scene);
	DAG_scene_flush_update(G.scene, screen_view3d_layers(), 0);
	
	BIF_undo_push("make Parent");
}


void enter_editmode(int wc)
{
	Base *base;
	Object *ob;
	Mesh *me;
	bArmature *arm;
	int ok= 0;
	
	if(G.scene->id.lib) return;
	base= BASACT;
	if(base==0) return;
	if((G.vd==NULL || (base->lay & G.vd->lay))==0) return;
	
	strcpy(G.editModeTitleExtra, "");

	ob= base->object;
	if(ob->data==0) return;
	
	if (object_data_is_libdata(ob)) {
		error_libdata();
		return;
	}
	
	if(wc) waitcursor(1);
	
	if(ob->type==OB_MESH) {
		me= get_mesh(ob);
		if( me==0 ) return;
		if(me->pv) mesh_pmv_off(ob, me);
		ok= 1;
		G.obedit= ob;
		make_editMesh();
		allqueue(REDRAWBUTSLOGIC, 0);
		/*if(G.f & G_FACESELECT) allqueue(REDRAWIMAGE, 0);*/
		if (EM_texFaceCheck())
			allqueue(REDRAWIMAGE, 0);
		
	}
	if (ob->type==OB_ARMATURE){
		arm= base->object->data;
		if (!arm) return;
		/*
		 * The function object_data_is_libdata make a problem here, the
		 * check for ob->proxy return 0 and let blender enter to edit mode
		 * this causa a crash when you try leave the edit mode.
		 * The problem is that i can't remove the ob->proxy check from
		 * object_data_is_libdata that prevent the bugfix #6614, so
		 * i add this little hack here.
		 */
		if(arm->id.lib) {
			error_libdata();
			return;
		}
		ok=1;
		G.obedit=ob;
		make_editArmature();
		/* to ensure all goes in restposition and without striding */
		DAG_object_flush_update(G.scene, G.obedit, OB_RECALC);

		allqueue (REDRAWVIEW3D,0);
	}
	else if(ob->type==OB_FONT) {
		G.obedit= ob;
		ok= 1;
		make_editText();
	}
	else if(ob->type==OB_MBALL) {
		G.obedit= ob;
		ok= 1;
		make_editMball();
	}
	else if(ob->type==OB_LATTICE) {
		G.obedit= ob;
		ok= 1;
		make_editLatt();
	}
	else if(ob->type==OB_SURF || ob->type==OB_CURVE) {
		ok= 1;
		G.obedit= ob;
		make_editNurb();
	}
	allqueue(REDRAWBUTSEDIT, 0);
	allqueue(REDRAWOOPS, 0);
	countall();
	
	if(ok) {
		setcursor_space(SPACE_VIEW3D, CURSOR_EDIT);
	
		allqueue(REDRAWVIEW3D, 1);
		DAG_object_flush_update(G.scene, G.obedit, OB_RECALC_DATA);
		
	}
	else G.obedit= NULL;
	
	if(wc) waitcursor(0);
	
	scrarea_queue_headredraw(curarea);
}

void exit_editmode(int flag)	/* freedata==0 at render, 1= freedata, 2= do undo buffer too */
{
	Object *ob;
	int freedata = flag & EM_FREEDATA;
	
	if(G.obedit==NULL) return;

	if(flag & EM_WAITCURSOR) waitcursor(1);
	if(G.obedit->type==OB_MESH) {

		/* temporal */
		countall();
		
		if(EM_texFaceCheck())
			allqueue(REDRAWIMAGE, 0);
		
		if(retopo_mesh_paint_check())
			retopo_end_okee();

		if(G.totvert>MESH_MAX_VERTS) {
			error("Too many vertices");
			return;
		}
		load_editMesh();

		if(freedata) free_editMesh(G.editMesh);
		
		if(G.f & G_WEIGHTPAINT)
			mesh_octree_table(G.obedit, NULL, 'e');
	}
	else if (G.obedit->type==OB_ARMATURE){	
		load_editArmature();
		if (freedata) free_editArmature();
	}
	else if ELEM(G.obedit->type, OB_CURVE, OB_SURF) {
		extern ListBase editNurb;
		load_editNurb();
		if(freedata) freeNurblist(&editNurb);
	}
	else if(G.obedit->type==OB_FONT && freedata) {
		load_editText();
	}
	else if(G.obedit->type==OB_LATTICE) {
		load_editLatt();
		if(freedata) free_editLatt();
	}
	else if(G.obedit->type==OB_MBALL) {
		extern ListBase editelems;
		load_editMball();
		if(freedata) BLI_freelistN(&editelems);
	}

	ob= G.obedit;
	
	/* for example; displist make is different in editmode */
	if(freedata) G.obedit= NULL;

	if(ob->type==OB_MESH && get_mesh(ob)->mr)
		multires_edge_level_update(ob, get_mesh(ob));
	
	/* also flush ob recalc, doesn't take much overhead, but used for particles */
	DAG_object_flush_update(G.scene, ob, OB_RECALC_OB|OB_RECALC_DATA);

	if(freedata) {
		setcursor_space(SPACE_VIEW3D, CURSOR_STD);
	}
	
	countall();
	allqueue(REDRAWVIEW3D, 1);
	allqueue(REDRAWBUTSALL, 0);
	allqueue(REDRAWACTION, 0);
	allqueue(REDRAWNLA, 0);
	allqueue(REDRAWIPO, 0);
	allqueue(REDRAWOOPS, 0);

	scrarea_queue_headredraw(curarea);
	
	if(G.obedit==NULL && (flag & EM_FREEUNDO)) 
		BIF_undo_push("Editmode");
	
	if(flag & EM_WAITCURSOR) waitcursor(0);
}

void check_editmode(int type)
{
	
	if (G.obedit==0 || G.obedit->type==type) return;

	exit_editmode(EM_FREEDATA|EM_FREEUNDO|EM_WAITCURSOR); /* freedata, and undo */
}

/* 0 == do center, 1 == center new, 2 == center cursor */

void docenter(int centermode)
{
	EditMesh *em = G.editMesh;
	Base *base;
	Object *ob;
	Mesh *me, *tme;
	Curve *cu;
/*	BezTriple *bezt;
	BPoint *bp; */
	Nurb *nu, *nu1;
	EditVert *eve;
	float cent[3], centn[3], min[3], max[3], omat[3][3];
	int a, total= 0;
	
	/* keep track of what is changed */
	int tot_change=0, tot_lib_error=0, tot_key_error=0, tot_multiuser_arm_error=0;
	MVert *mvert;

	if(G.scene->id.lib || G.vd==NULL) return;
	
	cent[0]= cent[1]= cent[2]= 0.0;
	
	if(G.obedit) {

		INIT_MINMAX(min, max);
	
		if(G.obedit->type==OB_MESH) {
			for(eve= em->verts.first; eve; eve= eve->next) {
				if(G.vd->around==V3D_CENTROID) {
					total++;
					VECADD(cent, cent, eve->co);
				}
				else {
					DO_MINMAX(eve->co, min, max);
				}
			}
			
			if(G.vd->around==V3D_CENTROID) {
				VecMulf(cent, 1.0f/(float)total);
			}
			else {
				cent[0]= (min[0]+max[0])/2.0f;
				cent[1]= (min[1]+max[1])/2.0f;
				cent[2]= (min[2]+max[2])/2.0f;
			}
			
			for(eve= em->verts.first; eve; eve= eve->next) {
				VecSubf(eve->co, eve->co, cent);			
			}
			
			recalc_editnormals();
			tot_change++;
			DAG_object_flush_update(G.scene, G.obedit, OB_RECALC_DATA);
		}
	}
	
	/* reset flags */
	for (base=FIRSTBASE; base; base= base->next) {
		if TESTBASELIB(base)
			base->object->flag &= ~OB_DONE;
	}
	
	for (me= G.main->mesh.first; me; me= me->id.next) {
		me->flag &= ~ME_ISDONE;
	}
	
	base= FIRSTBASE;
	while(base) {
		
		if TESTBASELIB(base) {
			if((base->object->flag & OB_DONE)==0) {
				base->object->flag |= OB_DONE;
				
				if(base->object->id.lib) {
					tot_lib_error++;
				}
				else if(G.obedit==0 && (me=get_mesh(base->object)) ) {
					
					if(me->key) {
						/*error("Can't change the center of a mesh with vertex keys");
						return;*/
						tot_key_error++;
					} else if (me->id.lib) {
						tot_lib_error++;
					} else {
						if(centermode==2) {
							VECCOPY(cent, give_cursor());
							Mat4Invert(base->object->imat, base->object->obmat);
							Mat4MulVecfl(base->object->imat, cent);
						} else {
							INIT_MINMAX(min, max);
							mvert= me->mvert;
							for(a=0; a<me->totvert; a++, mvert++) {
								DO_MINMAX(mvert->co, min, max);
							}
					
							cent[0]= (min[0]+max[0])/2.0f;
							cent[1]= (min[1]+max[1])/2.0f;
							cent[2]= (min[2]+max[2])/2.0f;
						}

						mvert= me->mvert;
						for(a=0; a<me->totvert; a++, mvert++) {
							VecSubf(mvert->co, mvert->co, cent);
						}
						me->flag |= ME_ISDONE;
						
						if(centermode) {
							Mat3CpyMat4(omat, base->object->obmat);
							
							VECCOPY(centn, cent);
							Mat3MulVecfl(omat, centn);
							base->object->loc[0]+= centn[0];
							base->object->loc[1]+= centn[1];
							base->object->loc[2]+= centn[2];
							
							where_is_object(base->object);
							ignore_parent_tx(base->object);
							
							/* other users? */
							ob= G.main->object.first;
							while(ob) {
								if((ob->flag & OB_DONE)==0) {
									tme= get_mesh(ob);
									
									if(tme==me) {
										
										ob->flag |= OB_DONE;
										ob->recalc= OB_RECALC_OB|OB_RECALC_DATA;

										Mat3CpyMat4(omat, ob->obmat);
										VECCOPY(centn, cent);
										Mat3MulVecfl(omat, centn);
										ob->loc[0]+= centn[0];
										ob->loc[1]+= centn[1];
										ob->loc[2]+= centn[2];
										
										where_is_object(ob);
										ignore_parent_tx(ob);
										
										if(tme && (tme->flag & ME_ISDONE)==0) {
											mvert= tme->mvert;
											for(a=0; a<tme->totvert; a++, mvert++) {
												VecSubf(mvert->co, mvert->co, cent);
											}
											tme->flag |= ME_ISDONE;
										}
									}
								}
								
								ob= ob->id.next;
							}
						}
						tot_change++;
					}
				}
				else if ELEM(base->object->type, OB_CURVE, OB_SURF) {
					
					/* totally weak code here... (ton) */
					if(G.obedit==base->object) {
						extern ListBase editNurb;
						nu1= editNurb.first;
						cu= G.obedit->data;
					}
					else {
						cu= base->object->data;
						nu1= cu->nurb.first;
					}
					
					if (cu->id.lib) {
						tot_lib_error++;
					} else {
						if(centermode==2) {
							VECCOPY(cent, give_cursor());
							Mat4Invert(base->object->imat, base->object->obmat);
							Mat4MulVecfl(base->object->imat, cent);

							/* don't allow Z change if curve is 2D */
							if( !( cu->flag & CU_3D ) )
								cent[2] = 0.0;
						} else {
							INIT_MINMAX(min, max);
		
							nu= nu1;
							while(nu) {
								minmaxNurb(nu, min, max);
								nu= nu->next;
							}
							
							cent[0]= (min[0]+max[0])/2.0f;
							cent[1]= (min[1]+max[1])/2.0f;
							cent[2]= (min[2]+max[2])/2.0f;
						}
						
						nu= nu1;
						while(nu) {
							if( (nu->type & 7)==1) {
								a= nu->pntsu;
								while (a--) {
									VecSubf(nu->bezt[a].vec[0], nu->bezt[a].vec[0], cent);
									VecSubf(nu->bezt[a].vec[1], nu->bezt[a].vec[1], cent);
									VecSubf(nu->bezt[a].vec[2], nu->bezt[a].vec[2], cent);
								}
							}
							else {
								a= nu->pntsu*nu->pntsv;
								while (a--)
									VecSubf(nu->bp[a].vec, nu->bp[a].vec, cent);
							}
							nu= nu->next;
						}
				
						if(centermode && G.obedit==0) {
							Mat3CpyMat4(omat, base->object->obmat);
							
							Mat3MulVecfl(omat, cent);
							base->object->loc[0]+= cent[0];
							base->object->loc[1]+= cent[1];
							base->object->loc[2]+= cent[2];
							
							where_is_object(base->object);
							ignore_parent_tx(base->object);
						}
						
						tot_change++;
						if(G.obedit) {
							if (centermode==0) {
								DAG_object_flush_update(G.scene, G.obedit, OB_RECALC_DATA);
							}
							break;
						}
					}
				}
				else if(base->object->type==OB_FONT) {
					/* get from bb */
					
					cu= base->object->data;
					
					if(cu->bb==0) {
						/* do nothing*/
					} else if (cu->id.lib) {
						tot_lib_error++;
					} else {
						cu->xof= -0.5f*( cu->bb->vec[4][0] - cu->bb->vec[0][0]);
						cu->yof= -0.5f -0.5f*( cu->bb->vec[0][1] - cu->bb->vec[2][1]);	/* extra 0.5 is the height of above line */
						
						/* not really ok, do this better once! */
						cu->xof /= cu->fsize;
						cu->yof /= cu->fsize;

						allqueue(REDRAWBUTSEDIT, 0);
						tot_change++;
					}
				}
				else if(base->object->type==OB_ARMATURE) {
					bArmature *arm = base->object->data;
					
					if (arm->id.lib) {
						tot_lib_error++;
					} else if(arm->id.us>1) {
						/*error("Can't apply to a multi user armature");
						return;*/
						tot_multiuser_arm_error++;
					} else {
						/* Function to recenter armatures in editarmature.c 
						 * Bone + object locations are handled there.
						 */
						docenter_armature(base->object, centermode);
						tot_change++;
						
						where_is_object(base->object);
						ignore_parent_tx(base->object);
						
						if(G.obedit) 
							break;
					}
				}
				base->object->recalc= OB_RECALC_OB|OB_RECALC_DATA;
			}
		}
		base= base->next;
	}
	if (tot_change) {
		DAG_scene_flush_update(G.scene, screen_view3d_layers(), 0);
		allqueue(REDRAWVIEW3D, 0);
		BIF_undo_push("Do Center");	
	}
	
	/* Warn if any errors occured */
	if (tot_lib_error+tot_key_error+tot_multiuser_arm_error) {
		char err[512];
		sprintf(err, "Warning %i Object(s) Not Centered, %i Changed:", tot_lib_error+tot_key_error+tot_multiuser_arm_error, tot_change);
		
		if (tot_lib_error)
			sprintf(err+strlen(err), "|%i linked library objects", tot_lib_error);
		if (tot_key_error)
			sprintf(err+strlen(err), "|%i mesh key object(s)", tot_key_error);
		if (tot_multiuser_arm_error)
			sprintf(err+strlen(err), "|%i multiuser armature object(s)", tot_multiuser_arm_error);
		
		error(err);
	}
}

void docenter_new(void)
{
	if(G.scene->id.lib) return;

	if(G.obedit) {
		error("Unable to center new in Edit Mode");
	}
	else {
		docenter(1);
	}
}

void docenter_cursor(void)
{
	if(G.scene->id.lib) return;

	if(G.obedit) {
		error("Unable to center cursor in Edit Mode");
	}
	else {
		docenter(2);
	}
}

void movetolayer(void)
{
	Base *base;
	unsigned int lay= 0, local;
	int islamp= 0;
	
	if(G.scene->id.lib) return;

	base= FIRSTBASE;
	while(base) {
		if TESTBASE(base) lay |= base->lay;
		base= base->next;
	}
	if(lay==0) return;
	lay &= 0xFFFFFF;
	
	if(lay==0) return;
	
	if(G.vd->localview) {
		/* now we can move out of localview. */
		if (!okee("Move from localview")) return;
		base= FIRSTBASE;
		while(base) {
			if TESTBASE(base) {
				lay= base->lay & ~G.vd->lay;
				base->lay= lay;
				base->object->lay= lay;
				base->object->flag &= ~SELECT;
				base->flag &= ~SELECT;
				if(base->object->type==OB_LAMP) islamp= 1;
			}
			base= base->next;
		}
	} else {
		if( movetolayer_buts(&lay, NULL)==0 ) return;
		
		/* normal non localview operation */
		base= FIRSTBASE;
		while(base) {
			if TESTBASE(base) {
				/* upper byte is used for local view */
				local= base->lay & 0xFF000000;  
				base->lay= lay + local;
				base->object->lay= lay;
				if(base->object->type==OB_LAMP) islamp= 1;
			}
			base= base->next;
		}
	}
	if(islamp) reshadeall_displist();	/* only frees */
	
	/* warning, active object may be hidden now */
	
	countall();
	DAG_scene_sort(G.scene);
	
	allqueue(REDRAWBUTSEDIT, 0);
	allqueue(REDRAWVIEW3D, 0);
	allqueue(REDRAWOOPS, 0);
	allqueue(REDRAWINFO, 0);
	
	BIF_undo_push("Move to layer");
}

/* THIS IS BAD CODE! do not bring back before it has a real implementation (ton) */
void split_font()
{
	Object *ob = OBACT;
	Base *oldbase = BASACT;
	Curve *cu= ob->data;
	char *p= cu->str;
	int slen= strlen(p);
	int i;

	for (i = 0; i<=slen; p++, i++) {
		adduplicate(1, U.dupflag);
		cu= OBACT->data;
		cu->sepchar = i+1;
		text_to_curve(OBACT, 0);	/* pass 1: only one letter, adapt position */
		text_to_curve(OBACT, 0);	/* pass 2: remake */
		freedisplist(&OBACT->disp);
		makeDispListCurveTypes(OBACT, 0);
		
		OBACT->flag &= ~SELECT;
		BASACT->flag &= ~SELECT;
		oldbase->flag |= SELECT;
		oldbase->object->flag |= SELECT;
		set_active_base(oldbase);		
	}
}

static void helpline(short *mval, int *center2d)
{
	
	/* helpline, copied from transform.c actually */
	persp(PERSP_WIN);
	glDrawBuffer(GL_FRONT);
	
	BIF_ThemeColor(TH_WIRE);
	
	setlinestyle(3);
	glBegin(GL_LINE_STRIP); 
	glVertex2sv(mval); 
	glVertex2iv((GLint *)center2d); 
	glEnd();
	setlinestyle(0);
	
	persp(PERSP_VIEW);
	bglFlush(); // flush display for frontbuffer
	glDrawBuffer(GL_BACK);
	
	
}

/* context: ob = lamp */
/* code should be replaced with proper (custom) transform handles for lamp properties */
static void spot_interactive(Object *ob, int mode)
{
	Lamp *la= ob->data;
	float transfac, dx, dy, ratio, origval;
	int keep_running= 1, center2d[2];
	short mval[2], mvalo[2];
	
	getmouseco_areawin(mval);
	getmouseco_areawin(mvalo);
	
	project_int(ob->obmat[3], center2d);
	if( center2d[0] > 100000 ) {		/* behind camera */
		center2d[0]= curarea->winx/2;
		center2d[1]= curarea->winy/2;
	}

	helpline(mval, center2d);
	
	/* ratio is like scaling */
	dx = (float)(center2d[0] - mval[0]);
	dy = (float)(center2d[1] - mval[1]);
	transfac = (float)sqrt( dx*dx + dy*dy);
	if(transfac==0.0f) transfac= 1.0f;
	
	if(mode==1)	
		origval= la->spotsize;
	else if(mode==2)	
		origval= la->dist;
	else if(mode==3)	
		origval= la->clipsta;
	else	
		origval= la->clipend;
	
	while (keep_running>0) {
		
		getmouseco_areawin(mval);
		
		/* essential for idling subloop */
		if(mval[0]==mvalo[0] && mval[1]==mvalo[1]) {
			PIL_sleep_ms(2);
		}
		else {
			char str[32];
			
			dx = (float)(center2d[0] - mval[0]);
			dy = (float)(center2d[1] - mval[1]);
			ratio = (float)(sqrt( dx*dx + dy*dy))/transfac;
			
			/* do the trick */
			
			if(mode==1) {	/* spot */
				la->spotsize = ratio*origval;
				CLAMP(la->spotsize, 1.0f, 180.0f);
				sprintf(str, "Spot size %.2f\n", la->spotsize);
			}
			else if(mode==2) {	/* dist */
				la->dist = ratio*origval;
				CLAMP(la->dist, 0.01f, 5000.0f);
				sprintf(str, "Distance %.2f\n", la->dist);
			}
			else if(mode==3) {	/* sta */
				la->clipsta = ratio*origval;
				CLAMP(la->clipsta, 0.001f, 5000.0f);
				sprintf(str, "Distance %.2f\n", la->clipsta);
			}
			else if(mode==4) {	/* end */
				la->clipend = ratio*origval;
				CLAMP(la->clipend, 0.1f, 5000.0f);
				sprintf(str, "Clip End %.2f\n", la->clipend);
			}

			/* cleanup */
			mvalo[0]= mval[0];
			mvalo[1]= mval[1];
			
			/* handle shaded mode */
			shade_buttons_change_3d();

			/* DRAW */	
			headerprint(str);
			force_draw_plus(SPACE_BUTS, 0);

			helpline(mval, center2d);
		}
		
		while( qtest() ) {
			short val;
			unsigned short event= extern_qread(&val);
			
			switch (event){
				case ESCKEY:
				case RIGHTMOUSE:
					keep_running= 0;
					break;
				case LEFTMOUSE:
				case SPACEKEY:
				case PADENTER:
				case RETKEY:
					if(val)
						keep_running= -1;
					break;
			}
		}
	}

	if(keep_running==0) {
		if(mode==1)	
			la->spotsize= origval;
		else if(mode==2)	
			la->dist= origval;
		else if(mode==3)	
			la->clipsta= origval;
		else	
			la->clipend= origval;
	}

	allqueue(REDRAWVIEW3D, 0);
	allqueue(REDRAWBUTSSHADING, 0);
	BIF_preview_changed(ID_LA);
}


void special_editmenu(void)
{
	static short numcuts= 2;
	Object *ob= OBACT;
	float fac;
	int nr,ret;
	short randfac;
	
	if(ob==NULL) return;
	
	if(G.obedit==NULL) {
		
		if(ob->flag & OB_POSEMODE) {
			pose_special_editmenu();
		}
		else if(FACESEL_PAINT_TEST) {
			Mesh *me= get_mesh(ob);
			MTFace *tface;
			MFace *mface;
			int a;
			
			if(me==0 || me->mtface==0) return;
			
			nr= pupmenu("Specials%t|Set     Tex%x1|         Shared%x2|         Light%x3|         Invisible%x4|         Collision%x5|         TwoSide%x6|Clr     Tex%x7|         Shared%x8|         Light%x9|         Invisible%x10|         Collision%x11|         TwoSide%x12");
			
			tface= me->mtface;
			mface= me->mface;
			for(a=me->totface; a>0; a--, tface++, mface++) {
				if(mface->flag & ME_FACE_SEL) {
					switch(nr) {
					case 1:
						tface->mode |= TF_TEX; break;
					case 2:
						tface->mode |= TF_SHAREDCOL; break;
					case 3:
						tface->mode |= TF_LIGHT; break; 
					case 4:
						tface->mode |= TF_INVISIBLE; break;
					case 5:
						tface->mode |= TF_DYNAMIC; break;
					case 6:
						tface->mode |= TF_TWOSIDE; break;
					case 7:
						tface->mode &= ~TF_TEX;
						tface->tpage= 0;
						break;
					case 8:
						tface->mode &= ~TF_SHAREDCOL; break;
					case 9:
						tface->mode &= ~TF_LIGHT; break;
					case 10:
						tface->mode &= ~TF_INVISIBLE; break;
					case 11:
						tface->mode &= ~TF_DYNAMIC; break;
					case 12:
						tface->mode &= ~TF_TWOSIDE; break;
					}
				}
			}
			DAG_object_flush_update(G.scene, ob, OB_RECALC_DATA);
			allqueue(REDRAWVIEW3D, 0);
			allqueue(REDRAWBUTSEDIT, 0);
			BIF_undo_push("Change texture face");
		}
		else if(G.f & G_VERTEXPAINT) {
			Mesh *me= get_mesh(ob);
			
			if(me==0 || (me->mcol==NULL && me->mtface==NULL) ) return;
			
			nr= pupmenu("Specials%t|Shared VertexCol%x1");
			if(nr==1) {
				
				do_shared_vertexcol(me);
				
				BIF_undo_push("Shared VertexCol");

				DAG_object_flush_update(G.scene, ob, OB_RECALC_DATA);
			}
		}
		else if(G.f & G_WEIGHTPAINT) {
			Object *par= modifiers_isDeformedByArmature(ob);

			if(par && (par->flag & OB_POSEMODE)) {
				nr= pupmenu("Specials%t|Apply Bone Envelopes to Vertex Groups %x1|Apply Bone Heat Weights to Vertex Groups %x2");

				if(nr==1 || nr==2)
					pose_adds_vgroups(ob, (nr == 2));
			}
		}
		else if(G.f & G_PARTICLEEDIT) {
			ParticleSystem *psys = PE_get_current(ob);
			ParticleEditSettings *pset = PE_settings();

			if(!psys)
				return;

			if(G.scene->selectmode & SCE_SELECT_POINT)
				nr= pupmenu("Specials%t|Rekey%x1|Subdivide%x2|Select First%x3|Select Last%x4|Remove Doubles%x5");
			else
				nr= pupmenu("Specials%t|Rekey%x1|Remove Doubles%x5");
			
			switch(nr) {
			case 1:
				if(button(&pset->totrekey, 2, 100, "Number of Keys:")==0) return;
				waitcursor(1);
				PE_rekey();
				break;
			case 2:
				PE_subdivide();
				break;
			case 3:
				PE_select_root();
				break;
			case 4:
				PE_select_tip();
				break;
			case 5:
				PE_remove_doubles();
				break;
			}
			
			DAG_object_flush_update(G.scene, G.obedit, OB_RECALC_DATA);
			
			if(nr>0) waitcursor(0);
		}
		else {
			Base *base, *base_select= NULL;
			
			/* Get the active object mesh. */
			Mesh *me= get_mesh(ob);

			/* Booleans, if the active object is a mesh... */
			if (me && ob->id.lib==NULL) {
				
				/* Bring up a little menu with the boolean operation choices on. */
				nr= pupmenu("Boolean Tools%t|Intersect%x1|Union%x2|Difference%x3|Add Intersect Modifier%x4|Add Union Modifier%x5|Add Difference Modifier%x6");

				if (nr > 0) {
					/* user has made a choice of a menu element.
					   All of the boolean functions require 2 mesh objects 
					   we search through the object list to find the other 
					   selected item and make sure it is distinct and a mesh. */

					for(base= FIRSTBASE; base; base= base->next) {
						if TESTBASELIB(base) {
							if(base->object != ob) base_select= base;
						}
					}

					if (base_select) {
						if (get_mesh(base_select->object)) {
							if(nr <= 3){
								waitcursor(1);
								ret = NewBooleanMesh(BASACT,base_select,nr);
								if (ret==0) {
									error("An internal error occurred");
								} else if(ret==-1) {
									error("Selected meshes must have faces to perform boolean operations");
								} else if (ret==-2) {
									error("Both meshes must be a closed mesh");
								}
								else BIF_undo_push("Boolean");
								waitcursor(0);
							} else {
								BooleanModifierData *bmd = NULL;
								bmd = (BooleanModifierData *)modifier_new(eModifierType_Boolean);
								BLI_addtail(&ob->modifiers, bmd);
								bmd->object = base_select->object;
								bmd->modifier.mode |= eModifierMode_Realtime;
								switch(nr){
									case 4: bmd->operation = eBooleanModifierOp_Intersect; break;
									case 5: bmd->operation = eBooleanModifierOp_Union; break;
									case 6:	bmd->operation = eBooleanModifierOp_Difference; break;
								}
								do_common_editbuts(B_CHANGEDEP);
								BIF_undo_push("Add Boolean modifier");								
							}								
						} else {
							error("Please select 2 meshes");
						}
					} else {
						error("Please select 2 meshes");
					}
				}

				allqueue(REDRAWVIEW3D, 0);
			}
			else if (ob->type == OB_LAMP) {
				Lamp *la= ob->data;
				if(la->type==LA_SPOT) {
					short nr= pupmenu("Lamp Tools%t|Spot Size%x1|Distance%x2|Clip Start%x3|Clip End%x4");
					if(nr>0)
						spot_interactive(ob, nr);
				}
			}
			else if (ob->type == OB_FONT) {
				/* removed until this gets a decent implementation (ton) */
/*				nr= pupmenu("Split %t|Characters%x1");
				if (nr > 0) {
					switch(nr) {
						case 1: split_font();
					}
				}
*/
			}			
		}
	}
	else if(G.obedit->type==OB_MESH) {
		/* This is all that is needed, since all other functionality is in Ctrl+ V/E/F but some users didnt like, so for now have the old/big menu */
		/*
		nr= pupmenu("Subdivide Mesh%t|Subdivide%x1|Subdivide Multi%x2|Subdivide Multi Fractal%x3|Subdivide Smooth%x4");
		switch(nr) {
		case 1:
			waitcursor(1);
			esubdivideflag(1, 0.0, G.scene->toolsettings->editbutflag, 1, 0);
			
			BIF_undo_push("ESubdivide Single");            
			break;
		case 2:
			if(button(&numcuts, 1, 128, "Number of Cuts:")==0) return;
			waitcursor(1);
			esubdivideflag(1, 0.0, G.scene->toolsettings->editbutflag, numcuts, 0);
			BIF_undo_push("ESubdivide");
			break;
		case 3:
			if(button(&numcuts, 1, 128, "Number of Cuts:")==0) return;
			randfac= 10;
			if(button(&randfac, 1, 100, "Rand fac:")==0) return;
			waitcursor(1);			
			fac= -( (float)randfac )/100;
			esubdivideflag(1, fac, G.scene->toolsettings->editbutflag, numcuts, 0);
			BIF_undo_push("Subdivide Fractal");
			break;
			
		case 4:
			fac= 1.0f;
			if(fbutton(&fac, 0.0f, 5.0f, 10, 10, "Smooth:")==0) return;
				fac= 0.292f*fac;
			
			waitcursor(1);
			esubdivideflag(1, fac, G.scene->toolsettings->editbutflag | B_SMOOTH, 1, 0);
			BIF_undo_push("Subdivide Smooth");
			break;		
		}
		*/
		
		nr= pupmenu("Specials%t|Subdivide%x1|Subdivide Multi%x2|Subdivide Multi Fractal%x3|Subdivide Smooth%x12|Merge%x4|Remove Doubles%x5|Hide%x6|Reveal%x7|Select Swap%x8|Flip Normals %x9|Smooth %x10|Bevel %x11|Set Smooth %x14|Set Solid %x15|Blend From Shape%x16|Propagate To All Shapes%x17|Select Vertex Path%x18");
		
		switch(nr) {
		case 1:
			waitcursor(1);
			esubdivideflag(1, 0.0, G.scene->toolsettings->editbutflag, 1, 0);
			
			BIF_undo_push("ESubdivide Single");            
			break;
		case 2:
			if(button(&numcuts, 1, 128, "Number of Cuts:")==0) return;
			waitcursor(1);
			esubdivideflag(1, 0.0, G.scene->toolsettings->editbutflag, numcuts, 0);
			BIF_undo_push("ESubdivide");
			break;
		case 3:
			if(button(&numcuts, 1, 128, "Number of Cuts:")==0) return;
			randfac= 10;
			if(button(&randfac, 1, 100, "Rand fac:")==0) return;
			waitcursor(1);			
			fac= -( (float)randfac )/100;
			esubdivideflag(1, fac, G.scene->toolsettings->editbutflag, numcuts, 0);
			BIF_undo_push("Subdivide Fractal");
			break;
			
		case 12:	/* smooth */
			/* if(button(&numcuts, 1, 128, "Number of Cuts:")==0) return; */
			fac= 1.0f;
			if(fbutton(&fac, 0.0f, 5.0f, 10, 10, "Smooth:")==0) return;
				fac= 0.292f*fac;
			
			waitcursor(1);
			esubdivideflag(1, fac, G.scene->toolsettings->editbutflag | B_SMOOTH, 1, 0);
			BIF_undo_push("Subdivide Smooth");
			break;		

		case 4:
			mergemenu();
			break;
		case 5:
			notice("Removed %d Vertices", removedoublesflag(1, 0, G.scene->toolsettings->doublimit));
			BIF_undo_push("Remove Doubles");
			break;
		case 6:
			hide_mesh(0);
			break;
		case 7:
			reveal_mesh();
			break;
		case 8:
			selectswap_mesh();
			break;
		case 9:
			flip_editnormals();
			BIF_undo_push("Flip Normals");
			break;
		case 10:
			vertexsmooth();
			break;
		case 11:
			bevel_menu();
			break;
		case 14:
			mesh_set_smooth_faces(1);
			break;
		case 15: 
			mesh_set_smooth_faces(0);
			break;
		case 16: 
			shape_copy_select_from();
			break;
		case 17: 
			shape_propagate();
			break;
		case 18:
			pathselect();
			BIF_undo_push("Select Vertex Path");
			break;
		}
		
		
		DAG_object_flush_update(G.scene, G.obedit, OB_RECALC_DATA);
		
		if(nr>0) waitcursor(0);
		
	}
	else if ELEM(G.obedit->type, OB_CURVE, OB_SURF) {

		nr= pupmenu("Specials%t|Subdivide%x1|Switch Direction%x2|Set Goal Weight%x3|Set Radius%x4|Smooth%x5|Smooth Radius%x6");
		
		switch(nr) {
		case 1:
			subdivideNurb();
			break;
		case 2:
			switchdirectionNurb2();
			break;
		case 3:
			setweightNurb();
			break;
		case 4:
			setradiusNurb();
			break;
		case 5:
			smoothNurb();
			break;
		case 6:
			smoothradiusNurb();
			break;
		}
		DAG_object_flush_update(G.scene, G.obedit, OB_RECALC_DATA);
	}
	else if(G.obedit->type==OB_ARMATURE) {
<<<<<<< HEAD
		nr= pupmenu("Specials%t|Subdivide %x1|Subdivide Multi%x2|Flip Left-Right Names%x3|%l|AutoName Left-Right%x4|AutoName Front-Back%x5|AutoName Top-Bottom%x6|%l|Lock%x7|Unlock%x8");
=======
		nr= pupmenu("Specials%t|Subdivide %x1|Subdivide Multi%x2|Switch Direction%x7|Flip Left-Right Names%x3|%l|AutoName Left-Right%x4|AutoName Front-Back%x5|AutoName Top-Bottom%x6");
>>>>>>> feb5e3a6
		if(nr==1)
			subdivide_armature(1);
		if(nr==2) {
			if(button(&numcuts, 1, 128, "Number of Cuts:")==0) return;
			waitcursor(1);
			subdivide_armature(numcuts);
		}
		else if(nr==3)
			armature_flip_names();
		else if(ELEM3(nr, 4, 5, 6)) {
			armature_autoside_names(nr-4);
		}
<<<<<<< HEAD
		else if(nr==7)
			set_locks_armature_bones(1);
		else if(nr==8)
			set_locks_armature_bones(0);
=======
		else if(nr == 7)
			switch_direction_armature();
>>>>>>> feb5e3a6
	}
	else if(G.obedit->type==OB_LATTICE) {
		static float weight= 1.0f;
		if(fbutton(&weight, 0.0f, 1.0f, 10, 10, "Set Weight")) {
			int a= editLatt->pntsu*editLatt->pntsv*editLatt->pntsw;
			BPoint *bp= editLatt->def;
			
			while(a--) {
				if(bp->f1 & SELECT)
					bp->weight= weight;
				bp++;
			}	
		}
	}

	countall();
	allqueue(REDRAWVIEW3D, 0);
	
}

static void curvetomesh(Object *ob) 
{
	Curve *cu;
	DispList *dl;
	
	ob->flag |= OB_DONE;
	cu= ob->data;
	
	dl= cu->disp.first;
	if(dl==0) makeDispListCurveTypes(ob, 0);		/* force creation */

	nurbs_to_mesh(ob); /* also does users */
	if (ob->type != OB_MESH) {
		error("can't convert curve to mesh");
	} else {
		object_free_modifiers(ob);
	}
}

void convertmenu(void)
{
	Base *base, *basen=NULL, *basact, *basedel=NULL;
	Object *obact, *ob, *ob1;
	Curve *cu;
	Nurb *nu;
	MetaBall *mb;
	Mesh *me;
	int ok=0, nr = 0, a;
	
	if(G.scene->id.lib) return;

	obact= OBACT;
	if(obact==0) return;
	if(!obact->flag & SELECT) return;
	if(G.obedit) return;
	
	basact= BASACT;	/* will be restored */
		
	if(obact->type==OB_FONT) {
		nr= pupmenu("Convert Font to%t|Curve%x1|Curve (Single filling group)%x2|Mesh%x3");
		if(nr>0) ok= 1;
	}
	else if(obact->type==OB_MBALL) {
		nr= pupmenu("Convert Metaball to%t|Mesh (keep original)%x1|Mesh (Delete Original)%x2");
		if(nr>0) ok= 1;
	}
	else if(obact->type==OB_CURVE) {
		nr= pupmenu("Convert Curve to%t|Mesh");
		if(nr>0) ok= 1;
	}
	else if(obact->type==OB_SURF) {
		nr= pupmenu("Convert Nurbs Surface to%t|Mesh");
		if(nr>0) ok= 1;
	}
	else if(obact->type==OB_MESH) {
		nr= pupmenu("Convert Modifiers to%t|Mesh (Keep Original)%x1|Mesh (Delete Original)%x2");
		if(nr>0) ok= 1;
	}
	if(ok==0) return;

	/* don't forget multiple users! */

	/* reset flags */
	base= FIRSTBASE;
	while(base) {
		if TESTBASELIB(base) {
			base->object->flag &= ~OB_DONE;
		}
		base= base->next;
	}

	base= FIRSTBASE;
	while(base) {
		if TESTBASELIB(base) {
			
			ob= base->object;
			
			if(ob->flag & OB_DONE);
			else if(ob->type==OB_MESH && ob->modifiers.first) { /* converting a mesh with no modifiers causes a segfault */
				DerivedMesh *dm;
				
				basedel = base;

				ob->flag |= OB_DONE;

				ob1= copy_object(ob);
				ob1->recalc |= OB_RECALC;

				basen= MEM_mallocN(sizeof(Base), "duplibase");
				*basen= *base;
				BLI_addhead(&G.scene->base, basen);	/* addhead: otherwise eternal loop */
				basen->object= ob1;
				basen->flag |= SELECT;
				base->flag &= ~SELECT;
				ob->flag &= ~SELECT;

				/* decrement original mesh's usage count  */
				me= ob1->data;
				me->id.us--;

				/* make a new copy of the mesh */
				ob1->data= copy_mesh(me);
				G.totmesh++;

				/* make new mesh data from the original copy */
				dm= mesh_get_derived_final(ob1, CD_MASK_MESH);
				/* dm= mesh_create_derived_no_deform(ob1, NULL);	this was called original (instead of get_derived). man o man why! (ton) */
				
				DM_to_mesh(dm, ob1->data);

				dm->release(dm);
				object_free_modifiers(ob1);	/* after derivedmesh calls! */
				
				/* If the original object is active then make this object active */
				if (ob == obact) {
					set_active_base( basen );
					basact = basen;
				}
			}
			else if(ob->type==OB_FONT) {
				ob->flag |= OB_DONE;

				ob->type= OB_CURVE;
				cu= ob->data;

				if(cu->vfont) {
					cu->vfont->id.us--;
					cu->vfont= 0;
				}
				if(cu->vfontb) {
					cu->vfontb->id.us--;
					cu->vfontb= 0;
				}
				if(cu->vfonti) {
					cu->vfonti->id.us--;
					cu->vfonti= 0;
				}
				if(cu->vfontbi) {
					cu->vfontbi->id.us--;
					cu->vfontbi= 0;
				}					
				/* other users */
				if(cu->id.us>1) {
					ob1= G.main->object.first;
					while(ob1) {
						if(ob1->data==cu) {
							ob1->type= OB_CURVE;
							ob1->recalc |= OB_RECALC;
						}
						ob1= ob1->id.next;
					}
				}
				if (nr==2 || nr==3) {
					nu= cu->nurb.first;
					while(nu) {
						nu->charidx= 0;
						nu= nu->next;
					}					
				}
				if (nr==3) {
					curvetomesh(ob);
				}
			}
			else if ELEM(ob->type, OB_CURVE, OB_SURF) {
				if(nr==1) {
					curvetomesh(ob);
 				}
			}
			else if(ob->type==OB_MBALL) {
			
				if(nr==1 || nr == 2) {
					ob= find_basis_mball(ob);
					
					if(ob->disp.first && !(ob->flag&OB_DONE)) {
						basedel = base;
					
						ob->flag |= OB_DONE;

						ob1= copy_object(ob);
						ob1->recalc |= OB_RECALC;

						basen= MEM_mallocN(sizeof(Base), "duplibase");
						*basen= *base;
						BLI_addhead(&G.scene->base, basen);	/* addhead: othwise eternal loop */
						basen->object= ob1;
						basen->flag |= SELECT;
						basedel->flag &= ~SELECT;
						ob->flag &= ~SELECT;
						
						mb= ob1->data;
						mb->id.us--;
						
						ob1->data= add_mesh("Mesh");
						G.totmesh++;
						ob1->type= OB_MESH;
						
						me= ob1->data;
						me->totcol= mb->totcol;
						if(ob1->totcol) {
							me->mat= MEM_dupallocN(mb->mat);
							for(a=0; a<ob1->totcol; a++) id_us_plus((ID *)me->mat[a]);
						}
						
						mball_to_mesh(&ob->disp, ob1->data);
						
						/* So we can see the wireframe */
						BASACT= basen;
						
						/* If the original object is active then make this object active */
						if (ob == obact) {
							set_active_base( basen );
							basact = basen;
						}
						
					}
				}
			}
		}
		base= base->next;
		if(basedel != NULL && nr == 2) {
			if(basedel==basact)
				basact= NULL;
			free_and_unlink_base(basedel);	
		}
		basedel = NULL;				
	}
	
	/* texspace and normals */
	if(!basen) BASACT= base;

	enter_editmode(EM_WAITCURSOR);
	exit_editmode(EM_FREEDATA|EM_WAITCURSOR); /* freedata, but no undo */
	BASACT= basact;

	countall();
	allqueue(REDRAWVIEW3D, 0);
	allqueue(REDRAWOOPS, 0);
	allspace(OOPS_TEST, 0);
	allqueue(REDRAWBUTSEDIT, 0);
	BIF_undo_push("Convert Object");

	DAG_scene_sort(G.scene);
}

/* Change subdivision or particle properties of mesh object ob, if level==-1
 * then toggle subsurf, else set to level set allows to toggle multiple
 * selections */

static void object_has_subdivision_particles(Object *ob, int *havesubdiv, int *havepart, int depth)
{
	if(ob->type==OB_MESH) {
		if(modifiers_findByType(ob, eModifierType_Subsurf))
			*havesubdiv= 1;
		if(modifiers_findByType(ob, eModifierType_ParticleSystem))
			*havepart= 1;
	}

	if(ob->dup_group && depth <= 4) {
		GroupObject *go;

		for(go= ob->dup_group->gobject.first; go; go= go->next)
			object_has_subdivision_particles(go->ob, havesubdiv, havepart, depth+1);
	}
}

static void object_flip_subdivison_particles(Object *ob, int *set, int level, int mode, int particles, int depth)
{
	ModifierData *md;

	if(ob->type==OB_MESH) {
		if(particles) {
			for(md=ob->modifiers.first; md; md=md->next) {
				if(md->type == eModifierType_ParticleSystem) {
					ParticleSystemModifierData *psmd = (ParticleSystemModifierData*)md;

					if(*set == -1)
						*set= psmd->modifier.mode&(mode);

					if (*set)
						psmd->modifier.mode &= ~(mode);
					else
						psmd->modifier.mode |= (mode);
				}
			}
		}
		else {
			md = modifiers_findByType(ob, eModifierType_Subsurf);

			if (md) {
				SubsurfModifierData *smd = (SubsurfModifierData*) md;

				if (level == -1) {
					if(*set == -1) 
						*set= smd->modifier.mode&(mode);

					if (*set)
						smd->modifier.mode &= ~(mode);
					else
						smd->modifier.mode |= (mode);
				} else {
					smd->levels = level;
				}
			} 
			else if(depth == 0 && *set != 0) {
				SubsurfModifierData *smd = (SubsurfModifierData*) modifier_new(eModifierType_Subsurf);

				BLI_addtail(&ob->modifiers, smd);

				if (level!=-1) {
					smd->levels = level;
				}
				
				if(*set == -1)
					*set= 1;
			}
		}

		DAG_object_flush_update(G.scene, ob, OB_RECALC_DATA);
	}

	if(ob->dup_group && depth<=4) {
		GroupObject *go;

		for(go= ob->dup_group->gobject.first; go; go= go->next)
			object_flip_subdivison_particles(go->ob, set, level, mode, particles, depth+1);
	}
}

/* Change subdivision properties of mesh object ob, if
* level==-1 then toggle subsurf, else set to level.
*/

void flip_subdivison(int level)
{
	Base *base;
	int set= -1;
	int mode, pupmode, particles= 0, havesubdiv= 0, havepart= 0;
	
	if(G.qual & LR_ALTKEY)
		mode= eModifierMode_Realtime;
	else
		mode= eModifierMode_Render|eModifierMode_Realtime;
	
	if(level == -1) {
		if (G.obedit) {
			object_has_subdivision_particles(G.obedit, &havesubdiv, &havepart, 0);			
		} else {
			for(base= G.scene->base.first; base; base= base->next) {
				if(((level==-1) && (TESTBASE(base))) || (TESTBASELIB(base))) {
					object_has_subdivision_particles(base->object, &havesubdiv, &havepart, 0);
				}
			}
		}
	}
	else
		havesubdiv= 1;
	
	if(havesubdiv && havepart) {
		pupmode= pupmenu("Switch%t|Subsurf %x1|Particle Systems %x2");
		if(pupmode <= 0)
			return;
		else if(pupmode == 2)
			particles= 1;
	}
	else if(havepart)
		particles= 1;

	if (G.obedit) {	
		object_flip_subdivison_particles(G.obedit, &set, level, mode, particles, 0);
	} else {
		for(base= G.scene->base.first; base; base= base->next) {
			if(((level==-1) && (TESTBASE(base))) || (TESTBASELIB(base))) {
				object_flip_subdivison_particles(base->object, &set, level, mode, particles, 0);
			}
		}
	}
	
	countall();
	allqueue(REDRAWVIEW3D, 0);
	allqueue(REDRAWOOPS, 0);
	allqueue(REDRAWBUTSEDIT, 0);
	allqueue(REDRAWBUTSOBJECT, 0);
	DAG_scene_flush_update(G.scene, screen_view3d_layers(), 0);
	
	if(particles)
		BIF_undo_push("Switch particles on/off");
	else
		BIF_undo_push("Switch subsurf on/off");
}
 
static void copymenu_properties(Object *ob)
{	
	bProperty *prop, *propn, *propc;
	Base *base;
	int nr, tot=0;
	char *str;
	
	prop= ob->prop.first;
	while(prop) {
		tot++;
		prop= prop->next;
	}
	
	if(tot==0) {
		error("No properties in the active object to copy");
		return;
	}
	
	str= MEM_callocN(24+32*tot, "copymenu prop");
	
	strcpy(str, "Copy Property %t");
	
	tot= 0;	
	prop= ob->prop.first;
	while(prop) {
		tot++;
		strcat(str, " |");
		strcat(str, prop->name);
		prop= prop->next;
	}

	nr= pupmenu(str);
	if(nr>0) {
		tot= 0;
		prop= ob->prop.first;
		while(prop) {
			tot++;
			if(tot==nr) break;
			prop= prop->next;
		}
		if(prop) {
			propc= prop;
			
			base= FIRSTBASE;
			while(base) {
				if(base != BASACT) {
					if(TESTBASELIB(base)) {
						prop= get_property(base->object, propc->name);
						if(prop) {
							free_property(prop);
							BLI_remlink(&base->object->prop, prop);
						}
						propn= copy_property(propc);
						BLI_addtail(&base->object->prop, propn);
					}
				}
				base= base->next;
			}
		}
	}
	MEM_freeN(str);
	allqueue(REDRAWVIEW3D, 0);
	
	BIF_undo_push("Copy properties");
}

static void copymenu_logicbricks(Object *ob)
{
	Base *base;
	
	base= FIRSTBASE;
	while(base) {
		if(base->object != ob) {
			if(TESTBASELIB(base)) {
				
				/* first: free all logic */
				free_sensors(&base->object->sensors);				
				unlink_controllers(&base->object->controllers);
				free_controllers(&base->object->controllers);
				unlink_actuators(&base->object->actuators);
				free_actuators(&base->object->actuators);
				
				/* now copy it, this also works without logicbricks! */
				clear_sca_new_poins_ob(ob);
				copy_sensors(&base->object->sensors, &ob->sensors);
				copy_controllers(&base->object->controllers, &ob->controllers);
				copy_actuators(&base->object->actuators, &ob->actuators);
				set_sca_new_poins_ob(base->object);
				
				/* some menu settings */
				base->object->scavisflag= ob->scavisflag;
				base->object->scaflag= ob->scaflag;
				
			}
		}
		base= base->next;
	}
	BIF_undo_push("Copy logic");
}

static void copymenu_modifiers(Object *ob)
{
	Base *base;
	int i, event;
	char str[512];
	char *errorstr= NULL;

	strcpy(str, "Copy Modifiers %t");

	sprintf(str+strlen(str), "|All%%x%d|%%l", NUM_MODIFIER_TYPES);

	for (i=eModifierType_None+1; i<NUM_MODIFIER_TYPES; i++) {
		ModifierTypeInfo *mti = modifierType_getInfo(i);

		if(ELEM3(i, eModifierType_Hook, eModifierType_Softbody, eModifierType_ParticleInstance)) continue;

		if (	(mti->flags&eModifierTypeFlag_AcceptsCVs) || 
				(ob->type==OB_MESH && (mti->flags&eModifierTypeFlag_AcceptsMesh))) {
			sprintf(str+strlen(str), "|%s%%x%d", mti->name, i);
		}
	}

	event = pupmenu(str);
	if(event<=0) return;

	for (base= FIRSTBASE; base; base= base->next) {
		if(base->object != ob) {
			if(TESTBASELIB(base)) {
				ModifierData *md;

				base->object->recalc |= OB_RECALC_OB|OB_RECALC_DATA;

				if (base->object->type==ob->type) {
					/* copy all */
					if (event==NUM_MODIFIER_TYPES) {
						object_free_modifiers(base->object);

						for (md=ob->modifiers.first; md; md=md->next) {
							if (md->type!=eModifierType_Hook) {
								ModifierData *nmd = modifier_new(md->type);
								modifier_copyData(md, nmd);
								BLI_addtail(&base->object->modifiers, nmd);
							}
						}

						copy_object_particlesystems(base->object, ob);
						copy_object_softbody(base->object, ob);
					} else {
						/* copy specific types */
						ModifierData *md, *mdn;
						
						/* remove all with type 'event' */
						for (md=base->object->modifiers.first; md; md=mdn) {
							mdn= md->next;
							if(md->type==event) {
								BLI_remlink(&base->object->modifiers, md);
								modifier_free(md);
							}
						}
						
						/* copy all with type 'event' */
						for (md=ob->modifiers.first; md; md=md->next) {
							if (md->type==event) {
								
								mdn = modifier_new(event);
								BLI_addtail(&base->object->modifiers, mdn);

								modifier_copyData(md, mdn);
							}
						}

						if(event == eModifierType_ParticleSystem) {
							object_free_particlesystems(base->object);
							copy_object_particlesystems(base->object, ob);
						}
						else if(event == eModifierType_Softbody) {
							object_free_softbody(base->object);
							copy_object_softbody(base->object, ob);
						}
					}
				}
				else
					errorstr= "Did not copy modifiers to other Object types";
			}
		}
	}
	
	if(errorstr) notice(errorstr);
	
	allqueue(REDRAWVIEW3D, 0);
	allqueue(REDRAWBUTSOBJECT, 0);
	DAG_scene_sort(G.scene);
	
	BIF_undo_push("Copy modifiers");
}

/* both pointers should exist */
static void copy_texture_space(Object *to, Object *ob)
{
	float *poin1= NULL, *poin2= NULL;
	int texflag= 0;
	
	if(ob->type==OB_MESH) {
		texflag= ((Mesh *)ob->data)->texflag;
		poin2= ((Mesh *)ob->data)->loc;
	}
	else if (ELEM3(ob->type, OB_CURVE, OB_SURF, OB_FONT)) {
		texflag= ((Curve *)ob->data)->texflag;
		poin2= ((Curve *)ob->data)->loc;
	}
	else if(ob->type==OB_MBALL) {
		texflag= ((MetaBall *)ob->data)->texflag;
		poin2= ((MetaBall *)ob->data)->loc;
	}
	else
		return;
		
	if(to->type==OB_MESH) {
		((Mesh *)to->data)->texflag= texflag;
		poin1= ((Mesh *)to->data)->loc;
	}
	else if (ELEM3(to->type, OB_CURVE, OB_SURF, OB_FONT)) {
		((Curve *)to->data)->texflag= texflag;
		poin1= ((Curve *)to->data)->loc;
	}
	else if(to->type==OB_MBALL) {
		((MetaBall *)to->data)->texflag= texflag;
		poin1= ((MetaBall *)to->data)->loc;
	}
	else
		return;
	
	memcpy(poin1, poin2, 9*sizeof(float));	/* this was noted in DNA_mesh, curve, mball */
	
	if(to->type==OB_MESH) ;
	else if(to->type==OB_MBALL) tex_space_mball(to);
	else tex_space_curve(to->data);
	
}

void copy_attr(short event)
{
	Object *ob;
	Base *base;
	Curve *cu, *cu1;
	Nurb *nu;
	int do_scene_sort= 0;
	
	if(G.scene->id.lib) return;

	if(!(ob=OBACT)) return;
	
	if(G.obedit) {
		/* obedit_copymenu(); */
		return;
	}
	if(event==9) {
		copymenu_properties(ob);
		return;
	}
	else if(event==10) {
		copymenu_logicbricks(ob);
		return;
	}
	else if(event==24) {
		copymenu_modifiers(ob);
		return;
	}

	base= FIRSTBASE;
	while(base) {
		if(base != BASACT) {
			if(TESTBASELIB(base)) {
				base->object->recalc |= OB_RECALC_OB;
				
				if(event==1) {  /* loc */
					VECCOPY(base->object->loc, ob->loc);
					VECCOPY(base->object->dloc, ob->dloc);
				}
				else if(event==2) {  /* rot */
					VECCOPY(base->object->rot, ob->rot);
					VECCOPY(base->object->drot, ob->drot);
					/* Quats arnt used yet */
					/*VECCOPY(base->object->quat, ob->quat);
					VECCOPY(base->object->dquat, ob->dquat);*/
				}
				else if(event==3) {  /* size */
					VECCOPY(base->object->size, ob->size);
					VECCOPY(base->object->dsize, ob->dsize);
				}
				else if(event==4) {  /* drawtype */
					base->object->dt= ob->dt;
					base->object->dtx= ob->dtx;
					base->object->empty_drawtype= ob->empty_drawtype;
					base->object->empty_drawsize= ob->empty_drawsize;
				}
				else if(event==5) {  /* time offs */
					base->object->sf= ob->sf;
				}
				else if(event==6) {  /* dupli */
					base->object->dupon= ob->dupon;
					base->object->dupoff= ob->dupoff;
					base->object->dupsta= ob->dupsta;
					base->object->dupend= ob->dupend;
					
					base->object->transflag &= ~OB_DUPLI;
					base->object->transflag |= (ob->transflag & OB_DUPLI);

					base->object->dup_group= ob->dup_group;
					if(ob->dup_group)
						id_us_plus((ID *)ob->dup_group);
				}
				else if(event==7) {	/* mass */
					base->object->mass= ob->mass;
				}
				else if(event==8) {	/* damping */
					base->object->damping= ob->damping;
					base->object->rdamping= ob->rdamping;
				}
				else if(event==11) {	/* all physical attributes */
					base->object->gameflag = ob->gameflag;
					base->object->inertia = ob->inertia;
					base->object->formfactor = ob->formfactor;
					base->object->damping= ob->damping;
					base->object->rdamping= ob->rdamping;
					base->object->mass= ob->mass;
					if (ob->gameflag & OB_BOUNDS) {
						base->object->boundtype = ob->boundtype;
					}
				}
				else if(event==17) {	/* tex space */
					copy_texture_space(base->object, ob);
				}
				else if(event==18) {	/* font settings */
					
					if(base->object->type==ob->type) {
						cu= ob->data;
						cu1= base->object->data;
						
						cu1->spacemode= cu->spacemode;
						cu1->spacing= cu->spacing;
						cu1->linedist= cu->linedist;
						cu1->shear= cu->shear;
						cu1->fsize= cu->fsize;
						cu1->xof= cu->xof;
						cu1->yof= cu->yof;
						cu1->textoncurve= cu->textoncurve;
						cu1->wordspace= cu->wordspace;
						cu1->ulpos= cu->ulpos;
						cu1->ulheight= cu->ulheight;
						if(cu1->vfont) cu1->vfont->id.us--;
						cu1->vfont= cu->vfont;
						id_us_plus((ID *)cu1->vfont);
						if(cu1->vfontb) cu1->vfontb->id.us--;
						cu1->vfontb= cu->vfontb;
						id_us_plus((ID *)cu1->vfontb);
						if(cu1->vfonti) cu1->vfonti->id.us--;
						cu1->vfonti= cu->vfonti;
						id_us_plus((ID *)cu1->vfonti);
						if(cu1->vfontbi) cu1->vfontbi->id.us--;
						cu1->vfontbi= cu->vfontbi;
						id_us_plus((ID *)cu1->vfontbi);						

						text_to_curve(base->object, 0);		/* needed? */

						
						strcpy(cu1->family, cu->family);
						
						base->object->recalc |= OB_RECALC_DATA;
					}
				}
				else if(event==19) {	/* bevel settings */
					
					if ELEM(base->object->type, OB_CURVE, OB_FONT) {
						cu= ob->data;
						cu1= base->object->data;
						
						cu1->bevobj= cu->bevobj;
						cu1->taperobj= cu->taperobj;
						cu1->width= cu->width;
						cu1->bevresol= cu->bevresol;
						cu1->ext1= cu->ext1;
						cu1->ext2= cu->ext2;
						
						base->object->recalc |= OB_RECALC_DATA;
					}
				}
				else if(event==25) {	/* curve resolution */

					if ELEM(base->object->type, OB_CURVE, OB_FONT) {
						cu= ob->data;
						cu1= base->object->data;
						
						cu1->resolu= cu->resolu;
						cu1->resolu_ren= cu->resolu_ren;
						
						nu= cu1->nurb.first;
						
						while(nu) {
							nu->resolu= cu1->resolu;
							nu= nu->next;
						}
						
						base->object->recalc |= OB_RECALC_DATA;
					}
				}
				else if(event==21){
					if (base->object->type==OB_MESH) {
						ModifierData *md = modifiers_findByType(ob, eModifierType_Subsurf);

						if (md) {
							ModifierData *tmd = modifiers_findByType(base->object, eModifierType_Subsurf);

							if (!tmd) {
								tmd = modifier_new(eModifierType_Subsurf);
								BLI_addtail(&base->object->modifiers, tmd);
							}

							modifier_copyData(md, tmd);
							base->object->recalc |= OB_RECALC_DATA;
						}
					}
				}
				else if(event==22) {
					/* Clear the constraints on the target */
					free_constraints(&base->object->constraints);
					free_constraint_channels(&base->object->constraintChannels);

					/* Copy the constraint channels over */
					copy_constraints(&base->object->constraints, &ob->constraints);
					if (U.dupflag& USER_DUP_IPO)
						copy_constraint_channels(&base->object->constraintChannels, &ob->constraintChannels);
					else
						clone_constraint_channels (&base->object->constraintChannels, &ob->constraintChannels);
					
					do_scene_sort= 1;
				}
				else if(event==23) {
					base->object->softflag= ob->softflag;
					if(base->object->soft) sbFree(base->object->soft);
					
					base->object->soft= copy_softbody(ob->soft);

					if (!modifiers_findByType(base->object, eModifierType_Softbody)) {
						BLI_addhead(&base->object->modifiers, modifier_new(eModifierType_Softbody));
					}
				}
				else if(event==26) {
					copy_nlastrips(&base->object->nlastrips, &ob->nlastrips);
				}
				else if(event==27) {	/* autosmooth */
					if (base->object->type==OB_MESH) {
						Mesh *me= ob->data;
						Mesh *cme= base->object->data;
						cme->smoothresh= me->smoothresh;
						if(me->flag & ME_AUTOSMOOTH)
							cme->flag |= ME_AUTOSMOOTH;
						else
							cme->flag &= ~ME_AUTOSMOOTH;
					}
				}
				else if(event==28) { /* UV orco */
					if ELEM(base->object->type, OB_CURVE, OB_SURF) {
						cu= ob->data;
						cu1= base->object->data;
						
						if(cu->flag & CU_UV_ORCO)
							cu1->flag |= CU_UV_ORCO;
						else
							cu1->flag &= ~CU_UV_ORCO;
					}		
				}
				else if(event==29) { /* protected bits */
					base->object->protectflag= ob->protectflag;
				}
				else if(event==30) { /* index object */
					base->object->index= ob->index;
				}
			}
		}
		base= base->next;
	}
	
	allqueue(REDRAWVIEW3D, 0);
	if(do_scene_sort)
		DAG_scene_sort(G.scene);

	DAG_scene_flush_update(G.scene, screen_view3d_layers(), 0);

	if(event==20) {
		allqueue(REDRAWBUTSOBJECT, 0);
	}
	
	BIF_undo_push("Copy Attributes");
}

void copy_attr_menu()
{
	Object *ob;
	short event;
	char str[512];
	
	if(!(ob=OBACT)) return;
	
	if (G.obedit) {
		if (ob->type == OB_MESH)
			mesh_copy_menu();
		return;
	}
	
	/* Object Mode */
	
	/* If you change this menu, don't forget to update the menu in header_view3d.c
	 * view3d_edit_object_copyattrmenu() and in toolbox.c
	 */
	
	strcpy(str, "Copy Attributes %t|Location%x1|Rotation%x2|Size%x3|Draw Options%x4|Time Offset%x5|Dupli%x6|%l|Mass%x7|Damping%x8|All Physical Attributes%x11|Properties%x9|Logic Bricks%x10|Protected Transform%x29|%l");
	
	strcat (str, "|Object Constraints%x22");
	strcat (str, "|NLA Strips%x26");
	
	if (OB_SUPPORT_MATERIAL(ob)) {
		strcat(str, "|Texture Space%x17");
	}	
	
	if(ob->type == OB_FONT) strcat(str, "|Font Settings%x18|Bevel Settings%x19");
	if(ob->type == OB_CURVE) strcat(str, "|Bevel Settings%x19|UV Orco%x28");
	
	if((ob->type == OB_FONT) || (ob->type == OB_CURVE)) {
			strcat(str, "|Curve Resolution%x25");
	}

	if(ob->type==OB_MESH){
		strcat(str, "|Subsurf Settings%x21|AutoSmooth%x27");
	}

	if(ob->soft) strcat(str, "|Soft Body Settings%x23");
	
	strcat(str, "|Pass Index%x30");
	
	if(ob->type==OB_MESH || ob->type==OB_CURVE || ob->type==OB_LATTICE || ob->type==OB_SURF){
		strcat(str, "|Modifiers ...%x24");
	}

	event= pupmenu(str);
	if(event<= 0) return;
	
	copy_attr(event);
}


void link_to_scene(unsigned short nr)
{	
	Scene *sce= (Scene*) BLI_findlink(&G.main->scene, G.curscreen->scenenr-1);
	Base *base, *nbase;
	
	if(sce==0) return;
	if(sce->id.lib) return;
	
	base= FIRSTBASE;
	while(base) {
		if(TESTBASE(base)) {
			
			nbase= MEM_mallocN( sizeof(Base), "newbase");
			*nbase= *base;
			BLI_addhead( &(sce->base), nbase);
			id_us_plus((ID *)base->object);
		}
		base= base->next;
	}
}

void make_links_menu()
{
	Object *ob;
	short event=0;
	char str[140];
	
	if(!(ob=OBACT)) return;
	
	strcpy(str, "Make Links %t|To Scene...%x1|%l|Object Ipo%x4");
	
	if(ob->type==OB_MESH)
		strcat(str, "|Mesh Data%x2|Materials%x3");
	else if(ob->type==OB_CURVE)
		strcat(str, "|Curve Data%x2|Materials%x3");
	else if(ob->type==OB_FONT)
		strcat(str, "|Text Data%x2|Materials%x3");
	else if(ob->type==OB_SURF)
		strcat(str, "|Surface Data%x2|Materials%x3");
	else if(ob->type==OB_MBALL)
		strcat(str, "|Materials%x3");
	else if(ob->type==OB_CAMERA)
		strcat(str, "|Camera Data%x2");
	else if(ob->type==OB_LAMP)
		strcat(str, "|Lamp Data%x2");
	else if(ob->type==OB_LATTICE)
		strcat(str, "|Lattice Data%x2");
	else if(ob->type==OB_ARMATURE)
		strcat(str, "|Armature Data%x2");
	
	event= pupmenu(str);

	if(event<= 0) return;
	
	make_links(event);
}

void make_links(short event)
{
	Object *ob, *obt;
	Base *base, *nbase, *sbase;
	Scene *sce = NULL;
	ID *id;
	int a;
	short nr=0;
	char *strp;

	if(!(ob=OBACT)) return;

	if(event==1) {
		IDnames_to_pupstring(&strp, NULL, NULL, &(G.main->scene), 0, &nr);
		
		if(nr == -2) {
			MEM_freeN(strp);

			activate_databrowse((ID *)G.scene, ID_SCE, 0, B_INFOSCE, &(G.curscreen->scenenr), link_to_scene );
			
			return;			
		}
		else {
			event= pupmenu_col(strp, 20);
			MEM_freeN(strp);
		
			if(event<= 0) return;
		
			nr= 1;
			sce= G.main->scene.first;
			while(sce) {
				if(nr==event) break;
				nr++;
				sce= sce->id.next;
			}
			if(sce==G.scene) {
				error("This is the current scene");
				return;
			}
			if(sce==0 || sce->id.lib) return;
			
			/* remember: is needed below */
			event= 1;
		}
	}

	/* All non group linking */
	base= FIRSTBASE;
	while(base) {
		if(event==1 || base != BASACT) {
			
			obt= base->object;

			if(TESTBASE(base)) {
				
				if(event==1) {		/* to scene */
					
					/* test if already linked */
					sbase= sce->base.first;
					while(sbase) {
						if(sbase->object==base->object) break;
						sbase= sbase->next;
					}
					if(sbase) {	/* remove */
						base= base->next;
						continue;
					}
					
					nbase= MEM_mallocN( sizeof(Base), "newbase");
					*nbase= *base;
					BLI_addhead( &(sce->base), nbase);
					id_us_plus((ID *)base->object);
				}
			}
			if(TESTBASELIB(base)) {
				if(event==2 || event==5) {  /* obdata */
					if(ob->type==obt->type) {
						
							id= obt->data;
							id->us--;
							
							id= ob->data;
							id_us_plus(id);
							obt->data= id;
							
							/* if amount of material indices changed: */
							test_object_materials(obt->data);

							obt->recalc |= OB_RECALC_DATA;
						}
					}
				else if(event==4) {  /* ob ipo */
					if(obt->ipo) obt->ipo->id.us--;
					obt->ipo= ob->ipo;
					if(obt->ipo) {
						id_us_plus((ID *)obt->ipo);
						do_ob_ipo(obt);
					}
				}
				else if(event==6) {
					if(ob->dup_group) ob->dup_group->id.us--;
					obt->dup_group= ob->dup_group;
					if(obt->dup_group) {
						id_us_plus((ID *)obt->dup_group);
						obt->transflag |= OB_DUPLIGROUP;
					}
				}
				else if(event==3) {  /* materials */
					
					/* new approach, using functions from kernel */
					for(a=0; a<ob->totcol; a++) {
						Material *ma= give_current_material(ob, a+1);
						assign_material(obt, ma, a+1);	/* also works with ma==NULL */
					}
				}
			}
		}
		base= base->next;
	}
	
	allqueue(REDRAWVIEW3D, 0);
	allqueue(REDRAWOOPS, 0);
	allqueue(REDRAWBUTSHEAD, 0);

	DAG_scene_flush_update(G.scene, screen_view3d_layers(), 0);

	BIF_undo_push("Create links");
}

void apply_objects_locrot( void )
{
	Base *base, *basact;
	Object *ob;
	bArmature *arm;
	Mesh *me;
	Curve *cu;
	Nurb *nu;
	BPoint *bp;
	BezTriple *bezt;
	MVert *mvert;
	float mat[3][3];
	int a, change = 0;
	
	
	/* first check if we can execute */
	for (base= FIRSTBASE; base; base= base->next) {
		if TESTBASELIB(base) {
			ob= base->object;
			if(ob->type==OB_MESH) {
				me= ob->data;
				
				if(me->id.us>1) {
					error("Can't apply to a multi user mesh, doing nothing.");
					return;
				}
				if(me->key) {
					error("Can't apply to a mesh with vertex keys, doing nothing.");
					return;
				}
			}
			else if (ob->type==OB_ARMATURE) {
				arm= ob->data;
				
				if(arm->id.us>1) {
					error("Can't apply to a multi user armature, doing nothing.");
					return;
				}
			}
			else if ELEM(ob->type, OB_CURVE, OB_SURF) {
				cu= ob->data;
				
				if(cu->id.us>1) {
					error("Can't apply to a multi user curve, doing nothing.");
					return;
				}
				if(cu->key) {
					error("Can't apply to a curve with vertex keys, doing nothing.");
					return;
				}
			}
		}
	}
	
	/* now execute */
	basact= BASACT;
	base= FIRSTBASE;
	for (base= FIRSTBASE; base; base= base->next) {
		if TESTBASELIB(base) {
			ob= base->object;
			
			if(ob->type==OB_MESH) {
				object_to_mat3(ob, mat);
				me= ob->data;
				
				/* see checks above */
				
				mvert= me->mvert;
				for(a=0; a<me->totvert; a++, mvert++) {
					Mat3MulVecfl(mat, mvert->co);
				}
				ob->size[0]= ob->size[1]= ob->size[2]= 1.0;
				ob->rot[0]= ob->rot[1]= ob->rot[2]= 0.0;
				/*QuatOne(ob->quat);*/ /* Quats arnt used yet */
				
				where_is_object(ob);
				
				/* texspace and normals */
				BASACT= base;
				enter_editmode(EM_WAITCURSOR);
				BIF_undo_push("Applied object");	/* editmode undo itself */
				exit_editmode(EM_FREEDATA|EM_WAITCURSOR); /* freedata, but no undo */
				BASACT= basact;
				
				change = 1;
			}
			else if (ob->type==OB_ARMATURE) {
				object_to_mat3(ob, mat);
				arm= ob->data;
				
				/* see checks above */
				apply_rot_armature(ob, mat);
				
				/* Reset the object's transforms */
				ob->size[0]= ob->size[1]= ob->size[2]= 1.0;
				ob->rot[0]= ob->rot[1]= ob->rot[2]= 0.0;
				/*QuatOne(ob->quat); (not used anymore)*/
				
				where_is_object(ob);
				
				change = 1;
			}
			else if ELEM(ob->type, OB_CURVE, OB_SURF) {
				float scale;
				object_to_mat3(ob, mat);
				scale = Mat3ToScalef(mat);
				cu= ob->data;
				
				/* see checks above */
				
				nu= cu->nurb.first;
				while(nu) {
					if( (nu->type & 7)==1) {
						a= nu->pntsu;
						bezt= nu->bezt;
						while(a--) {
							Mat3MulVecfl(mat, bezt->vec[0]);
							Mat3MulVecfl(mat, bezt->vec[1]);
							Mat3MulVecfl(mat, bezt->vec[2]);
							bezt->radius *= scale;
							bezt++;
						}
					}
					else {
						a= nu->pntsu*nu->pntsv;
						bp= nu->bp;
						while(a--) {
							Mat3MulVecfl(mat, bp->vec);
							bp++;
						}
					}
					nu= nu->next;
				}
			
				ob->size[0]= ob->size[1]= ob->size[2]= 1.0;
				ob->rot[0]= ob->rot[1]= ob->rot[2]= 0.0;
				/*QuatOne(ob->quat); (quats arnt used anymore)*/
				
				where_is_object(ob);
				
				/* texspace and normals */
				BASACT= base;
				enter_editmode(EM_WAITCURSOR);
				BIF_undo_push("Applied object");	/* editmode undo itself */
				exit_editmode(EM_FREEDATA|EM_WAITCURSOR); /* freedata, but no undo */
				BASACT= basact;
				
				change = 1;
			} else {
				continue;
			}
			
			ignore_parent_tx(ob);
		}
	}
	if (change) {
		allqueue(REDRAWVIEW3D, 0);
		BIF_undo_push("Apply Objects Scale & Rotation");
	}
}

void apply_objects_visual_tx( void )
{
	Base *base;
	Object *ob;
	int change = 0;
	
	for (base= FIRSTBASE; base; base= base->next) {
		if TESTBASELIB(base) {
			ob= base->object;
			where_is_object(ob);
			VECCOPY(ob->loc, ob->obmat[3]);
			Mat4ToSize(ob->obmat, ob->size);
			Mat4ToEul(ob->obmat, ob->rot);
			
			where_is_object(ob);
			
			change = 1;
		}
	}
	if (change) {
		allqueue(REDRAWVIEW3D, 0);
		BIF_undo_push("Apply Objects Visual Transform");
	}
}

void apply_object( void )
{
	Object *ob;
	int evt;
	if(G.scene->id.lib) return;
	if(G.obedit) return;
	
	if(G.qual & LR_SHIFTKEY) {
		ob= OBACT;
		if(ob==0) return;
		
		if(ob->transflag & OB_DUPLI) {
			make_duplilist_real();
		}
		else {
			if(okee("Apply deformation")) {
				object_apply_deform(ob);
				BIF_undo_push("Apply deformation");
			}
		}
		allqueue(REDRAWVIEW3D, 0);
		
	} else {
		
		evt = pupmenu("Apply Object%t|Scale and Rotation to ObData|Visual Transform to Objects Loc/Scale/Rot");
		if (evt==-1) return;
		
		if (evt==1) {
			apply_objects_locrot();
		} else if (evt==2) {
			apply_objects_visual_tx();
		}
	}
}



/* ************ GENERAL  *************** */


/* now only used in 2d spaces, like ipo, nla, sima... */
void apply_keyb_grid(float *val, float fac1, float fac2, float fac3, int invert)
{
	/* fac1 is for 'nothing', fac2 for CTRL, fac3 for SHIFT */
	int ctrl;

	if(invert) {
		if(G.qual & LR_CTRLKEY) ctrl= 0;
		else ctrl= 1;
	}
	else ctrl= (G.qual & LR_CTRLKEY);

	if(ctrl && (G.qual & LR_SHIFTKEY)) {
		if(fac3!= 0.0) *val= fac3*floor(*val/fac3 +.5);
	}
	else if(ctrl) {
		if(fac2!= 0.0) *val= fac2*floor(*val/fac2 +.5);
	}
	else {
		if(fac1!= 0.0) *val= fac1*floor(*val/fac1 +.5);
	}
}

int cylinder_intersect_test(void)
{
	EditMesh *em = G.editMesh;
	float *oldloc, speed[3], s, t, labda, labdacor, dist, len, len2, axis[3], *base, rc[3], n[3], o[3];
	EditVert *v1;
	
	v1= em->verts.first;

	base= v1->co;
	v1= v1->next;
	VecSubf(axis, v1->co, base);
	
	v1= v1->next;
	oldloc= v1->co;
	v1= v1->next;
	VecSubf(speed, v1->co, oldloc);
	
	VecSubf(rc, oldloc, base);
	
	/* the axis */
	len2= Normalize(axis);
	
	Crossf(n, speed, axis);
	len= Normalize(n);
	if(len==0.0) return 0;
	
	dist= fabs( rc[0]*n[0] + rc[1]*n[1] + rc[2]*n[2] );
	
	if( dist>=G.scene->editbutsize ) return 0;
	
	Crossf(o, rc, axis);
	t= -(o[0]*n[0] + o[1]*n[1] + o[2]*n[2])/len;
	
	Crossf(o, n, axis);
	s=  fabs(sqrt(G.scene->editbutsize*G.scene->editbutsize-dist*dist) / (o[0]*speed[0] + o[1]*speed[1] + o[2]*speed[2]));
	
	labdacor= t-s;
	labda= t+s;

	/* two cases with no intersection point */
	if(labdacor>=1.0 && labda>=1.0) return 0;
	if(labdacor<=0.0 && labda<=0.0) return 0;
	
	/* calc normal */
	/* intersection: */
	
	rc[0]= oldloc[0] + labdacor*speed[0] - base[0];
	rc[1]= oldloc[1] + labdacor*speed[1] - base[1];
	rc[2]= oldloc[2] + labdacor*speed[2] - base[2];
	
	s= (rc[0]*axis[0] + rc[1]*axis[1] + rc[2]*axis[2]) ;
	
	if(s<0.0 || s>len2) return 0;
	
	n[0]= (rc[0] - s*axis[0]);
	n[1]= (rc[1] - s*axis[1]);
	n[2]= (rc[2] - s*axis[2]);

	printf("var1: %f, var2: %f, var3: %f\n", labdacor, len2, s);	
	printf("var1: %f, var2: %f, var3: %f\n", rc[0], rc[1], rc[2]);	
	printf("var1: %f, var2: %f, var3: %f\n", n[0], n[1], n[2]);	

	return 1;
}

int sphere_intersect_test(void)
{
	EditMesh *em = G.editMesh;
	float *oldloc, speed[3], labda, labdacor, len, bsq, u, disc, *base, rc[3];
	EditVert *v1;
	
	v1= em->verts.first;
	base= v1->co;
	
	v1= v1->next;
	oldloc= v1->co;
	
	v1= v1->next;
	VecSubf(speed, v1->co, oldloc);
	len= Normalize(speed);
	if(len==0.0) return 0;
	
	VecSubf(rc, oldloc, base);
	bsq= rc[0]*speed[0] + rc[1]*speed[1] + rc[2]*speed[2]; 
	u= rc[0]*rc[0] + rc[1]*rc[1] + rc[2]*rc[2] - G.scene->editbutsize*G.scene->editbutsize;

	disc= bsq*bsq - u;
	
	if(disc>=0.0) {
		disc= sqrt(disc);
		labdacor= (-bsq - disc)/len;	/* entry point */
		labda= (-bsq + disc)/len;
		
		printf("var1: %f, var2: %f, var3: %f\n", labdacor, labda, G.scene->editbutsize);
	}
	else return 0;

	/* intersection and normal */
	rc[0]= oldloc[0] + labdacor*speed[0] - base[0];
	rc[1]= oldloc[1] + labdacor*speed[1] - base[1];
	rc[2]= oldloc[2] + labdacor*speed[2] - base[2];


	return 1;
}


void std_rmouse_transform(void (*xf_func)(int, int))
{
	short mval[2];
	short xo, yo;
	short timer=0;
	short mousebut;
	short context = (U.flag & USER_DRAGIMMEDIATE)?CTX_TWEAK:CTX_NONE;
	
	/* check for left mouse select/right mouse select */
	
	if(curarea->spacetype==SPACE_NODE)
		mousebut = L_MOUSE|R_MOUSE;
	else if (U.flag & USER_LMOUSESELECT) 
		mousebut = L_MOUSE;
	else 
		mousebut = R_MOUSE;
	
	getmouseco_areawin(mval);
	xo= mval[0]; 
	yo= mval[1];
	 
	while(get_mbut() & mousebut) {
		getmouseco_areawin(mval);
		if(abs(mval[0]-xo)+abs(mval[1]-yo) > 10) {
			if(curarea->spacetype==SPACE_VIEW3D) {
				initTransform(TFM_TRANSLATION, context);
				Transform();
			}
			else if(curarea->spacetype==SPACE_IMAGE) {
				initTransform(TFM_TRANSLATION, context);
				Transform();
			}
			else if(xf_func)
				xf_func('g', 0);

			while(get_mbut() & mousebut) BIF_wait_for_statechange();
			return;
		}
		else {
			PIL_sleep_ms(10);
			timer++;
			if(timer>=10*U.tb_rightmouse) {
				if(curarea->spacetype==SPACE_VIEW3D) {
					toolbox_n();
					return;
				}
			}
		}
	}
	/* if gets here it's a select */
	BIF_undo_push("Select");
}

void rightmouse_transform(void)
{
	std_rmouse_transform(NULL);
}


/* ************************************** */


static void single_object_users__forwardModifierLinks(void *userData, Object *ob, Object **obpoin)
{
	ID_NEW(*obpoin);
}
void single_object_users(int flag)	
{
	Base *base;
	Object *ob, *obn;
	
	clear_sca_new_poins();	/* sensor/contr/act */

	/* duplicate */
	base= FIRSTBASE;
	while(base) {
		ob= base->object;
		
		if( (base->flag & flag)==flag) {

			if(ob->id.lib==NULL && ob->id.us>1) {
			
				obn= copy_object(ob);
				ob->id.us--;
				base->object= obn;
			}
		}
		base= base->next;
	}
	
	ID_NEW(G.scene->camera);
	if(G.vd) ID_NEW(G.vd->camera);
	
	/* object pointers */
	base= FIRSTBASE;
	while(base) {
		ob= base->object;
		if(ob->id.lib==NULL) {
			if( (base->flag & flag)==flag) {
				
				relink_constraints(&base->object->constraints);
				if (base->object->pose){
					bPoseChannel *chan;
					for (chan = base->object->pose->chanbase.first; chan; chan=chan->next){
						relink_constraints(&chan->constraints);
					}
				}
				modifiers_foreachObjectLink(base->object, single_object_users__forwardModifierLinks, NULL);
				
				ID_NEW(ob->parent);
				ID_NEW(ob->track);
			}
		}
		base= base->next;
	}

	set_sca_new_poins();
}

void new_id_matar(Material **matar, int totcol)
{
	ID *id;
	int a;
	
	for(a=0; a<totcol; a++) {
		id= (ID *)matar[a];
		if(id && id->lib==0) {
			if(id->newid) {
				matar[a]= (Material *)id->newid;
				id_us_plus(id->newid);
				id->us--;
			}
			else if(id->us>1) {
				matar[a]= copy_material(matar[a]);
				id->us--;
				id->newid= (ID *)matar[a];
			}
		}
	}
}

void single_obdata_users(int flag)
{
	Object *ob;
	Lamp *la;
	Curve *cu;
	Camera *cam;
	Base *base;
	Mesh *me;
	ID *id;
	int a;

#ifdef WITH_VERSE
	base= FIRSTBASE;
	while(base) {
		ob= base->object;
		if(ob->vnode) {
			error("Can't make data single user, when data are shared at verse server");
			return;
		}
		base = base->next;
	}
#endif

	base= FIRSTBASE;
	while(base) {
		ob= base->object;
		if(ob->id.lib==NULL && (base->flag & flag)==flag ) {
			id= ob->data;
			
			if(id && id->us>1 && id->lib==0) {
				ob->recalc= OB_RECALC_DATA;
				
				switch(ob->type) {
				case OB_LAMP:
					if(id && id->us>1 && id->lib==NULL) {
						ob->data= la= copy_lamp(ob->data);
						for(a=0; a<MAX_MTEX; a++) {
							if(la->mtex[a]) {
								ID_NEW(la->mtex[a]->object);
							}
						}
					}
					break;
				case OB_CAMERA:
					ob->data= copy_camera(ob->data);
					break;
				case OB_MESH:
					me= ob->data= copy_mesh(ob->data);
					if(me && me->key)
						ipo_idnew(me->key->ipo);	/* drivers */
					break;
				case OB_MBALL:
					ob->data= copy_mball(ob->data);
					break;
				case OB_CURVE:
				case OB_SURF:
				case OB_FONT:
					ob->data= cu= copy_curve(ob->data);
					ID_NEW(cu->bevobj);
					ID_NEW(cu->taperobj);
					break;
				case OB_LATTICE:
					ob->data= copy_lattice(ob->data);
					break;
				case OB_ARMATURE:
					ob->recalc |= OB_RECALC_DATA;
					ob->data= copy_armature(ob->data);
					armature_rebuild_pose(ob, ob->data);
					break;
				default:
					printf("ERROR single_obdata_users: %s\n", id->name);
					error("Read console");
					return;
				}
				
				id->us--;
				id->newid= ob->data;
				
			}
			
			id= (ID *)ob->action;
			if (id && id->us>1 && id->lib==NULL){
				if(id->newid){
					ob->action= (bAction *)id->newid;
					id_us_plus(id->newid);
				}
				else {
					ob->action= copy_action(ob->action);
					id->us--;
					id->newid=(ID *)ob->action;
				}
			}
			id= (ID *)ob->ipo;
			if(id && id->us>1 && id->lib==NULL) {
				if(id->newid) {
					ob->ipo= (Ipo *)id->newid;
					id_us_plus(id->newid);
				}
				else {
					ob->ipo= copy_ipo(ob->ipo);
					id->us--;
					id->newid= (ID *)ob->ipo;
				}
				ipo_idnew(ob->ipo);	/* drivers */
			}
			/* other ipos */
			switch(ob->type) {
			case OB_LAMP:
				la= ob->data;
				if(la->ipo && la->ipo->id.us>1) {
					la->ipo->id.us--;
					la->ipo= copy_ipo(la->ipo);
					ipo_idnew(la->ipo);	/* drivers */
				}
				break;
			case OB_CAMERA:
				cam= ob->data;
				if(cam->ipo && cam->ipo->id.us>1) {
					cam->ipo->id.us--;
					cam->ipo= copy_ipo(cam->ipo);
					ipo_idnew(cam->ipo);	/* drivers */
				}
				break;
			}
			
		}
		base= base->next;
	}
	
	me= G.main->mesh.first;
	while(me) {
		ID_NEW(me->texcomesh);
		me= me->id.next;
	}
}

void single_ipo_users(int flag)
{
	Object *ob;
	Base *base;
	ID *id;
	
	base= FIRSTBASE;
	while(base) {
		ob= base->object;
		if(ob->id.lib==NULL && (flag==0 || (base->flag & SELECT)) ) {
			ob->recalc= OB_RECALC_DATA;
			
			id= (ID *)ob->ipo;
			if(id && id->us>1 && id->lib==NULL) {
				ob->ipo= copy_ipo(ob->ipo);
				id->us--;
				ipo_idnew(ob->ipo);	/* drivers */
			}
		}
		base= base->next;
	}
}

void single_mat_users(int flag)
{
	Object *ob;
	Base *base;
	Material *ma, *man;
	Tex *tex;
	int a, b;
	
	
	base= FIRSTBASE;
	while(base) {
		ob= base->object;
		if(ob->id.lib==NULL && (flag==0 || (base->flag & SELECT)) ) {
	
			for(a=1; a<=ob->totcol; a++) {
				ma= give_current_material(ob, a);
				if(ma) {
					/* do not test for LIB_NEW: this functions guaranteed delivers single_users! */
					
					if(ma->id.us>1) {
						man= copy_material(ma);
					
						man->id.us= 0;
						assign_material(ob, man, a);
						
						if(ma->ipo) {
							man->ipo= copy_ipo(ma->ipo);
							ma->ipo->id.us--;
							ipo_idnew(ma->ipo);	/* drivers */
						}
						
						for(b=0; b<MAX_MTEX; b++) {
							if(ma->mtex[b] && ma->mtex[b]->tex) {
								tex= ma->mtex[b]->tex;
								if(tex->id.us>1) {
									ma->mtex[b]->tex= copy_texture(tex);
									tex->id.us--;
								}
							}
						}
						
					}
				}
			}
		}
		base= base->next;
	}
}

void do_single_tex_user(Tex **from)
{
	Tex *tex, *texn;
	
	tex= *from;
	if(tex==0) return;
	
	if(tex->id.newid) {
		*from= (Tex *)tex->id.newid;
		id_us_plus(tex->id.newid);
		tex->id.us--;
	}
	else if(tex->id.us>1) {
		texn= copy_texture(tex);
		tex->id.newid= (ID *)texn;
		tex->id.us--;
		*from= texn;
	}
	
}

void single_tex_users_expand()
{
	/* only when 'parent' blocks are LIB_NEW */
	Material *ma;
	Lamp *la;
	World *wo;
	int b;
		
	ma= G.main->mat.first;
	while(ma) {
		if(ma->id.flag & LIB_NEW) {
			for(b=0; b<MAX_MTEX; b++) {
				if(ma->mtex[b] && ma->mtex[b]->tex) {
					do_single_tex_user( &(ma->mtex[b]->tex) );
				}
			}
		}
		ma= ma->id.next;
	}

	la= G.main->lamp.first;
	while(la) {
		if(la->id.flag & LIB_NEW) {
			for(b=0; b<MAX_MTEX; b++) {
				if(la->mtex[b] && la->mtex[b]->tex) {
					do_single_tex_user( &(la->mtex[b]->tex) );
				}
			}
		}
		la= la->id.next;
	}
	wo= G.main->world.first;
	while(wo) {
		if(wo->id.flag & LIB_NEW) {
			for(b=0; b<MAX_MTEX; b++) {
				if(wo->mtex[b] && wo->mtex[b]->tex) {
					do_single_tex_user( &(wo->mtex[b]->tex) );
				}
			}
		}
		wo= wo->id.next;
	}
}

void single_mat_users_expand(void)
{
	/* only when 'parent' blocks are LIB_NEW */

	Object *ob;
	Mesh *me;
	Curve *cu;
	MetaBall *mb;
	Material *ma;
	int a;
	
	ob= G.main->object.first;
	while(ob) {
		if(ob->id.flag & LIB_NEW) {
			new_id_matar(ob->mat, ob->totcol);
		}
		ob= ob->id.next;
	}

	me= G.main->mesh.first;
	while(me) {
		if(me->id.flag & LIB_NEW) {
			new_id_matar(me->mat, me->totcol);
		}
		me= me->id.next;
	}

	cu= G.main->curve.first;
	while(cu) {
		if(cu->id.flag & LIB_NEW) {
			new_id_matar(cu->mat, cu->totcol);
		}
		cu= cu->id.next;
	}

	mb= G.main->mball.first;
	while(mb) {
		if(mb->id.flag & LIB_NEW) {
			new_id_matar(mb->mat, mb->totcol);
		}
		mb= mb->id.next;
	}

	/* material imats  */
	ma= G.main->mat.first;
	while(ma) {
		if(ma->id.flag & LIB_NEW) {
			for(a=0; a<MAX_MTEX; a++) {
				if(ma->mtex[a]) {
					ID_NEW(ma->mtex[a]->object);
				}
			}
		}
		ma= ma->id.next;
	}
}

void single_user(void)
{
	int nr;
	
	if(G.scene->id.lib) return;

	clear_id_newpoins();
	
	nr= pupmenu("Make Single User%t|Object|Object & ObData|Object & ObData & Materials+Tex|Materials+Tex|Ipos");
	if(nr>0) {
	
		if(nr==1) single_object_users(1);
	
		else if(nr==2) {
			single_object_users(1);
			single_obdata_users(1);
		}
		else if(nr==3) {
			single_object_users(1);
			single_obdata_users(1);
			single_mat_users(1); /* also tex */
			
		}
		else if(nr==4) {
			single_mat_users(1);
		}
		else if(nr==5) {
			single_ipo_users(1);
		}
		
		
		clear_id_newpoins();

		countall();
		allqueue(REDRAWALL, 0);
		BIF_undo_push("Single user");
	}
}

/* ************************************************************* */

/* helper for below, ma was checked to be not NULL */
static void make_local_makelocalmaterial(Material *ma)
{
	ID *id;
	int b;
	
	make_local_material(ma);
	
	for(b=0; b<MAX_MTEX; b++) {
		if(ma->mtex[b] && ma->mtex[b]->tex) {
			make_local_texture(ma->mtex[b]->tex);
		}
	}
	
	id= (ID *)ma->ipo;
	if(id && id->lib) make_local_ipo(ma->ipo);	
	
	/* nodetree? XXX */
}

void make_local_menu(void)
{
	int mode;
	
	/* If you modify this menu, please remember to update view3d_edit_object_makelocalmenu
	* in header_view3d.c and the menu in toolbox.c
	*/
	
	if(G.scene->id.lib) return;
	
	mode = pupmenu("Make Local%t|Selected Objects %x1|Selected Objects and Data %x2|All %x3");
	
	if (mode <= 0) return;
	
	make_local(mode);
}

void make_local(int mode)
{
	Base *base;
	Object *ob;
	bActionStrip *strip;
	ParticleSystem *psys;
	Material *ma, ***matarar;
	Lamp *la;
	Curve *cu;
	ID *id;
	int a, b;
	
	/* WATCH: the function new_id(..) re-inserts the id block!!! */
	if(G.scene->id.lib) return;
	
	if(mode==3) {
		all_local(NULL, 0);	/* NULL is all libs */
		allqueue(REDRAWALL, 0);
		return;
	}
	else if(mode<1) return;

	clear_id_newpoins();
	
	base= FIRSTBASE;
	while(base) {
		if( TESTBASE(base) ) {
			ob= base->object;
			if(ob->id.lib) {
				make_local_object(ob);
			}
		}
		base= base->next;
	}
	
	/* maybe object pointers */
	base= FIRSTBASE;
	while(base) {
		if( TESTBASE(base) ) {
			ob= base->object;
			if(ob->id.lib==NULL) {
				ID_NEW(ob->parent);
				ID_NEW(ob->track);
			}
		}
		base= base->next;
	}

	base= FIRSTBASE;
	while(base) {
		if( TESTBASE(base) ) {
			ob= base->object;
			id= ob->data;
			
			if(id && mode>1) {
				
				switch(ob->type) {
				case OB_LAMP:
					make_local_lamp((Lamp *)id);
					
					la= ob->data;
					id= (ID *)la->ipo;
					if(id && id->lib) make_local_ipo(la->ipo);
					
					break;
				case OB_CAMERA:
					make_local_camera((Camera *)id);
					break;
				case OB_MESH:
					make_local_mesh((Mesh *)id);
					make_local_key( ((Mesh *)id)->key );
					break;
				case OB_MBALL:
					make_local_mball((MetaBall *)id);
					break;
				case OB_CURVE:
				case OB_SURF:
				case OB_FONT:
					cu= (Curve *)id;
					make_local_curve(cu);
					id= (ID *)cu->ipo;
					if(id && id->lib) make_local_ipo(cu->ipo);
					make_local_key( cu->key );
					break;
				case OB_LATTICE:
					make_local_lattice((Lattice *)id);
					make_local_key( ((Lattice *)id)->key );
					break;
				case OB_ARMATURE:
					make_local_armature ((bArmature *)id);
					break;
				}

				for(psys=ob->particlesystem.first; psys; psys=psys->next)
					make_local_particlesettings(psys->part);
			}
			id= (ID *)ob->ipo;
			if(id && id->lib) make_local_ipo(ob->ipo);

			id= (ID *)ob->action;
			if(id && id->lib) make_local_action(ob->action);
			
			for(strip=ob->nlastrips.first; strip; strip=strip->next) {
				if(strip->act && strip->act->id.lib)
					make_local_action(strip->act);
			}
		}
		base= base->next;		
	}

	if(mode>1) {
		base= FIRSTBASE;
		while(base) {
			if( TESTBASE(base) ) {
				ob= base->object;
				if(ob->type==OB_LAMP) {
					la= ob->data;
					for(b=0; b<MAX_MTEX; b++) {
						if(la->mtex[b] && la->mtex[b]->tex) {
							make_local_texture(la->mtex[b]->tex);
						}
					}
				}
				else {
					
					for(a=0; a<ob->totcol; a++) {
						ma= ob->mat[a];
						if(ma)
							make_local_makelocalmaterial(ma);
					}
					
					matarar= (Material ***)give_matarar(ob);
					if (matarar) {
						for(a=0; a<ob->totcol; a++) {
							ma= (*matarar)[a];
							if(ma)
								make_local_makelocalmaterial(ma);
						}
					}
				}
			}
			base= base->next;
		}
	}

	allqueue(REDRAWALL, 0);
	BIF_undo_push("Make local");
}

static void copy_object__forwardModifierLinks(void *userData, Object *ob,
                                              ID **idpoin)
{
	/* this is copied from ID_NEW; it might be better to have a macro */
	if(*idpoin && (*idpoin)->newid) *idpoin = (*idpoin)->newid;
}


/* after copying objects, copied data should get new pointers */
static void copy_object_set_idnew(int dupflag)
{
	Base *base;
	Object *ob;
	Material *ma, *mao;
	ID *id;
	Ipo *ipo;
	bActionStrip *strip;
	int a;
	
	/* check object pointers */
	for(base= FIRSTBASE; base; base= base->next) {
		if TESTBASELIB(base) {
			ob= base->object;
			relink_constraints(&ob->constraints);
			if (ob->pose){
				bPoseChannel *chan;
				for (chan = ob->pose->chanbase.first; chan; chan=chan->next){
					relink_constraints(&chan->constraints);
				}
			}
			modifiers_foreachIDLink(ob, copy_object__forwardModifierLinks, NULL);
			ID_NEW(ob->parent);
			ID_NEW(ob->track);
			ID_NEW(ob->proxy);
			ID_NEW(ob->proxy_group);
			
			for(strip= ob->nlastrips.first; strip; strip= strip->next) {
				bActionModifier *amod;
				for(amod= strip->modifiers.first; amod; amod= amod->next)
					ID_NEW(amod->ob);
			}
		}
	}
	
	/* materials */
	if( dupflag & USER_DUP_MAT) {
		mao= G.main->mat.first;
		while(mao) {
			if(mao->id.newid) {
				
				ma= (Material *)mao->id.newid;
				
				if(dupflag & USER_DUP_TEX) {
					for(a=0; a<MAX_MTEX; a++) {
						if(ma->mtex[a]) {
							id= (ID *)ma->mtex[a]->tex;
							if(id) {
								ID_NEW_US(ma->mtex[a]->tex)
								else ma->mtex[a]->tex= copy_texture(ma->mtex[a]->tex);
								id->us--;
							}
						}
					}
				}
				id= (ID *)ma->ipo;
				if(id) {
					ID_NEW_US(ma->ipo)
					else ma->ipo= copy_ipo(ma->ipo);
					id->us--;
				}
			}
			mao= mao->id.next;
		}
	}
	
	/* lamps */
	if( dupflag & USER_DUP_IPO) {
		Lamp *la= G.main->lamp.first;
		while(la) {
			if(la->id.newid) {
				Lamp *lan= (Lamp *)la->id.newid;
				id= (ID *)lan->ipo;
				if(id) {
					ID_NEW_US(lan->ipo)
					else lan->ipo= copy_ipo(lan->ipo);
					id->us--;
				}
			}
			la= la->id.next;
		}
	}
	
	/* ipos */
	ipo= G.main->ipo.first;
	while(ipo) {
		if(ipo->id.lib==NULL && ipo->id.newid) {
			Ipo *ipon= (Ipo *)ipo->id.newid;
			IpoCurve *icu;
			for(icu= ipon->curve.first; icu; icu= icu->next) {
				if(icu->driver) {
					ID_NEW(icu->driver->ob);
				}
			}
		}
		ipo= ipo->id.next;
	}
	
	set_sca_new_poins();
	
	clear_id_newpoins();

}

/* This function duplicated the current visible selection, its used by Duplicate and Linked Duplicate
Alt+D/Shift+D as well as Pythons Object.Duplicate(), it takes
mode: 
	0: Duplicate with transform, Redraw.
	1: Duplicate, no transform, Redraw
	2: Duplicate, no transform, no redraw (Only used by python)
if true the user will not be dropped into grab mode directly after and..
dupflag: a flag made from constants declared in DNA_userdef_types.h
	The flag tells adduplicate() weather to copy data linked to the object, or to reference the existing data.
	U.dupflag for default operations or you can construct a flag as python does
	if the dupflag is 0 then no data will be copied (linked duplicate) */

void adduplicate(int mode, int dupflag)
{
	Base *base, *basen;
	Material ***matarar;
	Object *ob, *obn;
	ID *id;
	int a, didit;
	
	if(G.scene->id.lib) return;
	clear_id_newpoins();
	clear_sca_new_poins();	/* sensor/contr/act */
	
	base= FIRSTBASE;
	while(base) {
		if TESTBASE(base) {
		
			ob= base->object;
			if(ob->flag & OB_POSEMODE) {
				; /* nothing? */
			}
			else {
				obn= copy_object(ob);
				obn->recalc |= OB_RECALC;
				
				basen= MEM_mallocN(sizeof(Base), "duplibase");
				*basen= *base;
				BLI_addhead(&G.scene->base, basen);	/* addhead: prevent eternal loop */
				basen->object= obn;
				base->flag &= ~SELECT;
				
				if(basen->flag & OB_FROMGROUP) {
					Group *group;
					for(group= G.main->group.first; group; group= group->id.next) {
						if(object_in_group(ob, group))
							add_to_group(group, obn);
					}
					obn->flag |= OB_FROMGROUP; /* this flag is unset with copy_object() */
				}
				
				if(BASACT==base) BASACT= basen;

				/* duplicates using userflags */
				
				if(dupflag & USER_DUP_IPO) {
					bConstraintChannel *chan;
					id= (ID *)obn->ipo;
					
					if(id) {
						ID_NEW_US( obn->ipo)
						else obn->ipo= copy_ipo(obn->ipo);
						id->us--;
					}
					/* Handle constraint ipos */
					for (chan=obn->constraintChannels.first; chan; chan=chan->next){
						id= (ID *)chan->ipo;
						if(id) {
							ID_NEW_US( chan->ipo)
							else chan->ipo= copy_ipo(chan->ipo);
							id->us--;
						}
					}
				}
				if(dupflag & USER_DUP_ACT){ /* Not buttons in the UI to modify this, add later? */
					id= (ID *)obn->action;
					if (id){
						ID_NEW_US(obn->action)
						else{
							obn->action= copy_action(obn->action);
						}
						id->us--;
					}
				}
				if(dupflag & USER_DUP_MAT) {
					for(a=0; a<obn->totcol; a++) {
						id= (ID *)obn->mat[a];
						if(id) {
							ID_NEW_US(obn->mat[a])
							else obn->mat[a]= copy_material(obn->mat[a]);
							id->us--;
						}
					}
				}
				
				id= obn->data;
				didit= 0;
				
				switch(obn->type) {
				case OB_MESH:
					if(dupflag & USER_DUP_MESH) {
						ID_NEW_US2( obn->data )
						else {
							obn->data= copy_mesh(obn->data);
							
							if(obn->fluidsimSettings) {
							obn->fluidsimSettings->orgMesh = (Mesh *)obn->data;
							}
							
							didit= 1;
						}
						id->us--;
					}
					break;
				case OB_CURVE:
					if(dupflag & USER_DUP_CURVE) {
						ID_NEW_US2(obn->data )
						else {
							obn->data= copy_curve(obn->data);
							didit= 1;
						}
						id->us--;
					}
					break;
				case OB_SURF:
					if(dupflag & USER_DUP_SURF) {
						ID_NEW_US2( obn->data )
						else {
							obn->data= copy_curve(obn->data);
							didit= 1;
						}
						id->us--;
					}
					break;
				case OB_FONT:
					if(dupflag & USER_DUP_FONT) {
						ID_NEW_US2( obn->data )
						else {
							obn->data= copy_curve(obn->data);
							didit= 1;
						}
						id->us--;
					}
					break;
				case OB_MBALL:
					if(dupflag & USER_DUP_MBALL) {
						ID_NEW_US2(obn->data )
						else {
							obn->data= copy_mball(obn->data);
							didit= 1;
						}
						id->us--;
					}
					break;
				case OB_LAMP:
					if(dupflag & USER_DUP_LAMP) {
						ID_NEW_US2(obn->data )
						else obn->data= copy_lamp(obn->data);
						id->us--;
					}
					break;

				case OB_ARMATURE:
					obn->recalc |= OB_RECALC_DATA;
					if(obn->pose) obn->pose->flag |= POSE_RECALC;
					
					if(dupflag & USER_DUP_ARM) {
						ID_NEW_US2(obn->data )
						else {
							obn->data= copy_armature(obn->data);
							armature_rebuild_pose(obn, obn->data);
							didit= 1;
						}
						id->us--;
					}
					
					break;
					
				case OB_LATTICE:
					if(dupflag!=0) {
						ID_NEW_US2(obn->data )
						else obn->data= copy_lattice(obn->data);
						id->us--;
					}
					break;
				case OB_CAMERA:
					if(dupflag!=0) {
						ID_NEW_US2(obn->data )
						else obn->data= copy_camera(obn->data);
						id->us--;
					}
					break;
				}
				
				if(dupflag & USER_DUP_MAT) {
					matarar= give_matarar(obn);
					if(didit && matarar) {
						for(a=0; a<obn->totcol; a++) {
							id= (ID *)(*matarar)[a];
							if(id) {
								ID_NEW_US( (*matarar)[a] )
								else (*matarar)[a]= copy_material((*matarar)[a]);
								
								id->us--;
							}
						}
					}
				}
#ifdef WITH_VERSE
				/* send new created object to verse server,
				 * when original object was linked with object node */
				if(ob->vnode) {
					b_verse_duplicate_object(((VNode*)ob->vnode)->session, ob, obn);
				}
#endif
			}
						
		}
		base= base->next;
	}

	copy_object_set_idnew(dupflag);

	DAG_scene_sort(G.scene);
	DAG_scene_flush_update(G.scene, screen_view3d_layers(), 0);

	countall();
	if(mode==0) {
		BIF_TransformSetUndo("Add Duplicate");
		initTransform(TFM_TRANSLATION, CTX_NONE);
		Transform();
	}
	set_active_base(BASACT);
	if(mode!=2) { /* mode of 2 is used by python to avoid unrequested redraws */
		allqueue(REDRAWNLA, 0);
		allqueue(REDRAWACTION, 0);	/* also oops */
		allqueue(REDRAWIPO, 0);	/* also oops */
	}
}

void make_duplilist_real()
{
	Base *base, *basen;
	Object *ob;
	/*	extern ListBase duplilist; */
	
	if(okee("Make dupli objects real")==0) return;
	
	clear_id_newpoins();
	
	base= FIRSTBASE;
	while(base) {
		if TESTBASE(base) {
			
			if(base->object->transflag & OB_DUPLI) {
				ListBase *lb= object_duplilist(G.scene, base->object);
				DupliObject *dob;
				
				for(dob= lb->first; dob; dob= dob->next) {
					ob= copy_object(dob->ob);
					/* font duplis can have a totcol without material, we get them from parent
					* should be implemented better...
					*/
					if(ob->mat==NULL) ob->totcol= 0;
					
					basen= MEM_dupallocN(base);
					basen->flag &= ~OB_FROMDUPLI;
					BLI_addhead(&G.scene->base, basen);	/* addhead: othwise eternal loop */
					basen->object= ob;
					ob->ipo= NULL;		/* make sure apply works */
					ob->parent= ob->track= NULL;
					ob->disp.first= ob->disp.last= NULL;
					ob->transflag &= ~OB_DUPLI;	
					
					Mat4CpyMat4(ob->obmat, dob->mat);
					apply_obmat(ob);
				}
				
				copy_object_set_idnew(0);
				
				free_object_duplilist(lb);
				
				base->object->transflag &= ~OB_DUPLI;	
			}
		}
		base= base->next;
	}
	
	DAG_scene_sort(G.scene);
	
	allqueue(REDRAWVIEW3D, 0);
	allqueue(REDRAWOOPS, 0);
	
	BIF_undo_push("Make duplicates real");
}

void selectlinks_menu(void)
{
	Object *ob;
	int nr;
	
	ob= OBACT;
	if(ob==0) return;
	
	/* If you modify this menu, please remember to update view3d_select_linksmenu
	 * in header_view3d.c and the menu in toolbox.c
	 */
	nr= pupmenu("Select Linked%t|Object Ipo%x1|ObData%x2|Material%x3|Texture%x4|DupliGroup%x5|ParticleSystem%x6");
	
	if (nr <= 0) return;
	
	selectlinks(nr);
}

void selectlinks(int nr)
{
	Object *ob;
	Base *base;
	void *obdata = NULL;
	Ipo *ipo = NULL;
	Material *mat = NULL, *mat1;
	Tex *tex=0;
	int a, b;
	short changed = 0;
	/* events (nr):
	 * Object Ipo: 1
	 * ObData: 2
	 * Current Material: 3
	 * Current Texture: 4
	 * DupliGroup: 5
	 * PSys: 6
	 */
	
	
	ob= OBACT;
	if(ob==0) return;
	
	if(nr==1) {
		ipo= ob->ipo;
		if(ipo==0) return;
	}
	else if(nr==2) {
		if(ob->data==0) return;
		obdata= ob->data;
	}
	else if(nr==3 || nr==4) {
		mat= give_current_material(ob, ob->actcol);
		if(mat==0) return;
		if(nr==4) {
			if(mat->mtex[ (int)mat->texact ]) tex= mat->mtex[ (int)mat->texact ]->tex;
			if(tex==0) return;
		}
	}
	else if(nr==5) {
		if(ob->dup_group==NULL) return;
	}
	else if(nr==6) {
		if(ob->particlesystem.first==NULL) return;
	}
	else return;
	
	base= FIRSTBASE;
	while(base) {
		if (BASE_SELECTABLE(base) && !(base->flag & SELECT)) {
			if(nr==1) {
				if(base->object->ipo==ipo) base->flag |= SELECT;
				changed = 1;
			}
			else if(nr==2) {
				if(base->object->data==obdata) base->flag |= SELECT;
				changed = 1;
			}
			else if(nr==3 || nr==4) {
				ob= base->object;
				
				for(a=1; a<=ob->totcol; a++) {
					mat1= give_current_material(ob, a);
					if(nr==3) {
						if(mat1==mat) base->flag |= SELECT;
						changed = 1;
					}
					else if(mat1 && nr==4) {
						for(b=0; b<MAX_MTEX; b++) {
							if(mat1->mtex[b]) {
								if(tex==mat1->mtex[b]->tex) {
									base->flag |= SELECT;
									changed = 1;
									break;
								}
							}
						}
					}
				}
			}
			else if(nr==5) {
				if(base->object->dup_group==ob->dup_group) {
					 base->flag |= SELECT;
					 changed = 1;
				}
			}
			else if(nr==6) {
				/* loop through other, then actives particles*/
				ParticleSystem *psys;
				ParticleSystem *psys_act;
				
				for(psys=base->object->particlesystem.first; psys; psys=psys->next) {
					for(psys_act=ob->particlesystem.first; psys_act; psys_act=psys_act->next) {
						if (psys->part == psys_act->part) {
							base->flag |= SELECT;
							changed = 1;
							break;
						}
					}
					
					if (base->flag & SELECT) {
						break;
					}
				}
			}
			base->object->flag= base->flag;
		}
		base= base->next;
	}
	
	if (changed) {
		allqueue(REDRAWVIEW3D, 0);
		allqueue(REDRAWDATASELECT, 0);
		allqueue(REDRAWOOPS, 0);
		BIF_undo_push("Select linked");
		countall();
	}
}

void image_aspect(void)
{
	/* all selected objects with an image map: scale in image aspect */
	Base *base;
	Object *ob;
	Material *ma;
	Tex *tex;
	float x, y, space;
	int a, b, done;
	
	if(G.obedit) return;
	if(G.scene->id.lib) return;
	
	base= FIRSTBASE;
	while(base) {
		if TESTBASELIB(base) {
			ob= base->object;
			done= 0;
			
			for(a=1; a<=ob->totcol; a++) {
				ma= give_current_material(ob, a);
				if(ma) {
					for(b=0; b<MAX_MTEX; b++) {
						if(ma->mtex[b] && ma->mtex[b]->tex) {
							tex= ma->mtex[b]->tex;
							if(tex->type==TEX_IMAGE && tex->ima) {
								ImBuf *ibuf= BKE_image_get_ibuf(tex->ima, NULL);
								
								/* texturespace */
								space= 1.0;
								if(ob->type==OB_MESH) {
									float size[3];
									mesh_get_texspace(ob->data, NULL, NULL, size);
									space= size[0]/size[1];
								}
								else if ELEM3(ob->type, OB_CURVE, OB_FONT, OB_SURF) {
									Curve *cu= ob->data;
									space= cu->size[0]/cu->size[1];
								}
							
								x= ibuf->x/space;
								y= ibuf->y;
								
								if(x>y) ob->size[0]= ob->size[1]*x/y;
								else ob->size[1]= ob->size[0]*y/x;
								
								done= 1;
								DAG_object_flush_update(G.scene, ob, OB_RECALC_OB);								
							}
						}
						if(done) break;
					}
				}
				if(done) break;
			}
		}
		base= base->next;
	}
	
	allqueue(REDRAWVIEW3D, 0);
	BIF_undo_push("Image aspect");
}

void set_ob_ipoflags(void)
{
	Base *base;
	int set= 1;
	
	if (!G.vd) {
		error("Can't do this! Open a 3D window");
		return;
	}
	
	base= FIRSTBASE;
	while(base) {
		if TESTBASELIB(base) {
			if(base->object->ipoflag & OB_DRAWKEY) {
				set= 0;
				break;
			}
		}
		base= base->next;
	}
	
	base= FIRSTBASE;
	while(base) {
		if TESTBASELIB(base) {
			if(set) {
				base->object->ipoflag |= OB_DRAWKEY;
				if(base->object->ipo) base->object->ipo->showkey= 1;
			}
			else {
				base->object->ipoflag &= ~OB_DRAWKEY;
				if(base->object->ipo) base->object->ipo->showkey= 0;
			}
		}
		base= base->next;
	}
	allqueue(REDRAWVIEW3D, 0);
	allqueue(REDRAWBUTSOBJECT, 0);
	allqueue(REDRAWNLA, 0);
	allqueue (REDRAWACTION, 0);
	allspace(REMAKEIPO, 0);
	allqueue(REDRAWIPO, 0);
}

void select_select_keys(void)
{
	Base *base;
	IpoCurve *icu;
	BezTriple *bezt;
	int a;
	
	if (!G.vd) {
		error("Can't do this! Open a 3D window");
		return;
	}
	
	if(G.scene->id.lib) return;

	if(okee("Show and select all keys")==0) return;

	base= FIRSTBASE;
	while(base) {
		if TESTBASELIB(base) {
			if(base->object->ipo) {
				base->object->ipoflag |= OB_DRAWKEY;
				base->object->ipo->showkey= 1;
				icu= base->object->ipo->curve.first;
				while(icu) {
					a= icu->totvert;
					bezt= icu->bezt;
					while(a--) {
						bezt->f1 |= SELECT;
						bezt->f2 |= SELECT;
						bezt->f3 |= SELECT;
						bezt++;
					}
					icu= icu->next;
				}
			}
		}
		base= base->next;
	}

	allqueue(REDRAWNLA, 0);
	allqueue(REDRAWACTION, 0);
	allqueue(REDRAWVIEW3D, 0);
	allspace(REMAKEIPO, 0);
	allqueue(REDRAWIPO, 0);

	BIF_undo_push("Select keys");

}


int vergbaseco(const void *a1, const void *a2)
{
	Base **x1, **x2;
	
	x1= (Base **) a1;
	x2= (Base **) a2;
	
	if( (*x1)->sy > (*x2)->sy ) return 1;
	else if( (*x1)->sy < (*x2)->sy) return -1;
	else if( (*x1)->sx > (*x2)->sx ) return 1;
	else if( (*x1)->sx < (*x2)->sx ) return -1;

	return 0;
}


void auto_timeoffs(void)
{
	Base *base, **basesort, **bs;
	float start, delta;
	int tot=0, a;
	short offset=25;

	if(BASACT==0 || G.vd==NULL) return;
	if(button(&offset, 0, 1000,"Total time")==0) return;

	/* make array of all bases, xco yco (screen) */
	base= FIRSTBASE;
	while(base) {
		if(TESTBASELIB(base)) {
			tot++;
		}
		base= base->next;
	}

	delta= (float)offset/(float)tot;
	start= OBACT->sf;

	bs= basesort= MEM_mallocN(sizeof(void *)*tot,"autotimeoffs");
	base= FIRSTBASE;

	while(base) {
		if(TESTBASELIB(base)) {
			*bs= base;
			bs++;
		}
		base= base->next;
	}
	qsort(basesort, tot, sizeof(void *), vergbaseco);

	bs= basesort;
	for(a=0; a<tot; a++) {
		
		(*bs)->object->sf= start;
		start+= delta;

		bs++;
	}
	MEM_freeN(basesort);

	allqueue(REDRAWVIEW3D, 0);
	allqueue(REDRAWBUTSOBJECT, 0);
}

void ofs_timeoffs(void)
{
	Base *base;
	float offset=0.0f;

	if(BASACT==0 || G.vd==NULL) return;
	
	if(fbutton(&offset, -10000.0f, 10000.0f, 10, 10, "Offset")==0) return;

	/* make array of all bases, xco yco (screen) */
	base= FIRSTBASE;
	while(base) {
		if(TESTBASELIB(base)) {
			base->object->sf += offset;
			if (base->object->sf < -MAXFRAMEF)		base->object->sf = -MAXFRAMEF;
			else if (base->object->sf > MAXFRAMEF)	base->object->sf = MAXFRAMEF;
		}
		base= base->next;
	}

	allqueue(REDRAWVIEW3D, 0);
	allqueue(REDRAWBUTSOBJECT, 0);
}


void rand_timeoffs(void)
{
	Base *base;
	float rand=0.0f;

	if(BASACT==0 || G.vd==NULL) return;
	
	if(fbutton(&rand, 0.0f, 10000.0f, 10, 10, "Randomize")==0) return;
	
	rand *= 2;
	
	base= FIRSTBASE;
	while(base) {
		if(TESTBASELIB(base)) {
			base->object->sf += (BLI_drand()-0.5) * rand;
			if (base->object->sf < -MAXFRAMEF)		base->object->sf = -MAXFRAMEF;
			else if (base->object->sf > MAXFRAMEF)	base->object->sf = MAXFRAMEF;
		}
		base= base->next;
	}

	allqueue(REDRAWVIEW3D, 0);
	allqueue(REDRAWBUTSOBJECT, 0);
}


void texspace_edit(void)
{
	Base *base;
	int nr=0;
	
	/* first test if from visible and selected objects
	 * texspacedraw is set:
	 */
	
	if(G.obedit) return;
	
	base= FIRSTBASE;
	while(base) {
		if TESTBASELIB(base) {
			break;
		}
		base= base->next;
	}

	if(base==0) {
		return;
	}
	
	nr= pupmenu("Texture Space %t|Grab/Move%x1|Size%x2");
	if(nr<1) return;
	
	base= FIRSTBASE;
	while(base) {
		if TESTBASELIB(base) {
			base->object->dtx |= OB_TEXSPACE;
		}
		base= base->next;
	}
	

	if(nr==1) {
		initTransform(TFM_TRANSLATION, CTX_TEXTURE);
		Transform();
	}
	else if(nr==2) {
		initTransform(TFM_RESIZE, CTX_TEXTURE);
		Transform();
	}
	else if(nr==3) {
		initTransform(TFM_ROTATION, CTX_TEXTURE);
		Transform();
	}
}

/* ******************************************************************** */
/* Mirror function in Edit Mode */

void mirrormenu(void)
{
	if(G.f & G_PARTICLEEDIT) {
		PE_mirror_x(0);
	}
	else {
		initTransform(TFM_MIRROR, CTX_NO_PET);
		Transform();
	}
}

void hookmenu(void)
{
	/* only called in object mode */
	short event, changed=0;
	Object *ob;
	Base *base;
	ModifierData *md;
	HookModifierData *hmd;
	
	event= pupmenu("Modify Hooks for Selected...%t|Reset Offset%x1|Recenter at Cursor%x2");
	if (event==-1) return;
	if (event==2 && !(G.vd)) {
		error("Cannot perform this operation without a 3d view");
		return;
	}
	
	for (base= FIRSTBASE; base; base= base->next) {
		if TESTBASELIB(base) {
			for (md = base->object->modifiers.first; md; md=md->next) {
				if (md->type==eModifierType_Hook) {
					ob = base->object;
					hmd = (HookModifierData*) md;
					
					/*
					 * Copied from modifiers_cursorHookCenter and
					 * modifiers_clearHookOffset, should consolidate
					 * */
					
					if (event==1) {
						if(hmd->object) {
							Mat4Invert(hmd->object->imat, hmd->object->obmat);
							Mat4MulSerie(hmd->parentinv, hmd->object->imat, ob->obmat, NULL, NULL, NULL, NULL, NULL, NULL);
							
							changed= 1;
							DAG_object_flush_update(G.scene, ob, OB_RECALC_DATA);
						}
					} else {
						float *curs = give_cursor();
						float bmat[3][3], imat[3][3];
						
						where_is_object(ob);
					
						Mat3CpyMat4(bmat, ob->obmat);
						Mat3Inv(imat, bmat);
				
						curs= give_cursor();
						hmd->cent[0]= curs[0]-ob->obmat[3][0];
						hmd->cent[1]= curs[1]-ob->obmat[3][1];
						hmd->cent[2]= curs[2]-ob->obmat[3][2];
						Mat3MulVecfl(imat, hmd->cent);
						
						changed= 1;
						DAG_object_flush_update(G.scene, ob, OB_RECALC_DATA);
					} 
				}
			}
		}
	}
	
	if (changed) {
		if (event==1)
			BIF_undo_push("Clear hook offset for selected");
		else if (event==2)
			BIF_undo_push("Hook cursor center for selected");
		
		allqueue(REDRAWVIEW3D, 0);
		allqueue(REDRAWBUTSEDIT, 0);
	}	
}

/*
 * Returns true if the Object is a from an external blend file (libdata)
 */
int object_is_libdata(Object *ob)
{
	if (!ob) return 0;
	if (ob->proxy) return 0;
	if (ob->id.lib) return 1;
	return 0;
}


/*
 * Returns true if the Object data is a from an external blend file (libdata)
 */
int object_data_is_libdata(Object *ob)
{
	if (!ob) return 0;
	if (ob->proxy) return 0;
	if (ob->id.lib) return 1;
	if (!ob->data) return 0;
	if (((ID *)ob->data)->lib) return 1;
	return 0;
}

void hide_objects(int select)
{
	Base *base;
	short changed = 0, changed_act = 0;
	for(base = FIRSTBASE; base; base=base->next){
		if ((base->lay & G.vd->lay) && (TESTBASELIB(base)==select)) {
			base->flag &= ~SELECT;
			base->object->flag = base->flag;
			base->object->restrictflag |= OB_RESTRICT_VIEW;
			changed = 1;
			if (base==BASACT) {
				BASACT= NULL;
				changed_act = 1;
			}
		}
	}
	if (changed) {
		if(select) BIF_undo_push("Hide Selected Objects");
		else if(select) BIF_undo_push("Hide Unselected Objects");
		DAG_scene_sort(G.scene);
		allqueue(REDRAWVIEW3D,0);
		allqueue(REDRAWOOPS,0);
		allqueue(REDRAWDATASELECT,0);
		if (changed_act) { /* these spaces depend on the active object */
			allqueue(REDRAWBUTSALL,0);
			allqueue(REDRAWIPO,0);
			allqueue(REDRAWACTION,0);
		}
		countall();
	}
}

void show_objects(void)
{
	Base *base;
	int changed = 0;
	for(base = FIRSTBASE; base; base=base->next){
		if((base->lay & G.vd->lay) && base->object->restrictflag & OB_RESTRICT_VIEW) {
			base->flag |= SELECT;
			base->object->flag = base->flag;
			base->object->restrictflag &= ~OB_RESTRICT_VIEW; 
			changed = 1;
		}
	}
	if (changed) {
		BIF_undo_push("Unhide Objects");
		DAG_scene_sort(G.scene);
		allqueue(REDRAWVIEW3D,0);
		allqueue(REDRAWOOPS,0);
		countall();
	}
}<|MERGE_RESOLUTION|>--- conflicted
+++ resolved
@@ -2760,11 +2760,7 @@
 		DAG_object_flush_update(G.scene, G.obedit, OB_RECALC_DATA);
 	}
 	else if(G.obedit->type==OB_ARMATURE) {
-<<<<<<< HEAD
-		nr= pupmenu("Specials%t|Subdivide %x1|Subdivide Multi%x2|Flip Left-Right Names%x3|%l|AutoName Left-Right%x4|AutoName Front-Back%x5|AutoName Top-Bottom%x6|%l|Lock%x7|Unlock%x8");
-=======
 		nr= pupmenu("Specials%t|Subdivide %x1|Subdivide Multi%x2|Switch Direction%x7|Flip Left-Right Names%x3|%l|AutoName Left-Right%x4|AutoName Front-Back%x5|AutoName Top-Bottom%x6");
->>>>>>> feb5e3a6
 		if(nr==1)
 			subdivide_armature(1);
 		if(nr==2) {
@@ -2777,15 +2773,8 @@
 		else if(ELEM3(nr, 4, 5, 6)) {
 			armature_autoside_names(nr-4);
 		}
-<<<<<<< HEAD
-		else if(nr==7)
-			set_locks_armature_bones(1);
-		else if(nr==8)
-			set_locks_armature_bones(0);
-=======
 		else if(nr == 7)
 			switch_direction_armature();
->>>>>>> feb5e3a6
 	}
 	else if(G.obedit->type==OB_LATTICE) {
 		static float weight= 1.0f;
