/**
 * $Id$
 *
 * ***** BEGIN GPL LICENSE BLOCK *****
 *
 * This program is free software; you can redistribute it and/or
 * modify it under the terms of the GNU General Public License
 * as published by the Free Software Foundation; either version 2
 * of the License, or (at your option) any later version.
 *
 * This program is distributed in the hope that it will be useful,
 * but WITHOUT ANY WARRANTY; without even the implied warranty of
 * MERCHANTABILITY or FITNESS FOR A PARTICULAR PURPOSE.  See the
 * GNU General Public License for more details.
 *
 * You should have received a copy of the GNU General Public License
 * along with this program; if not, write to the Free Software Foundation,
 * Inc., 59 Temple Place - Suite 330, Boston, MA  02111-1307, USA.
 *
 * The Original Code is Copyright (C) 2001-2002 by NaN Holding BV.
 * All rights reserved.
 *
 * The Original Code is: all of this file.
 *
 * Contributor(s): none yet.
 *
 * ***** END GPL LICENSE BLOCK *****
 */


#include <stdlib.h>
#include <string.h>
#include <math.h>

#ifdef HAVE_CONFIG_H
#include <config.h>
#endif

#include "MEM_guardedalloc.h"

#include "PIL_time.h"

#include "DNA_customdata_types.h"
#include "DNA_mesh_types.h"
#include "DNA_meshdata_types.h"
#include "DNA_object_types.h"
#include "DNA_object_force.h"
#include "DNA_screen_types.h"
#include "DNA_key_types.h"
#include "DNA_scene_types.h"
#include "DNA_view3d_types.h"
#include "DNA_material_types.h"
#include "DNA_modifier_types.h"
#include "DNA_texture_types.h"
#include "DNA_userdef_types.h"

#include "BLI_blenlib.h"
#include "BLI_arithb.h"
#include "BLI_editVert.h"
#include "BLI_dynstr.h"
#include "BLI_rand.h"

#include "BKE_DerivedMesh.h"
#include "BKE_depsgraph.h"
#include "BKE_cloth.h"
#include "BKE_customdata.h"
#include "BKE_global.h"
#include "BKE_key.h"
#include "BKE_library.h"
#include "BKE_main.h"
#include "BKE_material.h"
#include "BKE_mesh.h"
#include "BKE_modifier.h"
#include "BKE_multires.h"
#include "BKE_object.h"
#include "BKE_pointcache.h"
#include "BKE_softbody.h"
#include "BKE_texture.h"
#include "BKE_utildefines.h"

#ifdef WITH_VERSE
#include "BKE_verse.h"
#endif

#include "BIF_editkey.h"
#include "BIF_editmesh.h"
#include "BIF_editmode_undo.h"
#include "BIF_interface.h"
#include "BIF_meshtools.h"
#include "BIF_mywindow.h"
#include "BIF_retopo.h"
#include "BIF_space.h"
#include "BIF_screen.h"
#include "BIF_toolbox.h"

#ifdef WITH_VERSE
#include "BIF_verse.h"
#endif

#include "BSE_view.h"
#include "BSE_edit.h"
#include "BSE_trans_types.h"

#include "BDR_drawobject.h"
#include "BDR_editobject.h"
#include "BDR_editface.h"
#include "BDR_vpaint.h"

#include "LBM_fluidsim.h"

#include "mydevice.h"
#include "blendef.h"

/* own include */
#include "editmesh.h"

/* 

editmesh.c:
- add/alloc/free data
- hashtables
- enter/exit editmode

*/


/* ***************** HASH ********************* */


#define EDHASHSIZE		(512*512)
#define EDHASH(a, b)	(a % EDHASHSIZE)


/* ************ ADD / REMOVE / FIND ****************** */

/* used to bypass normal calloc with fast one */
static void *(*callocvert)(size_t, size_t) = calloc;
static void *(*callocedge)(size_t, size_t) = calloc;
static void *(*callocface)(size_t, size_t) = calloc;

EditVert *addvertlist(float *vec, EditVert *example)
{
	EditMesh *em = G.editMesh;
	EditVert *eve;
	static int hashnr= 0;

	eve= callocvert(sizeof(EditVert), 1);
	BLI_addtail(&em->verts, eve);
	
	if(vec) VECCOPY(eve->co, vec);

	eve->hash= hashnr++;
	if( hashnr>=EDHASHSIZE) hashnr= 0;

	/* new verts get keyindex of -1 since they did not
	 * have a pre-editmode vertex order
	 */
	eve->keyindex = -1;
#ifdef WITH_VERSE
	createVerseVert(eve);
#endif

	if(example) {
		CustomData_em_copy_data(&em->vdata, &em->vdata, example->data, &eve->data);
		eve->bweight = example->bweight;
	}
	else {
		CustomData_em_set_default(&em->vdata, &eve->data);
	}

	return eve;
}

void free_editvert (EditVert *eve)
{
#ifdef WITH_VERSE
	if(eve->vvert) {
		/* it prevents from removing all verse vertexes
		 * during entering edit mode ... messy solution */
		if(G.editMesh->vnode)
			b_verse_send_vertex_delete(eve);
		else
			((VerseVert*)eve->vvert)->vertex = NULL;
	}
#endif

	EM_remove_selection(eve, EDITVERT);
	CustomData_em_free_block(&G.editMesh->vdata, &eve->data);
	if(eve->fast==0)
		free(eve);
}


EditEdge *findedgelist(EditVert *v1, EditVert *v2)
{
	EditVert *v3;
	struct HashEdge *he;

	/* swap ? */
	if( v1 > v2) {
		v3= v2; 
		v2= v1; 
		v1= v3;
	}
	
	if(G.editMesh->hashedgetab==NULL)
		G.editMesh->hashedgetab= MEM_callocN(EDHASHSIZE*sizeof(struct HashEdge), "hashedgetab");

	he= G.editMesh->hashedgetab + EDHASH(v1->hash, v2->hash);
	
	while(he) {
		
		if(he->eed && he->eed->v1==v1 && he->eed->v2==v2) return he->eed;
		
		he= he->next;
	}
	return 0;
}

static void insert_hashedge(EditEdge *eed)
{
	/* assuming that eed is not in the list yet, and that a find has been done before */
	
	struct HashEdge *first, *he;

	first= G.editMesh->hashedgetab + EDHASH(eed->v1->hash, eed->v2->hash);

	if( first->eed==0 ) {
		first->eed= eed;
	}
	else {
		he= &eed->hash; 
		he->eed= eed;
		he->next= first->next;
		first->next= he;
	}
}

static void remove_hashedge(EditEdge *eed)
{
	/* assuming eed is in the list */
	
	struct HashEdge *first, *he, *prev=NULL;

	he=first= G.editMesh->hashedgetab + EDHASH(eed->v1->hash, eed->v2->hash);

	while(he) {
		if(he->eed == eed) {
			/* remove from list */
			if(he==first) {
				if(first->next) {
					he= first->next;
					first->eed= he->eed;
					first->next= he->next;
				}
				else he->eed= 0;
			}
			else {
				prev->next= he->next;
			}
			return;
		}
		prev= he;
		he= he->next;
	}
}

EditEdge *addedgelist(EditVert *v1, EditVert *v2, EditEdge *example)
{
	EditMesh *em = G.editMesh;
	EditVert *v3;
	EditEdge *eed;
	int swap= 0;
	
	if(v1==v2) return NULL;
	if(v1==NULL || v2==NULL) return NULL;

	/* swap ? */
	if(v1>v2) {
		v3= v2; 
		v2= v1; 
		v1= v3;
		swap= 1;
	}
	
	/* find in hashlist */
	eed= findedgelist(v1, v2);

	if(eed==NULL) {
	
		eed= (EditEdge *)callocedge(sizeof(EditEdge), 1);
		eed->v1= v1;
		eed->v2= v2;
		BLI_addtail(&em->edges, eed);
		eed->dir= swap;
		insert_hashedge(eed);
		
		/* copy edge data:
		   rule is to do this with addedgelist call, before addfacelist */
		if(example) {
			eed->crease= example->crease;
			eed->bweight= example->bweight;
			eed->sharp = example->sharp;
			eed->seam = example->seam;
			eed->h |= (example->h & EM_FGON);
		}
	}

	return eed;
}

void remedge(EditEdge *eed)
{
	EditMesh *em = G.editMesh;

	BLI_remlink(&em->edges, eed);
	remove_hashedge(eed);
}

void free_editedge(EditEdge *eed)
{
	EM_remove_selection(eed, EDITEDGE);
	if(eed->fast==0){ 
		free(eed);
	}
}

void free_editface(EditFace *efa)
{
#ifdef WITH_VERSE
	if(efa->vface) {
		/* it prevents from removing all verse faces
		 * during entering edit mode ... messy solution */
		if(G.editMesh->vnode)
			b_verse_send_face_delete(efa);
		else
			((VerseFace*)efa->vface)->face = NULL;
	}
#endif
	EM_remove_selection(efa, EDITFACE);
	
	if (G.editMesh->act_face==efa) {
		EM_set_actFace( G.editMesh->faces.first == efa ? NULL : G.editMesh->faces.first);
	}
		
	CustomData_em_free_block(&G.editMesh->fdata, &efa->data);
	if(efa->fast==0)
		free(efa);
}

void free_vertlist(ListBase *edve) 
{
	EditVert *eve, *next;

	if (!edve) return;

	eve= edve->first;
	while(eve) {
		next= eve->next;
		free_editvert(eve);
		eve= next;
	}
	edve->first= edve->last= NULL;
}

void free_edgelist(ListBase *lb)
{
	EditEdge *eed, *next;
	
	eed= lb->first;
	while(eed) {
		next= eed->next;
		free_editedge(eed);
		eed= next;
	}
	lb->first= lb->last= NULL;
}

void free_facelist(ListBase *lb)
{
	EditFace *efa, *next;
	
	efa= lb->first;
	while(efa) {
		next= efa->next;
		free_editface(efa);
		efa= next;
	}
	lb->first= lb->last= NULL;
}

EditFace *addfacelist(EditVert *v1, EditVert *v2, EditVert *v3, EditVert *v4, EditFace *example, EditFace *exampleEdges)
{
	EditMesh *em = G.editMesh;
	EditFace *efa;
	EditEdge *e1, *e2=0, *e3=0, *e4=0;

	/* added sanity check... seems to happen for some tools, or for enter editmode for corrupted meshes */
	if(v1==v4 || v2==v4 || v3==v4) v4= NULL;
	
	/* add face to list and do the edges */
	if(exampleEdges) {
		e1= addedgelist(v1, v2, exampleEdges->e1);
		e2= addedgelist(v2, v3, exampleEdges->e2);
		if(v4) e3= addedgelist(v3, v4, exampleEdges->e3); 
		else e3= addedgelist(v3, v1, exampleEdges->e3);
		if(v4) e4= addedgelist(v4, v1, exampleEdges->e4);
	}
	else {
		e1= addedgelist(v1, v2, NULL);
		e2= addedgelist(v2, v3, NULL);
		if(v4) e3= addedgelist(v3, v4, NULL); 
		else e3= addedgelist(v3, v1, NULL);
		if(v4) e4= addedgelist(v4, v1, NULL);
	}
	
	if(v1==v2 || v2==v3 || v1==v3) return NULL;
	if(e2==0) return NULL;

	efa= (EditFace *)callocface(sizeof(EditFace), 1);
	efa->v1= v1;
	efa->v2= v2;
	efa->v3= v3;
	efa->v4= v4;

	efa->e1= e1;
	efa->e2= e2;
	efa->e3= e3;
	efa->e4= e4;

	if(example) {
		efa->mat_nr= example->mat_nr;
		efa->flag= example->flag;
		CustomData_em_copy_data(&em->fdata, &em->fdata, example->data, &efa->data);
	}
	else {
		if (G.obedit && G.obedit->actcol)
			efa->mat_nr= G.obedit->actcol-1;

		CustomData_em_set_default(&em->fdata, &efa->data);
	}

	BLI_addtail(&em->faces, efa);

	if(efa->v4) {
		CalcNormFloat4(efa->v1->co, efa->v2->co, efa->v3->co, efa->v4->co, efa->n);
		CalcCent4f(efa->cent, efa->v1->co, efa->v2->co, efa->v3->co, efa->v4->co);
	}
	else {
		CalcNormFloat(efa->v1->co, efa->v2->co, efa->v3->co, efa->n);
		CalcCent3f(efa->cent, efa->v1->co, efa->v2->co, efa->v3->co);
	}

#ifdef WITH_VERSE
	createVerseFace(efa);
#endif

	return efa;
}

/* ************************ end add/new/find ************  */

/* ************************ Edit{Vert,Edge,Face} utilss ***************************** */

/* some nice utility functions */

EditVert *editedge_getOtherVert(EditEdge *eed, EditVert *eve)
{
	if (eve==eed->v1) {
		return eed->v2;
	} else if (eve==eed->v2) {
		return eed->v1;
	} else {
		return NULL;
	}
}

EditVert *editedge_getSharedVert(EditEdge *eed, EditEdge *eed2) 
{
	if (eed->v1==eed2->v1 || eed->v1==eed2->v2) {
		return eed->v1;
	} else if (eed->v2==eed2->v1 || eed->v2==eed2->v2) {
		return eed->v2;
	} else {
		return NULL;
	}
}

int editedge_containsVert(EditEdge *eed, EditVert *eve) 
{
	return (eed->v1==eve || eed->v2==eve);
}

int editface_containsVert(EditFace *efa, EditVert *eve) 
{
	return (efa->v1==eve || efa->v2==eve || efa->v3==eve || (efa->v4 && efa->v4==eve));
}

int editface_containsEdge(EditFace *efa, EditEdge *eed) 
{
	return (efa->e1==eed || efa->e2==eed || efa->e3==eed || (efa->e4 && efa->e4==eed));
}


/* ************************ stuct EditMesh manipulation ***************************** */

/* fake callocs for fastmalloc below */
static void *calloc_fastvert(size_t size, size_t nr)
{
	EditVert *eve= G.editMesh->curvert++;
	eve->fast= 1;
	return eve;
}
static void *calloc_fastedge(size_t size, size_t nr)
{
	EditEdge *eed= G.editMesh->curedge++;
	eed->fast= 1;
	return eed;
}
static void *calloc_fastface(size_t size, size_t nr)
{
	EditFace *efa= G.editMesh->curface++;
	efa->fast= 1;
	return efa;
}

/* allocate 1 chunk for all vertices, edges, faces. These get tagged to
   prevent it from being freed
*/
static void init_editmesh_fastmalloc(EditMesh *em, int totvert, int totedge, int totface)
{
	if(totvert) em->allverts= MEM_callocN(totvert*sizeof(EditVert), "allverts");
	else em->allverts= NULL;
	em->curvert= em->allverts;
	
	if(totedge==0) totedge= 4*totface;	// max possible

	if(totedge) em->alledges= MEM_callocN(totedge*sizeof(EditEdge), "alledges");
	else em->alledges= NULL;
	em->curedge= em->alledges;
	
	if(totface) em->allfaces= MEM_callocN(totface*sizeof(EditFace), "allfaces");
	else em->allfaces= NULL;
	em->curface= em->allfaces;

	callocvert= calloc_fastvert;
	callocedge= calloc_fastedge;
	callocface= calloc_fastface;
}

static void end_editmesh_fastmalloc(void)
{
	callocvert= calloc;
	callocedge= calloc;
	callocface= calloc;
}

void free_editMesh(EditMesh *em)
{
#ifdef WITH_VERSE
	struct VNode *vnode=NULL;
#endif
	if(em==NULL) return;

#ifdef WITH_VERSE
	if(em->vnode) {
		vnode = (VNode*)em->vnode;
		em->vnode = NULL;
	}
#endif

	if(em->verts.first) free_vertlist(&em->verts);
	if(em->edges.first) free_edgelist(&em->edges);
	if(em->faces.first) free_facelist(&em->faces);
	if(em->selected.first) BLI_freelistN(&(em->selected));

	CustomData_free(&em->vdata, 0);
	CustomData_free(&em->fdata, 0);

	if(em->derivedFinal) {
		if (em->derivedFinal!=em->derivedCage) {
			em->derivedFinal->needsFree= 1;
			em->derivedFinal->release(em->derivedFinal);
		}
		em->derivedFinal= NULL;
	}
	if(em->derivedCage) {
		em->derivedCage->needsFree= 1;
		em->derivedCage->release(em->derivedCage);
		em->derivedCage= NULL;
	}

#ifdef WITH_VERSE
	if(vnode) {
		em->vnode = (void*)vnode;
	}
#endif

	/* DEBUG: hashtabs are slowest part of enter/exit editmode. here a testprint */
#if 0
	if(em->hashedgetab) {
		HashEdge *he, *hen;
		int a, used=0, max=0, nr;
		he= em->hashedgetab;
		for(a=0; a<EDHASHSIZE; a++, he++) {
			if(he->eed) used++;
			hen= he->next;
			nr= 0;
			while(hen) {
				nr++;
				hen= hen->next;
			}
			if(max<nr) max= nr;
		}
		printf("hastab used %d max %d\n", used, max);
	}
#endif
	if(em->hashedgetab) MEM_freeN(em->hashedgetab);
	em->hashedgetab= NULL;
	
	if(em->allverts) MEM_freeN(em->allverts);
	if(em->alledges) MEM_freeN(em->alledges);
	if(em->allfaces) MEM_freeN(em->allfaces);
	
	em->allverts= em->curvert= NULL;
	em->alledges= em->curedge= NULL;
	em->allfaces= em->curface= NULL;
	
	mesh_octree_table(NULL, NULL, 'e');
	
	G.totvert= G.totface= 0;

	if(em->retopo_paint_data) retopo_free_paint_data(em->retopo_paint_data);
	em->retopo_paint_data= NULL;
	em->act_face = NULL;
}

/* on G.editMesh */
static void editMesh_set_hash(void)
{
	EditEdge *eed;

	G.editMesh->hashedgetab= NULL;
	
	for(eed=G.editMesh->edges.first; eed; eed= eed->next)  {
		if( findedgelist(eed->v1, eed->v2)==NULL )
			insert_hashedge(eed);
	}

}


/* ************************ IN & OUT EDITMODE ***************************** */


static void edge_normal_compare(EditEdge *eed, EditFace *efa1)
{
	EditFace *efa2;
	float cent1[3], cent2[3];
	float inp;
	
	efa2 = eed->tmp.f;
	if(efa1==efa2) return;
	
	inp= efa1->n[0]*efa2->n[0] + efa1->n[1]*efa2->n[1] + efa1->n[2]*efa2->n[2];
	if(inp<0.999 && inp >-0.999) eed->f2= 1;
		
	if(efa1->v4) CalcCent4f(cent1, efa1->v1->co, efa1->v2->co, efa1->v3->co, efa1->v4->co);
	else CalcCent3f(cent1, efa1->v1->co, efa1->v2->co, efa1->v3->co);
	if(efa2->v4) CalcCent4f(cent2, efa2->v1->co, efa2->v2->co, efa2->v3->co, efa2->v4->co);
	else CalcCent3f(cent2, efa2->v1->co, efa2->v2->co, efa2->v3->co);
	
	VecSubf(cent1, cent2, cent1);
	Normalize(cent1);
	inp= cent1[0]*efa1->n[0] + cent1[1]*efa1->n[1] + cent1[2]*efa1->n[2]; 

	if(inp < -0.001 ) eed->f1= 1;
}

#if 0
typedef struct {
	EditEdge *eed;
	float noLen,no[3];
	int adjCount;
} EdgeDrawFlagInfo;

static int edgeDrawFlagInfo_cmp(const void *av, const void *bv)
{
	const EdgeDrawFlagInfo *a = av;
	const EdgeDrawFlagInfo *b = bv;

	if (a->noLen<b->noLen) return -1;
	else if (a->noLen>b->noLen) return 1;
	else return 0;
}
#endif

static void edge_drawflags(void)
{
	EditMesh *em = G.editMesh;
	EditVert *eve;
	EditEdge *eed, *e1, *e2, *e3, *e4;
	EditFace *efa;
	
	/* - count number of times edges are used in faces: 0 en 1 time means draw edge
	 * - edges more than 1 time used: in *tmp.f is pointer to first face
	 * - check all faces, when normal differs to much: draw (flag becomes 1)
	 */

	/* later on: added flags for 'cylinder' and 'sphere' intersection tests in old
	   game engine (2.04)
	 */
	
	recalc_editnormals();
	
	/* init */
	eve= em->verts.first;
	while(eve) {
		eve->f1= 1;		/* during test it's set at zero */
		eve= eve->next;
	}
	eed= em->edges.first;
	while(eed) {
		eed->f2= eed->f1= 0;
		eed->tmp.f = 0;
		eed= eed->next;
	}

	efa= em->faces.first;
	while(efa) {
		e1= efa->e1;
		e2= efa->e2;
		e3= efa->e3;
		e4= efa->e4;
		if(e1->f2<4) e1->f2+= 1;
		if(e2->f2<4) e2->f2+= 1;
		if(e3->f2<4) e3->f2+= 1;
		if(e4 && e4->f2<4) e4->f2+= 1;
		
		if(e1->tmp.f == 0) e1->tmp.f = (void *) efa;
		if(e2->tmp.f == 0) e2->tmp.f = (void *) efa;
		if(e3->tmp.f ==0) e3->tmp.f = (void *) efa;
		if(e4 && (e4->tmp.f == 0)) e4->tmp.f = (void *) efa;
		
		efa= efa->next;
	}

	if(G.f & G_ALLEDGES) {
		efa= em->faces.first;
		while(efa) {
			if(efa->e1->f2>=2) efa->e1->f2= 1;
			if(efa->e2->f2>=2) efa->e2->f2= 1;
			if(efa->e3->f2>=2) efa->e3->f2= 1;
			if(efa->e4 && efa->e4->f2>=2) efa->e4->f2= 1;
			
			efa= efa->next;
		}		
	}	
	else {
		
		/* handle single-edges for 'test cylinder flag' (old engine) */
		
		eed= em->edges.first;
		while(eed) {
			if(eed->f2==1) eed->f1= 1;
			eed= eed->next;
		}

		/* all faces, all edges with flag==2: compare normal */
		efa= em->faces.first;
		while(efa) {
			if(efa->e1->f2==2) edge_normal_compare(efa->e1, efa);
			else efa->e1->f2= 1;
			if(efa->e2->f2==2) edge_normal_compare(efa->e2, efa);
			else efa->e2->f2= 1;
			if(efa->e3->f2==2) edge_normal_compare(efa->e3, efa);
			else efa->e3->f2= 1;
			if(efa->e4) {
				if(efa->e4->f2==2) edge_normal_compare(efa->e4, efa);
				else efa->e4->f2= 1;
			}
			efa= efa->next;
		}
		
		/* sphere collision flag */
		
		eed= em->edges.first;
		while(eed) {
			if(eed->f1!=1) {
				eed->v1->f1= eed->v2->f1= 0;
			}
			eed= eed->next;
		}
		
	}
}

static int editmesh_pointcache_edit(Object *ob, int totvert, PTCacheID *pid_p, float mat[][4], int load)
{
	Cloth *cloth;
	SoftBody *sb;
	ClothModifierData *clmd;
	PTCacheID pid, tmpid;
	int cfra= (int)G.scene->r.cfra, found= 0;

	pid.cache= NULL;

	/* check for cloth */
	if(modifiers_isClothEnabled(ob)) {
		clmd= (ClothModifierData*)modifiers_findByType(ob, eModifierType_Cloth);
		cloth= clmd->clothObject;
		
		BKE_ptcache_id_from_cloth(&tmpid, ob, clmd);

		/* verify vertex count and baked status */
		if(cloth && (totvert == cloth->numverts)) {
			if((tmpid.cache->flag & PTCACHE_BAKED) && (tmpid.cache->flag & PTCACHE_BAKE_EDIT)) {
				pid= tmpid;

				if(load && (pid.cache->flag & PTCACHE_BAKE_EDIT_ACTIVE))
					found= 1;
			}
		}
	}

	/* check for softbody */
	if(!found && ob->soft) {
		sb= ob->soft;

		BKE_ptcache_id_from_softbody(&tmpid, ob, sb);

		/* verify vertex count and baked status */
		if(sb->bpoint && (totvert == sb->totpoint)) {
			if((tmpid.cache->flag & PTCACHE_BAKED) && (tmpid.cache->flag & PTCACHE_BAKE_EDIT)) {
				pid= tmpid;

				if(load && (pid.cache->flag & PTCACHE_BAKE_EDIT_ACTIVE))
					found= 1;
			}
		}
	}

	/* if not making editmesh verify editing was active for this point cache */
	if(load) {
		if(found)
			pid.cache->flag &= ~PTCACHE_BAKE_EDIT_ACTIVE;
		else
			return 0;
	}

	/* check if we have cache for this frame */
	if(pid.cache && BKE_ptcache_id_exist(&pid, cfra)) {
		*pid_p = pid;
		
		if(load) {
			Mat4CpyMat4(mat, ob->obmat);
		}
		else {
			pid.cache->editframe= cfra;
			pid.cache->flag |= PTCACHE_BAKE_EDIT_ACTIVE;
			Mat4Invert(mat, ob->obmat); /* ob->imat is not up to date */
		}

		return 1;
	}

	return 0;
}

/* turns Mesh into editmesh */
void make_editMesh()
{
	Mesh *me= G.obedit->data;
	EditMesh *em= G.editMesh;
	MFace *mface;
	MVert *mvert;
	MSelect *mselect;
	KeyBlock *actkey;
	EditVert *eve, **evlist, *eve1, *eve2, *eve3, *eve4;
	EditFace *efa;
	EditEdge *eed;
	EditSelection *ese;
	PTCacheID pid;
	Cloth *cloth;
	SoftBody *sb;
	float cacheco[3], cachemat[4][4], *co;
	int tot, a, cacheedit= 0, eekadoodle= 0;

#ifdef WITH_VERSE
	if(me->vnode){
		create_edit_mesh_from_geom_node(me->vnode);
		return;
	}
#endif
<<<<<<< HEAD

	/* Needed if multires mesh has been changed but updates haven't been stored yet */
	multires_force_update(G.obedit);

=======
	
>>>>>>> abd4934d
	/* because of reload */
	free_editMesh(em);
	
	em->act_face = NULL;
	G.totvert= tot= me->totvert;
	G.totedge= me->totedge;
	G.totface= me->totface;
	
	if(tot==0) {
		countall();
		return;
	}
	
	/* initialize fastmalloc for editmesh */
	init_editmesh_fastmalloc(em, me->totvert, me->totedge, me->totface);

	actkey = ob_get_keyblock(G.obedit);
	if(actkey) {
		strcpy(G.editModeTitleExtra, "(Key) ");
		key_to_mesh(actkey, me);
		tot= actkey->totelem;
		/* undo-ing in past for previous editmode sessions gives corrupt 'keyindex' values */
		undo_editmode_clear();
	}

	
	/* make editverts */
	CustomData_copy(&me->vdata, &em->vdata, CD_MASK_EDITMESH, CD_CALLOC, 0);
	mvert= me->mvert;

	cacheedit= editmesh_pointcache_edit(G.obedit, tot, &pid, cachemat, 0);

	evlist= (EditVert **)MEM_mallocN(tot*sizeof(void *),"evlist");
	for(a=0; a<tot; a++, mvert++) {
		
		if(cacheedit) {
			if(pid.type == PTCACHE_TYPE_CLOTH) {
				cloth= ((ClothModifierData*)pid.data)->clothObject;
				VECCOPY(cacheco, cloth->verts[a].x)
			}
			else if(pid.type == PTCACHE_TYPE_SOFTBODY) {
				sb= (SoftBody*)pid.data;
				VECCOPY(cacheco, sb->bpoint[a].pos)
			}

			Mat4MulVecfl(cachemat, cacheco);
			co= cacheco;
		}
		else
			co= mvert->co;

		eve= addvertlist(co, NULL);
		evlist[a]= eve;
		
		// face select sets selection in next loop
		if( (FACESEL_PAINT_TEST)==0 )
			eve->f |= (mvert->flag & 1);
		
		if (mvert->flag & ME_HIDE) eve->h= 1;		
		eve->no[0]= mvert->no[0]/32767.0;
		eve->no[1]= mvert->no[1]/32767.0;
		eve->no[2]= mvert->no[2]/32767.0;

		eve->bweight= ((float)mvert->bweight)/255.0f;

		/* lets overwrite the keyindex of the editvert
		 * with the order it used to be in before
		 * editmode
		 */
		eve->keyindex = a;

		CustomData_to_em_block(&me->vdata, &em->vdata, a, &eve->data);
	}

	if(actkey && actkey->totelem!=me->totvert);
	else {
		MEdge *medge= me->medge;
		
		CustomData_copy(&me->edata, &em->edata, CD_MASK_EDITMESH, CD_CALLOC, 0);
		/* make edges */
		for(a=0; a<me->totedge; a++, medge++) {
			eed= addedgelist(evlist[medge->v1], evlist[medge->v2], NULL);
			/* eed can be zero when v1 and v2 are identical, dxf import does this... */
			if(eed) {
				eed->crease= ((float)medge->crease)/255.0f;
				eed->bweight= ((float)medge->bweight)/255.0f;
				
				if(medge->flag & ME_SEAM) eed->seam= 1;
				if(medge->flag & ME_SHARP) eed->sharp = 1;
				if(medge->flag & SELECT) eed->f |= SELECT;
				if(medge->flag & ME_FGON) eed->h= EM_FGON;	// 2 different defines!
				if(medge->flag & ME_HIDE) eed->h |= 1;
				if(G.scene->selectmode==SCE_SELECT_EDGE) 
					EM_select_edge(eed, eed->f & SELECT);		// force edge selection to vertices, seems to be needed ...
				CustomData_to_em_block(&me->edata,&em->edata, a, &eed->data);
			}
		}
		
		CustomData_copy(&me->fdata, &em->fdata, CD_MASK_EDITMESH, CD_CALLOC, 0);

		/* make faces */
		mface= me->mface;

		for(a=0; a<me->totface; a++, mface++) {
			eve1= evlist[mface->v1];
			eve2= evlist[mface->v2];
			if(!mface->v3) eekadoodle= 1;
			eve3= evlist[mface->v3];
			if(mface->v4) eve4= evlist[mface->v4]; else eve4= NULL;
			
			efa= addfacelist(eve1, eve2, eve3, eve4, NULL, NULL);

			if(efa) {
				CustomData_to_em_block(&me->fdata, &em->fdata, a, &efa->data);

				efa->mat_nr= mface->mat_nr;
				efa->flag= mface->flag & ~ME_HIDE;
				
				/* select and hide face flag */
				if(mface->flag & ME_HIDE) {
					efa->h= 1;
				} else {
					if (a==me->act_face) {
						EM_set_actFace(efa);
					}
					
					/* dont allow hidden and selected */
					if(mface->flag & ME_FACE_SEL) {
						efa->f |= SELECT;
						
						if(FACESEL_PAINT_TEST) {
							EM_select_face(efa, 1); /* flush down */
						}
					}
				}
			}
		}
	}
	
	if(eekadoodle)
		error("This Mesh has old style edgecodes, please put it in the bugtracker!");
	
	MEM_freeN(evlist);

	end_editmesh_fastmalloc();	// resets global function pointers
	
	if(me->mselect){
		//restore editselections
		EM_init_index_arrays(1,1,1);
		mselect = me->mselect;
		
		for(a=0; a<me->totselect; a++, mselect++){
			/*check if recorded selection is still valid, if so copy into editmesh*/
			if( (mselect->type == EDITVERT && me->mvert[mselect->index].flag & SELECT) || (mselect->type == EDITEDGE && me->medge[mselect->index].flag & SELECT) || (mselect->type == EDITFACE && me->mface[mselect->index].flag & ME_FACE_SEL) ){
				ese = MEM_callocN(sizeof(EditSelection), "Edit Selection");
				ese->type = mselect->type;	
				if(ese->type == EDITVERT) ese->data = EM_get_vert_for_index(mselect->index); else
				if(ese->type == EDITEDGE) ese->data = EM_get_edge_for_index(mselect->index); else
				if(ese->type == EDITFACE) ese->data = EM_get_face_for_index(mselect->index);
				BLI_addtail(&(em->selected),ese);
			}
		}
		EM_free_index_arrays();
	}
	/* this creates coherent selections. also needed for older files */
	EM_selectmode_set();
	/* paranoia check to enforce hide rules */
	EM_hide_reset();
	/* sets helper flags which arent saved */
	EM_fgon_flags();
	
	if (EM_get_actFace(0)==NULL) {
		EM_set_actFace( G.editMesh->faces.first ); /* will use the first face, this is so we alwats have an active face */
	}
		
	/* vertex coordinates change with cache edit, need to recalc */
	if(cacheedit)
		recalc_editnormals();
	
	countall();
}

/* makes Mesh out of editmesh */
void load_editMesh(void)
{
	EditMesh *em = G.editMesh;
	Mesh *me= G.obedit->data;
	MVert *mvert, *oldverts;
	MEdge *medge;
	MFace *mface;
	MSelect *mselect;
	EditVert *eve;
	EditFace *efa, *efa_act;
	EditEdge *eed;
	EditSelection *ese;
	SoftBody *sb;
	Cloth *cloth;
	ClothModifierData *clmd;
	PTCacheID pid;
	float *fp, *newkey, *oldkey, nor[3], cacheco[3], cachemat[4][4];
	int i, a, ototvert, totedge=0, cacheedit= 0;
	
#ifdef WITH_VERSE
	if(em->vnode) {
		struct VNode *vnode = (VNode*)em->vnode;
		((VGeomData*)vnode->data)->editmesh = NULL;
		em->vnode = NULL;
	}
#endif

	countall();

	/* this one also tests of edges are not in faces: */
	/* eed->f2==0: not in face, f2==1: draw it */
	/* eed->f1 : flag for dynaface (cylindertest, old engine) */
	/* eve->f1 : flag for dynaface (sphere test, old engine) */
	/* eve->f2 : being used in vertexnormals */
	edge_drawflags();
	
	eed= em->edges.first;
	while(eed) {
		totedge++;
		eed= eed->next;
	}
	
	/* new Vertex block */
	if(G.totvert==0) mvert= NULL;
	else mvert= MEM_callocN(G.totvert*sizeof(MVert), "loadeditMesh vert");

	/* new Edge block */
	if(totedge==0) medge= NULL;
	else medge= MEM_callocN(totedge*sizeof(MEdge), "loadeditMesh edge");
	
	/* new Face block */
	if(G.totface==0) mface= NULL;
	else mface= MEM_callocN(G.totface*sizeof(MFace), "loadeditMesh face");

	/* lets save the old verts just in case we are actually working on
	 * a key ... we now do processing of the keys at the end */
	oldverts= me->mvert;
	ototvert= me->totvert;

	/* don't free this yet */
	CustomData_set_layer(&me->vdata, CD_MVERT, NULL);

	/* free custom data */
	CustomData_free(&me->vdata, me->totvert);
	CustomData_free(&me->edata, me->totedge);
	CustomData_free(&me->fdata, me->totface);

	/* add new custom data */
	me->totvert= G.totvert;
	me->totedge= totedge;
	me->totface= G.totface;

	CustomData_copy(&em->vdata, &me->vdata, CD_MASK_MESH, CD_CALLOC, me->totvert);
	CustomData_copy(&em->edata, &me->edata, CD_MASK_MESH, CD_CALLOC, me->totedge);
	CustomData_copy(&em->fdata, &me->fdata, CD_MASK_MESH, CD_CALLOC, me->totface);

	CustomData_add_layer(&me->vdata, CD_MVERT, CD_ASSIGN, mvert, me->totvert);
	CustomData_add_layer(&me->edata, CD_MEDGE, CD_ASSIGN, medge, me->totedge);
	CustomData_add_layer(&me->fdata, CD_MFACE, CD_ASSIGN, mface, me->totface);
	mesh_update_customdata_pointers(me);

	/* the vertices, use ->tmp.l as counter */
	eve= em->verts.first;
	a= 0;

	/* check for point cache editing */
	cacheedit= editmesh_pointcache_edit(G.obedit, G.totvert, &pid, cachemat, 1);

	while(eve) {
		if(cacheedit) {
			if(pid.type == PTCACHE_TYPE_CLOTH) {
				clmd= (ClothModifierData*)pid.data;
				cloth= clmd->clothObject;

				/* assign position */
				VECCOPY(cacheco, cloth->verts[a].x)
				VECCOPY(cloth->verts[a].x, eve->co);
				Mat4MulVecfl(cachemat, cloth->verts[a].x);

				/* find plausible velocity, not physical correct but gives
				 * nicer results when commented */
				VECSUB(cacheco, cloth->verts[a].x, cacheco);
				VecMulf(cacheco, clmd->sim_parms->stepsPerFrame*10.0f);
				VECADD(cloth->verts[a].v, cloth->verts[a].v, cacheco);
			}
			else if(pid.type == PTCACHE_TYPE_SOFTBODY) {
				sb= (SoftBody*)pid.data;

				/* assign position */
				VECCOPY(cacheco, sb->bpoint[a].pos)
				VECCOPY(sb->bpoint[a].pos, eve->co);
				Mat4MulVecfl(cachemat, sb->bpoint[a].pos);

				/* changing velocity for softbody doesn't seem to give
				 * good results? */
#if 0
				VECSUB(cacheco, sb->bpoint[a].pos, cacheco);
				VecMulf(cacheco, sb->minloops*10.0f);
				VECADD(sb->bpoint[a].vec, sb->bpoint[a].pos, cacheco);
#endif
			}

			if(oldverts)
				VECCOPY(mvert->co, oldverts[a].co)
		}
		else
			VECCOPY(mvert->co, eve->co);

		mvert->mat_nr= 255;  /* what was this for, halos? */
		
		/* vertex normal */
		VECCOPY(nor, eve->no);
		VecMulf(nor, 32767.0);
		VECCOPY(mvert->no, nor);

		/* note: it used to remove me->dvert when it was not in use, cancelled
		   that... annoying when you have a fresh vgroup */
		CustomData_from_em_block(&em->vdata, &me->vdata, eve->data, a);

		eve->tmp.l = a++;  /* counter */
			
		mvert->flag= 0;
		if(eve->f1==1) mvert->flag |= ME_SPHERETEST;
		mvert->flag |= (eve->f & SELECT);
		if (eve->h) mvert->flag |= ME_HIDE;
		mvert->bweight= (char)(255.0*eve->bweight);

#ifdef WITH_VERSE
		if(eve->vvert) {
			((VerseVert*)eve->vvert)->vertex = NULL;
			eve->vvert = NULL;
		}
#endif			
		eve= eve->next;
		mvert++;
	}
	
	/* write changes to cache */
	if(cacheedit) {
		if(pid.type == PTCACHE_TYPE_CLOTH)
			cloth_write_cache(G.obedit, pid.data, pid.cache->editframe);
		else if(pid.type == PTCACHE_TYPE_SOFTBODY)
			sbWriteCache(G.obedit, pid.cache->editframe);
	}

	/* the edges */
	a= 0;
	eed= em->edges.first;
	while(eed) {
		medge->v1= (unsigned int) eed->v1->tmp.l;
		medge->v2= (unsigned int) eed->v2->tmp.l;
		
		medge->flag= (eed->f & SELECT) | ME_EDGERENDER;
		if(eed->f2<2) medge->flag |= ME_EDGEDRAW;
		if(eed->f2==0) medge->flag |= ME_LOOSEEDGE;
		if(eed->sharp) medge->flag |= ME_SHARP;
		if(eed->seam) medge->flag |= ME_SEAM;
		if(eed->h & EM_FGON) medge->flag |= ME_FGON;	// different defines yes
		if(eed->h & 1) medge->flag |= ME_HIDE;
		
		medge->crease= (char)(255.0*eed->crease);
		medge->bweight= (char)(255.0*eed->bweight);
		CustomData_from_em_block(&em->edata, &me->edata, eed->data, a);		

		eed->tmp.l = a++;
		
		medge++;
		eed= eed->next;
	}

	/* the faces */
	a = 0;
	efa= em->faces.first;
	efa_act= EM_get_actFace(0);
	i = 0;
	me->act_face = -1;
	while(efa) {
		mface= &((MFace *) me->mface)[i];
		
		mface->v1= (unsigned int) efa->v1->tmp.l;
		mface->v2= (unsigned int) efa->v2->tmp.l;
		mface->v3= (unsigned int) efa->v3->tmp.l;
		if (efa->v4) mface->v4 = (unsigned int) efa->v4->tmp.l;

		mface->mat_nr= efa->mat_nr;
		
		mface->flag= efa->flag;
		/* bit 0 of flag is already taken for smooth... */
		
		if(efa->h) {
			mface->flag |= ME_HIDE;
			mface->flag &= ~ME_FACE_SEL;
		} else {
			if(efa->f & 1) mface->flag |= ME_FACE_SEL;
			else mface->flag &= ~ME_FACE_SEL;
		}
		
		/* mat_nr in vertex */
		if(me->totcol>1) {
			mvert= me->mvert+mface->v1;
			if(mvert->mat_nr == (char)255) mvert->mat_nr= mface->mat_nr;
			mvert= me->mvert+mface->v2;
			if(mvert->mat_nr == (char)255) mvert->mat_nr= mface->mat_nr;
			mvert= me->mvert+mface->v3;
			if(mvert->mat_nr == (char)255) mvert->mat_nr= mface->mat_nr;
			if(mface->v4) {
				mvert= me->mvert+mface->v4;
				if(mvert->mat_nr == (char)255) mvert->mat_nr= mface->mat_nr;
			}
		}
			
		/* watch: efa->e1->f2==0 means loose edge */ 
			
		if(efa->e1->f2==1) {
			efa->e1->f2= 2;
		}			
		if(efa->e2->f2==1) {
			efa->e2->f2= 2;
		}
		if(efa->e3->f2==1) {
			efa->e3->f2= 2;
		}
		if(efa->e4 && efa->e4->f2==1) {
			efa->e4->f2= 2;
		}

		CustomData_from_em_block(&em->fdata, &me->fdata, efa->data, i);

		/* no index '0' at location 3 or 4 */
		test_index_face(mface, &me->fdata, i, efa->v4?4:3);
		
		if (efa_act == efa)
			me->act_face = a;

#ifdef WITH_VERSE
		if(efa->vface) {
			((VerseFace*)efa->vface)->face = NULL;
			efa->vface = NULL;
		}
#endif		
		efa->tmp.l = a++;
		i++;
		efa= efa->next;
	}

	/* patch hook indices and vertex parents */
	{
		Object *ob;
		ModifierData *md;
		EditVert **vertMap = NULL;
		int i,j;

		for (ob=G.main->object.first; ob; ob=ob->id.next) {
			if (ob->parent==G.obedit && ELEM(ob->partype, PARVERT1,PARVERT3)) {
				
				/* duplicate code from below, make it function later...? */
				if (!vertMap) {
					vertMap = MEM_callocN(sizeof(*vertMap)*ototvert, "vertMap");
					
					for (eve=em->verts.first; eve; eve=eve->next) {
						if (eve->keyindex!=-1)
							vertMap[eve->keyindex] = eve;
					}
				}
				if(ob->par1 < ototvert) {
					eve = vertMap[ob->par1];
					if(eve) ob->par1= eve->tmp.l;
				}
				if(ob->par2 < ototvert) {
					eve = vertMap[ob->par2];
					if(eve) ob->par2= eve->tmp.l;
				}
				if(ob->par3 < ototvert) {
					eve = vertMap[ob->par3];
					if(eve) ob->par3= eve->tmp.l;
				}
				
			}
			if (ob->data==me) {
				for (md=ob->modifiers.first; md; md=md->next) {
					if (md->type==eModifierType_Hook) {
						HookModifierData *hmd = (HookModifierData*) md;

						if (!vertMap) {
							vertMap = MEM_callocN(sizeof(*vertMap)*ototvert, "vertMap");

							for (eve=em->verts.first; eve; eve=eve->next) {
								if (eve->keyindex!=-1)
									vertMap[eve->keyindex] = eve;
							}
						}
						
						for (i=j=0; i<hmd->totindex; i++) {
							if(hmd->indexar[i] < ototvert) {
								eve = vertMap[hmd->indexar[i]];
								
								if (eve) {
									hmd->indexar[j++] = eve->tmp.l;
								}
							}
							else j++;
						}

						hmd->totindex = j;
					}
				}
			}
		}

		if (vertMap) MEM_freeN(vertMap);
	}

	/* are there keys? */
	if(me->key) {
		KeyBlock *currkey, *actkey = ob_get_keyblock(G.obedit);

		/* Lets reorder the key data so that things line up roughly
		 * with the way things were before editmode */
		currkey = me->key->block.first;
		while(currkey) {
			
			fp= newkey= MEM_callocN(me->key->elemsize*G.totvert,  "currkey->data");
			oldkey = currkey->data;

			eve= em->verts.first;

			i = 0;
			mvert = me->mvert;
			while(eve) {
				if (eve->keyindex >= 0 && eve->keyindex < currkey->totelem) { // valid old vertex
					if(currkey == actkey) {
						if (actkey == me->key->refkey) {
							VECCOPY(fp, mvert->co);
						}
						else {
							VECCOPY(fp, mvert->co);
							if(oldverts) {
								VECCOPY(mvert->co, oldverts[eve->keyindex].co);
							}
						}
					}
					else {
						if(oldkey) {
							VECCOPY(fp, oldkey + 3 * eve->keyindex);
						}
					}
				}
				else {
					VECCOPY(fp, mvert->co);
				}
				fp+= 3;
				++i;
				++mvert;
				eve= eve->next;
			}
			currkey->totelem= G.totvert;
			if(currkey->data) MEM_freeN(currkey->data);
			currkey->data = newkey;
			
			currkey= currkey->next;
		}
	}

	if(oldverts) MEM_freeN(oldverts);
	
	i = 0;
	for(ese=em->selected.first; ese; ese=ese->next) i++;
	me->totselect = i;
	if(i==0) mselect= NULL;
	else mselect= MEM_callocN(i*sizeof(MSelect), "loadeditMesh selections");
	
	if(me->mselect) MEM_freeN(me->mselect);
	me->mselect= mselect;
	
	for(ese=em->selected.first; ese; ese=ese->next){
		mselect->type = ese->type;
		if(ese->type == EDITVERT) mselect->index = ((EditVert*)ese->data)->tmp.l;
		else if(ese->type == EDITEDGE) mselect->index = ((EditEdge*)ese->data)->tmp.l;
		else if(ese->type == EDITFACE) mselect->index = ((EditFace*)ese->data)->tmp.l;
		mselect++;
	}
	
	/* to be sure: clear ->tmp.l pointers */
	eve= em->verts.first;
	while(eve) {
		eve->tmp.l = 0;
		eve= eve->next;
	}
	
	eed= em->edges.first;
	while(eed) { 
		eed->tmp.l = 0;
		eed= eed->next;
	}
	
	efa= em->faces.first;
	while(efa) {
		efa->tmp.l = 0;
		efa= efa->next;
	}
	
	/* remake softbody of all users */
	if(me->id.us>1) {
		Base *base;
		for(base= G.scene->base.first; base; base= base->next)
			if(base->object->data==me)
				base->object->recalc |= OB_RECALC_DATA;
	}

	mesh_calc_normals(me->mvert, me->totvert, me->mface, me->totface, NULL);
}

void remake_editMesh(void)
{
	make_editMesh();
	allqueue(REDRAWVIEW3D, 0);
	allqueue(REDRAWBUTSOBJECT, 0); /* needed to have nice cloth panels */
	DAG_object_flush_update(G.scene, G.obedit, OB_RECALC_DATA);
	BIF_undo_push("Undo all changes");
}

/* ***************		(partial exit editmode) *************/


void separatemenu(void)
{
	short event;

	if(G.editMesh->verts.first==NULL) return;
	   
	event = pupmenu("Separate %t|Selected%x1|All Loose Parts%x2|By Material%x3");
	
	if (event==0) return;
	waitcursor(1);
	
	switch (event) {
	case 1: 
		separate_mesh();		    
		break;
	case 2:	    	    	    
		separate_mesh_loose();	    	    
		break;
	case 3:
		separate_material();
		break;
	}
	waitcursor(0);
}

void separate_material(void)
{
	EditMesh *em = G.editMesh;
	unsigned char curr_mat;
	Mesh *me;
	
	me= get_mesh(G.obedit);
	if(me->key) {
		error("Can't separate with vertex keys");
		return;
	}

	if(G.obedit && em) {
		if(G.obedit->type == OB_MESH) {
			for (curr_mat = 1; curr_mat < G.obedit->totcol; ++curr_mat) {
				/* clear selection, we're going to use that to select material group */
				EM_clear_flag_all(SELECT);
				/* select the material */
				editmesh_select_by_material(curr_mat);
				/* and now separate */
				separate_mesh();
			}
		}
	}
	
	countall();
	allqueue(REDRAWVIEW3D, 0);
	DAG_object_flush_update(G.scene, G.obedit, OB_RECALC_DATA);

}

void separate_mesh(void)
{
	EditMesh *em = G.editMesh;
	EditMesh emcopy;
	EditVert *eve, *v1;
	EditEdge *eed, *e1;
	EditFace *efa, *vl1;
	Object *oldob;
	Mesh *me, *men;
	Base *base, *oldbase;
	ListBase edve, eded, edvl;
#ifdef WITH_VERSE
	struct VNode *vnode = NULL;
#endif
	
	TEST_EDITMESH

	waitcursor(1);
	
	me= get_mesh(G.obedit);
	if(me->key) {
		error("Can't separate with vertex keys");
		return;
	}
	
	if(em->selected.first) BLI_freelistN(&(em->selected)); /* clear the selection order */
		
	EM_selectmode_set();	// enforce full consistant selection flags 
	
	/* we are going to abuse the system as follows:
	 * 1. add a duplicate object: this will be the new one, we remember old pointer
	 * 2: then do a split if needed.
	 * 3. put apart: all NOT selected verts, edges, faces
	 * 4. call load_editMesh(): this will be the new object
	 * 5. freelist and get back old verts, edges, facs
	 */
	
	/* make only obedit selected */
	base= FIRSTBASE;
	while(base) {
		if(base->lay & G.vd->lay) {
			if(base->object==G.obedit) base->flag |= SELECT;
			else base->flag &= ~SELECT;
		}
		base= base->next;
	}
	
#ifdef WITH_VERSE
	if(G.editMesh->vnode) {
		vnode = G.editMesh->vnode;
		G.editMesh->vnode = NULL;
	}
#endif
	/* no test for split, split doesn't split when a loose part is selected */
	/* SPLIT: first make duplicate */
	adduplicateflag(SELECT);

#ifdef WITH_VERSE
	if(vnode) {
		G.editMesh->vnode = vnode;
	}
#endif
	/* SPLIT: old faces have 3x flag 128 set, delete these ones */
	delfaceflag(128);
	
	/* since we do tricky things with verts/edges/faces, this makes sure all is selected coherent */
	EM_selectmode_set();
	
	/* set apart: everything that is not selected */
	edve.first= edve.last= eded.first= eded.last= edvl.first= edvl.last= 0;
	eve= em->verts.first;
	while(eve) {
		v1= eve->next;
		if((eve->f & SELECT)==0) {
			BLI_remlink(&em->verts, eve);
			BLI_addtail(&edve, eve);
#ifdef WITH_VERSE
			if(eve->vvert) {
				((VerseVert*)eve->vvert)->vertex = NULL;
				eve->vvert = NULL;
			}
#endif
		}
		
		eve= v1;
	}
	eed= em->edges.first;
	while(eed) {
		e1= eed->next;
		if((eed->f & SELECT)==0) {
			BLI_remlink(&em->edges, eed);
			BLI_addtail(&eded, eed);
		}
		eed= e1;
	}
	efa= em->faces.first;
	while(efa) {
		vl1= efa->next;
		if (efa == G.editMesh->act_face && (efa->f & SELECT)) {
			EM_set_actFace(NULL);
		}

		if((efa->f & SELECT)==0) {
			BLI_remlink(&em->faces, efa);
			BLI_addtail(&edvl, efa);
#ifdef WITH_VERSE
			if(efa->vface) {
				((VerseFace*)efa->vface)->face = NULL;
				efa->vface = NULL;
			}
#endif
		}
		efa= vl1;
	}
	
	oldob= G.obedit;
	oldbase= BASACT;
	
#ifdef WITH_VERSE
	if(G.obedit->vnode) {
		vnode = G.obedit->vnode;
		G.obedit->vnode = NULL;
	}
#endif
	adduplicate(1, 0); /* notrans and a linked duplicate */
	
#ifdef WITH_VERSE
	if(vnode) {
		G.obedit->vnode = vnode;
	}
#endif
	
	G.obedit= BASACT->object;	/* basact was set in adduplicate()  */
	
	men= copy_mesh(me);
	set_mesh(G.obedit, men);
	/* because new mesh is a copy: reduce user count */
	men->id.us--;
	
	load_editMesh();
	
	BASACT->flag &= ~SELECT;
	
	/* we cannot free the original buffer... */
	emcopy= *G.editMesh;
	emcopy.allverts= NULL;
	emcopy.alledges= NULL;
	emcopy.allfaces= NULL;
	emcopy.derivedFinal= emcopy.derivedCage= NULL;
	memset(&emcopy.vdata, 0, sizeof(emcopy.vdata));
	memset(&emcopy.fdata, 0, sizeof(emcopy.fdata));
	free_editMesh(&emcopy);
	
	em->verts= edve;
	em->edges= eded;
	em->faces= edvl;
	
	/* hashedges are freed now, make new! */
	editMesh_set_hash();

	DAG_object_flush_update(G.scene, G.obedit, OB_RECALC_DATA);	
	G.obedit= oldob;
	BASACT= oldbase;
	BASACT->flag |= SELECT;
	
	waitcursor(0);

	countall();
	allqueue(REDRAWVIEW3D, 0);
	DAG_object_flush_update(G.scene, G.obedit, OB_RECALC_DATA);	

}

void separate_mesh_loose(void)
{
	EditMesh *em = G.editMesh;
	EditMesh emcopy;
	EditVert *eve, *v1;
	EditEdge *eed, *e1;
	EditFace *efa, *vl1;
	Object *oldob=NULL;
	Mesh *me, *men;
	Base *base, *oldbase;
	ListBase edve, eded, edvl;
	int vertsep=0;	
	short done=0, check=1;
#ifdef WITH_VERSE
	struct VNode *vnode = NULL;
#endif
			
	me= get_mesh(G.obedit);
#ifdef WITH_VERSE
	if(me->vnode) {
		error("Can't separate a mesh shared at verse server");
		return;
	}
#endif
	if(me->key) {
		error("Can't separate a mesh with vertex keys");
		return;
	}

	TEST_EDITMESH
	waitcursor(1);	
	
	/* we are going to abuse the system as follows:
	 * 1. add a duplicate object: this will be the new one, we remember old pointer
	 * 2: then do a split if needed.
	 * 3. put apart: all NOT selected verts, edges, faces
	 * 4. call load_editMesh(): this will be the new object
	 * 5. freelist and get back old verts, edges, facs
	 */
			
	while(!done){		
		vertsep=check=1;
		
		countall();
		
		/* make only obedit selected */
		base= FIRSTBASE;
		while(base) {
			if(base->lay & G.vd->lay) {
				if(base->object==G.obedit) base->flag |= SELECT;
				else base->flag &= ~SELECT;
			}
			base= base->next;
		}		
		
		/*--------- Select connected-----------*/		
		
		EM_clear_flag_all(SELECT);

		/* Select a random vert to start with */
		eve= em->verts.first;
		eve->f |= SELECT;
		
		while(check==1) {
			check= 0;			
			eed= em->edges.first;			
			while(eed) {				
				if(eed->h==0) {
					if(eed->v1->f & SELECT) {
						if( (eed->v2->f & SELECT)==0 ) {
							eed->v2->f |= SELECT;
							vertsep++;
							check= 1;
						}
					}
					else if(eed->v2->f & SELECT) {
						if( (eed->v1->f & SELECT)==0 ) {
							eed->v1->f |= SELECT;
							vertsep++;
							check= SELECT;
						}
					}
				}
				eed= eed->next;				
			}
		}		
		/*----------End of select connected--------*/
		
		
		/* If the amount of vertices that is about to be split == the total amount 
		   of verts in the mesh, it means that there is only 1 unconnected object, so we don't have to separate
		*/
		if(G.totvert==vertsep) done=1;				
		else{			
			/* No splitting: select connected goes fine */
			
			EM_select_flush();	// from verts->edges->faces

			/* set apart: everything that is not selected */
			edve.first= edve.last= eded.first= eded.last= edvl.first= edvl.last= 0;
			eve= em->verts.first;
			while(eve) {
				v1= eve->next;
				if((eve->f & SELECT)==0) {
					BLI_remlink(&em->verts, eve);
					BLI_addtail(&edve, eve);
#ifdef WITH_VERSE
					if(eve->vvert) {
						b_verse_send_vertex_delete(eve);
					}
#endif
				}
				eve= v1;
			}
			eed= em->edges.first;
			while(eed) {
				e1= eed->next;
				if( (eed->f & SELECT)==0 ) {
					BLI_remlink(&em->edges, eed);
					BLI_addtail(&eded, eed);
				}
				eed= e1;
			}
			efa= em->faces.first;
			while(efa) {
				vl1= efa->next;
				if( (efa->f & SELECT)==0 ) {
					BLI_remlink(&em->faces, efa);
					BLI_addtail(&edvl, efa);
#ifdef WITH_VERSE
					if(efa->vface) {
						b_verse_send_face_delete(efa);
					}
#endif
				}
				efa= vl1;
			}
			
			oldob= G.obedit;
			oldbase= BASACT;
			
#ifdef WITH_VERSE
			if(G.obedit->vnode) {
				vnode = G.obedit->vnode;
				G.obedit->vnode = NULL;
			}
#endif
			adduplicate(1, 0); /* notrans and a linked duplicate*/
#ifdef WITH_VERSE
			if(vnode) {
				G.obedit->vnode = vnode;
			}
#endif
			
			G.obedit= BASACT->object;	/* basact was set in adduplicate()  */

			men= copy_mesh(me);
			set_mesh(G.obedit, men);
			/* because new mesh is a copy: reduce user count */
			men->id.us--;
			
			load_editMesh();
			
			BASACT->flag &= ~SELECT;
			
			/* we cannot free the original buffer... */
			emcopy= *G.editMesh;
			emcopy.allverts= NULL;
			emcopy.alledges= NULL;
			emcopy.allfaces= NULL;
			emcopy.derivedFinal= emcopy.derivedCage= NULL;
			memset(&emcopy.vdata, 0, sizeof(emcopy.vdata));
			memset(&emcopy.fdata, 0, sizeof(emcopy.fdata));
			free_editMesh(&emcopy);
			
			em->verts= edve;
			em->edges= eded;
			em->faces= edvl;
			
			/* hashedges are freed now, make new! */
			editMesh_set_hash();
			
			G.obedit= oldob;
			BASACT= oldbase;
			BASACT->flag |= SELECT;	
					
		}		
	}
	
	/* unselect the vertices that we (ab)used for the separation*/
	EM_clear_flag_all(SELECT);
		
	waitcursor(0);
	countall();
	allqueue(REDRAWVIEW3D, 0);
	DAG_object_flush_update(G.scene, G.obedit, OB_RECALC_DATA);	
}

/* ******************************************** */

/* *************** UNDO ***************************** */
/* new mesh undo, based on pushing editmesh data itself */
/* reuses same code as for global and curve undo... unify that (ton) */

/* only one 'hack', to save memory it doesn't store the first push, but does a remake editmesh */

/* a compressed version of editmesh data */

typedef struct EditVertC
{
	float no[3];
	float co[3];
	unsigned char f, h;
	short bweight;
	int keyindex;
} EditVertC;

typedef struct EditEdgeC
{
	int v1, v2;
	unsigned char f, h, seam, sharp, pad;
	short crease, bweight, fgoni;
} EditEdgeC;

typedef struct EditFaceC
{
	int v1, v2, v3, v4;
	unsigned char mat_nr, flag, f, h, fgonf;
	short pad1;
} EditFaceC;

typedef struct EditSelectionC{
	short type;
	int index;
}EditSelectionC;

typedef struct UndoMesh {
	EditVertC *verts;
	EditEdgeC *edges;
	EditFaceC *faces;
	EditSelectionC *selected;
	int totvert, totedge, totface, totsel;
	short selectmode;
	RetopoPaintData *retopo_paint_data;
	char retopo_mode;
	CustomData vdata, edata, fdata;
} UndoMesh;

/* for callbacks */

static void free_undoMesh(void *umv)
{
	UndoMesh *um= umv;
	
	if(um->verts) MEM_freeN(um->verts);
	if(um->edges) MEM_freeN(um->edges);
	if(um->faces) MEM_freeN(um->faces);
	if(um->selected) MEM_freeN(um->selected);
	if(um->retopo_paint_data) retopo_free_paint_data(um->retopo_paint_data);
	CustomData_free(&um->vdata, um->totvert);
	CustomData_free(&um->edata, um->totedge);
	CustomData_free(&um->fdata, um->totface);
	MEM_freeN(um);
}

static void *editMesh_to_undoMesh(void)
{
	EditMesh *em= G.editMesh;
	UndoMesh *um;
	EditVert *eve;
	EditEdge *eed;
	EditFace *efa;
	EditSelection *ese;
	EditVertC *evec=NULL;
	EditEdgeC *eedc=NULL;
	EditFaceC *efac=NULL;
	EditSelectionC *esec=NULL;
	int a;
	
	um= MEM_callocN(sizeof(UndoMesh), "undomesh");
	
	um->selectmode = G.scene->selectmode;
	
	for(eve=em->verts.first; eve; eve= eve->next) um->totvert++;
	for(eed=em->edges.first; eed; eed= eed->next) um->totedge++;
	for(efa=em->faces.first; efa; efa= efa->next) um->totface++;
	for(ese=em->selected.first; ese; ese=ese->next) um->totsel++; 
	/* malloc blocks */
	
	if(um->totvert) evec= um->verts= MEM_callocN(um->totvert*sizeof(EditVertC), "allvertsC");
	if(um->totedge) eedc= um->edges= MEM_callocN(um->totedge*sizeof(EditEdgeC), "alledgesC");
	if(um->totface) efac= um->faces= MEM_callocN(um->totface*sizeof(EditFaceC), "allfacesC");
	if(um->totsel) esec= um->selected= MEM_callocN(um->totsel*sizeof(EditSelectionC), "allselections");

	if(um->totvert) CustomData_copy(&em->vdata, &um->vdata, CD_MASK_EDITMESH, CD_CALLOC, um->totvert);
	if(um->totedge) CustomData_copy(&em->edata, &um->edata, CD_MASK_EDITMESH, CD_CALLOC, um->totedge);
	if(um->totface) CustomData_copy(&em->fdata, &um->fdata, CD_MASK_EDITMESH, CD_CALLOC, um->totface);
	
	/* now copy vertices */
	a = 0;
	for(eve=em->verts.first; eve; eve= eve->next, evec++, a++) {
		VECCOPY(evec->co, eve->co);
		VECCOPY(evec->no, eve->no);

		evec->f= eve->f;
		evec->h= eve->h;
		evec->keyindex= eve->keyindex;
		eve->tmp.l = a; /*store index*/
		evec->bweight= (short)(eve->bweight*255.0);

		CustomData_from_em_block(&em->vdata, &um->vdata, eve->data, a);
	}
	
	/* copy edges */
	a = 0;
	for(eed=em->edges.first; eed; eed= eed->next, eedc++, a++)  {
		eedc->v1= (int)eed->v1->tmp.l;
		eedc->v2= (int)eed->v2->tmp.l;
		eedc->f= eed->f;
		eedc->h= eed->h;
		eedc->seam= eed->seam;
		eedc->sharp= eed->sharp;
		eedc->crease= (short)(eed->crease*255.0);
		eedc->bweight= (short)(eed->bweight*255.0);
		eedc->fgoni= eed->fgoni;
		eed->tmp.l = a; /*store index*/
		CustomData_from_em_block(&em->edata, &um->edata, eed->data, a);
	
	}
	
	/* copy faces */
	a = 0;
	for(efa=em->faces.first; efa; efa= efa->next, efac++, a++) {
		efac->v1= (int)efa->v1->tmp.l;
		efac->v2= (int)efa->v2->tmp.l;
		efac->v3= (int)efa->v3->tmp.l;
		if(efa->v4) efac->v4= (int)efa->v4->tmp.l;
		else efac->v4= -1;
		
		efac->mat_nr= efa->mat_nr;
		efac->flag= efa->flag;
		efac->f= efa->f;
		efac->h= efa->h;
		efac->fgonf= efa->fgonf;

		efa->tmp.l = a; /*store index*/

		CustomData_from_em_block(&em->fdata, &um->fdata, efa->data, a);
	}
	
	a = 0;
	for(ese=em->selected.first; ese; ese=ese->next, esec++){
		esec->type = ese->type;
		if(ese->type == EDITVERT) a = esec->index = ((EditVert*)ese->data)->tmp.l; 
		else if(ese->type == EDITEDGE) a = esec->index = ((EditEdge*)ese->data)->tmp.l; 
		else if(ese->type == EDITFACE) a = esec->index = ((EditFace*)ese->data)->tmp.l;
	}

	um->retopo_paint_data= retopo_paint_data_copy(em->retopo_paint_data);
	um->retopo_mode= G.scene->toolsettings->retopo_mode;
	
	return um;
}

static void undoMesh_to_editMesh(void *umv)
{
	UndoMesh *um= (UndoMesh*)umv;
	EditMesh *em= G.editMesh;
	EditVert *eve, **evar=NULL;
	EditEdge *eed;
	EditFace *efa;
	EditSelection *ese;
	EditVertC *evec;
	EditEdgeC *eedc;
	EditFaceC *efac;
	EditSelectionC *esec;
	int a=0;

#ifdef WITH_VERSE
	struct VNode *vnode = G.editMesh->vnode;
	if(vnode) {
		/* send delete command to all verse vertexes and verse face ...
		 * verse mesh will be recreated from new edit mesh */
		destroy_versemesh(vnode);
	}
#endif	
	G.scene->selectmode = um->selectmode;
	
	free_editMesh(G.editMesh);
	
	/* malloc blocks */
	memset(em, 0, sizeof(EditMesh));
		
	init_editmesh_fastmalloc(em, um->totvert, um->totedge, um->totface);

#ifdef WITH_VERSE
	G.editMesh->vnode = vnode;
#endif

	CustomData_free(&em->vdata, 0);
	CustomData_free(&em->edata, 0);
	CustomData_free(&em->fdata, 0);

	CustomData_copy(&um->vdata, &em->vdata, CD_MASK_EDITMESH, CD_CALLOC, 0);
	CustomData_copy(&um->edata, &em->edata, CD_MASK_EDITMESH, CD_CALLOC, 0);
	CustomData_copy(&um->fdata, &em->fdata, CD_MASK_EDITMESH, CD_CALLOC, 0);

	/* now copy vertices */

	if(um->totvert) evar= MEM_mallocN(um->totvert*sizeof(EditVert *), "vertex ar");
	for(a=0, evec= um->verts; a<um->totvert; a++, evec++) {
		eve= addvertlist(evec->co, NULL);
		evar[a]= eve;

		VECCOPY(eve->no, evec->no);
		eve->f= evec->f;
		eve->h= evec->h;
		eve->keyindex= evec->keyindex;
		eve->bweight= ((float)evec->bweight)/255.0f;

		CustomData_to_em_block(&um->vdata, &em->vdata, a, &eve->data);
	}

	/* copy edges */
	for(a=0, eedc= um->edges; a<um->totedge; a++, eedc++) {
		eed= addedgelist(evar[eedc->v1], evar[eedc->v2], NULL);

		eed->f= eedc->f;
		eed->h= eedc->h;
		eed->seam= eedc->seam;
		eed->sharp= eedc->sharp;
		eed->fgoni= eedc->fgoni;
		eed->crease= ((float)eedc->crease)/255.0f;
		eed->bweight= ((float)eedc->bweight)/255.0f;
		CustomData_to_em_block(&um->edata, &em->edata, a, &eed->data);
	}
	
	/* copy faces */
	for(a=0, efac= um->faces; a<um->totface; a++, efac++) {
		if(efac->v4 != -1)
			efa= addfacelist(evar[efac->v1], evar[efac->v2], evar[efac->v3], evar[efac->v4], NULL, NULL);
		else 
			efa= addfacelist(evar[efac->v1], evar[efac->v2], evar[efac->v3], NULL, NULL ,NULL);

		efa->mat_nr= efac->mat_nr;
		efa->flag= efac->flag;
		efa->f= efac->f;
		efa->h= efac->h;
		efa->fgonf= efac->fgonf;
		
		CustomData_to_em_block(&um->fdata, &em->fdata, a, &efa->data);
	}
	
	end_editmesh_fastmalloc();
	if(evar) MEM_freeN(evar);
	
	G.totvert = um->totvert;
	G.totedge = um->totedge;
	G.totface = um->totface;
	/*restore stored editselections*/
	if(um->totsel){
		EM_init_index_arrays(1,1,1);
		for(a=0, esec= um->selected; a<um->totsel; a++, esec++){
			ese = MEM_callocN(sizeof(EditSelection), "Edit Selection");
			ese->type = esec->type;
			if(ese->type == EDITVERT) ese->data = EM_get_vert_for_index(esec->index); else
			if(ese->type == EDITEDGE) ese->data = EM_get_edge_for_index(esec->index); else
			if(ese->type == EDITFACE) ese->data = EM_get_face_for_index(esec->index);
			BLI_addtail(&(em->selected),ese);
		}
		EM_free_index_arrays();
	}

	retopo_free_paint();
	em->retopo_paint_data= retopo_paint_data_copy(um->retopo_paint_data);
	G.scene->toolsettings->retopo_mode= um->retopo_mode;
	if(G.scene->toolsettings->retopo_mode) {
		if(G.vd->depths) G.vd->depths->damaged= 1;
		retopo_queue_updates(G.vd);
		retopo_paint_view_update(G.vd);
	}
}


/* and this is all the undo system needs to know */
void undo_push_mesh(char *name)
{
	undo_editmode_push(name, free_undoMesh, undoMesh_to_editMesh, editMesh_to_undoMesh, NULL);
}



/* *************** END UNDO *************/

static EditVert **g_em_vert_array = NULL;
static EditEdge **g_em_edge_array = NULL;
static EditFace **g_em_face_array = NULL;

void EM_init_index_arrays(int forVert, int forEdge, int forFace)
{
	EditVert *eve;
	EditEdge *eed;
	EditFace *efa;
	int i;

	if (forVert) {
		g_em_vert_array = MEM_mallocN(sizeof(*g_em_vert_array)*G.totvert, "em_v_arr");

		for (i=0,eve=G.editMesh->verts.first; eve; i++,eve=eve->next)
			g_em_vert_array[i] = eve;
	}

	if (forEdge) {
		g_em_edge_array = MEM_mallocN(sizeof(*g_em_edge_array)*G.totedge, "em_e_arr");

		for (i=0,eed=G.editMesh->edges.first; eed; i++,eed=eed->next)
			g_em_edge_array[i] = eed;
	}

	if (forFace) {
		g_em_face_array = MEM_mallocN(sizeof(*g_em_face_array)*G.totface, "em_f_arr");

		for (i=0,efa=G.editMesh->faces.first; efa; i++,efa=efa->next)
			g_em_face_array[i] = efa;
	}
}

void EM_free_index_arrays(void)
{
	if (g_em_vert_array) MEM_freeN(g_em_vert_array);
	if (g_em_edge_array) MEM_freeN(g_em_edge_array);
	if (g_em_face_array) MEM_freeN(g_em_face_array);
	g_em_vert_array = NULL;
	g_em_edge_array = NULL;
	g_em_face_array = NULL;
}

EditVert *EM_get_vert_for_index(int index)
{
	return g_em_vert_array?g_em_vert_array[index]:NULL;
}

EditEdge *EM_get_edge_for_index(int index)
{
	return g_em_edge_array?g_em_edge_array[index]:NULL;
}

EditFace *EM_get_face_for_index(int index)
{
	return g_em_face_array?g_em_face_array[index]:NULL;
}

/* can we edit UV's for this mesh?*/
int EM_texFaceCheck(void)
{
	/* some of these checks could be a touch overkill */
	if (	(G.obedit) &&
			(G.obedit->type == OB_MESH) &&
			(G.editMesh) &&
			(G.editMesh->faces.first) &&
			(CustomData_has_layer(&G.editMesh->fdata, CD_MTFACE)))
		return 1;
	return 0;
}

/* can we edit colors for this mesh?*/
int EM_vertColorCheck(void)
{
	/* some of these checks could be a touch overkill */
	if (	(G.obedit) &&
			(G.obedit->type == OB_MESH) &&
			(G.editMesh) &&
			(G.editMesh->faces.first) &&
			(CustomData_has_layer(&G.editMesh->fdata, CD_MCOL)))
		return 1;
	return 0;
}
<|MERGE_RESOLUTION|>--- conflicted
+++ resolved
@@ -892,14 +892,10 @@
 		return;
 	}
 #endif
-<<<<<<< HEAD
-
+	
 	/* Needed if multires mesh has been changed but updates haven't been stored yet */
 	multires_force_update(G.obedit);
 
-=======
-	
->>>>>>> abd4934d
 	/* because of reload */
 	free_editMesh(em);
 	
