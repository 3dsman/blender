/**
 * $Id$
 *
 * ***** BEGIN GPL LICENSE BLOCK *****
 *
 * This program is free software; you can redistribute it and/or
 * modify it under the terms of the GNU General Public License
 * as published by the Free Software Foundation; either version 2
 * of the License, or (at your option) any later version.
 *
 * This program is distributed in the hope that it will be useful,
 * but WITHOUT ANY WARRANTY; without even the implied warranty of
 * MERCHANTABILITY or FITNESS FOR A PARTICULAR PURPOSE.  See the
 * GNU General Public License for more details.
 *
 * You should have received a copy of the GNU General Public License
 * along with this program; if not, write to the Free Software Foundation,
 * Inc., 59 Temple Place - Suite 330, Boston, MA  02111-1307, USA.
 *
 * The Original Code is Copyright (C) 2001-2002 by NaN Holding BV.
 * All rights reserved.
 *
 * The Original Code is: all of this file.
 *
 * Contributor(s): none yet.
 *
 * ***** END GPL LICENSE BLOCK *****
 */

#include <time.h>
#include <math.h>
#include <stdlib.h>
#include <string.h>

#ifdef HAVE_CONFIG_H
#include <config.h>
#endif

#include "MEM_guardedalloc.h"

#include "DNA_ID.h"
#include "DNA_screen_types.h"
#include "DNA_space_types.h"
#include "DNA_scene_types.h"

#include "BKE_action.h"
#include "BKE_cloth.h"
#include "BKE_global.h"
#include "BKE_main.h"
#include "BKE_library.h"
#include "BKE_softbody.h"
#include "BKE_utildefines.h"
#include "BKE_particle.h"
#include "BKE_pointcache.h"

#include "BLI_blenlib.h"
#include "BLI_arithb.h"

#include "BSE_filesel.h"
#include "BSE_headerbuttons.h"

#include "BIF_butspace.h"
#include "BIF_editaction.h"
#include "BIF_editparticle.h"
#include "BIF_gl.h"
#include "BIF_glutil.h"
#include "BIF_graphics.h"
#include "BIF_interface.h"
#include "BIF_keyval.h"
#include "BIF_mainqueue.h"
#include "BIF_mywindow.h"
#include "BIF_poseobject.h"
#include "BIF_resources.h"
#include "BIF_screen.h"
#include "BIF_space.h"
#include "BIF_toolbox.h"
#include "BIF_outliner.h"

#include "BDR_drawobject.h"
#include "BDR_editcurve.h"

#include "mydevice.h"
#include "blendef.h"

/* -----includes for this file specific----- */


#include "DNA_action_types.h"
#include "DNA_armature_types.h"
#include "DNA_camera_types.h"
#include "DNA_cloth_types.h"
#include "DNA_constraint_types.h"
#include "DNA_curve_types.h"
#include "DNA_effect_types.h"
#include "DNA_group_types.h"
#include "DNA_image_types.h"
#include "DNA_key_types.h"
#include "DNA_lamp_types.h"
#include "DNA_lattice_types.h"
#include "DNA_material_types.h"
#include "DNA_meta_types.h"
#include "DNA_mesh_types.h"
#include "DNA_modifier_types.h"
#include "DNA_object_types.h"
#include "DNA_object_force.h"
#include "DNA_object_fluidsim.h"
#include "DNA_particle_types.h"
#include "DNA_radio_types.h"
#include "DNA_screen_types.h"
#include "DNA_sound_types.h"
#include "DNA_texture_types.h"
#include "DNA_userdef_types.h"
#include "DNA_vfont_types.h"
#include "DNA_view3d_types.h"
#include "DNA_world_types.h"
#include "DNA_text_types.h"

#include "BKE_anim.h"
#include "BKE_armature.h"
#include "BKE_constraint.h"
#include "BKE_curve.h"
#include "BKE_deform.h"
#include "BKE_depsgraph.h"
#include "BKE_displist.h"
#include "BKE_effect.h"
#include "BKE_font.h"
#include "BKE_group.h"
#include "BKE_image.h"
#include "BKE_ipo.h"
#include "BKE_lattice.h"
#include "BKE_material.h"
#include "BKE_mball.h"
#include "BKE_mesh.h"
#include "BKE_modifier.h"
#include "BKE_object.h"
#include "BKE_particle.h"
#include "BKE_sound.h"
#include "BKE_texture.h"
#include "BKE_utildefines.h"
#include "BKE_DerivedMesh.h"

#include "LBM_fluidsim.h"
#include "elbeem.h"

#include "BIF_editconstraint.h"
#include "BIF_editdeform.h"
#include "BIF_editparticle.h"

#include "BSE_editipo.h"
#include "BSE_edit.h"

#include "BDR_editobject.h"
#include "BPY_extern.h"

#include "butspace.h" // own module

static float prspeed=0.0;
float prlen=0.0;


/* ********************* CONSTRAINT ***************************** */

static void constraint_active_func(void *ob_v, void *con_v)
{
	Object *ob= ob_v;
	bConstraint *con;
	ListBase *lb;
	
	/* lets be nice and escape if its active already */
	if(con_v) {
		con= con_v;
		if(con->flag & CONSTRAINT_ACTIVE) return;
	}
	
	lb= get_active_constraints(ob);
	
	for(con= lb->first; con; con= con->next) {
		if(con==con_v) con->flag |= CONSTRAINT_ACTIVE;
		else con->flag &= ~CONSTRAINT_ACTIVE;
	}

	/* make sure ipowin and buttons shows it */
	if(ob->ipowin==ID_CO) {
		allqueue(REDRAWIPO, ID_CO);
		allspace(REMAKEIPO, 0);
		allqueue(REDRAWNLA, 0);
	}
	allqueue(REDRAWBUTSOBJECT, 0);
}

static void add_constraint_to_active(Object *ob, bConstraint *con)
{
	ListBase *list= get_active_constraints(ob);
	bPoseChannel *pchan= get_active_posechannel(ob);
	
	if (list) {
		unique_constraint_name(con, list);
		BLI_addtail(list, con);
		
		if (proxylocked_constraints_owner(ob, pchan))
			con->flag |= CONSTRAINT_PROXY_LOCAL;
		
		con->flag |= CONSTRAINT_ACTIVE;
		for (con= con->prev; con; con= con->prev)
			con->flag &= ~CONSTRAINT_ACTIVE;
	}
}

/* returns base ID for Ipo, sets actname to channel if appropriate */
/* should not make action... */
static void get_constraint_ipo_context(void *ob_v, char *actname)
{
	Object *ob= ob_v;
	
	/* todo: check object if it has ob-level action ipo */
	if (ob->flag & OB_POSEMODE) {
		bPoseChannel *pchan;
		
		pchan = get_active_posechannel(ob);
		if (pchan) {
			BLI_strncpy(actname, pchan->name, 32);
		}
	}
	else if(ob->ipoflag & OB_ACTION_OB)
		strcpy(actname, "Object");
}	

/* initialize UI to show Ipo window and make sure channels etc exist */
static void enable_constraint_ipo_func (void *ob_v, void *con_v)
{
	Object *ob= ob_v;
	bConstraint *con = con_v;
	char actname[32]="";
	
	/* verifies if active constraint is set and shown in UI */
	constraint_active_func(ob_v, con_v);
	
	/* the context */
	get_constraint_ipo_context(ob, actname);
	
	/* adds ipo & channels & curve if needed */
	if(con->flag & CONSTRAINT_OWN_IPO)
		verify_ipo((ID *)ob, ID_CO, NULL, con->name, actname);
	else
		verify_ipo((ID *)ob, ID_CO, actname, con->name, NULL);
		
	/* make sure ipowin shows it */
	ob->ipowin= ID_CO;
	allqueue(REDRAWIPO, ID_CO);
	allspace(REMAKEIPO, 0);
	allqueue(REDRAWNLA, 0);
}


static void add_influence_key_to_constraint_func (void *ob_v, void *con_v)
{
	Object *ob= ob_v;
	bConstraint *con = con_v;
	IpoCurve *icu;
	char actname[32]="";
	
	/* verifies if active constraint is set and shown in UI */
	constraint_active_func(ob_v, con_v);
	
	/* the context */
	get_constraint_ipo_context(ob, actname);

	/* adds ipo & channels & curve if needed */
	if(con->flag & CONSTRAINT_OWN_IPO)
		icu= verify_ipocurve((ID *)ob, ID_CO, NULL, con->name, actname, CO_ENFORCE);
	else
		icu= verify_ipocurve((ID *)ob, ID_CO, actname, con->name, NULL, CO_ENFORCE);
		
	if (!icu) {
		error("Cannot get a curve from this IPO, may be dealing with linked data");
		return;
	}
	
	if(ob->action)
		insert_vert_icu(icu, get_action_frame(ob, (float)CFRA), con->enforce, 0);
	else
		insert_vert_icu(icu, CFRA, con->enforce, 0);
	
	/* make sure ipowin shows it */
	ob->ipowin= ID_CO;
	allqueue(REDRAWIPO, ID_CO);
	allspace(REMAKEIPO, 0);
	allqueue(REDRAWNLA, 0);
	
	BIF_undo_push("Insert Influence Key");
}

void del_constr_func (void *ob_v, void *con_v)
{
	bConstraint *con= con_v;
	bConstraintChannel *chan;
	ListBase *lb;
	
	/* remove ipo channel */
	lb= get_active_constraint_channels(ob_v, 0);
	if(lb) {
		chan = get_constraint_channel(lb, con->name);
		if(chan) {
			if(chan->ipo) chan->ipo->id.us--;
			BLI_freelinkN(lb, chan);
		}
	}
	/* remove constraint itself */
	lb= get_active_constraints(ob_v);
	free_constraint_data (con);
	BLI_freelinkN(lb, con);
	
	constraint_active_func(ob_v, NULL);
}

static void del_constraint_func (void *ob_v, void *con_v)
{
	del_constr_func (ob_v, con_v);
	BIF_undo_push("Delete constraint");
	allqueue(REDRAWBUTSOBJECT, 0);
	allqueue(REDRAWIPO, 0); 
}

static void verify_constraint_name_func (void *con_v, void *name_v)
{
	Object *ob= OBACT;
	bConstraint *con= con_v;
	char oldname[32];	
	
	if (!con)
		return;
	
	/* put on the stack */
	BLI_strncpy(oldname, (char *)name_v, 32);
	
	rename_constraint(ob, con, oldname);
	
	constraint_active_func(ob, con);
	allqueue(REDRAWACTION, 0); 
}

void const_moveUp(void *ob_v, void *con_v)
{
	bConstraint *con, *constr= con_v;
	ListBase *conlist;
	
	if(constr->prev) {
		conlist = get_active_constraints(ob_v);
		for(con= conlist->first; con; con= con->next) {
			if(con==constr) {
				BLI_remlink(conlist, con);
				BLI_insertlink(conlist, con->prev->prev, con);
				break;
			}
		}
	}
}

static void constraint_moveUp(void *ob_v, void *con_v)
{
	const_moveUp(ob_v, con_v);
	BIF_undo_push("Move constraint");
}

void const_moveDown(void *ob_v, void *con_v)
{
	bConstraint *con, *constr= con_v;
	ListBase *conlist;
	
	if(constr->next) {
		conlist = get_active_constraints(ob_v);
		for(con= conlist->first; con; con= con->next) {
			if(con==constr) {
				BLI_remlink(conlist, con);
				BLI_insertlink(conlist, con->next, con);
				break;
			}
		}
	}
}

static void constraint_moveDown(void *ob_v, void *con_v)
{
	const_moveDown(ob_v, con_v);
	BIF_undo_push("Move constraint");
}

/* autocomplete callback for  buttons */
void autocomplete_bone(char *str, void *arg_v)
{
	Object *ob= (Object *)arg_v;
	
	if(ob==NULL || ob->pose==NULL) return;
	
	/* search if str matches the beginning of name */
	if(str[0]) {
		AutoComplete *autocpl= autocomplete_begin(str, 32);
		bPoseChannel *pchan;
		
		for(pchan= ob->pose->chanbase.first; pchan; pchan= pchan->next)
			autocomplete_do_name(autocpl, pchan->name);

		autocomplete_end(autocpl, str);
	}
}

/* autocomplete callback for buttons */
void autocomplete_vgroup(char *str, void *arg_v)
{
	Object *ob= (Object *)arg_v;
	
	if(ob==NULL) return;
	
	/* search if str matches the beginning of a name */
	if(str[0]) {
		AutoComplete *autocpl= autocomplete_begin(str, 32);
		bDeformGroup *dg;
		
		for(dg= ob->defbase.first; dg; dg= dg->next)
			if(dg->name!=str)
				autocomplete_do_name(autocpl, dg->name);

		autocomplete_end(autocpl, str);
	}
}

/* pole angle callback */
void con_kinematic_set_pole_angle(void *ob_v, void *con_v)
{
	bConstraint *con= con_v;
	bKinematicConstraint *data = con->data;

	if(data->poletar) {
		if(data->flag & CONSTRAINT_IK_SETANGLE) {
			data->flag |= CONSTRAINT_IK_GETANGLE;
			data->flag &= ~CONSTRAINT_IK_SETANGLE;
		}
		else {
			data->flag &= ~CONSTRAINT_IK_GETANGLE;
			data->flag |= CONSTRAINT_IK_SETANGLE;
		}
	}
}

/* some commonly used macros in the constraints drawing code */
#define is_armature_target(target) (target && target->type==OB_ARMATURE)
#define is_armature_owner(ob) ((ob->type == OB_ARMATURE) && (ob->flag & OB_POSEMODE))
#define is_geom_target(target) (target && (ELEM(target->type, OB_MESH, OB_LATTICE)) )

/* Helper function for draw constraint - draws constraint space stuff 
 * This function should not be called if no menus are required 
 * owner/target: -1 = don't draw menu; 0= not posemode, 1 = posemode 
 */
static void draw_constraint_spaceselect (uiBlock *block, bConstraint *con, short xco, short yco, short owner, short target)
{
	short tarx, ownx;
	short bwidth;
	
	/* calculate sizes and placement of menus */
	if (owner == -1) {
		bwidth = 125;
		tarx = 120;
		ownx = 0;
	}
	else if (target == -1) {
		bwidth = 125;
		tarx = 0;
		ownx = 120;
	}
	else {
		bwidth = 100;
		tarx = 95;
		ownx = tarx + bwidth;
	}
	
	
	uiDefBut(block, LABEL, B_CONSTRAINT_TEST, "CSpace:", xco, yco, 80,18, NULL, 0.0, 0.0, 0.0, 0.0, ""); 
	
	uiBlockBeginAlign(block);
	
	/* Target-Space */
	if (target == 1) {
		uiDefButC(block, MENU, B_CONSTRAINT_TEST, "Target Space %t|World Space %x0|Pose Space %x3|Local with Parent %x4|Local Space %x1", 
												tarx, yco, bwidth, 18, &con->tarspace, 0, 0, 0, 0, "Choose space that target is evaluated in");	
	}
	else if (target == 0) {
		uiDefButC(block, MENU, B_CONSTRAINT_TEST, "Target Space %t|World Space %x0|Local (Without Parent) Space %x1", 
										tarx, yco, bwidth, 18, &con->tarspace, 0, 0, 0, 0, "Choose space that target is evaluated in");	
	}
	
	/* Owner-Space */
	if (owner == 1) {
		uiDefButC(block, MENU, B_CONSTRAINT_TEST, "Owner Space %t|World Space %x0|Pose Space %x3|Local with Parent %x4|Local Space %x1", 
												ownx, yco, bwidth, 18, &con->ownspace, 0, 0, 0, 0, "Choose space that owner is evaluated in");	
	}
	else if (owner == 0) {
		uiDefButC(block, MENU, B_CONSTRAINT_TEST, "Owner Space %t|World Space %x0|Local (Without Parent) Space %x1", 
										ownx, yco, bwidth, 18, &con->ownspace, 0, 0, 0, 0, "Choose space that owner is evaluated in");	
	}
	
	uiBlockEndAlign(block);
}

/* draw panel showing settings for a constraint */
static void draw_constraint (uiBlock *block, ListBase *list, bConstraint *con, short *xco, short *yco)
{
	Object *ob= OBACT;
	bPoseChannel *pchan= get_active_posechannel(ob);
	bConstraintTypeInfo *cti;
	uiBut *but;
	char typestr[32];
	short height, width = 265;
	short proxy_protected;
	int rb_col;

	/* get constraint typeinfo */
	cti= constraint_get_typeinfo(con);
	if (cti == NULL) {
		/* exception for 'Null' constraint - it doesn't have constraint typeinfo! */
		if (con->type == CONSTRAINT_TYPE_NULL)
			strcpy(typestr, "Null");
		else
			strcpy(typestr, "Unknown");
	}
	else
		strcpy(typestr, cti->name);
		
	/* determine whether constraint is proxy protected or not */
	if (proxylocked_constraints_owner(ob, pchan)) {
		proxy_protected= (con->flag & CONSTRAINT_PROXY_LOCAL) ? 0 : 1;
	}
	else
		proxy_protected= 0;
		
	/* unless button has own callback, it adds this callback to button */
	uiBlockSetFunc(block, constraint_active_func, ob, con);

	/* Draw constraint header */
	uiBlockSetEmboss(block, UI_EMBOSSN);
	
	/* rounded header */
	rb_col= (con->flag & CONSTRAINT_ACTIVE)?50:20;
	uiDefBut(block, ROUNDBOX, B_DIFF, "", *xco-10, *yco-1, width+40, 22, NULL, 5.0, 0.0, 
			 (con->flag & CONSTRAINT_EXPAND)?3:15 , rb_col-20, ""); 
	
	/* open/close */
	uiDefIconButBitS(block, ICONTOG, CONSTRAINT_EXPAND, B_CONSTRAINT_TEST, ICON_DISCLOSURE_TRI_RIGHT, *xco-10, *yco, 20, 20, &con->flag, 0.0, 0.0, 0.0, 0.0, "Collapse/Expand Constraint");
	
	/* name */	
	if ((con->flag & CONSTRAINT_EXPAND) && (proxy_protected==0)) {
		if (con->flag & CONSTRAINT_DISABLE)
			uiBlockSetCol(block, TH_REDALERT);
		
		uiBlockSetEmboss(block, UI_EMBOSS);
		
		uiDefBut(block, LABEL, B_CONSTRAINT_TEST, typestr, *xco+10, *yco, 100, 18, NULL, 0.0, 0.0, 0.0, 0.0, ""); 
		
		but = uiDefBut(block, TEX, B_CONSTRAINT_TEST, "", *xco+120, *yco, 85, 18, con->name, 0.0, 29.0, 0.0, 0.0, "Constraint name"); 
		uiButSetFunc(but, verify_constraint_name_func, con, NULL);
	}	
	else {
		uiBlockSetEmboss(block, UI_EMBOSSN);
		
		if (con->flag & CONSTRAINT_DISABLE)
			uiBlockSetCol(block, TH_REDALERT);
		
		uiDefBut(block, LABEL, B_CONSTRAINT_TEST, typestr, *xco+10, *yco, 100, 18, NULL, 0.0, 0.0, 0.0, 0.0, ""); 
		
		uiDefBut(block, LABEL, B_CONSTRAINT_TEST, con->name, *xco+120, *yco-1, 135, 19, NULL, 0.0, 0.0, 0.0, 0.0, ""); 
	}

	uiBlockSetCol(block, TH_AUTO);	
	
	/* proxy-protected constraints cannot be edited, so hide up/down + close buttons */
	if (proxy_protected) {
		uiBlockSetEmboss(block, UI_EMBOSSN);
		
		/* draw a ghost icon (for proxy) and also a lock beside it, to show that constraint is "proxy locked" */
		uiDefIconBut(block, BUT, B_CONSTRAINT_TEST, ICON_GHOST, *xco+244, *yco, 19, 19, NULL, 0.0, 0.0, 0.0, 0.0, "Proxy Protected");
		uiDefIconBut(block, BUT, B_CONSTRAINT_TEST, ICON_LOCKED, *xco+262, *yco, 19, 19, NULL, 0.0, 0.0, 0.0, 0.0, "Proxy Protected");
		
		uiBlockSetEmboss(block, UI_EMBOSS);
	}
	else {
		short prev_proxylock, show_upbut, show_downbut;
		
		/* Up/Down buttons: 
		 *	Proxy-constraints are not allowed to occur after local (non-proxy) constraints
		 *	as that poses problems when restoring them, so disable the "up" button where
		 *	it may cause this situation. 
		 *
		 * 	Up/Down buttons should only be shown (or not greyed - todo) if they serve some purpose. 
		 */
		if (proxylocked_constraints_owner(ob, pchan)) {
			if (con->prev) {
				prev_proxylock= (con->prev->flag & CONSTRAINT_PROXY_LOCAL) ? 0 : 1;
			}
			else
				prev_proxylock= 0;
		}
		else
			prev_proxylock= 0;
			
		show_upbut= ((prev_proxylock == 0) && (con->prev));
		show_downbut= (con->next) ? 1 : 0;
		
		if (show_upbut || show_downbut) {
			uiBlockBeginAlign(block);
				uiBlockSetEmboss(block, UI_EMBOSS);
				
				if (show_upbut) {
					but = uiDefIconBut(block, BUT, B_CONSTRAINT_TEST, VICON_MOVE_UP, *xco+width-50, *yco, 16, 18, NULL, 0.0, 0.0, 0.0, 0.0, "Move constraint up in constraint stack");
					uiButSetFunc(but, constraint_moveUp, ob, con);
				}
				
				if (show_downbut) {
					but = uiDefIconBut(block, BUT, B_CONSTRAINT_TEST, VICON_MOVE_DOWN, *xco+width-50+18, *yco, 16, 18, NULL, 0.0, 0.0, 0.0, 0.0, "Move constraint down in constraint stack");
					uiButSetFunc(but, constraint_moveDown, ob, con);
				}
			uiBlockEndAlign(block);
		}
		
		
		/* Close 'button' - emboss calls here disable drawing of 'button' behind X */
		uiBlockSetEmboss(block, UI_EMBOSSN);
		
			but = uiDefIconBut(block, BUT, B_CONSTRAINT_CHANGETARGET, ICON_X, *xco+262, *yco, 19, 19, list, 0.0, 0.0, 0.0, 0.0, "Delete constraint");
			uiButSetFunc(but, del_constraint_func, ob, con);
		
		uiBlockSetEmboss(block, UI_EMBOSS);
	}
	
	/* Set but-locks for protected settings (magic numbers are used here!) */
	if (proxy_protected)
		uiSetButLock(1, "Cannot edit Proxy-Protected Constraint");
	
	/* Draw constraint data */
	if ((con->flag & CONSTRAINT_EXPAND) == 0) {
		(*yco) -= 21;
	}
	else {
		switch (con->type) {
		case CONSTRAINT_TYPE_PYTHON:
			{
				bPythonConstraint *data = con->data;
				bConstraintTarget *ct;
				uiBut *but2;
				int tarnum, theight;
				static int pyconindex=0;
				char *menustr;
				
				theight = (data->tarnum)? (data->tarnum * 38) : (38);
				height = theight + 78;
				uiDefBut(block, ROUNDBOX, B_DIFF, "", *xco-10, *yco-height, width+40, height-1, NULL, 5.0, 0.0, 12, rb_col, ""); 
				
				uiDefBut(block, LABEL, B_CONSTRAINT_TEST, "Script:", *xco+60, *yco-24, 55, 18, NULL, 0.0, 0.0, 0.0, 0.0, ""); 
				
				/* do the scripts menu */
				menustr = buildmenu_pyconstraints(data->text, &pyconindex);
				but2 = uiDefButI(block, MENU, B_CONSTRAINT_TEST, menustr,
				      *xco+120, *yco-24, 150, 20, &pyconindex,
				      0, 0, 0, 0, "Set the Script Constraint to use");
				uiButSetFunc(but2, validate_pyconstraint_cb, data, &pyconindex);
				MEM_freeN(menustr);	
				
				/* draw target(s) */
				if (data->flag & PYCON_USETARGETS) {
					/* Draw target parameters */ 
					for (ct=data->targets.first, tarnum=1; ct; ct=ct->next, tarnum++) {
						char tarstr[32];
						short yoffset= ((tarnum-1) * 38);
						
						/* target label */
						sprintf(tarstr, "Target %d:", tarnum);
						uiDefBut(block, LABEL, B_CONSTRAINT_TEST, tarstr, *xco+45, *yco-(48+yoffset), 100, 18, NULL, 0.0, 0.0, 0.0, 0.0, ""); 
						
						/* target space-selector - per target */
						if (is_armature_target(ct->tar)) {
							uiDefButS(block, MENU, B_CONSTRAINT_TEST, "Target Space %t|World Space %x0|Pose Space %x3|Local with Parent %x4|Local Space %x1", 
															*xco+10, *yco-(66+yoffset), 100, 18, &ct->space, 0, 0, 0, 0, "Choose space that target is evaluated in");	
						}
						else {
							uiDefButS(block, MENU, B_CONSTRAINT_TEST, "Target Space %t|World Space %x0|Local (Without Parent) Space %x1", 
															*xco+10, *yco-(66+yoffset), 100, 18, &ct->space, 0, 0, 0, 0, "Choose space that target is evaluated in");	
						}
						
						uiBlockBeginAlign(block);
							/* target object */
							uiDefIDPoinBut(block, test_obpoin_but, ID_OB, B_CONSTRAINT_CHANGETARGET, "OB:", *xco+120, *yco-(48+yoffset), 150, 18, &ct->tar, "Target Object"); 
							
							/* subtarget */
							if (is_armature_target(ct->tar)) {
								but= uiDefBut(block, TEX, B_CONSTRAINT_CHANGETARGET, "BO:", *xco+120, *yco-(66+yoffset),150,18, &ct->subtarget, 0, 24, 0, 0, "Subtarget Bone");
								uiButSetCompleteFunc(but, autocomplete_bone, (void *)ct->tar);
							}
							else if (is_geom_target(ct->tar)) {
								but= uiDefBut(block, TEX, B_CONSTRAINT_CHANGETARGET, "VG:", *xco+120, *yco-(66+yoffset),150,18, &ct->subtarget, 0, 24, 0, 0, "Name of Vertex Group defining 'target' points");
								uiButSetCompleteFunc(but, autocomplete_vgroup, (void *)ct->tar);
							}
							else {
								strcpy(ct->subtarget, "");
							}
						uiBlockEndAlign(block);
					}
				}
				else {
					/* Draw indication that no target needed */
					uiDefBut(block, LABEL, B_CONSTRAINT_TEST, "Target:", *xco+60, *yco-48, 55, 18, NULL, 0.0, 0.0, 0.0, 0.0, ""); 
					uiDefBut(block, LABEL, B_CONSTRAINT_TEST, "Not Applicable", *xco+120, *yco-48, 150, 18, NULL, 0.0, 0.0, 0.0, 0.0, ""); 
				}
				
				/* settings */
				uiBlockBeginAlign(block);
					but=uiDefBut(block, BUT, B_CONSTRAINT_TEST, "Options", *xco, *yco-(52+theight), (width/2),18, NULL, 0, 24, 0, 0, "Change some of the constraint's settings.");
					uiButSetFunc(but, BPY_pyconstraint_settings, data, NULL);
					
					but=uiDefBut(block, BUT, B_CONSTRAINT_TEST, "Refresh", *xco+((width/2)+10), *yco-(52+theight), (width/2),18, NULL, 0, 24, 0, 0, "Force constraint to refresh it's settings");
				uiBlockEndAlign(block);
				
				/* constraint space settings */
				draw_constraint_spaceselect(block, con, *xco, *yco-(73+theight), is_armature_owner(ob), -1);
			}
			break;
		case CONSTRAINT_TYPE_ACTION:
			{
				bActionConstraint *data = con->data;
				float minval, maxval;
				
				height = 108;
				uiDefBut(block, ROUNDBOX, B_DIFF, "", *xco-10, *yco-height, width+40,height-1, NULL, 5.0, 0.0, 12, rb_col, ""); 
				
				uiDefBut(block, LABEL, B_CONSTRAINT_TEST, "Target:", *xco+65, *yco-24, 50, 18, NULL, 0.0, 0.0, 0.0, 0.0, ""); 
				
				/* Draw target parameters */
				uiBlockBeginAlign(block);
					uiDefIDPoinBut(block, test_obpoin_but, ID_OB, B_CONSTRAINT_CHANGETARGET, "OB:", *xco+120, *yco-24, 135, 18, &data->tar, "Target Object"); 
					
					if (is_armature_target(data->tar)) {
						but= uiDefBut(block, TEX, B_CONSTRAINT_CHANGETARGET, "BO:", *xco+120, *yco-42,135,18, &data->subtarget, 0, 24, 0, 0, "Subtarget Bone");
						uiButSetCompleteFunc(but, autocomplete_bone, (void *)data->tar);
					}
					else {
						strcpy(data->subtarget, "");
					}
				
				uiBlockEndAlign(block);
				
				/* Draw action/type buttons */
				uiBlockBeginAlign(block);
					uiDefIDPoinBut(block, test_actionpoin_but, ID_AC, B_CONSTRAINT_TEST, "AC:",	*xco+((width/2)-117), *yco-64, 78, 18, &data->act, "Action containing the keyed motion for this bone"); 
					uiDefButS(block, MENU, B_CONSTRAINT_TEST, "Key on%t|Loc X%x20|Loc Y%x21|Loc Z%x22|Rot X%x0|Rot Y%x1|Rot Z%x2|Size X%x10|Size Y%x11|Size Z%x12", *xco+((width/2)-117), *yco-84, 78, 18, &data->type, 0, 24, 0, 0, "Specify which transformation channel from the target is used to key the action");
				uiBlockEndAlign(block);
				
				/* Draw start/end frame buttons */
				uiBlockBeginAlign(block);
					uiDefButI(block, NUM, B_CONSTRAINT_TEST, "Start:", *xco+((width/2)-36), *yco-64, 78, 18, &data->start, 1, MAXFRAME, 0.0, 0.0, "Starting frame of the keyed motion"); 
					uiDefButI(block, NUM, B_CONSTRAINT_TEST, "End:", *xco+((width/2)-36), *yco-84, 78, 18, &data->end, 1, MAXFRAME, 0.0, 0.0, "Ending frame of the keyed motion"); 
				uiBlockEndAlign(block);
				
				/* Draw minimum/maximum transform range buttons */
				uiBlockBeginAlign(block);
					if (data->type < 10) { /* rotation */
						minval = -180.0f;
						maxval = 180.0f;
					}
					else if (data->type < 20) { /* scaling */
						minval = 0.0001f;
						maxval = 1000.0f;
					}
					else { /* location */
						minval = -1000.0f;
						maxval = 1000.0f;
					}
					uiDefButF(block, NUM, B_CONSTRAINT_TEST, "Min:", *xco+((width/2)+45), *yco-64, 78, 18, &data->min, minval, maxval, 0, 0, "Minimum value for target channel range");
					uiDefButF(block, NUM, B_CONSTRAINT_TEST, "Max:", *xco+((width/2)+45), *yco-84, 78, 18, &data->max, minval, maxval, 0, 0, "Maximum value for target channel range");
				uiBlockEndAlign(block);
				
				/* constraint space settings */
				draw_constraint_spaceselect(block, con, *xco, *yco-104, -1, is_armature_target(data->tar));
			}
			break;
		case CONSTRAINT_TYPE_CHILDOF:
			{
				bChildOfConstraint *data = con->data;
				short normButWidth = (width/3);
				
				height = 165;
				uiDefBut(block, ROUNDBOX, B_DIFF, "", *xco-10, *yco-height, width+40,height-1, NULL, 5.0, 0.0, 12, rb_col, ""); 
				
				uiDefBut(block, LABEL, B_CONSTRAINT_TEST, "Parent:", *xco+65, *yco-24, 50, 18, NULL, 0.0, 0.0, 0.0, 0.0, ""); 
				
				/* Draw target parameters */
				uiBlockBeginAlign(block);
					uiDefIDPoinBut(block, test_obpoin_but, ID_OB, B_CONSTRAINT_CHANGETARGET, "OB:", *xco+120, *yco-24, 135, 18, &data->tar, "Target Object to use as Parent"); 
					
					if (is_armature_target(data->tar)) {
						but= uiDefBut(block, TEX, B_CONSTRAINT_CHANGETARGET, "BO:", *xco+120, *yco-42,135,18, &data->subtarget, 0, 24, 0, 0, "Subtarget Bone to use as Parent");
						uiButSetCompleteFunc(but, autocomplete_bone, (void *)data->tar);
					}
					else if (is_geom_target(data->tar)) {
						but= uiDefBut(block, TEX, B_CONSTRAINT_CHANGETARGET, "VG:", *xco+120, *yco-42,135,18, &data->subtarget, 0, 24, 0, 0, "Name of Vertex Group defining 'target' points");
						uiButSetCompleteFunc(but, autocomplete_vgroup, (void *)data->tar);
					}
					else {
						strcpy(data->subtarget, "");
					}
				uiBlockEndAlign(block);
				
				/* Draw triples of channel toggles */
				uiDefBut(block, LABEL, B_CONSTRAINT_TEST, "Use Channel(s):", *xco+65, *yco-64, 150, 18, NULL, 0.0, 0.0, 0.0, 0.0, ""); 
				uiBlockBeginAlign(block); 
					uiDefButBitI(block, TOG, CHILDOF_LOCX, B_CONSTRAINT_TEST, "Loc X", *xco, *yco-84, normButWidth, 18, &data->flag, 0, 24, 0, 0, "Parent affects x-location"); 
					uiDefButBitI(block, TOG, CHILDOF_LOCY, B_CONSTRAINT_TEST, "Loc Y", *xco+normButWidth, *yco-84, normButWidth, 18, &data->flag, 0, 24, 0, 0, "Parent affects y-location"); 
					uiDefButBitI(block, TOG, CHILDOF_LOCZ, B_CONSTRAINT_TEST, "Loc Z", *xco+(normButWidth * 2), *yco-84, normButWidth, 18, &data->flag, 0, 24, 0, 0, "Parent affects z-location"); 
				uiBlockEndAlign(block); 
				
				uiBlockBeginAlign(block); 
					uiDefButBitI(block, TOG, CHILDOF_ROTX, B_CONSTRAINT_TEST, "Rot X", *xco, *yco-105, normButWidth, 18, &data->flag, 0, 24, 0, 0, "Parent affects x-rotation"); 
					uiDefButBitI(block, TOG, CHILDOF_ROTY, B_CONSTRAINT_TEST, "Rot Y", *xco+normButWidth, *yco-105, normButWidth, 18, &data->flag, 0, 24, 0, 0, "Parent affects y-rotation"); 
					uiDefButBitI(block, TOG, CHILDOF_ROTZ, B_CONSTRAINT_TEST, "Rot Z", *xco+(normButWidth * 2), *yco-105, normButWidth, 18, &data->flag, 0, 24, 0, 0, "Parent affects z-rotation"); 
				uiBlockEndAlign(block); 
				
				uiBlockBeginAlign(block); 
					uiDefButBitI(block, TOG, CHILDOF_SIZEX, B_CONSTRAINT_TEST, "Scale X", *xco, *yco-126, normButWidth, 18, &data->flag, 0, 24, 0, 0, "Parent affects x-scaling"); 
					uiDefButBitI(block, TOG, CHILDOF_SIZEY, B_CONSTRAINT_TEST, "Scale Y", *xco+normButWidth, *yco-126, normButWidth, 18, &data->flag, 0, 24, 0, 0, "Parent affects y-scaling"); 
					uiDefButBitI(block, TOG, CHILDOF_SIZEZ, B_CONSTRAINT_TEST, "Scale Z", *xco+(normButWidth * 2), *yco-126, normButWidth, 18, &data->flag, 0, 24, 0, 0, "Parent affects z-scaling"); 
				uiBlockEndAlign(block);
				
				
				/* Inverse options */
				uiBlockBeginAlign(block);
					but=uiDefBut(block, BUT, B_CONSTRAINT_TEST, "Set Offset", *xco, *yco-151, (width/2),18, NULL, 0, 24, 0, 0, "Calculate current Parent-Inverse Matrix (i.e. restore offset from parent)");
					uiButSetFunc(but, childof_const_setinv, con, NULL);
					
					but=uiDefBut(block, BUT, B_CONSTRAINT_TEST, "Clear Offset", *xco+((width/2)+10), *yco-151, (width/2),18, NULL, 0, 24, 0, 0, "Clear Parent-Inverse Matrix (i.e. clear offset from parent)");
					uiButSetFunc(but, childof_const_clearinv, con, NULL);
				uiBlockEndAlign(block);
			}
			break;
		case CONSTRAINT_TYPE_LOCLIKE:
			{
				bLocateLikeConstraint *data = con->data;
				
				height = 111;
				uiDefBut(block, ROUNDBOX, B_DIFF, "", *xco-10, *yco-height, width+40,height-1, NULL, 5.0, 0.0, 12, rb_col, ""); 
				
				uiDefBut(block, LABEL, B_CONSTRAINT_TEST, "Target:", *xco+65, *yco-24, 50, 18, NULL, 0.0, 0.0, 0.0, 0.0, ""); 
				
				/* Draw target parameters */
				uiBlockBeginAlign(block);
					uiDefIDPoinBut(block, test_obpoin_but, ID_OB, B_CONSTRAINT_CHANGETARGET, "OB:", *xco+120, *yco-24, 135, 18, &data->tar, "Target Object"); 
					
					if (is_armature_target(data->tar)) {
						but= uiDefBut(block, TEX, B_CONSTRAINT_CHANGETARGET, "BO:", *xco+120, *yco-42,135,18, &data->subtarget, 0, 24, 0, 0, "Subtarget Bone");
						uiButSetCompleteFunc(but, autocomplete_bone, (void *)data->tar);
					}
					else if (is_geom_target(data->tar)) {
						but= uiDefBut(block, TEX, B_CONSTRAINT_CHANGETARGET, "VG:", *xco+120, *yco-42,135,18, &data->subtarget, 0, 24, 0, 0, "Name of Vertex Group defining 'target' points");
						uiButSetCompleteFunc(but, autocomplete_vgroup, (void *)data->tar);
					}
					else {
						strcpy(data->subtarget, "");
					}
				uiBlockEndAlign(block);
				
				/* Draw XYZ toggles */
				uiBlockBeginAlign(block);
					uiDefButBitI(block, TOG, LOCLIKE_X, B_CONSTRAINT_TEST, "X", *xco+((width/2)-48), *yco-64, 32, 18, &data->flag, 0, 24, 0, 0, "Copy X component");
					uiDefButBitI(block, TOG, LOCLIKE_X_INVERT, B_CONSTRAINT_TEST, "-", *xco+((width/2)-16), *yco-64, 32, 18, &data->flag, 0, 24, 0, 0, "Invert X component");
					uiDefButBitI(block, TOG, LOCLIKE_Y, B_CONSTRAINT_TEST, "Y", *xco+((width/2)+16), *yco-64, 32, 18, &data->flag, 0, 24, 0, 0, "Copy Y component");
					uiDefButBitI(block, TOG, LOCLIKE_Y_INVERT, B_CONSTRAINT_TEST, "-", *xco+((width/2)+48), *yco-64, 32, 18, &data->flag, 0, 24, 0, 0, "Invert Y component");
					uiDefButBitI(block, TOG, LOCLIKE_Z, B_CONSTRAINT_TEST, "Z", *xco+((width/2)+96), *yco-64, 32, 18, &data->flag, 0, 24, 0, 0, "Copy Z component");
					uiDefButBitI(block, TOG, LOCLIKE_Z_INVERT, B_CONSTRAINT_TEST, "-", *xco+((width/2)+128), *yco-64, 32, 18, &data->flag, 0, 24, 0, 0, "Invert Z component");
				uiBlockEndAlign(block);
				
				/* Draw options */
				uiDefButBitI(block, TOG, LOCLIKE_OFFSET, B_CONSTRAINT_TEST, "Offset", *xco, *yco-89, (width/2), 18, &data->flag, 0, 24, 0, 0, "Add original location onto copied location");
				if (is_armature_target(data->tar)) {
					uiDefButF(block, NUM, B_CONSTRAINT_TEST, "Head/Tail:", *xco+(width/2), *yco-89, (width/2), 18, &con->headtail, 0.0, 1, 0.1, 0.1, "Target along length of bone: Head=0, Tail=1");
				}
				
				/* constraint space settings */
				draw_constraint_spaceselect(block, con, *xco, *yco-109, is_armature_owner(ob), is_armature_target(data->tar));
			}
			break;
		case CONSTRAINT_TYPE_ROTLIKE:
			{
				bRotateLikeConstraint *data = con->data;
				
				height = 101;
				uiDefBut(block, ROUNDBOX, B_DIFF, "", *xco-10, *yco-height, width+40,height-1, NULL, 5.0, 0.0, 12, rb_col, ""); 
				
				uiDefBut(block, LABEL, B_CONSTRAINT_TEST, "Target:", *xco+65, *yco-24, 50, 18, NULL, 0.0, 0.0, 0.0, 0.0, ""); 
				
				/* Draw target parameters */
				uiBlockBeginAlign(block);
					uiDefIDPoinBut(block, test_obpoin_but, ID_OB, B_CONSTRAINT_CHANGETARGET, "OB:", *xco+120, *yco-24, 135, 18, &data->tar, "Target Object"); 
					
					if (is_armature_target(data->tar)) {
						but= uiDefBut(block, TEX, B_CONSTRAINT_CHANGETARGET, "BO:", *xco+120, *yco-42,135,18, &data->subtarget, 0, 24, 0, 0, "Subtarget Bone");
						uiButSetCompleteFunc(but, autocomplete_bone, (void *)data->tar);
					}
					else if (is_geom_target(data->tar)) { 
						but= uiDefBut(block, TEX, B_CONSTRAINT_CHANGETARGET, "VG:", *xco+120, *yco-42,135,18, &data->subtarget, 0, 24, 0, 0, "Name of Vertex Group defining 'target' points");
						uiButSetCompleteFunc(but, autocomplete_vgroup, (void *)data->tar);
					}
					else {
						strcpy(data->subtarget, "");
					}
				uiBlockEndAlign(block);
				
				/* Draw XYZ toggles */
				uiBlockBeginAlign(block);
					uiDefButBitI(block, TOG, ROTLIKE_X, B_CONSTRAINT_TEST, "X", *xco+((width/2)-48), *yco-64, 32, 18, &data->flag, 0, 24, 0, 0, "Copy X component");
					uiDefButBitI(block, TOG, ROTLIKE_X_INVERT, B_CONSTRAINT_TEST, "-", *xco+((width/2)-16), *yco-64, 32, 18, &data->flag, 0, 24, 0, 0, "Invert X component");
					uiDefButBitI(block, TOG, ROTLIKE_Y, B_CONSTRAINT_TEST, "Y", *xco+((width/2)+16), *yco-64, 32, 18, &data->flag, 0, 24, 0, 0, "Copy Y component");
					uiDefButBitI(block, TOG, ROTLIKE_Y_INVERT, B_CONSTRAINT_TEST, "-", *xco+((width/2)+48), *yco-64, 32, 18, &data->flag, 0, 24, 0, 0, "Invert Y component");
					uiDefButBitI(block, TOG, ROTLIKE_Z, B_CONSTRAINT_TEST, "Z", *xco+((width/2)+96), *yco-64, 32, 18, &data->flag, 0, 24, 0, 0, "Copy Z component");
					uiDefButBitI(block, TOG, ROTLIKE_Z_INVERT, B_CONSTRAINT_TEST, "-", *xco+((width/2)+128), *yco-64, 32, 18, &data->flag, 0, 24, 0, 0, "Invert Z component");
				uiBlockEndAlign(block);
				
				/* draw offset toggle */
				uiDefButBitI(block, TOG, ROTLIKE_OFFSET, B_CONSTRAINT_TEST, "Offset", *xco, *yco-64, 80, 18, &data->flag, 0, 24, 0, 0, "Add original rotation onto copied rotation");
				
				/* constraint space settings */
				draw_constraint_spaceselect(block, con, *xco, *yco-94, is_armature_owner(ob), is_armature_target(data->tar));
			}
			break;
		case CONSTRAINT_TYPE_SIZELIKE:
			{
				bSizeLikeConstraint *data = con->data;
				
				height = 101;
				
				uiDefBut(block, ROUNDBOX, B_DIFF, "", *xco-10, *yco-height, width+40,height-1, NULL, 5.0, 0.0, 12, rb_col, ""); 
				
				uiDefBut(block, LABEL, B_CONSTRAINT_TEST, "Target:", *xco+65, *yco-24, 50, 18, NULL, 0.0, 0.0, 0.0, 0.0, ""); 
				
				/* Draw target parameters */
				uiBlockBeginAlign(block);
					uiDefIDPoinBut(block, test_obpoin_but, ID_OB, B_CONSTRAINT_CHANGETARGET, "OB:", *xco+120, *yco-24, 135, 18, &data->tar, "Target Object"); 
					
					if (is_armature_target(data->tar)) {
						but= uiDefBut(block, TEX, B_CONSTRAINT_CHANGETARGET, "BO:", *xco+120, *yco-42,135,18, &data->subtarget, 0, 24, 0, 0, "Subtarget Bone");
						uiButSetCompleteFunc(but, autocomplete_bone, (void *)data->tar);
					}
					else if (is_geom_target(data->tar)) {
						but= uiDefBut(block, TEX, B_CONSTRAINT_CHANGETARGET, "VG:", *xco+120, *yco-42,135,18, &data->subtarget, 0, 24, 0, 0, "Name of Vertex Group defining 'target' points");
						uiButSetCompleteFunc(but, autocomplete_vgroup, (void *)data->tar);
					}
					else {
						strcpy(data->subtarget, "");
					}
				uiBlockEndAlign(block);
				
				/* Draw XYZ toggles */
				uiBlockBeginAlign(block);
					uiDefButBitI(block, TOG, SIZELIKE_X, B_CONSTRAINT_TEST, "X", *xco+((width/2)-48), *yco-64, 32, 18, &data->flag, 0, 24, 0, 0, "Copy X component");
					uiDefButBitI(block, TOG, SIZELIKE_Y, B_CONSTRAINT_TEST, "Y", *xco+((width/2)-16), *yco-64, 32, 18, &data->flag, 0, 24, 0, 0, "Copy Y component");
					uiDefButBitI(block, TOG, SIZELIKE_Z, B_CONSTRAINT_TEST, "Z", *xco+((width/2)+16), *yco-64, 32, 18, &data->flag, 0, 24, 0, 0, "Copy Z component");
				uiBlockEndAlign(block);
				
				/* draw offset toggle */
				uiDefButBitI(block, TOG, SIZELIKE_OFFSET, B_CONSTRAINT_TEST, "Offset", *xco, *yco-64, 80, 18, &data->flag, 0, 24, 0, 0, "Add original scaling onto copied scaling");
				
				/* constraint space settings */
				draw_constraint_spaceselect(block, con, *xco, *yco-94, is_armature_owner(ob), is_armature_target(data->tar));
			}
 			break;
		case CONSTRAINT_TYPE_KINEMATIC:
			{
				bKinematicConstraint *data = con->data;
				
				height = 146;
				if(data->poletar) 
					height += 30;

				uiDefBut(block, ROUNDBOX, B_DIFF, "", *xco-10, *yco-height, width+40,height-1, NULL, 5.0, 0.0, 12, rb_col, ""); 
				
				/* IK Target */
				uiDefBut(block, LABEL, B_CONSTRAINT_TEST, "Target:", *xco, *yco-24, 50, 18, NULL, 0.0, 0.0, 0.0, 0.0, ""); 
				
				/* Draw target parameters */
				uiBlockBeginAlign(block);
				uiDefIDPoinBut(block, test_obpoin_but, ID_OB, B_CONSTRAINT_CHANGETARGET, "OB:", *xco, *yco-44, 137, 19, &data->tar, "Target Object"); 

				if (is_armature_target(data->tar)) {
					but=uiDefBut(block, TEX, B_CONSTRAINT_CHANGETARGET, "BO:", *xco, *yco-62,137,19, &data->subtarget, 0, 24, 0, 0, "Subtarget Bone");
					uiButSetCompleteFunc(but, autocomplete_bone, (void *)data->tar);
				}
				else if (is_geom_target(data->tar)) {
					but= uiDefBut(block, TEX, B_CONSTRAINT_CHANGETARGET, "VG:", *xco, *yco-62,137,18, &data->subtarget, 0, 24, 0, 0, "Name of Vertex Group defining 'target' points");
					uiButSetCompleteFunc(but, autocomplete_vgroup, (void *)data->tar);
				}
				else {
					strcpy (data->subtarget, "");
				}
				
				uiBlockEndAlign(block);
				
				/* Settings */
				uiBlockBeginAlign(block);
				uiDefButBitS(block, TOG, CONSTRAINT_IK_TIP, B_CONSTRAINT_TEST, "Use Tail", *xco, *yco-92, 137, 19, &data->flag, 0, 0, 0, 0, "Include Bone's tail also last element in Chain");
				uiDefButS(block, NUM, B_CONSTRAINT_TEST, "ChainLen:", *xco, *yco-112,137,19, &data->rootbone, 0, 255, 0, 0, "If not zero, the amount of bones in this chain");
				
				uiBlockBeginAlign(block);
				uiDefButF(block, NUMSLI, B_CONSTRAINT_TEST, "PosW ", *xco+147, *yco-92, 137, 19, &data->weight, 0.01, 1.0, 2, 2, "For Tree-IK: weight of position control for this target");
				uiDefButBitS(block, TOG, CONSTRAINT_IK_ROT, B_CONSTRAINT_TEST, "Rot", *xco+147, *yco-112, 40,19, &data->flag, 0, 0, 0, 0, "Chain follows rotation of target");
				uiDefButF(block, NUMSLI, B_CONSTRAINT_TEST, "W ", *xco+187, *yco-112, 97, 19, &data->orientweight, 0.01, 1.0, 2, 2, "For Tree-IK: Weight of orientation control for this target");
				
				uiBlockBeginAlign(block);
				
				uiDefButBitS(block, TOG, CONSTRAINT_IK_STRETCH, B_CONSTRAINT_TEST, "Stretch", *xco, *yco-137,137,19, &data->flag, 0, 0, 0, 0, "Enable IK stretching");
				uiBlockBeginAlign(block);
				uiDefButS(block, NUM, B_CONSTRAINT_TEST, "Iterations:", *xco+147, *yco-137, 137, 19, &data->iterations, 1, 10000, 0, 0, "Maximum number of solving iterations"); 
				uiBlockEndAlign(block);
				
				/* Pole Vector */
				uiDefBut(block, LABEL, B_CONSTRAINT_TEST, "Pole Target:", *xco+147, *yco-24, 100, 18, NULL, 0.0, 0.0, 0.0, 0.0, ""); 
				
				uiBlockBeginAlign(block);
				uiDefIDPoinBut(block, test_obpoin_but, ID_OB, B_CONSTRAINT_CHANGETARGET, "OB:", *xco+147, *yco-44, 137, 19, &data->poletar, "Pole Target Object"); 
				if (is_armature_target(data->poletar)) {
					but=uiDefBut(block, TEX, B_CONSTRAINT_CHANGETARGET, "BO:", *xco+147, *yco-62,137,19, &data->polesubtarget, 0, 24, 0, 0, "Pole Subtarget Bone");
					uiButSetCompleteFunc(but, autocomplete_bone, (void *)data->poletar);
				}
				else if (is_geom_target(data->poletar)) {
					but= uiDefBut(block, TEX, B_CONSTRAINT_CHANGETARGET, "VG:", *xco+147, *yco-62,137,18, &data->polesubtarget, 0, 24, 0, 0, "Name of Vertex Group defining pole 'target' points");
					uiButSetCompleteFunc(but, autocomplete_vgroup, (void *)data->poletar);
				}
				else {
					strcpy(data->polesubtarget, "");
				}
				
				if (data->poletar) {
					uiBlockBeginAlign(block);
#if 0
					but = uiDefBut(block, BUT, B_CONSTRAINT_TEST, (data->flag & CONSTRAINT_IK_SETANGLE)? "Set Pole Offset": "Clear Pole Offset", *xco, *yco-167, 137, 19, 0, 0.0, 1.0, 0.0, 0.0, "Set the pole rotation offset from the current pose");
					uiButSetFunc(but, con_kinematic_set_pole_angle, ob, con);
					if (!(data->flag & CONSTRAINT_IK_SETANGLE))
#endif					
						uiDefButF(block, NUM, B_CONSTRAINT_TEST, "Pole Offset ", *xco, *yco-167, 137, 19, &data->poleangle, -180.0, 180.0, 0, 0, "Pole rotation offset");
				}
			}
			break;
		case CONSTRAINT_TYPE_TRACKTO:
			{
				bTrackToConstraint *data = con->data;
				
				if (is_armature_target(data->tar)) 
					height = 118;
				else
					height = 96;
					
				uiDefBut(block, ROUNDBOX, B_DIFF, "", *xco-10, *yco-height, width+40,height-1, NULL, 5.0, 0.0, 12, rb_col, ""); 
				
				uiDefBut(block, LABEL, B_CONSTRAINT_TEST, "Target:", *xco+65, *yco-24, 50, 18, NULL, 0.0, 0.0, 0.0, 0.0, ""); 
				
				/* Draw target parameters */
				uiBlockBeginAlign(block);
					uiDefIDPoinBut(block, test_obpoin_but, ID_OB, B_CONSTRAINT_CHANGETARGET, "OB:", *xco+120, *yco-24, 135, 18, &data->tar, "Target Object"); 
					
					if (is_armature_target(data->tar)) {
						but=uiDefBut(block, TEX, B_CONSTRAINT_CHANGETARGET, "BO:", *xco+120, *yco-42,135,18, &data->subtarget, 0, 24, 0, 0, "Subtarget Bone");
						uiButSetCompleteFunc(but, autocomplete_bone, (void *)data->tar);
					}
					else if (is_geom_target(data->tar)) {
						but= uiDefBut(block, TEX, B_CONSTRAINT_CHANGETARGET, "VG:", *xco+120, *yco-42,135,18, &data->subtarget, 0, 24, 0, 0, "Name of Vertex Group defining 'target' points");
						uiButSetCompleteFunc(but, autocomplete_vgroup, (void *)data->tar);
					}
					else {
						strcpy(data->subtarget, "");
					}
				uiBlockEndAlign(block);
				
				uiBlockBeginAlign(block);
					uiDefBut(block, LABEL, B_CONSTRAINT_TEST, "Align:", *xco+5, *yco-42, 50, 18, NULL, 0.0, 0.0, 0.0, 0.0, "");
					
					uiDefButBitI(block, TOG, 1, B_CONSTRAINT_TEST, "TargetZ", *xco+60, *yco-42, 50, 18, &data->flags, 0, 1, 0, 0, "Target Z axis, not world Z axis, will constrain up direction");
				uiBlockEndAlign(block);
				
				uiBlockBeginAlign(block);
					uiDefBut(block, LABEL, B_CONSTRAINT_TEST, "To:", *xco+12, *yco-64, 25, 18, NULL, 0.0, 0.0, 0.0, 0.0, ""); 
					
					uiDefButI(block, ROW,B_CONSTRAINT_TEST,"X",	*xco+39, *yco-64,17,18, &data->reserved1, 12.0, 0.0, 0, 0, "X axis points to the target object");
					uiDefButI(block, ROW,B_CONSTRAINT_TEST,"Y",	*xco+56, *yco-64,17,18, &data->reserved1, 12.0, 1.0, 0, 0, "Y axis points to the target object");
					uiDefButI(block, ROW,B_CONSTRAINT_TEST,"Z",	*xco+73, *yco-64,17,18, &data->reserved1, 12.0, 2.0, 0, 0, "Z axis points to the target object");
					uiDefButI(block, ROW,B_CONSTRAINT_TEST,"-X",	*xco+90, *yco-64,24,18, &data->reserved1, 12.0, 3.0, 0, 0, "-X axis points to the target object");
					uiDefButI(block, ROW,B_CONSTRAINT_TEST,"-Y",	*xco+114, *yco-64,24,18, &data->reserved1, 12.0, 4.0, 0, 0, "-Y axis points to the target object");
					uiDefButI(block, ROW,B_CONSTRAINT_TEST,"-Z",	*xco+138, *yco-64,24,18, &data->reserved1, 12.0, 5.0, 0, 0, "-Z axis points to the target object");
				uiBlockEndAlign(block);
				
				uiBlockBeginAlign(block);
					uiDefBut(block, LABEL, B_CONSTRAINT_TEST, "Up:", *xco+174, *yco-64, 30, 18, NULL, 0.0, 0.0, 0.0, 0.0, "");
					
					uiDefButI(block, ROW,B_CONSTRAINT_TEST,"X",	*xco+204, *yco-64,17,18, &data->reserved2, 13.0, 0.0, 0, 0, "X axis points upward");
					uiDefButI(block, ROW,B_CONSTRAINT_TEST,"Y",	*xco+221, *yco-64,17,18, &data->reserved2, 13.0, 1.0, 0, 0, "Y axis points upward");
					uiDefButI(block, ROW,B_CONSTRAINT_TEST,"Z",	*xco+238, *yco-64,17,18, &data->reserved2, 13.0, 2.0, 0, 0, "Z axis points upward");
				uiBlockEndAlign(block);
				
				if (is_armature_target(data->tar)) {
					uiDefButF(block, NUM, B_CONSTRAINT_TEST, "Head/Tail:", *xco, *yco-94, 241, 18, &con->headtail, 0.0, 1, 0.1, 0.1, "Target along length of bone: Head=0, Tail=1");
					
					/* constraint space settings */
					draw_constraint_spaceselect(block, con, *xco, *yco-116, is_armature_owner(ob), is_armature_target(data->tar));
				}
				else {
					/* constraint space settings */
					draw_constraint_spaceselect(block, con, *xco, *yco-94, is_armature_owner(ob), is_armature_target(data->tar));
				}
			}
			break;
		case CONSTRAINT_TYPE_MINMAX:
			{
				bMinMaxConstraint *data = con->data;
				
				if (is_armature_target(data->tar)) 
					height = 88;
				else
					height = 66;
					
				uiDefBut(block, ROUNDBOX, B_DIFF, "", *xco-10, *yco-height, width+40,height-1, NULL, 5.0, 0.0, 12, rb_col, ""); 
				
				uiDefBut(block, LABEL, B_CONSTRAINT_TEST, "Target:", *xco+65, *yco-24, 50, 18, NULL, 0.0, 0.0, 0.0, 0.0, ""); 
				
				uiDefButF(block, NUM, B_CONSTRAINT_TEST, "Offset:", *xco, *yco-44, 100, 18, &data->offset, -100, 100, 100.0, 0.0, "Offset from the position of the object center"); 
				
				/* Draw target parameters */
				uiBlockBeginAlign(block);
					uiDefIDPoinBut(block, test_obpoin_but, ID_OB, B_CONSTRAINT_CHANGETARGET, "OB:", *xco+120, *yco-24, 135, 18, &data->tar, "Target Object"); 
					
					if (is_armature_target(data->tar)) {
						but=uiDefBut(block, TEX, B_CONSTRAINT_CHANGETARGET, "BO:", *xco+120, *yco-42,135,18, &data->subtarget, 0, 24, 0, 0, "Subtarget Bone");
						uiButSetCompleteFunc(but, autocomplete_bone, (void *)data->tar);
					}
					else if (is_geom_target(data->tar)) {
						but= uiDefBut(block, TEX, B_CONSTRAINT_CHANGETARGET, "VG:", *xco+120, *yco-42,135,18, &data->subtarget, 0, 24, 0, 0, "Name of Vertex Group defining 'target' points");
						uiButSetCompleteFunc(but, autocomplete_vgroup, (void *)data->tar);
					}
					else {
						strcpy(data->subtarget, "");
					}
				uiBlockEndAlign(block);
				
				uiDefButBitI(block, TOG, MINMAX_STICKY, B_CONSTRAINT_TEST, "Sticky", *xco, *yco-24, 44, 18, &data->flag, 0, 24, 0, 0, "Immobilize object while constrained");
				uiDefButBitI(block, TOG, MINMAX_USEROT, B_CONSTRAINT_TEST, "Use Rot", *xco+44, *yco-24, 64, 18, &data->flag, 0, 24, 0, 0, "Use target object rotation");
				
				uiDefBut(block, LABEL, B_CONSTRAINT_TEST, "Max/Min:", *xco-8, *yco-64, 54, 18, NULL, 0.0, 0.0, 0.0, 0.0, ""); 
				
				uiBlockBeginAlign(block);			
					uiDefButI(block, ROW, B_CONSTRAINT_TEST,"X",	*xco+51, *yco-64,17,18, &data->minmaxflag, 12.0, 0.0, 0, 0, "Will not pass below X of target");
					uiDefButI(block, ROW, B_CONSTRAINT_TEST,"Y",	*xco+67, *yco-64,17,18, &data->minmaxflag, 12.0, 1.0, 0, 0, "Will not pass below Y of target");
					uiDefButI(block, ROW, B_CONSTRAINT_TEST,"Z",	*xco+85, *yco-64,17,18, &data->minmaxflag, 12.0, 2.0, 0, 0, "Will not pass below Z of target");
					uiDefButI(block, ROW, B_CONSTRAINT_TEST,"-X",	*xco+102, *yco-64,24,18, &data->minmaxflag, 12.0, 3.0, 0, 0, "Will not pass above X of target");
					uiDefButI(block, ROW, B_CONSTRAINT_TEST,"-Y",	*xco+126, *yco-64,24,18, &data->minmaxflag, 12.0, 4.0, 0, 0, "Will not pass above Y of target");
					uiDefButI(block, ROW, B_CONSTRAINT_TEST,"-Z",	*xco+150, *yco-64,24,18, &data->minmaxflag, 12.0, 5.0, 0, 0, "Will not pass above Z of target");
				uiBlockEndAlign(block);
				
				if (is_armature_target(data->tar)) {
					uiDefButF(block, NUM, B_CONSTRAINT_TEST, "Head/Tail:", *xco, *yco-86, 241, 18, &con->headtail, 0.0, 1, 0.1, 0.1, "Target along length of bone: Head=0, Tail=1");
				}
				
			}
			break;
		case CONSTRAINT_TYPE_LOCKTRACK:
			{
				bLockTrackConstraint *data = con->data;
				height = 66;
				uiDefBut(block, ROUNDBOX, B_DIFF, "", *xco-10, *yco-height, width+40,height-1, NULL, 5.0, 0.0, 12, rb_col, ""); 
				
				uiDefBut(block, LABEL, B_CONSTRAINT_TEST, "Target:", *xco+65, *yco-24, 50, 18, NULL, 0.0, 0.0, 0.0, 0.0, ""); 
				
				/* Draw target parameters */
				uiBlockBeginAlign(block);
					uiDefIDPoinBut(block, test_obpoin_but, ID_OB, B_CONSTRAINT_CHANGETARGET, "OB:", *xco+120, *yco-24, 135, 18, &data->tar, "Target Object"); 
					
					if (is_armature_target(data->tar)) {
						but=uiDefBut(block, TEX, B_CONSTRAINT_CHANGETARGET, "BO:", *xco+120, *yco-42,135,18, &data->subtarget, 0, 24, 0, 0, "Subtarget Bone");
						uiButSetCompleteFunc(but, autocomplete_bone, (void *)data->tar);
					}
					else if (is_geom_target(data->tar)) {
						but= uiDefBut(block, TEX, B_CONSTRAINT_CHANGETARGET, "VG:", *xco+120, *yco-42,135,18, &data->subtarget, 0, 24, 0, 0, "Name of Vertex Group defining 'target' points");
						uiButSetCompleteFunc(but, autocomplete_vgroup, (void *)data->tar);
					}
					else {
						strcpy(data->subtarget, "");
					}
				uiBlockEndAlign(block);
				
				uiBlockBeginAlign(block);
					uiDefBut(block, LABEL, B_CONSTRAINT_TEST, "To:", *xco+12, *yco-64, 25, 18, NULL, 0.0, 0.0, 0.0, 0.0, ""); 
					
					uiDefButI(block, ROW, B_CONSTRAINT_TEST,"X",	*xco+39, *yco-64,17,18, &data->trackflag, 12.0, 0.0, 0, 0, "X axis points to the target object");
					uiDefButI(block, ROW, B_CONSTRAINT_TEST,"Y",	*xco+56, *yco-64,17,18, &data->trackflag, 12.0, 1.0, 0, 0, "Y axis points to the target object");
					uiDefButI(block, ROW, B_CONSTRAINT_TEST,"Z",	*xco+73, *yco-64,17,18, &data->trackflag, 12.0, 2.0, 0, 0, "Z axis points to the target object");
					uiDefButI(block, ROW, B_CONSTRAINT_TEST,"-X",	*xco+90, *yco-64,24,18, &data->trackflag, 12.0, 3.0, 0, 0, "-X axis points to the target object");
					uiDefButI(block, ROW, B_CONSTRAINT_TEST,"-Y",	*xco+114, *yco-64,24,18, &data->trackflag, 12.0, 4.0, 0, 0, "-Y axis points to the target object");
					uiDefButI(block, ROW, B_CONSTRAINT_TEST,"-Z",	*xco+138, *yco-64,24,18, &data->trackflag, 12.0, 5.0, 0, 0, "-Z axis points to the target object");
				uiBlockEndAlign(block);
				
				uiBlockBeginAlign(block);
					uiDefBut(block, LABEL, B_CONSTRAINT_TEST, "Lock:", *xco+166, *yco-64, 38, 18, NULL, 0.0, 0.0, 0.0, 0.0, "");
					
					uiDefButI(block, ROW, B_CONSTRAINT_TEST,"X",	*xco+204, *yco-64,17,18, &data->lockflag, 13.0, 0.0, 0, 0, "X axis is locked");
					uiDefButI(block, ROW, B_CONSTRAINT_TEST,"Y",	*xco+221, *yco-64,17,18, &data->lockflag, 13.0, 1.0, 0, 0, "Y axis is locked");
					uiDefButI(block, ROW, B_CONSTRAINT_TEST,"Z",	*xco+238, *yco-64,17,18, &data->lockflag, 13.0, 2.0, 0, 0, "Z axis is locked");
				uiBlockEndAlign(block);
			}
			break;
		case CONSTRAINT_TYPE_FOLLOWPATH:
			{
				bFollowPathConstraint *data = con->data;
				
				height = 66;
				uiDefBut(block, ROUNDBOX, B_DIFF, "", *xco-10, *yco-height, width+40,height-1, NULL, 5.0, 0.0, 12, rb_col, ""); 
				
				uiDefBut(block, LABEL, B_CONSTRAINT_TEST, "Target:", *xco+65, *yco-24, 50, 18, NULL, 0.0, 0.0, 0.0, 0.0, ""); 
				
				/* Draw target parameters */
				uiDefIDPoinBut(block, test_obpoin_but, ID_OB, B_CONSTRAINT_CHANGETARGET, "OB:", *xco+120, *yco-24, 135, 18, &data->tar, "Target Object"); 
				
				/* Draw Curve Follow toggle */
				uiDefButBitI(block, TOG, 1, B_CONSTRAINT_TEST, "CurveFollow", *xco+39, *yco-44, 100, 18, &data->followflag, 0, 24, 0, 0, "Object will follow the heading and banking of the curve");
				
				/* Draw Offset number button */
				uiDefButF(block, NUM, B_CONSTRAINT_TEST, "Offset:", *xco+155, *yco-44, 100, 18, &data->offset, -MAXFRAMEF, MAXFRAMEF, 100.0, 0.0, "Offset from the position corresponding to the time frame"); 
				
				uiBlockBeginAlign(block);
					uiDefBut(block, LABEL, B_CONSTRAINT_TEST, "Fw:", *xco+12, *yco-64, 27, 18, NULL, 0.0, 0.0, 0.0, 0.0, ""); 
					
					uiDefButI(block, ROW, B_CONSTRAINT_TEST,"X",	*xco+39, *yco-64,17,18, &data->trackflag, 12.0, 0.0, 0, 0, "The axis that points forward along the path");
					uiDefButI(block, ROW, B_CONSTRAINT_TEST,"Y",	*xco+56, *yco-64,17,18, &data->trackflag, 12.0, 1.0, 0, 0, "The axis that points forward along the path");
					uiDefButI(block, ROW, B_CONSTRAINT_TEST,"Z",	*xco+73, *yco-64,17,18, &data->trackflag, 12.0, 2.0, 0, 0, "The axis that points forward along the path");
					uiDefButI(block, ROW, B_CONSTRAINT_TEST,"-X",	*xco+90, *yco-64,24,18, &data->trackflag, 12.0, 3.0, 0, 0, "The axis that points forward along the path");
					uiDefButI(block, ROW, B_CONSTRAINT_TEST,"-Y",	*xco+114, *yco-64,24,18, &data->trackflag, 12.0, 4.0, 0, 0, "The axis that points forward along the path");
					uiDefButI(block, ROW, B_CONSTRAINT_TEST,"-Z",	*xco+138, *yco-64,24,18, &data->trackflag, 12.0, 5.0, 0, 0, "The axis that points forward along the path");
				uiBlockEndAlign(block);
				
				uiBlockBeginAlign(block);
					uiDefBut(block, LABEL, B_CONSTRAINT_TEST, "Up:", *xco+174, *yco-64, 30, 18, NULL, 0.0, 0.0, 0.0, 0.0, "");
					
					uiDefButI(block, ROW, B_CONSTRAINT_TEST,"X",	*xco+204, *yco-64,17,18, &data->upflag, 13.0, 0.0, 0, 0, "The axis that points upward");
					uiDefButI(block, ROW, B_CONSTRAINT_TEST,"Y",	*xco+221, *yco-64,17,18, &data->upflag, 13.0, 1.0, 0, 0, "The axis that points upward");
					uiDefButI(block, ROW, B_CONSTRAINT_TEST,"Z",	*xco+238, *yco-64,17,18, &data->upflag, 13.0, 2.0, 0, 0, "The axis that points upward");
				uiBlockEndAlign(block);
			}
			break;
		case CONSTRAINT_TYPE_STRETCHTO:
			{
				bStretchToConstraint *data = con->data;
				
				height = 105;
				uiDefBut(block, ROUNDBOX, B_DIFF, "", *xco-10, *yco-height, width+40,height-1, NULL, 5.0, 0.0, 12, rb_col, ""); 
				
				uiDefBut(block, LABEL, B_CONSTRAINT_TEST, "Target:", *xco+65, *yco-24, 50, 18, NULL, 0.0, 0.0, 0.0, 0.0, ""); 
				
				/* Draw target parameters */
				uiBlockBeginAlign(block);
					uiDefIDPoinBut(block, test_obpoin_but, ID_OB, B_CONSTRAINT_CHANGETARGET, "OB:", *xco+120, *yco-24, 135, 18, &data->tar, "Target Object"); 
					
					if (is_armature_target(data->tar)) {
						but=uiDefBut(block, TEX, B_CONSTRAINT_CHANGETARGET, "BO:", *xco+120, *yco-42,135,18, &data->subtarget, 0, 24, 0, 0, "Subtarget Bone");
						uiButSetCompleteFunc(but, autocomplete_bone, (void *)data->tar);
					}
					else if (is_geom_target(data->tar)) {
						but= uiDefBut(block, TEX, B_CONSTRAINT_CHANGETARGET, "VG:", *xco+120, *yco-42,135,18, &data->subtarget, 0, 24, 0, 0, "Name of Vertex Group defining 'target' points");
						uiButSetCompleteFunc(but, autocomplete_vgroup, (void *)data->tar);
					}
					else {
						strcpy(data->subtarget, "");
					}
				uiBlockEndAlign(block);
				
				uiBlockBeginAlign(block);
					if (is_armature_target(data->tar)) {
						uiDefButF(block, BUTM, B_CONSTRAINT_TEST, "R", *xco, *yco-60, 20, 18, &data->orglength, 0.0, 0, 0, 0, "Recalculate RLength");
						uiDefButF(block, NUM, B_CONSTRAINT_TEST, "Rest Length:", *xco+18, *yco-60,139,18, &data->orglength, 0.0, 100, 0.5, 0.5, "Length at Rest Position");
						uiDefButF(block, NUM, B_CONSTRAINT_TEST, "Head/Tail:", *xco+155, *yco-60,98,18, &con->headtail, 0.0, 1, 0.1, 0.1, "Target along length of bone: Head=0, Tail=1");
					}
					else {
						uiDefButF(block, BUTM, B_CONSTRAINT_TEST, "R", *xco, *yco-60, 20, 18, &data->orglength, 0.0, 0, 0, 0, "Recalculate RLength");
						uiDefButF(block, NUM, B_CONSTRAINT_TEST, "Rest Length:", *xco+18, *yco-60, 237, 18, &data->orglength, 0.0, 100, 0.5, 0.5, "Length at Rest Position");
					}
				uiBlockEndAlign(block);
				
				uiDefButF(block, NUM, B_CONSTRAINT_TEST, "Volume Variation:", *xco+18, *yco-82, 237, 18, &data->bulge, 0.0, 100, 0.5, 0.5, "Factor between volume variation and stretching");
				
				uiBlockBeginAlign(block);
					uiDefBut(block, LABEL, B_CONSTRAINT_TEST, "Vol:",*xco+14, *yco-104,30,18, NULL, 0.0, 0.0, 0.0, 0.0, ""); 
					uiDefButI(block, ROW,B_CONSTRAINT_TEST,"XZ",	 *xco+44, *yco-104,30,18, &data->volmode, 12.0, 0.0, 0, 0, "Keep Volume: Scaling X & Z");
					uiDefButI(block, ROW,B_CONSTRAINT_TEST,"X",	 *xco+74, *yco-104,20,18, &data->volmode, 12.0, 1.0, 0, 0, "Keep Volume: Scaling X");
					uiDefButI(block, ROW,B_CONSTRAINT_TEST,"Z",	 *xco+94, *yco-104,20,18, &data->volmode, 12.0, 2.0, 0, 0, "Keep Volume: Scaling Z");
					uiDefButI(block, ROW,B_CONSTRAINT_TEST,"NONE", *xco+114, *yco-104,50,18, &data->volmode, 12.0, 3.0, 0, 0, "Ignore Volume");
				uiBlockEndAlign(block);
				
				uiBlockBeginAlign(block);
					uiDefBut(block, LABEL, B_CONSTRAINT_TEST,"Plane:",*xco+175, *yco-104,40,18, NULL, 0.0, 0.0, 0.0, 0.0, ""); 
					uiDefButI(block, ROW,B_CONSTRAINT_TEST,"X",	  *xco+215, *yco-104,20,18, &data->plane, 12.0, 0.0, 0, 0, "Keep X axis");
					uiDefButI(block, ROW,B_CONSTRAINT_TEST,"Z",	  *xco+235, *yco-104,20,18, &data->plane, 12.0, 2.0, 0, 0, "Keep Z axis");
				uiBlockEndAlign(block);
				}
			break;
		case CONSTRAINT_TYPE_LOCLIMIT:
			{
				bLocLimitConstraint *data = con->data;
				
				int togButWidth = 50;
				int textButWidth = ((width/2)-togButWidth);
				
				height = 136; 
				uiDefBut(block, ROUNDBOX, B_DIFF, "", *xco-10, *yco-height, width+40,height-1, NULL, 5.0, 0.0, 12, rb_col, ""); 
				
				/* Draw Pairs of LimitToggle+LimitValue */
				uiBlockBeginAlign(block); 
					uiDefButBitS(block, TOG, LIMIT_XMIN, B_CONSTRAINT_TEST, "minX", *xco, *yco-28, togButWidth, 18, &data->flag, 0, 24, 0, 0, "Use minimum x value"); 
					uiDefButF(block, NUM, B_CONSTRAINT_TEST, "", *xco+togButWidth, *yco-28, (textButWidth-5), 18, &(data->xmin), -1000, 1000, 0.1,0.5,"Lowest x value to allow"); 
				uiBlockEndAlign(block); 
				
				uiBlockBeginAlign(block); 
					uiDefButBitS(block, TOG, LIMIT_XMAX, B_CONSTRAINT_TEST, "maxX", *xco+(width-(textButWidth-5)-togButWidth), *yco-28, 50, 18, &data->flag, 0, 24, 0, 0, "Use maximum x value"); 
					uiDefButF(block, NUM, B_CONSTRAINT_TEST, "", *xco+(width-textButWidth-5), *yco-28, (textButWidth-5), 18, &(data->xmax), -1000, 1000, 0.1,0.5,"Highest x value to allow"); 
				uiBlockEndAlign(block); 
				
				uiBlockBeginAlign(block); 
					uiDefButBitS(block, TOG, LIMIT_YMIN, B_CONSTRAINT_TEST, "minY", *xco, *yco-50, togButWidth, 18, &data->flag, 0, 24, 0, 0, "Use minimum y value"); 
					uiDefButF(block, NUM, B_CONSTRAINT_TEST, "", *xco+togButWidth, *yco-50, (textButWidth-5), 18, &(data->ymin), -1000, 1000, 0.1,0.5,"Lowest y value to allow"); 
				uiBlockEndAlign(block);
				
				uiBlockBeginAlign(block); 
					uiDefButBitS(block, TOG, LIMIT_YMAX, B_CONSTRAINT_TEST, "maxY", *xco+(width-(textButWidth-5)-togButWidth), *yco-50, 50, 18, &data->flag, 0, 24, 0, 0, "Use maximum y value"); 
					uiDefButF(block, NUM, B_CONSTRAINT_TEST, "", *xco+(width-textButWidth-5), *yco-50, (textButWidth-5), 18, &(data->ymax), -1000, 1000, 0.1,0.5,"Highest y value to allow"); 
				uiBlockEndAlign(block); 
				
				uiBlockBeginAlign(block); 
					uiDefButBitS(block, TOG, LIMIT_ZMIN, B_CONSTRAINT_TEST, "minZ", *xco, *yco-72, togButWidth, 18, &data->flag, 0, 24, 0, 0, "Use minimum z value"); 
					uiDefButF(block, NUM, B_CONSTRAINT_TEST, "", *xco+togButWidth, *yco-72, (textButWidth-5), 18, &(data->zmin), -1000, 1000, 0.1,0.5,"Lowest z value to allow"); 
				uiBlockEndAlign(block);
				
				uiBlockBeginAlign(block); 
					uiDefButBitS(block, TOG, LIMIT_ZMAX, B_CONSTRAINT_TEST, "maxZ", *xco+(width-(textButWidth-5)-togButWidth), *yco-72, 50, 18, &data->flag, 0, 24, 0, 0, "Use maximum z value"); 
					uiDefButF(block, NUM, B_CONSTRAINT_TEST, "", *xco+(width-textButWidth-5), *yco-72, (textButWidth-5), 18, &(data->zmax), -1000, 1000, 0.1,0.5,"Highest z value to allow"); 
				uiBlockEndAlign(block);
				
				/* special option(s) */
				uiDefButBitS(block, TOG, LIMIT_TRANSFORM, B_CONSTRAINT_TEST, "For Transform", *xco+(width/4), *yco-100, (width/2), 18, &data->flag2, 0, 24, 0, 0, "Transforms are affected by this constraint as well"); 
				
				/* constraint space settings */
				draw_constraint_spaceselect(block, con, *xco, *yco-130, is_armature_owner(ob), -1);
			}
			break;
		case CONSTRAINT_TYPE_ROTLIMIT:
			{
				bRotLimitConstraint *data = con->data;
				int normButWidth = (width/3);
				
				height = 136; 
				
				uiDefBut(block, ROUNDBOX, B_DIFF, "", *xco-10, *yco-height, width+40,height-1, NULL, 5.0, 0.0, 12, rb_col, ""); 
				
				/* Draw Pairs of LimitToggle+LimitValue */
				uiBlockBeginAlign(block); 
					uiDefButBitS(block, TOG, LIMIT_XROT, B_CONSTRAINT_TEST, "LimitX", *xco, *yco-28, normButWidth, 18, &data->flag, 0, 24, 0, 0, "Limit rotation on x-axis"); 
					uiDefButF(block, NUM, B_CONSTRAINT_TEST, "min:", *xco+normButWidth, *yco-28, normButWidth, 18, &(data->xmin), -360, 360, 0.1,0.5,"Lowest x value to allow"); 
					uiDefButF(block, NUM, B_CONSTRAINT_TEST, "max:", *xco+(normButWidth * 2), *yco-28, normButWidth, 18, &(data->xmax), -360, 360, 0.1,0.5,"Highest x value to allow"); 
				uiBlockEndAlign(block); 
				
				uiBlockBeginAlign(block); 
					uiDefButBitS(block, TOG, LIMIT_YROT, B_CONSTRAINT_TEST, "LimitY", *xco, *yco-50, normButWidth, 18, &data->flag, 0, 24, 0, 0, "Limit rotation on y-axis"); 
					uiDefButF(block, NUM, B_CONSTRAINT_TEST, "min:", *xco+normButWidth, *yco-50, normButWidth, 18, &(data->ymin), -360, 360, 0.1,0.5,"Lowest y value to allow"); 
					uiDefButF(block, NUM, B_CONSTRAINT_TEST, "max:", *xco+(normButWidth * 2), *yco-50, normButWidth, 18, &(data->ymax), -360, 360, 0.1,0.5,"Highest y value to allow"); 
				uiBlockEndAlign(block); 
				
				uiBlockBeginAlign(block); 
					uiDefButBitS(block, TOG, LIMIT_ZROT, B_CONSTRAINT_TEST, "LimitZ", *xco, *yco-72, normButWidth, 18, &data->flag, 0, 24, 0, 0, "Limit rotation on z-axis"); 
					uiDefButF(block, NUM, B_CONSTRAINT_TEST, "min:", *xco+normButWidth, *yco-72, normButWidth, 18, &(data->zmin), -360, 360, 0.1,0.5,"Lowest z value to allow"); 
					uiDefButF(block, NUM, B_CONSTRAINT_TEST, "max:", *xco+(normButWidth * 2), *yco-72, normButWidth, 18, &(data->zmax), -360, 360, 0.1,0.5,"Highest z value to allow"); 
				uiBlockEndAlign(block); 
				
				/* special option(s) */
				uiDefButBitS(block, TOG, LIMIT_TRANSFORM, B_CONSTRAINT_TEST, "For Transform", *xco+(width/4), *yco-100, (width/2), 18, &data->flag2, 0, 24, 0, 0, "Transforms are affected by this constraint as well"); 
				
				/* constraint space settings */
				draw_constraint_spaceselect(block, con, *xco, *yco-130, is_armature_owner(ob), -1);
			}
			break;
		case CONSTRAINT_TYPE_SIZELIMIT:
			{
				bSizeLimitConstraint *data = con->data;
				
				int togButWidth = 50;
				int textButWidth = ((width/2)-togButWidth);
				
				height = 136; 
					
				uiDefBut(block, ROUNDBOX, B_DIFF, "", *xco-10, *yco-height, width+40,height-1, NULL, 5.0, 0.0, 12, rb_col, ""); 
				
				/* Draw Pairs of LimitToggle+LimitValue */
				uiBlockBeginAlign(block); 
					uiDefButBitS(block, TOG, LIMIT_XMIN, B_CONSTRAINT_TEST, "minX", *xco, *yco-28, togButWidth, 18, &data->flag, 0, 24, 0, 0, "Use minimum x value"); 
					uiDefButF(block, NUM, B_CONSTRAINT_TEST, "", *xco+togButWidth, *yco-28, (textButWidth-5), 18, &(data->xmin), 0.0001, 1000, 0.1,0.5,"Lowest x value to allow"); 
				uiBlockEndAlign(block); 
				
				uiBlockBeginAlign(block); 
					uiDefButBitS(block, TOG, LIMIT_XMAX, B_CONSTRAINT_TEST, "maxX", *xco+(width-(textButWidth-5)-togButWidth), *yco-28, 50, 18, &data->flag, 0, 24, 0, 0, "Use maximum x value"); 
					uiDefButF(block, NUM, B_CONSTRAINT_TEST, "", *xco+(width-textButWidth-5), *yco-28, (textButWidth-5), 18, &(data->xmax), 0.0001, 1000, 0.1,0.5,"Highest x value to allow"); 
				uiBlockEndAlign(block); 
				
				
				uiBlockBeginAlign(block); 
					uiDefButBitS(block, TOG, LIMIT_YMIN, B_CONSTRAINT_TEST, "minY", *xco, *yco-50, togButWidth, 18, &data->flag, 0, 24, 0, 0, "Use minimum y value"); 
					uiDefButF(block, NUM, B_CONSTRAINT_TEST, "", *xco+togButWidth, *yco-50, (textButWidth-5), 18, &(data->ymin), 0.0001, 1000, 0.1,0.5,"Lowest y value to allow"); 
				uiBlockEndAlign(block); 
				
				uiBlockBeginAlign(block); 
					uiDefButBitS(block, TOG, LIMIT_YMAX, B_CONSTRAINT_TEST, "maxY", *xco+(width-(textButWidth-5)-togButWidth), *yco-50, 50, 18, &data->flag, 0, 24, 0, 0, "Use maximum y value"); 
					uiDefButF(block, NUM, B_CONSTRAINT_TEST, "", *xco+(width-textButWidth-5), *yco-50, (textButWidth-5), 18, &(data->ymax), 0.0001, 1000, 0.1,0.5,"Highest y value to allow"); 
				uiBlockEndAlign(block); 
				
				
				uiBlockBeginAlign(block); 
					uiDefButBitS(block, TOG, LIMIT_ZMIN, B_CONSTRAINT_TEST, "minZ", *xco, *yco-72, togButWidth, 18, &data->flag, 0, 24, 0, 0, "Use minimum z value"); 
					uiDefButF(block, NUM, B_CONSTRAINT_TEST, "", *xco+togButWidth, *yco-72, (textButWidth-5), 18, &(data->zmin), 0.0001, 1000, 0.1,0.5,"Lowest z value to allow"); 
				uiBlockEndAlign(block); 
				
				uiBlockBeginAlign(block); 
					uiDefButBitS(block, TOG, LIMIT_ZMAX, B_CONSTRAINT_TEST, "maxZ", *xco+(width-(textButWidth-5)-togButWidth), *yco-72, 50, 18, &data->flag, 0, 24, 0, 0, "Use maximum z value"); 
					uiDefButF(block, NUM, B_CONSTRAINT_TEST, "", *xco+(width-textButWidth-5), *yco-72, (textButWidth-5), 18, &(data->zmax), 0.0001, 1000, 0.1,0.5,"Highest z value to allow"); 
				uiBlockEndAlign(block);
				
				/* special option(s) */
				uiDefButBitS(block, TOG, LIMIT_TRANSFORM, B_CONSTRAINT_TEST, "For Transform", *xco+(width/4), *yco-100, (width/2), 18, &data->flag2, 0, 24, 0, 0, "Transforms are affected by this constraint as well"); 
				
				/* constraint space settings */
				draw_constraint_spaceselect(block, con, *xco, *yco-130, is_armature_owner(ob), -1);
			}
			break;
		case CONSTRAINT_TYPE_DISTLIMIT:
			{
				bDistLimitConstraint *data = con->data;
				
				height = 105;
				uiDefBut(block, ROUNDBOX, B_DIFF, "", *xco-10, *yco-height, width+40,height-1, NULL, 5.0, 0.0, 12, rb_col, ""); 
				
				uiDefBut(block, LABEL, B_CONSTRAINT_TEST, "Target:", *xco+65, *yco-24, 50, 18, NULL, 0.0, 0.0, 0.0, 0.0, ""); 
				
				/* Draw target parameters */
				uiBlockBeginAlign(block);
					uiDefIDPoinBut(block, test_obpoin_but, ID_OB, B_CONSTRAINT_CHANGETARGET, "OB:", *xco+120, *yco-24, 135, 18, &data->tar, "Target Object"); 
					
					if (is_armature_target(data->tar)) {
						but=uiDefBut(block, TEX, B_CONSTRAINT_CHANGETARGET, "BO:", *xco+120, *yco-42,135,18, &data->subtarget, 0, 24, 0, 0, "Subtarget Bone");
						uiButSetCompleteFunc(but, autocomplete_bone, (void *)data->tar);
					}
					else if (is_geom_target(data->tar)) {
						but= uiDefBut(block, TEX, B_CONSTRAINT_CHANGETARGET, "VG:", *xco+120, *yco-42,135,18, &data->subtarget, 0, 24, 0, 0, "Name of Vertex Group defining 'target' points");
						uiButSetCompleteFunc(but, autocomplete_vgroup, (void *)data->tar);
					}
					else {
						strcpy(data->subtarget, "");
					}
				uiBlockEndAlign(block);
				
				uiBlockBeginAlign(block);
					if (is_armature_target(data->tar)) {
						uiDefButF(block, BUTM, B_CONSTRAINT_TEST, "R", *xco, *yco-60, 20, 18, &data->dist, 0, 0, 0, 0, "Recalculate distance"); 
						uiDefButF(block, NUM, B_CONSTRAINT_TEST, "Distance:", *xco+18, *yco-60,139,18, &data->dist, 0.0, 100, 0.5, 0.5, "Radius of limiting sphere");
						uiDefButF(block, NUM, B_CONSTRAINT_TEST, "Head/Tail:", *xco+155, *yco-60,100,18, &con->headtail, 0.0, 1, 0.1, 0.1, "Target along length of bone: Head=0, Tail=1");
					}
					else {
						uiDefButF(block, BUTM, B_CONSTRAINT_TEST, "R", *xco, *yco-60, 20, 18, &data->dist, 0, 0, 0, 0, "Recalculate distance"); 
						uiDefButF(block, NUM, B_CONSTRAINT_TEST, "Distance:", *xco+18, *yco-60, 237, 18, &data->dist, 0.0, 100, 0.5, 0.5, "Radius of limiting sphere");
					}
					
					/* disabled soft-distance controls... currently it doesn't work yet. It was intended to be used for soft-ik (see xsi-blog for details) */
#if 0
					uiDefButBitS(block, TOG, LIMITDIST_USESOFT, B_CONSTRAINT_TEST, "Soft", *xco, *yco-82, 50, 18, &data->flag, 0, 24, 0, 0, "Enables soft-distance");
					if (data->flag & LIMITDIST_USESOFT)
						uiDefButF(block, NUM, B_CONSTRAINT_TEST, "Soft-Distance:", *xco+50, *yco-82, 187, 18, &data->soft, 0.0, 100, 0.5, 0.5, "Distance surrounding radius when transforms should get 'delayed'");
#endif
				uiBlockEndAlign(block);
				
				uiDefBut(block, LABEL, B_CONSTRAINT_TEST, "Clamp Region:",*xco+((width/2)-110), *yco-104,100,18, NULL, 0.0, 0.0, 0.0, 0.0, ""); 
				uiDefButS(block, MENU, B_CONSTRAINT_TEST, "Limit Mode%t|Inside %x0|Outside %x1|Surface %x2", *xco+(width/2), *yco-104, 100, 18, &data->mode, 0, 24, 0, 0, "Distances in relation to sphere of influence to allow");
			}
			break;
		case CONSTRAINT_TYPE_RIGIDBODYJOINT:
			{
				bRigidBodyJointConstraint *data = con->data;
				float extremeLin = 999.f;
				float extremeAngX = 180.f;
				float extremeAngY = 45.f;
				float extremeAngZ = 45.f;
				int togButWidth = 70;
				int offsetY = 150;
				int textButWidth = ((width/2)-togButWidth);
				
				uiDefButI(block, MENU, B_CONSTRAINT_TEST, "Joint Types%t|Ball%x1|Hinge%x2|Cone Twist%x4|Generic (experimental)%x12",//|Extra Force%x6",
												*xco, *yco-25, 150, 18, &data->type, 0, 0, 0, 0, "Choose the joint type");
                height = 140;
				if (data->type==CONSTRAINT_RB_GENERIC6DOF)
					height = 270;
				if (data->type==CONSTRAINT_RB_CONETWIST)
					height = 200;
				
                uiDefBut(block, ROUNDBOX, B_DIFF, "", *xco-10, *yco-height, width+40,height-1, NULL, 5.0, 0.0, 12, rb_col, "");
				
				uiDefIDPoinBut(block, test_obpoin_but, ID_OB, B_CONSTRAINT_CHANGETARGET, "toObject:", *xco, *yco-50, 130, 18, &data->tar, "Child Object");
				uiDefButBitS(block, TOG, CONSTRAINT_DRAW_PIVOT, B_CONSTRAINT_TEST, "ShowPivot", *xco+135, *yco-50, 130, 18, &data->flag, 0, 24, 0, 0, "Show pivot position and rotation"); 				
				
				uiDefButF(block, NUM, B_CONSTRAINT_TEST, "Pivot X:", *xco, *yco-75, 130, 18, &data->pivX, -1000, 1000, 100, 0.0, "Offset pivot on X");
				uiDefButF(block, NUM, B_CONSTRAINT_TEST, "Pivot Y:", *xco, *yco-100, 130, 18, &data->pivY, -1000, 1000, 100, 0.0, "Offset pivot on Y");
				uiDefButF(block, NUM, B_CONSTRAINT_TEST, "Pivot Z:", *xco, *yco-125, 130, 18, &data->pivZ, -1000, 1000, 100, 0.0, "Offset pivot on z");
				
				uiDefButF(block, NUM, B_CONSTRAINT_TEST, "Ax X:", *xco+135, *yco-75, 130, 18, &data->axX, -360, 360, 1500, 0.0, "Rotate pivot on X Axis (in degrees)");
				uiDefButF(block, NUM, B_CONSTRAINT_TEST, "Ax Y:", *xco+135, *yco-100, 130, 18, &data->axY, -360, 360, 1500, 0.0, "Rotate pivot on Y Axis (in degrees)");
				uiDefButF(block, NUM, B_CONSTRAINT_TEST, "Ax Z:", *xco+135, *yco-125, 130, 18, &data->axZ, -360, 360, 1500, 0.0, "Rotate pivot on Z Axis (in degrees)");
				
				if (data->type==CONSTRAINT_RB_GENERIC6DOF) {
					/* Draw Pairs of LimitToggle+LimitValue */
					uiBlockBeginAlign(block); 
						uiDefButBitS(block, TOG, 1, B_CONSTRAINT_TEST, "LinMinX", *xco, *yco-offsetY, togButWidth, 18, &data->flag, 0, 24, 0, 0, "Use minimum x limit"); 
						uiDefButF(block, NUM, B_CONSTRAINT_TEST, "", *xco+togButWidth, *yco-offsetY, (textButWidth-5), 18, &(data->minLimit[0]), -extremeLin, extremeLin, 0.1,0.5,"min x limit"); 
					uiBlockEndAlign(block);
					
					uiBlockBeginAlign(block); 
						uiDefButBitS(block, TOG, 1, B_CONSTRAINT_TEST, "LinMaxX", *xco+(width-(textButWidth-5)-togButWidth), *yco-offsetY, togButWidth, 18, &data->flag, 0, 24, 0, 0, "Use maximum x limit"); 
						uiDefButF(block, NUM, B_CONSTRAINT_TEST, "", *xco+(width-textButWidth-5), *yco-offsetY, (textButWidth), 18, &(data->maxLimit[0]), -extremeLin, extremeLin, 0.1,0.5,"max x limit"); 
					uiBlockEndAlign(block);
					
					offsetY += 20;
					uiBlockBeginAlign(block); 
						uiDefButBitS(block, TOG, 2, B_CONSTRAINT_TEST, "LinMinY", *xco, *yco-offsetY, togButWidth, 18, &data->flag, 0, 24, 0, 0, "Use minimum y limit"); 
						uiDefButF(block, NUM, B_CONSTRAINT_TEST, "", *xco+togButWidth, *yco-offsetY, (textButWidth-5), 18, &(data->minLimit[1]), -extremeLin, extremeLin, 0.1,0.5,"min y limit"); 
					uiBlockEndAlign(block);
					
					uiBlockBeginAlign(block); 
						uiDefButBitS(block, TOG, 2, B_CONSTRAINT_TEST, "LinMaxY", *xco+(width-(textButWidth-5)-togButWidth), *yco-offsetY, togButWidth, 18, &data->flag, 0, 24, 0, 0, "Use maximum y limit"); 
						uiDefButF(block, NUM, B_CONSTRAINT_TEST, "", *xco+(width-textButWidth-5), *yco-offsetY, (textButWidth), 18, &(data->maxLimit[1]), -extremeLin, extremeLin, 0.1,0.5,"max y limit"); 
					uiBlockEndAlign(block);
					
					offsetY += 20;
					uiBlockBeginAlign(block); 
						uiDefButBitS(block, TOG, 4, B_CONSTRAINT_TEST, "LinMinZ", *xco, *yco-offsetY, togButWidth, 18, &data->flag, 0, 24, 0, 0, "Use minimum z limit"); 
						uiDefButF(block, NUM, B_CONSTRAINT_TEST, "", *xco+togButWidth, *yco-offsetY, (textButWidth-5), 18, &(data->minLimit[2]), -extremeLin, extremeLin, 0.1,0.5,"min z limit"); 
					uiBlockEndAlign(block);
					
					uiBlockBeginAlign(block); 
						uiDefButBitS(block, TOG, 4, B_CONSTRAINT_TEST, "LinMaxZ", *xco+(width-(textButWidth-5)-togButWidth), *yco-offsetY, togButWidth, 18, &data->flag, 0, 24, 0, 0, "Use maximum z limit"); 
						uiDefButF(block, NUM, B_CONSTRAINT_TEST, "", *xco+(width-textButWidth-5), *yco-offsetY, (textButWidth), 18, &(data->maxLimit[2]), -extremeLin, extremeLin, 0.1,0.5,"max z limit"); 
					uiBlockEndAlign(block);
					offsetY += 20;
				}
				if ((data->type==CONSTRAINT_RB_GENERIC6DOF) || (data->type==CONSTRAINT_RB_CONETWIST)) {
					/* Draw Pairs of LimitToggle+LimitValue */
					uiBlockBeginAlign(block); 
						uiDefButBitS(block, TOG, 8, B_CONSTRAINT_TEST, "AngMinX", *xco, *yco-offsetY, togButWidth, 18, &data->flag, 0, 24, 0, 0, "Use minimum x limit"); 
						uiDefButF(block, NUM, B_CONSTRAINT_TEST, "", *xco+togButWidth, *yco-offsetY, (textButWidth-5), 18, &(data->minLimit[3]), -extremeAngX, extremeAngX, 0.1,0.5,"min x limit"); 
					uiBlockEndAlign(block);
					uiBlockBeginAlign(block); 
						uiDefButBitS(block, TOG, 8, B_CONSTRAINT_TEST, "AngMaxX", *xco+(width-(textButWidth-5)-togButWidth), *yco-offsetY, togButWidth, 18, &data->flag, 0, 24, 0, 0, "Use maximum x limit"); 
						uiDefButF(block, NUM, B_CONSTRAINT_TEST, "", *xco+(width-textButWidth-5), *yco-offsetY, (textButWidth), 18, &(data->maxLimit[3]), -extremeAngX, extremeAngX, 0.1,0.5,"max x limit"); 
					uiBlockEndAlign(block);
					
					offsetY += 20;
					uiBlockBeginAlign(block); 
						uiDefButBitS(block, TOG, 16, B_CONSTRAINT_TEST, "AngMinY", *xco, *yco-offsetY, togButWidth, 18, &data->flag, 0, 24, 0, 0, "Use minimum y limit"); 
						uiDefButF(block, NUM, B_CONSTRAINT_TEST, "", *xco+togButWidth, *yco-offsetY, (textButWidth-5), 18, &(data->minLimit[4]), -extremeAngY, extremeAngY, 0.1,0.5,"min y limit"); 
					uiBlockEndAlign(block);
					
					uiBlockBeginAlign(block); 
						uiDefButBitS(block, TOG, 16, B_CONSTRAINT_TEST, "AngMaxY", *xco+(width-(textButWidth-5)-togButWidth), *yco-offsetY, togButWidth, 18, &data->flag, 0, 24, 0, 0, "Use maximum y limit"); 
						uiDefButF(block, NUM, B_CONSTRAINT_TEST, "", *xco+(width-textButWidth-5), *yco-offsetY, (textButWidth), 18, &(data->maxLimit[4]), -extremeAngY, extremeAngY, 0.1,0.5,"max y limit"); 
					uiBlockEndAlign(block);
					
					offsetY += 20;
					uiBlockBeginAlign(block); 
						uiDefButBitS(block, TOG, 32, B_CONSTRAINT_TEST, "AngMinZ", *xco, *yco-offsetY, togButWidth, 18, &data->flag, 0, 24, 0, 0, "Use minimum z limit"); 
						uiDefButF(block, NUM, B_CONSTRAINT_TEST, "", *xco+togButWidth, *yco-offsetY, (textButWidth-5), 18, &(data->minLimit[5]), -extremeAngZ, extremeAngZ, 0.1,0.5,"min z limit"); 
					uiBlockEndAlign(block);
					
					uiBlockBeginAlign(block); 
						uiDefButBitS(block, TOG, 32, B_CONSTRAINT_TEST, "AngMaxZ", *xco+(width-(textButWidth-5)-togButWidth), *yco-offsetY, togButWidth, 18, &data->flag, 0, 24, 0, 0, "Use maximum z limit"); 
						uiDefButF(block, NUM, B_CONSTRAINT_TEST, "", *xco+(width-textButWidth-5), *yco-offsetY, (textButWidth), 18, &(data->maxLimit[5]), -extremeAngZ, extremeAngZ, 0.1,0.5,"max z limit"); 
					uiBlockEndAlign(block);
				}
			}
			break;
		case CONSTRAINT_TYPE_CLAMPTO:
			{
				bClampToConstraint *data = con->data;
				
				height = 90;
				uiDefBut(block, ROUNDBOX, B_DIFF, "", *xco-10, *yco-height, width+40,height-1, NULL, 5.0, 0.0, 12, rb_col, ""); 
				
				uiDefBut(block, LABEL, B_CONSTRAINT_TEST, "Target:", *xco+65, *yco-24, 50, 18, NULL, 0.0, 0.0, 0.0, 0.0, ""); 
				
				/* Draw target parameters */
				uiDefIDPoinBut(block, test_obpoin_but, ID_OB, B_CONSTRAINT_CHANGETARGET, "OB:", *xco+120, *yco-24, 135, 18, &data->tar, "Target Object"); 
				
				/* Draw XYZ toggles */
				uiBlockBeginAlign(block);
					uiDefBut(block, LABEL, B_CONSTRAINT_TEST, "Main Axis:", *xco, *yco-64, 90, 18, NULL, 0.0, 0.0, 0.0, 0.0, ""); 
					uiDefButI(block, ROW, B_CONSTRAINT_TEST, "Auto", *xco+100, *yco-64, 50, 18, &data->flag, 12.0, CLAMPTO_AUTO, 0, 0, "Automatically determine main-axis of movement");
					uiDefButI(block, ROW, B_CONSTRAINT_TEST, "X", *xco+150, *yco-64, 32, 18, &data->flag, 12.0, CLAMPTO_X, 0, 0, "Main axis of movement is x-axis");
					uiDefButI(block, ROW, B_CONSTRAINT_TEST, "Y", *xco+182, *yco-64, 32, 18, &data->flag, 12.0, CLAMPTO_Y, 0, 0, "Main axis of movement is y-axis");
					uiDefButI(block, ROW, B_CONSTRAINT_TEST, "Z", *xco+214, *yco-64, 32, 18, &data->flag, 12.0, CLAMPTO_Z, 0, 0, "Main axis of movement is z-axis");
				uiBlockEndAlign(block);
				
				/* Extra Options Controlling Behaviour */
				//uiBlockBeginAlign(block);
					uiDefBut(block, LABEL, B_CONSTRAINT_TEST, "Options:", *xco, *yco-88, 90, 18, NULL, 0.0, 0.0, 0.0, 0.0, ""); 
					uiDefButBitI(block, TOG, CLAMPTO_CYCLIC, B_CONSTRAINT_TEST, "Cyclic", *xco+((width/2)), *yco-88,60,19, &data->flag2, 0, 0, 0, 0, "Treat curve as cyclic curve (no clamping to curve bounding box)");
				//uiBlockEndAlign(block);
			}
			break;
		case CONSTRAINT_TYPE_TRANSFORM:
			{
				bTransformConstraint *data = con->data;
				float fmin, fmax, tmin, tmax;
				
				height = 178;
				uiDefBut(block, ROUNDBOX, B_DIFF, "", *xco-10, *yco-height, width+40,height-1, NULL, 5.0, 0.0, 12, rb_col, ""); 
				
				/* Draw target parameters */			
				uiDefBut(block, LABEL, B_CONSTRAINT_TEST, "Target:", *xco+65, *yco-24, 50, 18, NULL, 0.0, 0.0, 0.0, 0.0, ""); 
				
				/* Draw target parameters */
				uiBlockBeginAlign(block);
					uiDefIDPoinBut(block, test_obpoin_but, ID_OB, B_CONSTRAINT_CHANGETARGET, "OB:", *xco+120, *yco-24, 135, 18, &data->tar, "Target Object to use as Parent"); 
					
					if (is_armature_target(data->tar)) {
						but= uiDefBut(block, TEX, B_CONSTRAINT_CHANGETARGET, "BO:", *xco+120, *yco-42,135,18, &data->subtarget, 0, 24, 0, 0, "Subtarget Bone to use as Parent");
						uiButSetCompleteFunc(but, autocomplete_bone, (void *)data->tar);
					}
					else if (is_geom_target(data->tar)) {
						but= uiDefBut(block, TEX, B_CONSTRAINT_CHANGETARGET, "VG:", *xco+120, *yco-42,135,18, &data->subtarget, 0, 24, 0, 0, "Name of Vertex Group defining 'target' points");
						uiButSetCompleteFunc(but, autocomplete_vgroup, (void *)data->tar);
					}
					else {
						strcpy(data->subtarget, "");
					}
				uiBlockEndAlign(block);
				
				/* Extrapolate Ranges? */
				uiDefButBitC(block, TOG, 1, B_CONSTRAINT_TEST, "Extrapolate", *xco-10, *yco-42,80,19, &data->expo, 0, 0, 0, 0, "Extrapolate ranges");
				
				/* Draw options for source motion */
				uiDefBut(block, LABEL, B_CONSTRAINT_TEST, "Source:", *xco-10, *yco-62, 50, 18, NULL, 0.0, 0.0, 0.0, 0.0, ""); 
				
				/* 	draw Loc/Rot/Size toggles 	*/
				uiBlockBeginAlign(block);
					uiDefButS(block, ROW, B_CONSTRAINT_TEST, "Loc", *xco-5, *yco-82, 45, 18, &data->from, 12.0, 0, 0, 0, "Use Location transform channels from Target");
					uiDefButS(block, ROW, B_CONSTRAINT_TEST, "Rot", *xco+40, *yco-82, 45, 18, &data->from, 12.0, 1, 0, 0, "Use Rotation transform channels from Target");
					uiDefButS(block, ROW, B_CONSTRAINT_TEST, "Scale", *xco+85, *yco-82, 45, 18, &data->from, 12.0, 2, 0, 0, "Use Scale transform channels from Target");
				uiBlockEndAlign(block);
				
				/* Draw Pairs of Axis: Min/Max Value*/
				if (data->from == 2) {
					fmin= 0.0001;
					fmax= 1000.0;
				}
				else if (data->from == 1) {
					fmin= -360.0;
					fmax= 360.0;
				}
				else {
					fmin = -1000.0;
					fmax= 1000.0;
				}
				
				uiBlockBeginAlign(block); 
					uiDefBut(block, LABEL, B_CONSTRAINT_TEST, "X:", *xco-10, *yco-107, 30, 18, NULL, 0.0, 0.0, 0.0, 0.0, ""); 
					uiDefButF(block, NUM, B_CONSTRAINT_TEST, "min", *xco+20, *yco-107, 55, 18, &data->from_min[0], fmin, fmax, 0, 0, "Bottom of range of x-axis source motion for source->target mapping"); 
					uiDefButF(block, NUM, B_CONSTRAINT_TEST, "max", *xco+75, *yco-107, 55, 18, &data->from_max[0], fmin, fmax, 0, 0, "Top of range of x-axis source motion for source->target mapping"); 
				uiBlockEndAlign(block); 
				
				uiBlockBeginAlign(block); 
					uiDefBut(block, LABEL, B_CONSTRAINT_TEST, "Y:", *xco-10, *yco-127, 30, 18, NULL, 0.0, 0.0, 0.0, 0.0, ""); 
					uiDefButF(block, NUM, B_CONSTRAINT_TEST, "min", *xco+20, *yco-127, 55, 18, &data->from_min[1], fmin, fmax, 0, 0, "Bottom of range of y-axis source motion for source->target mapping"); 
					uiDefButF(block, NUM, B_CONSTRAINT_TEST, "max", *xco+75, *yco-127, 55, 18, &data->from_max[1], fmin, fmax, 0, 0, "Top of range of y-axis source motion for source->target mapping"); 
				uiBlockEndAlign(block);
				
				uiBlockBeginAlign(block); 
					uiDefBut(block, LABEL, B_CONSTRAINT_TEST, "Z:", *xco-10, *yco-147, 30, 18, NULL, 0.0, 0.0, 0.0, 0.0, ""); 
					uiDefButF(block, NUM, B_CONSTRAINT_TEST, "min", *xco+20, *yco-147, 55, 18, &data->from_min[2], fmin, fmax, 0, 0, "Bottom of range of z-axis source motion for source->target mapping"); 
					uiDefButF(block, NUM, B_CONSTRAINT_TEST, "max", *xco+75, *yco-147, 55, 18, &data->from_max[2], fmin, fmax, 0, 0, "Top of range of z-axis source motion for source->target mapping"); 
				uiBlockEndAlign(block); 
				
				
				/* Draw options for target motion */
				uiDefBut(block, LABEL, B_CONSTRAINT_TEST, "Destination:", *xco+150, *yco-62, 150, 18, NULL, 0.0, 0.0, 0.0, 0.0, ""); 
				
				/* 	draw Loc/Rot/Size toggles 	*/
				uiBlockBeginAlign(block);
					uiDefButS(block, ROW, B_CONSTRAINT_TEST, "Loc", *xco+150, *yco-82, 45, 18, &data->to, 12.0, 0, 0, 0, "Use as Location transform");
					uiDefButS(block, ROW, B_CONSTRAINT_TEST, "Rot", *xco+195, *yco-82, 45, 18, &data->to, 12.0, 1, 0, 0, "Use as Rotation transform");
					uiDefButS(block, ROW, B_CONSTRAINT_TEST, "Scale", *xco+245, *yco-82, 45, 18, &data->to, 12.0, 2, 0, 0, "Use as Scale transform");
				uiBlockEndAlign(block);
				
				/* Draw Pairs of Source-Axis: Min/Max Value*/
				if (data->to == 2) {
					tmin= 0.0001;
					tmax= 1000.0;
				}
				else if (data->to == 1) {
					tmin= -360.0;
					tmax= 360.0;
				}
				else {
					tmin = -1000.0;
					tmax= 1000.0;
				}
				
				uiBlockBeginAlign(block); 
					uiDefButC(block, MENU, B_CONSTRAINT_TEST, "Axis Mapping%t|X->X%x0|Y->X%x1|Z->X%x2", *xco+150, *yco-107, 40, 18, &data->map[0], 0, 24, 0, 0, "Specify which source axis the x-axis destination uses");
					uiDefButF(block, NUM, B_CONSTRAINT_TEST, "min", *xco+175, *yco-107, 50, 18, &data->to_min[0], tmin, tmax, 0, 0, "Bottom of range of x-axis destination motion for source->target mapping"); 
					uiDefButF(block, NUM, B_CONSTRAINT_TEST, "max", *xco+240, *yco-107, 50, 18, &data->to_max[0], tmin, tmax, 0, 0, "Top of range of x-axis destination motion for source->target mapping"); 
				uiBlockEndAlign(block); 
				
				uiBlockBeginAlign(block); 
					uiDefButC(block, MENU, B_CONSTRAINT_TEST, "Axis Mapping%t|X->Y%x0|Y->Y%x1|Z->Y%x2", *xco+150, *yco-127, 40, 18, &data->map[1], 0, 24, 0, 0, "Specify which source axis the y-axis destination uses");
					uiDefButF(block, NUM, B_CONSTRAINT_TEST, "min", *xco+175, *yco-127, 50, 18, &data->to_min[1], tmin, tmax, 0, 0, "Bottom of range of y-axis destination motion for source->target mapping"); 
					uiDefButF(block, NUM, B_CONSTRAINT_TEST, "max", *xco+240, *yco-127, 50, 18, &data->to_max[1], tmin, tmax, 0, 0, "Top of range of y-axis destination motion for source->target mapping"); 
				uiBlockEndAlign(block);
				
				uiBlockBeginAlign(block); 
					uiDefButC(block, MENU, B_CONSTRAINT_TEST, "Axis Mapping%t|X->Z%x0|Y->Z%x1|Z->Z%x2", *xco+150, *yco-147, 40, 18, &data->map[2], 0, 24, 0, 0, "Specify which source axis the z-axis destination uses");
					uiDefButF(block, NUM, B_CONSTRAINT_TEST, "min", *xco+175, *yco-147, 50, 18, &data->to_min[2], tmin, tmax, 0, 0, "Bottom of range of z-axis destination motion for source->target mapping"); 
					uiDefButF(block, NUM, B_CONSTRAINT_TEST, "max", *xco+240, *yco-147, 50, 18, &data->to_max[2], tmin, tmax, 0, 0, "Top of range of z-axis destination motion for source->target mapping"); 
				uiBlockEndAlign(block); 
				
				/* constraint space settings */
				draw_constraint_spaceselect(block, con, *xco, *yco-170, is_armature_owner(ob), is_armature_target(data->tar));
			}
			break;
		case CONSTRAINT_TYPE_NULL:
			{
				height = 17;
				uiDefBut(block, ROUNDBOX, B_DIFF, "", *xco-10, *yco-height, width+40,height-1, NULL, 5.0, 0.0, 12, rb_col, ""); 
			}
			break;
		default:
			height = 0;
			break;
		}
		
		(*yco)-=(24+height);
	}

	if (ELEM(con->type, CONSTRAINT_TYPE_NULL, CONSTRAINT_TYPE_RIGIDBODYJOINT)==0) {
		uiBlockBeginAlign(block);
		uiDefButF(block, NUMSLI, B_CONSTRAINT_INF, "Influence ", *xco, *yco, 197, 20, &(con->enforce), 0.0, 1.0, 0.0, 0.0, "Amount of influence this constraint will have on the final solution");
		but = uiDefBut(block, BUT, B_CONSTRAINT_TEST, "Show", *xco+200, *yco, 45, 20, 0, 0.0, 1.0, 0.0, 0.0, "Show constraint's ipo in the Ipo window, adds a channel if not there");
		/* If this is on an object or bone, add ipo channel the constraint */
		uiButSetFunc (but, enable_constraint_ipo_func, ob, con);
		but = uiDefBut(block, BUT, B_CONSTRAINT_TEST, "Key", *xco+245, *yco, 40, 20, 0, 0.0, 1.0, 0.0, 0.0, "Add an influence keyframe to the constraint");
		/* Add a keyframe to the influence IPO */
		uiButSetFunc (but, add_influence_key_to_constraint_func, ob, con);
		uiBlockEndAlign(block);
		(*yco)-=24;
	} 
	else {
		(*yco)-=3;
	}
	
	/* clear any locks set up for proxies/lib-linking */
	uiClearButLock();
}

static uiBlock *add_constraintmenu(void *arg_unused)
{
	Object *ob= OBACT;
	uiBlock *block;
	ListBase *conlist;
	short yco= 0;
	
	conlist = get_active_constraints(ob);
	
	block= uiNewBlock(&curarea->uiblocks, "add_constraintmenu", UI_EMBOSSP, UI_HELV, curarea->win);

	uiDefBut(block, BUTM, B_CONSTRAINT_ADD_CHILDOF, "Child Of",			0, yco-=20, 160, 19, NULL, 0.0, 0.0, 1, 0, "");
	uiDefBut(block, BUTM, B_CONSTRAINT_ADD_TRANSFORM, "Transformation", 0, yco-=20, 160, 19, NULL, 0.0, 0.0, 1, 0, "");
	
	uiDefBut(block, SEPR, 0, "",					0, yco-=6, 120, 6, NULL, 0.0, 0.0, 0, 0, "");
	
	uiDefBut(block, BUTM, B_CONSTRAINT_ADD_LOCLIKE, "Copy Location", 0, yco-=20, 160, 19, NULL, 0.0, 0.0, 1, 0, "");
	uiDefBut(block, BUTM, B_CONSTRAINT_ADD_ROTLIKE, "Copy Rotation", 0, yco-=20, 160, 19, NULL, 0.0, 0.0, 1, 0, "");
	uiDefBut(block, BUTM, B_CONSTRAINT_ADD_SIZELIKE, "Copy Scale", 0, yco-=20, 160, 19, NULL, 0.0, 0.0, 1, 0, "");
	
	uiDefBut(block, SEPR, 0, "",					0, yco-=6, 120, 6, NULL, 0.0, 0.0, 0, 0, "");
	
	uiDefBut(block, BUTM, B_CONSTRAINT_ADD_LOCLIMIT, "Limit Location", 0, yco-=20, 160, 19, NULL, 0.0, 0.0, 1, 0, "");
	uiDefBut(block, BUTM, B_CONSTRAINT_ADD_ROTLIMIT, "Limit Rotation", 0, yco-=20, 160, 19, NULL, 0.0, 0.0, 1, 0, "");
	uiDefBut(block, BUTM, B_CONSTRAINT_ADD_SIZELIMIT, "Limit Scale", 0, yco-=20, 160, 19, NULL, 0.0, 0.0, 1, 0, "");
	uiDefBut(block, BUTM, B_CONSTRAINT_ADD_DISTLIMIT, "Limit Distance", 0, yco-=20, 160, 19, NULL, 0.0, 0.0, 1, 0, "");
	
	uiDefBut(block, SEPR, 0, "",					0, yco-=6, 120, 6, NULL, 0.0, 0.0, 0, 0, "");
	
	uiDefBut(block, BUTM, B_CONSTRAINT_ADD_TRACKTO, "Track To",	0, yco-=20, 160, 19, NULL, 0.0, 0.0, 1, 0, "");
	uiDefBut(block, BUTM, B_CONSTRAINT_ADD_MINMAX, "Floor",	0, yco-=20, 160, 19, NULL, 0.0, 0.0, 1, 0, "");
	uiDefBut(block, BUTM, B_CONSTRAINT_ADD_LOCKTRACK, "Locked Track", 0, yco-=20, 160, 19, NULL, 0.0, 0.0, 1, 0, "");
	uiDefBut(block, BUTM, B_CONSTRAINT_ADD_FOLLOWPATH, "Follow Path", 0, yco-=20, 160, 19, NULL, 0.0, 0.0, 1, 0, "");
		
	uiDefBut(block, SEPR, 0, "",					0, yco-=6, 120, 6, NULL, 0.0, 0.0, 0, 0, "");
	
	uiDefBut(block, BUTM, B_CONSTRAINT_ADD_CLAMPTO, "Clamp To", 0, yco-=20, 160, 19, NULL, 0.0, 0.0, 1, 0, "");
	uiDefBut(block, BUTM, B_CONSTRAINT_ADD_STRETCHTO, "Stretch To", 0, yco-=20, 160, 19, NULL, 0.0, 0.0, 1, 0, "");

	uiDefBut(block, BUTM, B_CONSTRAINT_ADD_RIGIDBODYJOINT, "Rigid Body Joint", 0, yco-=20, 160, 19, NULL, 0.0, 0.0, 1, 0, "");//rcruiz

	uiDefBut(block, SEPR, 0, "",					0, yco-=6, 120, 6, NULL, 0.0, 0.0, 0, 0, "");
	
	if (ob->flag & OB_POSEMODE) {
		uiDefBut(block, BUTM, B_CONSTRAINT_ADD_KINEMATIC, "IK Solver", 0, yco-=20, 160, 19, NULL, 0.0, 0.0, 1, 0, "");
	}
	uiDefBut(block, BUTM, B_CONSTRAINT_ADD_ACTION, "Action", 0, yco-=20, 160, 19, NULL, 0.0, 0.0, 1, 0, "");
	
	uiDefBut(block, SEPR, 0, "",					0, yco-=6, 120, 6, NULL, 0.0, 0.0, 0, 0, "");

	uiDefBut(block, BUTM, B_CONSTRAINT_ADD_PYTHON, "Script", 0, yco-=20, 160, 19, NULL, 0.0, 0.0, 1, 0, "");
	
	uiDefBut(block, SEPR, 0, "", 0, yco-=6, 120, 6, NULL, 0.0, 0.0, 0, 0, "");
	
	uiDefBut(block, BUTM, B_CONSTRAINT_ADD_NULL, "Null",	0, yco-=20, 160, 19, NULL, 0.0, 0.0, 1, 0, "");
	
	
	uiTextBoundsBlock(block, 50);
	uiBlockSetDirection(block, UI_DOWN);
		
	return block;
}

void do_constraintbuts(unsigned short event)
{
	Object *ob= OBACT;
	bConstraint *con;
	
	switch(event) {
	case B_CONSTRAINT_TEST:
		allqueue(REDRAWVIEW3D, 0);
		allqueue(REDRAWBUTSOBJECT, 0);
		break;  // no handling
	case B_CONSTRAINT_INF:
		/* influence; do not execute actions for 1 dag_flush */
		if (ob->pose)
			ob->pose->flag |= (POSE_LOCKED|POSE_DO_UNLOCK);

	case B_CONSTRAINT_CHANGETARGET:
		if (ob->pose) ob->pose->flag |= POSE_RECALC;	// checks & sorts pose channels
		DAG_scene_sort(G.scene);
		break;
	
	case B_CONSTRAINT_ADD_NULL:
		{
			con = add_new_constraint(CONSTRAINT_TYPE_NULL);
			add_constraint_to_active(ob, con);
			
			BIF_undo_push("Add constraint");
		}
		break;
	case B_CONSTRAINT_ADD_PYTHON:
		{
			con = add_new_constraint(CONSTRAINT_TYPE_PYTHON);
			add_constraint_to_active(ob, con);
			
			BIF_undo_push("Add constraint");
		}
		break;	
	case B_CONSTRAINT_ADD_KINEMATIC:
		{
			con = add_new_constraint(CONSTRAINT_TYPE_KINEMATIC);
			add_constraint_to_active(ob, con);
			
			BIF_undo_push("Add constraint");
		}
		break;
	case B_CONSTRAINT_ADD_CHILDOF:
		{
			con= add_new_constraint(CONSTRAINT_TYPE_CHILDOF);
			add_constraint_to_active(ob, con);
			
			/* if this constraint is being added to a posechannel, make sure
			 * the constraint gets evaluated in pose-space
			 */
			if (ob->flag & OB_POSEMODE) {
				con->ownspace = CONSTRAINT_SPACE_POSE;
				con->flag |= CONSTRAINT_SPACEONCE;
			}
			
			BIF_undo_push("Add constraint");
		}
		break;
	case B_CONSTRAINT_ADD_TRACKTO:
		{
			con = add_new_constraint(CONSTRAINT_TYPE_TRACKTO);
			add_constraint_to_active(ob, con);
			
			BIF_undo_push("Add constraint");
		}
		break;
	case B_CONSTRAINT_ADD_MINMAX:
		{
			con = add_new_constraint(CONSTRAINT_TYPE_MINMAX);
			add_constraint_to_active(ob, con);
			
			BIF_undo_push("Add constraint");
		}
		break;
	case B_CONSTRAINT_ADD_ROTLIKE:
		{
			con = add_new_constraint(CONSTRAINT_TYPE_ROTLIKE);
			add_constraint_to_active(ob, con);
			
			BIF_undo_push("Add constraint");
		}
		break;
	case B_CONSTRAINT_ADD_LOCLIKE:
		{
			con = add_new_constraint(CONSTRAINT_TYPE_LOCLIKE);
			add_constraint_to_active(ob, con);
			
			BIF_undo_push("Add constraint");
		}
		break;
 	case B_CONSTRAINT_ADD_SIZELIKE:
 		{
 			con = add_new_constraint(CONSTRAINT_TYPE_SIZELIKE);
			add_constraint_to_active(ob, con);
			
			BIF_undo_push("Add constraint");
		}
		break;
	case B_CONSTRAINT_ADD_ACTION:
		{
			con = add_new_constraint(CONSTRAINT_TYPE_ACTION);
			add_constraint_to_active(ob, con);
			
			BIF_undo_push("Add constraint");
		}
		break;
	case B_CONSTRAINT_ADD_LOCKTRACK:
		{
			con = add_new_constraint(CONSTRAINT_TYPE_LOCKTRACK);
			add_constraint_to_active(ob, con);
			
			BIF_undo_push("Add constraint");
		}
		break;
	case B_CONSTRAINT_ADD_FOLLOWPATH:
		{
			con = add_new_constraint(CONSTRAINT_TYPE_FOLLOWPATH);
			add_constraint_to_active(ob, con);
			
			BIF_undo_push("Add constraint");
		}
		break;
	case B_CONSTRAINT_ADD_STRETCHTO:
		{
			con = add_new_constraint(CONSTRAINT_TYPE_STRETCHTO);
			add_constraint_to_active(ob, con);
			
			BIF_undo_push("Add constraint");
		}
		break;
	case B_CONSTRAINT_ADD_LOCLIMIT:
		{
			con = add_new_constraint(CONSTRAINT_TYPE_LOCLIMIT);
			add_constraint_to_active(ob, con);
			
			BIF_undo_push("Add constraint");
		}
		break;
	case B_CONSTRAINT_ADD_ROTLIMIT:
		{
			con = add_new_constraint(CONSTRAINT_TYPE_ROTLIMIT);
			add_constraint_to_active(ob, con);
			
			BIF_undo_push("Add constraint");
		}
		break;
	case B_CONSTRAINT_ADD_SIZELIMIT:
		{
			con = add_new_constraint(CONSTRAINT_TYPE_SIZELIMIT);
			add_constraint_to_active(ob, con);
			
			BIF_undo_push("Add constraint");
		}
		break;
	case B_CONSTRAINT_ADD_RIGIDBODYJOINT:
		{
			bRigidBodyJointConstraint *data;
			Base *base_iter;
			
			con = add_new_constraint(CONSTRAINT_TYPE_RIGIDBODYJOINT);
			add_constraint_to_active(ob, con);
			
			/* set selected first object as target - moved from new_constraint_data */
			data = (bRigidBodyJointConstraint*)con->data;
			base_iter = G.scene->base.first;
            while ( base_iter && !data->tar ) {
                if( ( ( base_iter->flag & SELECT ) &&
//                     ( base_iter->lay & G.vd->lay ) ) &&
                    ( base_iter != G.scene->basact ) ))
				{
                        data->tar=base_iter->object;
						break;
				}
                base_iter = base_iter->next;
            }
			
			BIF_undo_push("Add constraint");
		}
		break;
	case B_CONSTRAINT_ADD_CLAMPTO:
		{
			con = add_new_constraint(CONSTRAINT_TYPE_CLAMPTO);
			add_constraint_to_active(ob, con);
			
			BIF_undo_push("Add constraint");
		}
		break;
	case B_CONSTRAINT_ADD_TRANSFORM:
		{
			con = add_new_constraint(CONSTRAINT_TYPE_TRANSFORM);
			add_constraint_to_active(ob, con);
			
			BIF_undo_push("Add constraint");
		}
		break;
	case B_CONSTRAINT_ADD_DISTLIMIT:
		{
			con = add_new_constraint(CONSTRAINT_TYPE_DISTLIMIT);
			add_constraint_to_active(ob, con);
			
			BIF_undo_push("Add constraint");
		}
		break;

	default:
		break;
	}

	object_test_constraints(ob);
	
	if(ob->pose) update_pose_constraint_flags(ob->pose);
	
	if(ob->type==OB_ARMATURE) DAG_object_flush_update(G.scene, ob, OB_RECALC_DATA|OB_RECALC_OB);
	else DAG_object_flush_update(G.scene, ob, OB_RECALC_OB);
	
	allqueue (REDRAWVIEW3D, 0);
	allqueue (REDRAWBUTSOBJECT, 0);
}

void pointcache_bake(PTCacheID *pid, int startframe)
{
	Base *base;
	ScrArea *sa;
    PointCache *cache;
	ListBase pidlist;
	float frameleno= G.scene->r.framelen;
	int cfrao= CFRA, didbreak =0, endframe, cstart, cend;
	
	G.scene->r.framelen= 1.0;		// baking has to be in uncorrected time
	sbSetInterruptCallBack(blender_test_break); // make softbody module ESC aware
	G.afbreek=0; // init global break system
	
	if(pid) {
	    cache= pid->cache;

		BKE_ptcache_id_time(pid, 0.0f, &cstart, &cend, NULL);

		startframe= startframe;
		endframe= cend;

		cache->flag |= PTCACHE_BAKING;
		cache->flag &= ~PTCACHE_BAKED;
	}
	else {
		startframe= MAXFRAME;
		endframe= 0;

		for(base=G.scene->base.first; base; base= base->next) {
			if(TESTBASELIB(base)) {
				BKE_ptcache_ids_from_object(&pidlist, base->object);

				for(pid=pidlist.first; pid; pid=pid->next) {
					cache= pid->cache;

					BKE_ptcache_id_time(pid, 0.0f, &cstart, &cend, NULL);

					startframe= MIN2(startframe, cstart);
					endframe= MAX2(endframe, cend);

					cache->flag |= PTCACHE_BAKING;
					cache->flag &= ~PTCACHE_BAKED;
				}

				BLI_freelistN(&pidlist);
			}
		}
	}
	
	CFRA= startframe;
	update_for_newframe_muted();	// put everything on this frame
	
	curarea->win_swap= 0;		// clean swapbuffers
	
	for(; CFRA <= endframe; CFRA++) {
		set_timecursor(CFRA);
		
		update_for_newframe_muted();
		
		for(sa= G.curscreen->areabase.first; sa; sa= sa->next)
			if(sa->spacetype == SPACE_VIEW3D)
				scrarea_do_windraw(sa);
		screen_swapbuffers();

		//blender_test_break() has a granularity of 10 ms, who cares .. baking the unit cube is kinda boring
		if(blender_test_break()) {
			didbreak = 1;
			break;
		}
	}

	if(didbreak && G.qual!=LR_SHIFTKEY) {
		/* failed to bake, free the frames we baked */
		if(pid) {
			cache= pid->cache;

			BKE_ptcache_id_time(pid, 0.0f, &cstart, &cend, NULL);

			cache->flag &= ~PTCACHE_BAKING;
			BKE_ptcache_id_reset(pid, PTCACHE_RESET_OUTDATED);
		}
		else {
			for(base=G.scene->base.first; base; base= base->next) {
				if(TESTBASELIB(base)) {
					BKE_ptcache_ids_from_object(&pidlist, base->object);

					for(pid=pidlist.first; pid; pid=pid->next) {
						cache= pid->cache;

						BKE_ptcache_id_time(pid, 0.0f, &cstart, &cend, NULL);

						cache->flag &= ~PTCACHE_BAKING;

						BKE_ptcache_id_reset(pid, PTCACHE_RESET_OUTDATED);
					}

					BLI_freelistN(&pidlist);
				}
			}
		}
	}
	else {
		/* succesfully finished baking */
		if(pid) {
			cache= pid->cache;

			cache->flag &= ~PTCACHE_BAKING;
			cache->flag |= PTCACHE_BAKED;
		}
		else {
			for(base=G.scene->base.first; base; base= base->next) {
				if(TESTBASELIB(base)) {
					BKE_ptcache_ids_from_object(&pidlist, base->object);

					for(pid=pidlist.first; pid; pid=pid->next) {
						cache= pid->cache;

						cache->flag &= ~PTCACHE_BAKING;
						cache->flag |= PTCACHE_BAKED;
					}

					BLI_freelistN(&pidlist);
				}
			}
		}
	}
	
	/* restore */
	waitcursor(0);
	sbSetInterruptCallBack(NULL); // softbody module won't ESC
	G.afbreek=0; // reset global break system

	CFRA= cfrao;
	G.scene->r.framelen= frameleno;
	update_for_newframe_muted();
	allqueue(REDRAWVIEW3D, 0);
	allqueue(REDRAWBUTSOBJECT, 0);
}

void pointcache_free(PTCacheID *pid, int cacheonly)
{
	Base *base;
	ListBase pidlist;
	
	if(pid) {
		if(cacheonly) {
			BKE_ptcache_id_reset(pid, PTCACHE_RESET_DEPSGRAPH);
		}
		else {
			BKE_ptcache_id_reset(pid, PTCACHE_RESET_BAKED);
			pid->cache->flag &= ~PTCACHE_BAKED;
		}

		DAG_object_flush_update(G.scene, pid->ob, OB_RECALC_DATA);
	}
	else {
		for(base=G.scene->base.first; base; base= base->next) {
			if(TESTBASELIB(base)) {
				BKE_ptcache_ids_from_object(&pidlist, base->object);

				for(pid=pidlist.first; pid; pid=pid->next) {
					if(cacheonly) {
						BKE_ptcache_id_reset(pid, PTCACHE_RESET_DEPSGRAPH);
					}
					else {
						BKE_ptcache_id_reset(pid, PTCACHE_RESET_BAKED);
						pid->cache->flag &= ~PTCACHE_BAKED;
					}

					DAG_object_flush_update(G.scene, pid->ob, OB_RECALC_DATA);
				}

				BLI_freelistN(&pidlist);
			}
		}
	}

	allqueue(REDRAWVIEW3D, 0);
	allqueue(REDRAWBUTSOBJECT, 0);
}

// store processed path & file prefix for fluidsim bake directory
void fluidsimFilesel(char *selection)
{
	Object *ob = OBACT;
	char srcDir[FILE_MAXDIR+FILE_MAXFILE], srcFile[FILE_MAXFILE];
	char prefix[FILE_MAXFILE];
	char *srch, *srchSub, *srchExt, *lastFound;
	int isElbeemSurf = 0;

	// make prefix
	strcpy(srcDir, selection);
	BLI_splitdirstring(srcDir, srcFile);
	strcpy(prefix, srcFile);
	// check if this is a previously generated surface mesh file
	srch = strstr(prefix, "fluidsurface_");
	// TODO search from back...
	if(srch) {
		srchSub = strstr(prefix,"_preview_");
		if(!srchSub) srchSub = strstr(prefix,"_final_");
		srchExt = strstr(prefix,".gz.bobj");
		if(!srchExt) srchExt = strstr(prefix,".bobj");
		if(srchSub && srchExt) {
			*srch = '\0';
			isElbeemSurf = 1;
		}
	}
	if(!isElbeemSurf) {
		// try to remove suffix
		lastFound = NULL;
		srch = strchr(prefix, '.'); // search last . from extension
		while(srch) {
			lastFound = srch;
			if(srch) {
				srch++;
				srch = strchr(srch, '.');
			}
		}
		if(lastFound) {
			*lastFound = '\0';
		} 
	}

	if(ob->fluidsimSettings) {
		strcpy(ob->fluidsimSettings->surfdataPath, srcDir);
		//not necessary? strcat(ob->fluidsimSettings->surfdataPath, "/");
		strcat(ob->fluidsimSettings->surfdataPath, prefix);

		// redraw view & buttons...
		allqueue(REDRAWBUTSOBJECT, 0);
		allqueue(REDRAWVIEW3D, 0);
		DAG_object_flush_update(G.scene, ob, OB_RECALC_DATA);
	}
}

void do_object_panels(unsigned short event)
{
	Object *ob;
	Effect *eff;
	
	ob= OBACT;
	if(ob==NULL)
		return;
	
	switch(event) {
	case B_TRACKBUTS:
		DAG_object_flush_update(G.scene, ob, OB_RECALC_OB);
		allqueue(REDRAWVIEW3D, 0);
		break;
	case B_RECALCPATH:
		DAG_object_flush_update(G.scene, OBACT, OB_RECALC_DATA);
		allqueue(REDRAWVIEW3D, 0);
		break;
	case B_DUPLI_FRAME:
		ob->transflag &= ~(OB_DUPLIVERTS|OB_DUPLIFACES|OB_DUPLIGROUP);
		allqueue(REDRAWVIEW3D, 0);
		allqueue(REDRAWBUTSOBJECT, 0);
		break;
	case B_DUPLI_VERTS:
		ob->transflag &= ~(OB_DUPLIFRAMES|OB_DUPLIFACES|OB_DUPLIGROUP);
		DAG_scene_sort(G.scene);
		DAG_object_flush_update(G.scene, ob, OB_RECALC_DATA|OB_RECALC_OB);
		allqueue(REDRAWVIEW3D, 0);
		allqueue(REDRAWBUTSOBJECT, 0);
		break;
	case B_DUPLI_FACES:
		ob->transflag &= ~(OB_DUPLIVERTS|OB_DUPLIFRAMES|OB_DUPLIGROUP);
		allqueue(REDRAWVIEW3D, 0);
		allqueue(REDRAWBUTSOBJECT, 0);
		break;
	case B_DUPLI_GROUP:
		ob->transflag &= ~(OB_DUPLIVERTS|OB_DUPLIFRAMES|OB_DUPLIFACES);
		allqueue(REDRAWVIEW3D, 0);
		allqueue(REDRAWBUTSOBJECT, 0);
		break;
		
	case B_PRINTSPEED:
		{
			float vec[3];
			CFRA++;
			do_ob_ipo(ob);
			where_is_object(ob);
			VECCOPY(vec, ob->obmat[3]);
			CFRA--;
			do_ob_ipo(ob);
			where_is_object(ob);
			VecSubf(vec, vec, ob->obmat[3]);
			prspeed= Normalize(vec);
			scrarea_queue_winredraw(curarea);
		}
		break;
	case B_PRINTLEN:
		if(ob->type==OB_CURVE) {
			Curve *cu=ob->data;
			
			if(cu->path) prlen= cu->path->totdist; else prlen= -1.0;
			scrarea_queue_winredraw(curarea);
		} 
		break;
	case B_RELKEY:
		allspace(REMAKEIPO, 0);
		allqueue(REDRAWBUTSOBJECT, 0);
		allqueue(REDRAWBUTSEDIT, 0);
		allqueue(REDRAWIPO, 0);
		DAG_object_flush_update(G.scene, ob, OB_RECALC_DATA);
		break;
	case B_CURVECHECK:
		DAG_object_flush_update(G.scene, ob, OB_RECALC_DATA);
		allqueue(REDRAWVIEW3D, 0);
		break;
	
	case B_SOFTBODY_DEL_VG:
		if(ob->soft) {
			ob->soft->vertgroup= 0;
			//ob->softflag |= OB_SB_REDO;
			DAG_object_flush_update(G.scene, ob, OB_RECALC_DATA); 
			allqueue(REDRAWBUTSOBJECT, 0);
			allqueue(REDRAWVIEW3D, 0);
		}
		break;
	case B_FLUIDSIM_BAKE:
		/* write config files (currently no simulation) */
		fluidsimBake(ob);
		break;
	case B_FLUIDSIM_MAKEPART:
		if(ob==NULL || ob->type!=OB_MESH) break;
		else {
			ParticleSettings *part = psys_new_settings("PSys", G.main);
			ParticleSystem *psys = MEM_callocN(sizeof(ParticleSystem), "particle_system");
			ModifierData *md;
			ParticleSystemModifierData *psmd;

			part->type = PART_FLUID;
			psys->part = part;
			psys->pointcache = BKE_ptcache_add();
			psys->flag |= PSYS_ENABLED;

			ob->fluidsimSettings->type = OB_FLUIDSIM_PARTICLE;

			BLI_addtail(&ob->particlesystem,psys);

			md= modifier_new(eModifierType_ParticleSystem);
			sprintf(md->name, "FluidParticleSystem" );
			psmd= (ParticleSystemModifierData*) md;
			psmd->psys=psys;
			BLI_addtail(&ob->modifiers, md);
		}
		allqueue(REDRAWVIEW3D, 0);
		allqueue(REDRAWBUTSOBJECT, 0);
		break;
	case B_FLUIDSIM_CHANGETYPE:
		if(ob && ob->particlesystem.first && ob->fluidsimSettings->type!=OB_FLUIDSIM_PARTICLE){
			ParticleSystem *psys;
			for(psys=ob->particlesystem.first; psys; psys=psys->next) {
				if(psys->part->type==PART_FLUID) {
					/* clear modifier */
					ParticleSystemModifierData *psmd= psys_get_modifier(ob,psys);
					BLI_remlink(&ob->modifiers, psmd);
					modifier_free((ModifierData *)psmd);

					/* clear particle system */
					BLI_remlink(&ob->particlesystem,psys);
					psys_free(ob,psys);

					BIF_undo_push("Delete particle system");

					DAG_object_flush_update(G.scene, ob, OB_RECALC_DATA);

					allqueue(REDRAWVIEW3D, 0);
					allqueue(REDRAWOOPS, 0);
					break;
				}
			}
		}
		allqueue(REDRAWBUTSOBJECT, 0);
		break;
	case B_FLUIDSIM_SELDIR: 
		{
			ScrArea *sa = closest_bigger_area();
			/* choose dir for surface files */
			areawinset(sa->win);
			activate_fileselect(FILE_SPECIAL, "Select Directory", ob->fluidsimSettings->surfdataPath, fluidsimFilesel);
		}
		break;
	case B_FLUIDSIM_FORCEREDRAW:
		/* force redraw */
		allqueue(REDRAWBUTSOBJECT, 0);
		allqueue(REDRAWVIEW3D, 0);
		DAG_object_flush_update(G.scene, ob, OB_RECALC_DATA);
		break;
	case B_GROUP_RELINK:
		group_relink_nla_objects(ob);
		allqueue(REDRAWVIEW3D, 0);
		break;
	case B_OBJECT_IPOFLAG:
		if(ob->ipo) ob->ipo->showkey= (ob->ipoflag & OB_DRAWKEY)?1:0;
		allqueue(REDRAWVIEW3D, 0);
		break;
	case B_CLOTH_CHANGEPREROLL:
	{
		ClothModifierData *clmd = (ClothModifierData *)modifiers_findByType(ob, eModifierType_Cloth);
		if(clmd)
		{
			PTCacheID pid;

			BKE_ptcache_id_from_cloth(&pid, ob, clmd);

			// do nothing in editmode
			if(pid.cache->flag & PTCACHE_BAKE_EDIT_ACTIVE)
				break;
			
			CFRA= 1;
			update_for_newframe_muted();
			DAG_object_flush_update(G.scene, ob, OB_RECALC_DATA); 
			allqueue(REDRAWBUTSOBJECT, 0);
			allqueue(REDRAWVIEW3D, 0);
		}
	}
	break;	
	case B_BAKE_CACHE_CHANGE:
	{
		DAG_object_flush_update(G.scene, ob, OB_RECALC_DATA); 
		allqueue(REDRAWBUTSOBJECT, 0);
		allqueue(REDRAWVIEW3D, 0);
	}
	break;
		
	default:
		if(event>=B_SELEFFECT && event<B_SELEFFECT+MAX_EFFECT) {
			int a=B_SELEFFECT;
			
			eff= ob->effect.first;
			while(eff) {
				if(event==a) eff->flag |= SELECT;
				else eff->flag &= ~SELECT;
				
				a++;
				eff= eff->next;
			}
			allqueue(REDRAWBUTSOBJECT, 0);
		}
	}

}

static void do_add_groupmenu(void *arg, int event)
{
	Object *ob= OBACT;
	
	if(ob) {
		
		if(event== -1) {
			Group *group= add_group( "Group" );
			add_to_group(group, ob);
		}
		else
			add_to_group(BLI_findlink(&G.main->group, event), ob);
			
		ob->flag |= OB_FROMGROUP;
		BASACT->flag |= OB_FROMGROUP;
		allqueue(REDRAWBUTSOBJECT, 0);
		allqueue(REDRAWVIEW3D, 0);
	}		
}

static uiBlock *add_groupmenu(void *arg_unused)
{
	uiBlock *block;
	Group *group;
	short xco=0, yco= 0, index=0;
	char str[32];
	
	block= uiNewBlock(&curarea->uiblocks, "add_constraintmenu", UI_EMBOSSP, UI_HELV, curarea->win);
	uiBlockSetButmFunc(block, do_add_groupmenu, NULL);

	uiDefBut(block, BUTM, B_NOP, "ADD NEW",		0, 20, 160, 19, NULL, 0.0, 0.0, 1, -1, "");
	for(group= G.main->group.first; group; group= group->id.next, index++) {
		
		/*if(group->id.lib) strcpy(str, "L  ");*/ /* we cant allow adding objects inside linked groups, it wont be saved anyway */
		if(group->id.lib==0) {
			strcpy(str, "   ");
			strcat(str, group->id.name+2);
			uiDefBut(block, BUTM, B_NOP, str,	xco*160, -20*yco, 160, 19, NULL, 0.0, 0.0, 1, index, "");
			
			yco++;
			if(yco>24) {
				yco= 0;
				xco++;
			}
		}
	}
	
	uiTextBoundsBlock(block, 50);
	uiBlockSetDirection(block, UI_DOWN);	
	
	return block;
}

static void group_ob_rem(void *gr_v, void *ob_v)
{
	Object *ob= OBACT;
	
	if(rem_from_group(gr_v, ob) && find_group(ob, NULL)==NULL) {
		ob->flag &= ~OB_FROMGROUP;
		BASACT->flag &= ~OB_FROMGROUP;
	}
	allqueue(REDRAWBUTSOBJECT, 0);
	allqueue(REDRAWVIEW3D, 0);

}

static void group_local(void *gr_v, void *unused)
{
	Group *group= gr_v;
	
	group->id.lib= NULL;
	
	allqueue(REDRAWBUTSOBJECT, 0);
	allqueue(REDRAWVIEW3D, 0);
	
}

static void object_panel_object(Object *ob)
{
	uiBlock *block;
	uiBut *but;
	Group *group;
	int a, xco, yco=0;
	short dx= 33, dy= 30;
	int is_libdata = object_is_libdata(ob);
	block= uiNewBlock(&curarea->uiblocks, "object_panel_object", UI_EMBOSS, UI_HELV, curarea->win);
	if(uiNewPanel(curarea, block, "Object and Links", "Object", 0, 0, 318, 204)==0) return;
	
	
	
	/* object name */
	uiBlockSetCol(block, TH_BUT_SETTING2);
	uiSetButLock(is_libdata, ERROR_LIBDATA_MESSAGE);
	xco= std_libbuttons(block, 10, 180, 0, NULL, 0, ID_OB, 0, &ob->id, NULL, &(G.buts->menunr), B_OBALONE, B_OBLOCAL, 0, 0, B_KEEPDATA);
	uiBlockSetCol(block, TH_AUTO);
	
	/* parent */
	uiSetButLock(is_libdata, ERROR_LIBDATA_MESSAGE);
	uiDefIDPoinBut(block, test_obpoin_but, ID_OB, B_OBJECTPANELPARENT, "Par:", xco+5, 180, 305-xco, 20, &ob->parent, "Parent Object"); 
	
	uiSetButLock(is_libdata, ERROR_LIBDATA_MESSAGE);
	but = uiDefButS(block, NUM, B_NOP, "PassIndex:",		xco+5, 150, 305-xco, 20, &ob->index, 0.0, 1000.0, 0, 0, "Index # for the IndexOB render pass.");
	
	uiSetButLock(1, NULL);
	uiDefBlockBut(block, add_groupmenu, NULL, "Add to Group", 10,150,150,20, "Add Object to a new Group");

	/* all groups */
	for(group= G.main->group.first; group; group= group->id.next) {
		if(object_in_group(ob, group)) {
<<<<<<< HEAD
			xco= 130;
=======
			xco= 160;
			
			uiBlockBeginAlign(block);
			uiSetButLock(GET_INT_FROM_POINTER(group->id.lib), ERROR_LIBDATA_MESSAGE); /* We cant actually use this button */
			but = uiDefBut(block, TEX, B_IDNAME, "GR:",	10, 120-yco, 150, 20, group->id.name+2, 0.0, 21.0, 0, 0, "Displays Group name. Click to change.");
			uiButSetFunc(but, test_idbutton_cb, group->id.name, NULL);
			uiClearButLock();
>>>>>>> c8376869
			
			if(group->id.lib) {
				uiBlockBeginAlign(block);
				uiSetButLock(GET_INT_FROM_POINTER(group->id.lib), ERROR_LIBDATA_MESSAGE); /* We cant actually use this button */
				uiDefBut(block, TEX, B_IDNAME, "GR:",	10, 120-yco, 100, 20, group->id.name+2, 0.0, 21.0, 0, 0, "Displays Group name. Click to change.");
				uiClearButLock();
				
				but= uiDefIconBut(block, BUT, B_NOP, ICON_PARLIB, 110, 120-yco, 20, 20, NULL, 0.0, 0.0, 0.0, 0.0, "Make Group local");
				uiButSetFunc(but, group_local, group, NULL);
<<<<<<< HEAD
				uiBlockEndAlign(block);
			} else {
				but = uiDefBut(block, TEX, B_IDNAME, "GR:",	10, 120-yco, 120, 20, group->id.name+2, 0.0, 21.0, 0, 0, "Displays Group name. Click to change.");
				uiButSetFunc(but, test_idbutton_cb, group->id.name, NULL);
			}
			
			uiSetButLock(GET_INT_FROM_POINTER(group->id.lib), ERROR_LIBDATA_MESSAGE);
			uiBlockBeginAlign(block);
			uiDefButF(block, NUM, REDRAWALL, "X:",			xco+5, 120-yco, 50, 20, &group->dupli_ofs[0], -100000, 100000, 100, 0, "Offset to use when instacing the group");
			uiDefButF(block, NUM, REDRAWALL, "Y:",			xco+55, 120-yco, 50, 20, &group->dupli_ofs[1], -100000, 100000, 100, 0, "Offset to use when instacing the group");
			uiDefButF(block, NUM, REDRAWALL, "Z:",			xco+105, 120-yco, 50, 20, &group->dupli_ofs[2], -100000, 100000, 100, 0, "Offset to use when instacing the group");
			uiBlockEndAlign(block);
			uiClearButLock();
			
			xco = 290;
			if(group->id.lib==0) { /* cant remove objects from linked groups */
=======
				xco= 180;
			} else { /* cant remove objects from linked groups */
>>>>>>> c8376869
				but = uiDefIconBut(block, BUT, B_NOP, VICON_X, xco, 120-yco, 20, 20, NULL, 0.0, 0.0, 0.0, 0.0, "Remove Group membership");
				uiButSetFunc(but, group_ob_rem, group, ob);
			}
			
			yco+= 20;
			xco= 10;
			
			/* layers */
			uiSetButLock(GET_INT_FROM_POINTER(group->id.lib), ERROR_LIBDATA_MESSAGE);
			uiBlockBeginAlign(block);
			for(a=0; a<5; a++)
				uiDefButBitI(block, TOG, 1<<a, REDRAWVIEW3D, "",	(short)(xco+a*(dx/2)), 120-yco, (short)(dx/2), (short)(dy/2), (int *)&(group->layer), 0, 0, 0, 0, "");
			for(a=0; a<5; a++)
				uiDefButBitI(block, TOG, 1<<(a+10), REDRAWVIEW3D, "",	(short)(xco+a*(dx/2)), 105-yco, (short)(dx/2), (short)(dy/2), (int *)&(group->layer), 0, 0, 0, 0, "");
			
			xco+= 7;
			uiBlockBeginAlign(block);
			for(a=5; a<10; a++)
				uiDefButBitI(block, TOG, 1<<a, REDRAWVIEW3D, "",	(short)(xco+a*(dx/2)), 120-yco, (short)(dx/2), (short)(dy/2), (int *)&(group->layer), 0, 0, 0, 0, "");
			for(a=5; a<10; a++)
				uiDefButBitI(block, TOG, 1<<(a+10), REDRAWVIEW3D, "",	(short)(xco+a*(dx/2)), 105-yco, (short)(dx/2), (short)(dy/2), (int *)&(group->layer), 0, 0, 0, 0, "");
			
			uiBlockEndAlign(block);
			uiClearButLock();

			yco+= 40;
		}
	}
	
	if(120-yco < -10)
		uiNewPanelHeight(block, 204 - (120-yco));
}

static void object_panel_anim_timeoffset_callback( void *data, void *timeoffset_ui) {
	Object *ob = (Object *)data;
	ob->sf = (*(float *)timeoffset_ui) - (give_timeoffset(ob) - ob->sf);
}

static void object_panel_anim(Object *ob)
{
	uiBlock *block;
	uiBut *but;
	static float timeoffset_ui;
	char str[32];
	
	block= uiNewBlock(&curarea->uiblocks, "object_panel_anim", UI_EMBOSS, UI_HELV, curarea->win);
	if(uiNewPanel(curarea, block, "Anim settings", "Object", 320, 0, 318, 204)==0) return;
	
	uiSetButLock(object_is_libdata(ob), ERROR_LIBDATA_MESSAGE);
	
	uiBlockBeginAlign(block);
	uiDefButS(block, ROW,B_TRACKBUTS,"TrackX",	24,180,59,19, &ob->trackflag, 12.0, 0.0, 0, 0, "Specify the axis that points to another object");
	uiDefButS(block, ROW,B_TRACKBUTS,"Y",		85,180,19,19, &ob->trackflag, 12.0, 1.0, 0, 0, "Specify the axis that points to another object");
	uiDefButS(block, ROW,B_TRACKBUTS,"Z",		104,180,19,19, &ob->trackflag, 12.0, 2.0, 0, 0, "Specify the axis that points to another object");
	uiDefButS(block, ROW,B_TRACKBUTS,"-X",		124,180,24,19, &ob->trackflag, 12.0, 3.0, 0, 0, "Specify the axis that points to another object");
	uiDefButS(block, ROW,B_TRACKBUTS,"-Y",		150,180,24,19, &ob->trackflag, 12.0, 4.0, 0, 0, "Specify the axis that points to another object");
	uiDefButS(block, ROW,B_TRACKBUTS,"-Z",		178,180,24,19, &ob->trackflag, 12.0, 5.0, 0, 0, "Specify the axis that points to another object");
	uiBlockBeginAlign(block);
	uiDefButS(block, ROW,REDRAWVIEW3D,"UpX",	226,180,45,19, &ob->upflag, 13.0, 0.0, 0, 0, "Specify the axis that points up");
	uiDefButS(block, ROW,REDRAWVIEW3D,"Y",		274,180,20,19, &ob->upflag, 13.0, 1.0, 0, 0, "Specify the axis that points up");
	uiDefButS(block, ROW,REDRAWVIEW3D,"Z",		298,180,19,19, &ob->upflag, 13.0, 2.0, 0, 0, "Specify the axis that points up");
	
	uiBlockBeginAlign(block);
	uiDefButBitS(block, TOG, OB_DRAWKEY, B_OBJECT_IPOFLAG, "Draw Key",		24,155,71,19, &ob->ipoflag, 0, 0, 0, 0, "Draw object as key position");
	uiDefButBitS(block, TOG, OB_DRAWKEYSEL, REDRAWVIEW3D, "Draw Key Sel",	97,155,81,19, &ob->ipoflag, 0, 0, 0, 0, "Limit the drawing of object keys");
	uiDefButBitS(block, TOG, OB_POWERTRACK, REDRAWVIEW3D, "Powertrack",		180,155,78,19, &ob->transflag, 0, 0, 0, 0, "Switch objects rotation off");
	uiDefButBitS(block, TOG, PARSLOW, 0, "SlowPar",					260,155,56,19, &ob->partype, 0, 0, 0, 0, "Create a delay in the parent relationship");
	uiBlockBeginAlign(block);
	
	uiDefButBitS(block, TOG, OB_DUPLIFRAMES, B_DUPLI_FRAME, "DupliFrames",	24,130,95,20, &ob->transflag, 0, 0, 0, 0, "Make copy of object for every frame");
	uiDefButBitS(block, TOG, OB_DUPLIVERTS, B_DUPLI_VERTS, "DupliVerts",		119,130,95,20, &ob->transflag, 0, 0, 0, 0, "Duplicate child objects on all vertices");
	uiDefButBitS(block, TOG, OB_DUPLIFACES, B_DUPLI_FACES, "DupliFaces",		214,130,102,20, &ob->transflag, 0, 0, 0, 0, "Duplicate child objects on all faces");
	uiDefButBitS(block, TOG, OB_DUPLIGROUP, B_DUPLI_GROUP, "DupliGroup",		24,110,150,20, &ob->transflag, 0, 0, 0, 0, "Enable group instancing");
	if(ob->transflag & OB_DUPLIFRAMES) {
		uiDefButBitS(block, TOG, OB_DUPLINOSPEED, REDRAWVIEW3D, "No Speed",		174,110,142,20, &ob->transflag, 0, 0, 0, 0, "Set dupliframes to still, regardless of frame");
	} else if(ob->transflag & OB_DUPLIVERTS) {
		uiDefButBitS(block, TOG, OB_DUPLIROT, REDRAWVIEW3D, "Rot",				174,110,142,20, &ob->transflag, 0, 0, 0, 0, "Rotate dupli according to vertex normal");
	} else if(ob->transflag & OB_DUPLIFACES) {
		uiDefButBitS(block, TOG, OB_DUPLIFACES_SCALE, REDRAWVIEW3D, "Scale",			174,110,80,20, &ob->transflag, 0, 0, 0, 0, "Scale dupli based on face size");
		uiDefButF(block, NUM, REDRAWVIEW3D, "",		254,110,62,20, &ob->dupfacesca, 0.001, 10000.0, 0, 0, "Scale the DupliFace objects");
	} else {
		uiDefIDPoinBut(block, test_grouppoin_but, ID_GR, B_GROUP_RELINK, "GR:",	174,110,142,20, &ob->dup_group, "Instance an existing group");
	}
	
	uiBlockBeginAlign(block);
	/* DupSta and DupEnd are both shorts, so the maxframe is greater then their range
	just limit the buttons to the max short */
	uiDefButI(block, NUM, REDRAWVIEW3D, "DupSta:",		24,85,141,19, &ob->dupsta, 1.0, 32767, 0, 0, "Specify startframe for Dupliframes");
	uiDefButI(block, NUM, REDRAWVIEW3D, "DupOn:",		170,85,146,19, &ob->dupon, 1.0, 1500.0, 0, 0, "Specify the number of frames to use between DupOff frames");
	uiDefButI(block, NUM, REDRAWVIEW3D, "DupEnd",		24,65,140,19, &ob->dupend, 1.0, 32767, 0, 0, "Specify endframe for Dupliframes");
	uiDefButI(block, NUM, REDRAWVIEW3D, "DupOff",		171,65,145,19, &ob->dupoff, 0.0, 1500.0, 0, 0, "Specify recurring frames to exclude from the Dupliframes");
	uiBlockEndAlign(block);
	
	uiBlockBeginAlign(block);
	
	timeoffset_ui = give_timeoffset(ob);
	but = uiDefButF(block, NUM, REDRAWALL, "TimeOffset:",			24,35,115,20, &timeoffset_ui, -MAXFRAMEF, MAXFRAMEF, 100, 0, "Animation offset in frames for ipo's and dupligroup instances");
	uiButSetFunc(but, object_panel_anim_timeoffset_callback, ob, &timeoffset_ui);
	
	uiDefBut(block, BUT, B_AUTOTIMEOFS, "Auto",	139,35,34,20, 0, 0, 0, 0, 0, "Assign selected objects a timeoffset within a range, starting from the active object");
	uiDefBut(block, BUT, B_OFSTIMEOFS, "Ofs",	173,35,34,20, 0, 0, 0, 0, 0, "Offset selected objects timeoffset");
	uiDefBut(block, BUT, B_RANDTIMEOFS, "Rand",	207,35,34,20, 0, 0, 0, 0, 0, "Randomize selected objects timeoffset");
	uiDefBut(block, BUT, B_PRINTSPEED,	"PrSpeed",			250,35,65,20, 0, 0, 0, 0, 0, "Print objectspeed");
	uiBlockEndAlign(block);
	
	uiBlockBeginAlign(block);
	uiDefButBitS(block, TOG, OB_OFFS_OB, REDRAWALL, "OfsEdit",			24,10,56,20, &ob->ipoflag, 0, 0, 0, 0, "Use timeoffset when inserting keys and display timeoffset for ipo and action views");
	uiDefButBitS(block, TOG, OB_OFFS_PARENT, REDRAWALL, "OfsParent",			82,10,56,20 , &ob->ipoflag, 0, 0, 0, 0, "Apply the timeoffset to this objects parent relationship");
	uiDefButBitS(block, TOG, OB_OFFS_PARTICLE, REDRAWALL, "OfsParticle",		140,10,56,20, &ob->ipoflag, 0, 0, 0, 0, "Let the timeoffset work on the particle effect");
	uiDefButBitS(block, TOG, OB_OFFS_PARENTADD, REDRAWALL, "AddParent",		196,10,56,20, &ob->ipoflag, 0, 0, 0, 0, "Add the parents timeoffset value");
	uiBlockEndAlign(block);
	
	sprintf(str, "%.4f", prspeed);
	uiDefBut(block, LABEL, 0, str,							260,10,63,31, NULL, 1.0, 0, 0, 0, "");
	
}

static void object_panel_draw(Object *ob)
{
	uiBlock *block;
	int xco, a, dx, dy;
	
	block= uiNewBlock(&curarea->uiblocks, "object_panel_draw", UI_EMBOSS, UI_HELV, curarea->win);
	if(uiNewPanel(curarea, block, "Draw", "Object", 640, 0, 318, 204)==0) return;
	
	uiSetButLock(object_is_libdata(ob), ERROR_LIBDATA_MESSAGE);
	
	/* LAYERS */
	xco= 80;
	dx= 35;
	dy= 30;
	
	uiDefBut(block, LABEL, 0, "Layers",				10,170,100,20, NULL, 0, 0, 0, 0, "");
	
	uiBlockBeginAlign(block);
	for(a=0; a<5; a++)
		uiDefButBitI(block, TOG, 1<<a, B_OBLAY+a, "",	(short)(xco+a*(dx/2)), 180, (short)(dx/2), (short)(dy/2), (int *)&(BASACT->lay), 0, 0, 0, 0, "");
	for(a=0; a<5; a++)
		uiDefButBitI(block, TOG, 1<<(a+10), B_OBLAY+a+10, "",	(short)(xco+a*(dx/2)), 165, (short)(dx/2), (short)(dy/2), (int *)&(BASACT->lay), 0, 0, 0, 0, "");
	
	xco+= 7;
	uiBlockBeginAlign(block);
	for(a=5; a<10; a++)
		uiDefButBitI(block, TOG, 1<<a, B_OBLAY+a, "",	(short)(xco+a*(dx/2)), 180, (short)(dx/2), (short)(dy/2), (int *)&(BASACT->lay), 0, 0, 0, 0, "");
	for(a=5; a<10; a++)
		uiDefButBitI(block, TOG, 1<<(a+10), B_OBLAY+a+10, "",	(short)(xco+a*(dx/2)), 165, (short)(dx/2), (short)(dy/2), (int *)&(BASACT->lay), 0, 0, 0, 0, "");
	
	uiBlockEndAlign(block);
	
	/* Object Color */
	uiDefButF(block, COL, REDRAWVIEW3D, "",	270, 165,30, 30, ob->col, 0, 0, 0, 0, "Object color, used when faces have the ObCol mode enabled");
	
	uiDefBut(block, LABEL, 0, "Drawtype",						10,120,100,20, NULL, 0, 0, 0, 0, "");
	
	uiBlockBeginAlign(block);
	uiDefButC(block, ROW, REDRAWVIEW3D, "Shaded",	10,100,100, 20, &ob->dt, 0, OB_SHADED, 0, 0, "Draw active object shaded or textured");
	uiDefButC(block, ROW, REDRAWVIEW3D, "Solid",	10,80,100, 20, &ob->dt, 0, OB_SOLID, 0, 0, "Draw active object in solid");
	uiDefButC(block, ROW, REDRAWVIEW3D, "Wire",		10,60, 100, 20, &ob->dt, 0, OB_WIRE, 0, 0, "Draw active object in wireframe");
	uiDefButC(block, ROW, REDRAWVIEW3D, "Bounds",	10,40, 100, 20, &ob->dt, 0, OB_BOUNDBOX, 0, 0, "Only draw object with bounding box");
	uiBlockEndAlign(block);
	
	uiDefBut(block, LABEL, 0, "Draw Extra",							120,120,90,20, NULL, 0, 0, 0, 0, "");
	
	uiBlockBeginAlign(block);
	uiDefButBitC(block, TOG, OB_BOUNDBOX, REDRAWVIEW3D, "Bounds",				120, 100, 90, 20, &ob->dtx, 0, 0, 0, 0, "Displays the active object's bounds");
	uiDefButBitC(block, TOG, OB_DRAWNAME, REDRAWVIEW3D, "Name",		210, 100, 90, 20, &ob->dtx, 0, 0, 0, 0, "Displays the active object's name");
	
	uiDefButS(block, MENU, REDRAWVIEW3D, "Boundary Display%t|Box%x0|Sphere%x1|Cylinder%x2|Cone%x3|Polyheder%x4",
			  120, 80, 90, 20, &ob->boundtype, 0, 0, 0, 0, "Selects the boundary display type");
	uiDefButBitC(block, TOG, OB_AXIS, REDRAWVIEW3D, "Axis",			210, 80, 90, 20, &ob->dtx, 0, 0, 0, 0, "Displays the active object's center and axis");
	
	uiDefButBitC(block, TOG, OB_TEXSPACE, REDRAWVIEW3D, "TexSpace",	120, 60, 90, 20, &ob->dtx, 0, 0, 0, 0, "Displays the active object's texture space");
	uiDefButBitC(block, TOG, OB_DRAWWIRE, REDRAWVIEW3D, "Wire",		210, 60, 90, 20, &ob->dtx, 0, 0, 0, 0, "Adds the active object's wireframe over solid drawing");
	
	uiDefButBitC(block, TOG, OB_DRAWTRANSP, REDRAWVIEW3D, "Transp",	120, 40, 90, 20, &ob->dtx, 0, 0, 0, 0, "Enables transparent materials for the active object (Mesh only)");
	uiDefButBitC(block, TOG, OB_DRAWXRAY, REDRAWVIEW3D, "X-ray",	210, 40, 90, 20, &ob->dtx, 0, 0, 0, 0, "Makes the active object draw in front of others");
}

void object_panel_constraint(char *context)
{
	uiBlock *block;
	Object *ob= OBACT;
	ListBase *conlist;
	bConstraint *curcon;
	short xco, yco;
	char str[64];
	
	block= uiNewBlock(&curarea->uiblocks, "object_panel_constraint", UI_EMBOSS, UI_HELV, curarea->win);
	if(uiNewPanel(curarea, block, "Constraints", context, 960, 0, 318, 204)==0) return;
	
	uiSetButLock(object_is_libdata(ob), ERROR_LIBDATA_MESSAGE);
	
	/* this is a variable height panel, newpanel doesnt force new size on existing panels */
	/* so first we make it default height */
	uiNewPanelHeight(block, 204);
	
	/* do not allow this panel to draw in editmode - why?*/
	if(G.obedit==OBACT) return;	// ??
	
	conlist = get_active_constraints(OBACT);
	
	if (conlist) {
		uiDefBlockBut(block, add_constraintmenu, NULL, "Add Constraint", 0, 190, 130, 20, "Add a new constraint");
		
		/* print active object or bone */
		str[0]= 0;
		if (ob->flag & OB_POSEMODE) {
			bPoseChannel *pchan= get_active_posechannel(ob);
			if(pchan) sprintf(str, "To Bone: %s", pchan->name);
		}
		else {
			sprintf(str, "To Object: %s", ob->id.name+2);
		}
		uiDefBut(block, LABEL, 1, str,	150, 190, 150, 20, NULL, 0.0, 0.0, 0, 0, "Displays Active Object or Bone name");
		
		/* Go through the list of constraints and draw them */
		xco = 10;
		yco = 160;
		
		for (curcon = conlist->first; curcon; curcon=curcon->next) {
			/* hrms, the temporal constraint should not draw! */
			if(curcon->type==CONSTRAINT_TYPE_KINEMATIC) {
				bKinematicConstraint *data= curcon->data;
				if(data->flag & CONSTRAINT_IK_TEMP)
					continue;
			}
			/* Draw default constraint header */
			draw_constraint(block, conlist, curcon, &xco, &yco);	
		}
		
		if(yco < 0) uiNewPanelHeight(block, 204-yco);
		
	}
}

void do_effects_panels(unsigned short event)
{
	Object *ob;
	Base *base;
	Effect *eff, *effn;
	PartEff *paf;
	ModifierData *md;
	ParticleSystemModifierData *psmd;
	ParticleSystem *psys;
	ParticleSettings *part;
	LinkNode *node, *firstnode;
	ID *id,*idtest;
	int nr;
	
	ob= OBACT;

	psys=psys_get_current(ob);

	switch(event) {

    case B_AUTOTIMEOFS:
		auto_timeoffs();
		break;
    case B_OFSTIMEOFS:
		ofs_timeoffs();
		break;
    case B_RANDTIMEOFS:
		rand_timeoffs();
		break;
	case B_FRAMEMAP:
		G.scene->r.framelen= G.scene->r.framapto;
		G.scene->r.framelen/= G.scene->r.images;
		allqueue(REDRAWALL, 0);
		break;
	case B_NEWEFFECT:
		if(ob) {
			if(ob->fluidsimFlag & OB_FLUIDSIM_ENABLE) { 
				// NT particles and fluid meshes currently dont work together -> switch off beforehand
				if(ob->fluidsimSettings->type == OB_FLUIDSIM_DOMAIN) {
					pupmenu("Fluidsim Particle Error%t|Please disable the fluidsim domain before activating particles.%x0");
					break;
					//ob->fluidsimFlag = 0; ob->fluidsimSettings->type = 0; allqueue(REDRAWVIEW3D, 0); 
				}
			}
			if (BLI_countlist(&ob->effect)==MAX_EFFECT)
				error("Unable to add: effect limit reached");
			else
				copy_act_effect(ob);
		}
		DAG_scene_sort(G.scene);
		BIF_undo_push("New effect");
		allqueue(REDRAWBUTSOBJECT, 0);
		break;
	case B_DELEFFECT:
		if(ob==NULL || ob->type!=OB_MESH) break;
		eff= ob->effect.first;
		while(eff) {
			effn= eff->next;
			if(eff->flag & SELECT) {
				BLI_remlink(&ob->effect, eff);
				free_effect(eff);
				break;
			}
			eff= effn;
		}
		BIF_undo_push("Delete effect");
		allqueue(REDRAWVIEW3D, 0);
		allqueue(REDRAWBUTSOBJECT, 0);
		break;
	case B_NEXTEFFECT:
		if(ob==0 || ob->type!=OB_MESH) break;
		eff= ob->effect.first;
		while(eff) {
			if(eff->flag & SELECT) {
				if(eff->next) {
					eff->flag &= ~SELECT;
					eff->next->flag |= SELECT;
				}
				break;
			}
			eff= eff->next;
		}
		allqueue(REDRAWBUTSOBJECT, 0);
		break;
	case B_PREVEFFECT:
		if(ob==0 || ob->type!=OB_MESH) break;
		eff= ob->effect.first;
		while(eff) {
			if(eff->flag & SELECT) {
				if(eff->prev) {
					eff->flag &= ~SELECT;
					eff->prev->flag |= SELECT;
				}
				break;
			}
			eff= eff->next;
		}
		allqueue(REDRAWBUTSOBJECT, 0);
		break;
	case B_EFFECT_DEP:
		DAG_scene_sort(G.scene);
		/* no break, pass on */
	case B_CALCEFFECT:
		if(ob==NULL || ob->type!=OB_MESH) break;
		eff= ob->effect.first;
		while(eff) {
			if(eff->flag & SELECT) {
				if(eff->type==EFF_PARTICLE) build_particle_system(ob);
			}
			eff= eff->next;
		}
		allqueue(REDRAWVIEW3D, 0);
		allqueue(REDRAWBUTSOBJECT, 0);
		break;
	case B_PAF_SET_VG:
		
		paf= give_parteff(ob);
		if(paf) {
			bDeformGroup *dg= get_named_vertexgroup(ob, paf->vgroupname);
			if(dg)
				paf->vertgroup= get_defgroup_num(ob, dg)+1;
			else
				paf->vertgroup= 0;
			
			DAG_object_flush_update(G.scene, ob, OB_RECALC_DATA);
			allqueue(REDRAWVIEW3D, 0);
		}
		break;
	case B_PAF_SET_VG1:
		
		paf= give_parteff(ob);
		if(paf) {
			bDeformGroup *dg= get_named_vertexgroup(ob, paf->vgroupname_v);
			if(dg)
				paf->vertgroup_v= get_defgroup_num(ob, dg)+1;
			else
				paf->vertgroup_v= 0;
			
			DAG_object_flush_update(G.scene, ob, OB_RECALC_DATA);
			allqueue(REDRAWVIEW3D, 0);
		}
		break;
	case B_PARTBROWSE:
		if(G.buts->menunr== -2) {
			activate_databrowse((ID *)G.buts->lockpoin, ID_PA, 0, B_PARTBROWSE, &G.buts->menunr, do_effects_panels);
			return;
		}
		
		if(G.buts->menunr < 0) return;
		
		if(G.buts->pin) {
			
		}
		else {
			psys= psys_get_current(ob);
			if(psys)
				part=psys->part;
			else
				part=NULL;

			nr= 1;
			
			id= (ID *)part;
			
			idtest= G.main->particle.first;
			while(idtest) {
				if(nr==G.buts->menunr) {
					break;
				}
				nr++;
				idtest= idtest->next;
			}

			if(idtest==0) { /* new particle system */
				if(id){
					idtest= (ID *)psys_copy_settings((ParticleSettings *)id);
				}
				else {
					idtest= (ID *)psys_new_settings("PSys", G.main);
				}
				idtest->us--;
			}
			else if(((ParticleSettings*)idtest)->type==PART_FLUID) {
				error("Can't select fluid particles");
				break;
			}

			if(idtest!=id) {
				short nr=0;
				if(id==0){ /* no psys previously -> no modifier -> need to create that also */
					psys = MEM_callocN(sizeof(ParticleSystem), "particle_system");
					psys->pointcache = BKE_ptcache_add();
					psys->flag |= PSYS_ENABLED;
					BLI_addtail(&ob->particlesystem,psys);

					md= modifier_new(eModifierType_ParticleSystem);
					sprintf(md->name, "ParticleSystem %i", BLI_countlist(&ob->particlesystem));
					psmd= (ParticleSystemModifierData*) md;
					psmd->psys=psys;
					BLI_addtail(&ob->modifiers, md);
				}

				idtest->us++;
				psys->part=(ParticleSettings*)idtest;
				psys->totpart=0;
				psys->flag= PSYS_ENABLED|PSYS_CURRENT;
				psys->cfra=bsystem_time(ob,G.scene->r.cfra+1,0.0);

				/* check need for dupliobjects */
				nr=0;
				for(psys=ob->particlesystem.first; psys; psys=psys->next){
					if(ELEM(psys->part->draw_as,PART_DRAW_OB,PART_DRAW_GR))
						nr++;
				}
				if(nr)
					ob->transflag |= OB_DUPLIPARTS;
				else
					ob->transflag &= ~OB_DUPLIPARTS;

				BIF_undo_push("Browse Particle System");

				DAG_scene_sort(G.scene);
				DAG_object_flush_update(G.scene, ob, OB_RECALC_DATA);

				allqueue(REDRAWVIEW3D, 0);
				allqueue(REDRAWBUTSOBJECT, 0);
				allqueue(REDRAWOOPS, 0);
			}
			
		}
		break;
	case B_PARTDELETE:
		if(ob && ob->particlesystem.first){
			psys= psys_get_current(ob);
			if(psys) {
				/* clear modifier */
				psmd= psys_get_modifier(ob,psys);
				BLI_remlink(&ob->modifiers, psmd);
				modifier_free((ModifierData *)psmd);

				/* clear particle system */
				BLI_remlink(&ob->particlesystem,psys);
				psys_free(ob,psys);

				BIF_undo_push("Delete particle system");

				DAG_object_flush_update(G.scene, ob, OB_RECALC_DATA);

				allqueue(REDRAWVIEW3D, 0);
				allqueue(REDRAWBUTSOBJECT, 0);
				allqueue(REDRAWOOPS, 0);
			}
		}
		break;
	case B_PARTALONE: /* TODO: not too sure of how this works so someone check please, jahka */
		if(ob && (psys=psys_get_current(ob))){
			if(psys->part) {
				if(psys->part->id.us>1){
					if(okee("Make local")){
						part=psys_copy_settings(psys->part);
						part->id.us=1;
						psys->part->id.us--;
						psys->part=part;

						allqueue(REDRAWVIEW3D, 0);
						allqueue(REDRAWBUTSOBJECT, 0);
						allqueue(REDRAWOOPS, 0);

						BIF_undo_push("Make single user or local");
					}
				}
			}
		}
		break;

	case B_PART_ALLOC:
	case B_PART_DISTR:
	case B_PART_INIT:
	case B_PART_RECALC:
	case B_PART_ALLOC_CHILD:
	case B_PART_DISTR_CHILD:
	case B_PART_INIT_CHILD:
	case B_PART_RECALC_CHILD:
		if(psys) {
			DAG_object_flush_update(G.scene, ob, OB_RECALC_DATA);
			allqueue(REDRAWVIEW3D, 0);
			allqueue(REDRAWBUTSOBJECT, 0);
		}
		break;
	
	/* there were separate update events before the pointcache refactor,
	 * now it only does a flush update which means it is recalculating
	 * more than strictly needed, but how to restore such partial updates
	 * i'm not sure - brecht. */
#if 0
	case B_PART_ALLOC:
	case B_PART_ALLOC_CHILD:
		if(psys){
			psys_flush_settings(psys->part,PSYS_ALLOC,event==B_PART_ALLOC);
			allqueue(REDRAWVIEW3D, 0);
			allqueue(REDRAWBUTSOBJECT, 0);
			allqueue(REDRAWOOPS, 0);
		}
		break;

	case B_PART_DISTR:
	case B_PART_DISTR_CHILD:
		if(psys){
			psys_flush_settings(psys->part,PSYS_DISTR,event==B_PART_DISTR);
			allqueue(REDRAWVIEW3D, 0);
			allqueue(REDRAWBUTSOBJECT, 0);
			allqueue(REDRAWOOPS, 0);
		}
		break;
	case B_PART_INIT:
	case B_PART_INIT_CHILD:
		if(psys){
			psys_flush_settings(psys->part,PSYS_INIT,event==B_PART_INIT);
			allqueue(REDRAWVIEW3D, 0);
			allqueue(REDRAWBUTSOBJECT, 0);
			allqueue(REDRAWOOPS, 0);
		}
		break;
	case B_PART_ENABLE:
		if(psys) {
			DAG_object_flush_update(G.scene, ob, OB_RECALC_DATA);
			allqueue(REDRAWVIEW3D, 0);
			allqueue(REDRAWBUTSOBJECT, 0);
			allqueue(REDRAWBUTSEDIT, 0);
		}
		break;
		/* no break! */
#endif
	case B_PART_REDRAW_DEPS:
		if(event == B_PART_REDRAW_DEPS)
			DAG_scene_sort(G.scene);
		/* no break! */
	case B_PART_REDRAW:
		nr=0;
		for(psys=ob->particlesystem.first; psys; psys=psys->next){
			if(ELEM(psys->part->draw_as,PART_DRAW_OB,PART_DRAW_GR))
				nr++;
		}
		if(nr)
			ob->transflag |= OB_DUPLIPARTS;
		else
			ob->transflag &= ~OB_DUPLIPARTS;

		allqueue(REDRAWVIEW3D, 0);
		allqueue(REDRAWBUTSOBJECT, 0);
		break;
	case B_PARTTYPE:
		if(psys) {
		 	/* 1 = do DAG_object_flush_update */
			firstnode= psys_using_settings(psys->part, 1);

			for(node=firstnode; node; node=node->next)
				psys_changed_type(node->link);
			
			BLI_linklist_free(firstnode, NULL);
			allqueue(REDRAWVIEW3D, 0);
			allqueue(REDRAWBUTSOBJECT, 0);
		}
		break;
	case B_PARTACT:
		allqueue(REDRAWVIEW3D, 0);
		allqueue(REDRAWBUTSOBJECT, 0);
		allqueue(REDRAWIPO, 0);
		break;
	case B_PARTTARGET:
		if((psys=psys_get_current(ob))){
			if(psys->keyed_ob==ob || psys->target_ob==ob){
				if(psys->keyed_ob==ob)
					psys->keyed_ob=NULL;
				else
					psys->target_ob=NULL;
			}
			else{
				DAG_scene_sort(G.scene);
				DAG_object_flush_update(G.scene, ob, OB_RECALC_DATA);
			}
			allqueue(REDRAWVIEW3D, 0);
			allqueue(REDRAWBUTSOBJECT, 0);
		}
		break;
	case B_PART_REKEY:
		PE_rekey();
		allqueue(REDRAWVIEW3D, 0);
		allqueue(REDRAWBUTSEDIT, 0);
		break;
	case B_PART_EDITABLE:
		if((psys = psys_get_current(ob))) {
			if(psys->flag & PSYS_EDITED){
				if(okee("Lose changes done in particle mode?")){
					if(psys->edit)
						PE_free_particle_edit(psys);

					psys->flag &= ~PSYS_EDITED;
					psys->recalc |= PSYS_RECALC_HAIR;

					DAG_object_flush_update(G.scene, ob, OB_RECALC_DATA);
				}
			}
			else {
				psys->flag |= PSYS_EDITED;
				if(G.f & G_PARTICLEEDIT)
					PE_create_particle_edit(ob, psys);
			}
		}
	case B_FIELD_DEP:
		/* do this before scene sort, that one checks for CU_PATH */
		if(ob->type==OB_CURVE && ob->pd->forcefield==PFIELD_GUIDE) {
			Curve *cu= ob->data;
			
			cu->flag |= (CU_PATH|CU_3D);
			do_curvebuts(B_CU3D);	/* all curves too */
		}
		DAG_scene_sort(G.scene);

		if(ob->type==OB_CURVE && ob->pd->forcefield==PFIELD_GUIDE)
			DAG_object_flush_update(G.scene, ob, OB_RECALC);
		else
			DAG_object_flush_update(G.scene, ob, OB_RECALC_OB);

		allqueue(REDRAWVIEW3D, 0);
		allqueue(REDRAWBUTSOBJECT, 0);
		break;
	case B_FIELD_CHANGE:
		if(ob->pd->forcefield != PFIELD_TEXTURE && ob->pd->tex){
			ob->pd->tex->id.us--;
			ob->pd->tex=0;
		}
		DAG_object_flush_update(G.scene, ob, OB_RECALC_OB);
		allqueue(REDRAWVIEW3D, 0);
		break;
	case B_RECALCAL:
		if (G.vd==NULL)
			break;
		
		base= FIRSTBASE;
		while(base) {
			if(base->lay & G.vd->lay) {
				ob= base->object;
				eff= ob->effect.first;
				while(eff) {
					if(eff->flag & SELECT) {
						if(eff->type==EFF_PARTICLE) build_particle_system(ob);
					}
					eff= eff->next;
				}
			}
			base= base->next;
		}
		allqueue(REDRAWVIEW3D, 0);
		break;
	default:
		if(event>=B_SELEFFECT && event<B_SELEFFECT+MAX_EFFECT) {
			ob= OBACT;
			if(ob) {
				int a=B_SELEFFECT;
				
				eff= ob->effect.first;
				while(eff) {
					if(event==a) eff->flag |= SELECT;
					else eff->flag &= ~SELECT;
					
					a++;
					eff= eff->next;
				}
				allqueue(REDRAWBUTSOBJECT, 0);
			}
		}
	}

}

/* copy from buttons_editing.c */
static void field_testTexture(char *name, ID **idpp)
{
	ID *id;

	for(id = G.main->tex.first; id; id = id->next) {
		if(strcmp(name, id->name + 2) == 0) {
			*idpp = id;
			/* texture gets user, objects not: delete object = clear modifier */
			id_us_plus(id);
			return;
		}
	}
	*idpp = 0;
}

/* Panel for collision */
static void object_collision__enabletoggle ( void *ob_v, void *arg2 )
{
	Object *ob = ob_v;
	PartDeflect *pd= ob->pd;
	ModifierData *md = modifiers_findByType ( ob, eModifierType_Collision );
	
	if ( !md )
	{
		if(pd && (pd->deflect))
		{
			md = modifier_new ( eModifierType_Collision );
			BLI_addtail ( &ob->modifiers, md );
			DAG_object_flush_update(G.scene, ob, OB_RECALC_DATA);
			allqueue(REDRAWBUTSEDIT, 0);
			allqueue(REDRAWVIEW3D, 0);
		}
	}
	else
	{
		BLI_remlink ( &ob->modifiers, md );
		modifier_free ( md );
		allqueue(REDRAWBUTSEDIT, 0);
	}
}

/* Panels for particle interaction settings */
static void object_panel_collision(Object *ob)
{
	uiBlock *block;
	uiBut *but;

	block= uiNewBlock(&curarea->uiblocks, "object_panel_deflection", UI_EMBOSS, UI_HELV, curarea->win);
	uiNewPanelTabbed("Fields", "Physics");
	if(uiNewPanel(curarea, block, "Collision", "Physics", 0, 0, 318, 204)==0) return;

	uiSetButLock(object_is_libdata(ob), ERROR_LIBDATA_MESSAGE);
	
	/* should become button, option? */
	if(ob->pd==NULL) {
		ob->pd= MEM_callocN(sizeof(PartDeflect), "PartDeflect");
		/* and if needed, init here */
		ob->pd->pdef_sbdamp = 0.1f;
		ob->pd->pdef_sbift  = 0.2f;
		ob->pd->pdef_sboft  = 0.02f;
	}
	
	/* only meshes collide now */
	if(ob->pd && ob->type==OB_MESH) {
		PartDeflect *pd= ob->pd;
		
		but = uiDefButBitS(block, TOG, 1, B_REDR, "Collision",10,160,150,20, &pd->deflect, 0, 0, 0, 0, "Enable this objects as a collider for physics systems");
		uiButSetFunc(but, object_collision__enabletoggle, ob, NULL);

		uiDefBut(block, LABEL, 0, "",160,160,150,2, NULL, 0.0, 0, 0, 0, "");
		
		if(pd->deflect) {
			uiDefBut(block, LABEL, 0, "Particle Interaction",			10,135,310,20, NULL, 0.0, 0, 0, 0, "");

			uiBlockBeginAlign(block);
			uiDefButF(block, NUM, B_FIELD_CHANGE, "Damping: ",		10,115,105,20, &pd->pdef_damp, 0.0, 1.0, 10, 2, "Amount of damping during particle collision");
			uiDefButF(block, NUM, B_FIELD_CHANGE, "Rnd: ",	115,115,75,20, &pd->pdef_rdamp, 0.0, 1.0, 10, 2, "Random variation of damping");
			uiDefButF(block, NUM, B_FIELD_CHANGE, "Friction: ",		10,95,105,20, &pd->pdef_frict, 0.0, 1.0, 10, 2, "Amount of friction during particle collision");
			uiDefButF(block, NUM, B_FIELD_CHANGE, "Rnd: ",	115,95,75,20, &pd->pdef_rfrict, 0.0, 1.0, 10, 2, "Random variation of friction");
			uiBlockEndAlign(block);

			uiDefButBitS(block, TOG, PDEFLE_KILL_PART, B_FIELD_CHANGE, "Kill",200,115,120,20, &pd->flag, 0, 0, 0, 0, "Kill collided particles");
			uiDefButF(block, NUM, B_FIELD_CHANGE, "Permeability: ",	200,90,120,20, &pd->pdef_perm, 0.0, 1.0, 10, 2, "Chance that the particle will pass through the mesh");
			
			uiDefBut(block, LABEL, 0, "Soft Body and Cloth Interaction",			10,65,310,20, NULL, 0.0, 0, 0, 0, "");

			uiBlockBeginAlign(block);
			uiDefButF(block, NUM, B_FIELD_CHANGE, "Damping:",	10,45,150,20, &pd->pdef_sbdamp, 0.0, 1.0, 10, 0, "Amount of damping during collision");
			uiDefButF(block, NUM, B_FIELD_CHANGE, "Inner:",	10,25,150,20, &pd->pdef_sbift, 0.001, 1.0, 10, 0, "Inner face thickness");
			uiDefButF(block, NUM, B_FIELD_CHANGE, "Outer:",	10, 5,150,20, &pd->pdef_sboft, 0.001, 1.0, 10, 0, "Outer face thickness");
			uiBlockEndAlign(block);

			uiDefButBitS(block, TOG, OB_SB_COLLFINAL, B_FIELD_CHANGE, "Ev.M.Stack", 170,45,150,20, &ob->softflag, 0, 0, 0, 0, "Pick collision object from modifier stack (softbody only)");
		}
	}
}
static void object_panel_fields(Object *ob)
{
	uiBlock *block;
	uiBut *but;
	int particles=0;
	static short actpsys=-1;

	block= uiNewBlock(&curarea->uiblocks, "object_panel_fields", UI_EMBOSS, UI_HELV, curarea->win);
	if(uiNewPanel(curarea, block, "Fields", "Physics", 0, 0, 318, 204)==0) return;

	uiSetButLock(object_is_libdata(ob), ERROR_LIBDATA_MESSAGE);
	
	/* should become button, option? */
	if(ob->pd==NULL) {
		ob->pd= MEM_callocN(sizeof(PartDeflect), "PartDeflect");
		/* and if needed, init here */
		ob->pd->pdef_sbdamp = 0.1f;
		ob->pd->pdef_sbift  = 0.2f;
		ob->pd->pdef_sboft  = 0.02f;
	}
	
	if(ob->pd) {
		PartDeflect *pd= ob->pd;
		char *menustr= MEM_mallocN(256, "temp string");
		char *tipstr="Choose field type";

		uiBlockBeginAlign(block);
		
		if(ob->particlesystem.first) {
			ParticleSystem *psys;
			char *menustr2= psys_menu_string(ob,1);
			
			psys= psys_get_current(ob);
			if(psys && actpsys >= 0) {
				actpsys= psys_get_current_num(ob)+1;

				if(psys->part->pd==NULL)
					psys->part->pd= MEM_callocN(sizeof(PartDeflect), "PartDeflect");

				pd= psys->part->pd;
				particles=1;
			}
			else
				actpsys= -1; /* -1 = object */

			but=uiDefButS(block, MENU, B_BAKE_REDRAWEDIT, menustr2, 10,180,70,20, &actpsys, 14.0, 0.0, 0, 0, "Browse systems");
			uiButSetFunc(but, PE_change_act, ob, &actpsys);

			MEM_freeN(menustr2);
		}

		/* setup menu button */
		if(particles){
			sprintf(menustr, "Field Type%%t|None%%x0|Spherical%%x%d|Wind%%x%d|Vortex%%x%d|Magnetic%%x%d|Harmonic%%x%d", 
					PFIELD_FORCE, PFIELD_WIND, PFIELD_VORTEX, PFIELD_MAGNET, PFIELD_HARMONIC);

			if(pd->forcefield==PFIELD_FORCE) tipstr= "Particle attracts or repels particles (On shared object layers)";
			else if(pd->forcefield==PFIELD_WIND) tipstr= "Constant force applied in direction of particle Z axis (On shared object layers)";
			else if(pd->forcefield==PFIELD_VORTEX) tipstr= "Particles swirl around Z-axis of the particle (On shared object layers)";
		}
		else{
			if(ob->type==OB_CURVE)
				sprintf(menustr, "Field Type%%t|None%%x0|Spherical%%x%d|Wind%%x%d|Vortex%%x%d|Curve Guide%%x%d|Magnetic%%x%d|Harmonic%%x%d|Texture%%x%d", 
						PFIELD_FORCE, PFIELD_WIND, PFIELD_VORTEX, PFIELD_GUIDE, PFIELD_MAGNET, PFIELD_HARMONIC, PFIELD_TEXTURE);
			else
				sprintf(menustr, "Field Type%%t|None%%x0|Spherical%%x%d|Wind%%x%d|Vortex%%x%d|Magnetic%%x%d|Harmonic%%x%d|Texture%%x%d", 
						PFIELD_FORCE, PFIELD_WIND, PFIELD_VORTEX, PFIELD_MAGNET, PFIELD_HARMONIC, PFIELD_TEXTURE);

			if(pd->forcefield==PFIELD_FORCE) tipstr= "Object center attracts or repels particles (On shared object layers)";
			else if(pd->forcefield==PFIELD_WIND) tipstr= "Constant force applied in direction of Object Z axis (On shared object layers)";
			else if(pd->forcefield==PFIELD_VORTEX) tipstr= "Particles swirl around Z-axis of the Object (On shared object layers)";
			else if(pd->forcefield==PFIELD_GUIDE) tipstr= "Use a Curve Path to guide particles (On shared object layers)";
		}
		
		if(ob->particlesystem.first)
			uiDefButS(block, MENU, B_FIELD_DEP, menustr,			80,180,70,20, &pd->forcefield, 0.0, 0.0, 0, 0, tipstr);
		else
			uiDefButS(block, MENU, B_FIELD_DEP, menustr,			10,180,140,20, &pd->forcefield, 0.0, 0.0, 0, 0, tipstr);

		uiBlockEndAlign(block);
		uiDefBut(block, LABEL, 0, "",160,180,150,2, NULL, 0.0, 0, 0, 0, "");

		MEM_freeN(menustr);
		
		if(pd->forcefield) {
			uiBlockBeginAlign(block);
			if(pd->forcefield == PFIELD_GUIDE) {
				uiDefButF(block, NUM, B_FIELD_CHANGE, "MinDist: ",	10,140,140,20, &pd->f_strength, 0.0, 1000.0, 10, 0, "The distance from which particles are affected fully.");
				uiDefButF(block, NUM, B_FIELD_CHANGE, "Fall-off: ",	10,120,140,20, &pd->f_power, 0.0, 10.0, 10, 0, "Falloff factor, between mindist and maxdist");
				uiDefButF(block, NUM, B_FIELD_CHANGE, "Free: ",	10,100,140,20, &pd->free_end, 0.0, 0.99, 10, 0, "Guide-free time from particle life's end");
				uiBlockEndAlign(block);
				uiBlockBeginAlign(block);
				uiDefButBitS(block, TOG, PFIELD_USEMAX, B_FIELD_CHANGE, "Use",	10,80,40,20, &pd->flag, 0.0, 0, 0, 0, "Use a maximum distance for the field to work");
				uiDefButF(block, NUM, B_FIELD_CHANGE, "MaxDist: ",	50,80,100,20, &pd->maxdist, 0, 1000.0, 10, 0, "Maximum distance for the field to work");
			}
			else {
				uiDefButF(block, NUM, B_FIELD_CHANGE, "Strength: ",	10,140,140,20, &pd->f_strength, -1000, 1000, 10, 3, "Strength of force field");
				
				if(pd->forcefield == PFIELD_TEXTURE){
					uiDefIDPoinBut(block, field_testTexture, ID_TE, B_FIELD_CHANGE, "Texture: ", 10,120,140,20, &pd->tex, "Texture to use as force");
					uiBlockEndAlign(block);
					uiBlockBeginAlign(block);
					uiDefButBitS(block, TOG, PFIELD_TEX_OBJECT, B_FIELD_CHANGE, "Use Object Co",	10,95,140,20, &pd->flag, 0.0, 0, 0, 0, "Use object/global coordinates for texture");
					uiDefButBitS(block, TOG, PFIELD_TEX_ROOTCO, B_FIELD_CHANGE, "Root TexCo",	10,75,100,20, &pd->flag, 0.0, 0, 0, 0, "Texture coords from root particle locations");
					uiDefButBitS(block, TOG, PFIELD_TEX_2D, B_FIELD_CHANGE, "2D",	120,75,30,20, &pd->flag, 0.0, 0, 0, 0, "Apply force only in 2d");
				}
				else if(pd->forcefield == PFIELD_HARMONIC) 
					uiDefButF(block, NUM, B_FIELD_CHANGE, "Damp: ",	10,120,140,20, &pd->f_damp, 0, 10, 10, 0, "Damping of the harmonic force");	
			}
			uiBlockEndAlign(block);
			
			uiBlockBeginAlign(block);
			if(pd->forcefield == PFIELD_GUIDE){
				uiDefButBitS(block, TOG, PFIELD_GUIDE_PATH_ADD, B_FIELD_CHANGE, "Additive",	10,40,140,20, &pd->flag, 0.0, 0, 0, 0, "Based on distance/falloff it adds a portion of the entire path");
			}
			else if(pd->forcefield==PFIELD_TEXTURE){
				uiDefButS(block, MENU, B_FIELD_CHANGE, "Texture mode%t|RGB%x0|Gradient%x1|Curl%x2",	10,50,140,20, &pd->tex_mode, 0.0, 0.0, 0, 0, "How the texture effect is calculated (RGB & Curl need a RGB texture else Gradient will be used instead)");
	
				uiDefButF(block, NUM, B_FIELD_CHANGE, "Nabla:",	10,30,140,20, &pd->tex_nabla, 0.0001f, 1.0, 1, 0, "Specify the dimension of the area for gradient and curl calculation");
			}
			else if(particles==0 && ELEM(pd->forcefield,PFIELD_VORTEX,PFIELD_WIND)==0){
				//uiDefButF(block, NUM, B_FIELD_CHANGE, "Distance: ",	10,20,140,20, &pd->f_dist, 0, 1000.0, 10, 0, "Falloff power (real gravitational fallof = 2)");
				uiDefButBitS(block, TOG, PFIELD_PLANAR, B_FIELD_CHANGE, "Planar",	10,15,140,20, &pd->flag, 0.0, 0, 0, 0, "Create planar field");
			}
			uiBlockEndAlign(block);
			
			if(pd->forcefield==PFIELD_GUIDE){
				uiBlockBeginAlign(block);
				uiDefButF(block, NUMSLI, B_FIELD_CHANGE, "Clump:",		160,180,140,20, &pd->clump_fac, -1.0, 1.0, 1, 3, "Amount of clumpimg");
				uiDefButF(block, NUMSLI, B_FIELD_CHANGE, "Shape:",		160,160,140,20, &pd->clump_pow, -0.999, 0.999, 1, 3, "Shape of clumpimg");
				uiBlockEndAlign(block);

				uiBlockBeginAlign(block);
				if(pd->kink){
					uiDefButS(block, MENU, B_FIELD_CHANGE, "Kink:%t|Roll%x6|Rotation%x5|Braid%x4|Wave%x3|Radial%x2|Curl%x1|Nothing%x0", 160,120,70,20, &pd->kink, 14.0, 0.0, 0, 0, "Type of periodic offset on the curve");
					uiDefButS(block, MENU, B_FIELD_CHANGE, "Axis %t|Z %x2|Y %x1|X %x0", 230,120,70,20, &pd->kink_axis, 14.0, 0.0, 0, 0, "Which axis to use for offset");
					uiDefButF(block, NUM, B_FIELD_CHANGE, "Freq:",			160,100,140,20, &pd->kink_freq, 0.0, 10.0, 1, 3, "The frequency of the offset (1/total length)");
					uiDefButF(block, NUMSLI, B_FIELD_CHANGE, "Shape:",		160,80,140,20, &pd->kink_shape, -0.999, 0.999, 1, 3, "Adjust the offset to the beginning/end");
					uiDefButF(block, NUM, B_FIELD_CHANGE, "Amplitude:",	160,60,140,20, &pd->kink_amp, 0.0, 10.0, 1, 3, "The amplitude of the offset");
				}
				else{
					uiDefButS(block, MENU, B_FIELD_CHANGE, "Kink:%t|Roll%x6|Rotation%x5|Braid%x4|Wave%x3|Radial%x2|Curl%x1|Nothing%x0", 160,120,140,20, &pd->kink, 14.0, 0.0, 0, 0, "Type of periodic offset on the curve");
				}
				uiBlockEndAlign(block);
			}
			else{
				uiDefButS(block, MENU, B_FIELD_DEP, "Fall-off%t|Cone%x2|Tube%x1|Sphere%x0",	160,180,140,20, &pd->falloff, 0.0, 0.0, 0, 0, tipstr);
				if(pd->falloff==PFIELD_FALL_TUBE)
					uiDefBut(block, LABEL, 0, "Lognitudinal",		160,160,70,20, NULL, 0.0, 0, 0, 0, "");
				uiBlockBeginAlign(block);
				uiDefButBitS(block, TOG, PFIELD_POSZ, B_FIELD_CHANGE, "Pos",	160,140,40,20, &pd->flag, 0.0, 0, 0, 0, "Effect only in direction of positive Z axis");
				uiDefButF(block, NUM, B_FIELD_CHANGE, "Fall-off: ",	200,140,100,20, &pd->f_power, 0, 10, 10, 0, "Falloff power (real gravitational falloff = 2)");
				uiDefButBitS(block, TOG, PFIELD_USEMAX, B_FIELD_CHANGE, "Use",	160,120,40,20, &pd->flag, 0.0, 0, 0, 0, "Use a maximum distance for the field to work");
				uiDefButF(block, NUM, B_FIELD_CHANGE, "MaxDist: ",	200,120,100,20, &pd->maxdist, 0, 1000.0, 10, 0, "Maximum distance for the field to work");
				uiDefButBitS(block, TOG, PFIELD_USEMIN, B_FIELD_CHANGE, "Use",	160,100,40,20, &pd->flag, 0.0, 0, 0, 0, "Use a minimum distance for the field's fall-off");
				uiDefButF(block, NUM, B_FIELD_CHANGE, "MinDist: ",	200,100,100,20, &pd->mindist, 0, 1000.0, 10, 0, "Minimum distance for the field's fall-off");
				uiBlockEndAlign(block);

				if(pd->falloff==PFIELD_FALL_TUBE){
					uiDefBut(block, LABEL, 0, "Radial",		160,80,70,20, NULL, 0.0, 0, 0, 0, "");
					uiBlockBeginAlign(block);
					uiDefButF(block, NUM, B_FIELD_CHANGE, "Fall-off: ",	160,60,140,20, &pd->f_power_r, 0, 10, 10, 0, "Radial falloff power (real gravitational falloff = 2)");
					uiDefButBitS(block, TOG, PFIELD_USEMAXR, B_FIELD_CHANGE, "Use",	160,40,40,20, &pd->flag, 0.0, 0, 0, 0, "Use a maximum radial distance for the field to work");
					uiDefButF(block, NUM, B_FIELD_CHANGE, "MaxDist: ",	200,40,100,20, &pd->maxrad, 0, 1000.0, 10, 0, "Maximum radial distance for the field to work");
					uiDefButBitS(block, TOG, PFIELD_USEMINR, B_FIELD_CHANGE, "Use",	160,20,40,20, &pd->flag, 0.0, 0, 0, 0, "Use a minimum radial distance for the field's fall-off");
					uiDefButF(block, NUM, B_FIELD_CHANGE, "MinDist: ",	200,20,100,20, &pd->minrad, 0, 1000.0, 10, 0, "Minimum radial distance for the field's fall-off");
					uiBlockEndAlign(block);
				}
				else if(pd->falloff==PFIELD_FALL_CONE){
					uiDefBut(block, LABEL, 0, "Angular",		160,80,70,20, NULL, 0.0, 0, 0, 0, "");
					uiBlockBeginAlign(block);
					uiDefButF(block, NUM, B_FIELD_CHANGE, "Fall-off: ",	160,60,140,20, &pd->f_power_r, 0, 10, 10, 0, "Radial falloff power (real gravitational falloff = 2)");
					uiDefButBitS(block, TOG, PFIELD_USEMAXR, B_FIELD_CHANGE, "Use",	160,40,40,20, &pd->flag, 0.0, 0, 0, 0, "Use a maximum angle for the field to work");
					uiDefButF(block, NUM, B_FIELD_CHANGE, "MaxAngle: ",	200,40,100,20, &pd->maxrad, 0, 89.0, 10, 0, "Maximum angle for the field to work (in radians)");
					uiDefButBitS(block, TOG, PFIELD_USEMINR, B_FIELD_CHANGE, "Use",	160,20,40,20, &pd->flag, 0.0, 0, 0, 0, "Use a minimum angle for the field's fall-off");
					uiDefButF(block, NUM, B_FIELD_CHANGE, "MinAngle: ",	200,20,100,20, &pd->minrad, 0, 89.0, 10, 0, "Minimum angle for the field's fall-off (in radians)");
					uiBlockEndAlign(block);
				}
			}
		}	
	}
}

/* Generic physics baking buttons */

static void object_physics__baketoggle(void *pid_v, void *unused_v)
{
	PTCacheID *pid = pid_v;
	Object *ob = pid->ob;
	PointCache *cache = pid->cache;
	ClothModifierData *clmd;
	int cageIndex, stack_index, startframe, endframe;

	// automatically enable modifier in editmode when we have a protected cache
	if(!(cache->flag & PTCACHE_BAKED)) {
		BKE_ptcache_id_time(pid, 0.0f, &startframe, &endframe, NULL);
		pointcache_bake(pid, startframe);

		if(pid->type == PTCACHE_TYPE_CLOTH) {
			clmd= (ClothModifierData*)pid->data;
			cageIndex = modifiers_getCageIndex(ob, NULL );
			stack_index = modifiers_indexInObject(ob, (ModifierData *)clmd);
			if(stack_index >= cageIndex)
				((ModifierData *)clmd)->mode ^= eModifierMode_OnCage;
		}
	}
	else {
		if(cache->flag & PTCACHE_BAKE_EDIT_ACTIVE) {
			notice("Can't free bake in editmode");
		}
		else {
			if(pid->type == PTCACHE_TYPE_CLOTH) {
				clmd= (ClothModifierData*)pid->data;
				((ModifierData *)clmd)->mode ^= eModifierMode_OnCage;
			}

			cache->flag &= ~PTCACHE_BAKED;
			BKE_ptcache_id_reset(pid, PTCACHE_RESET_OUTDATED);
			DAG_object_flush_update(G.scene, ob, OB_RECALC_DATA);
		}
	}
}

static void object_physics__rebake(void *pid_v, void *unused_v)
{
	PTCacheID *pid = pid_v;
	int curframe = (int)G.scene->r.cfra;

	BKE_ptcache_id_clear(pid, PTCACHE_CLEAR_AFTER, curframe);
	pointcache_bake(pid, curframe);
}

static void object_physics__clearcache(void *pid_v, void *unused_v)
{
	PTCacheID *pid = pid_v;
	Object *ob = pid->ob;
	PointCache *cache = pid->cache;

	if(cache->flag & PTCACHE_BAKE_EDIT_ACTIVE)
		return;

	BKE_ptcache_id_reset(pid, PTCACHE_RESET_BAKED);
	DAG_object_flush_update(G.scene, ob, OB_RECALC_DATA); 

	allqueue(REDRAWBUTSOBJECT, 0);
	allqueue(REDRAWVIEW3D, 0);
}

static void object_physics_bake_buttons(uiBlock *block, PTCacheID *pid, int y, int libdata)
{
	uiBut *but;
	PointCache *cache;
	
	cache= pid->cache;

	if(!libdata && G.obedit)
		uiSetButLock(1, "Can't change bake settings in editmode");

	if(cache->flag & PTCACHE_BAKED)
		but = uiDefBut(block, BUT, REDRAWBUTSOBJECT, "Free Bake", 10,y+25,85,20, NULL, 0.0, 0.0, 0, 0, "Free baked simulation");
	else
		but = uiDefBut(block, BUT, REDRAWBUTSOBJECT, "Bake", 10,y+25,85,20, NULL, 0.0, 0.0, 0, 0, "Bake specified frame range");
	uiButSetFunc(but, object_physics__baketoggle, pid, NULL);

	if(!libdata && !G.obedit && (cache->flag & PTCACHE_BAKED))
		uiSetButLock(1, "Simulation frames are baked");

	uiBlockBeginAlign(block);
	uiDefButI(block, NUM, B_BAKE_CACHE_CHANGE, "Start:", 100,y+25,105,20, &cache->startframe, 1, MAXFRAME, 1, 0, "Frame on which the simulation starts");
	uiDefButI(block, NUM, B_BAKE_CACHE_CHANGE, "End:", 205,y+25,105,20, &cache->endframe, 1, MAXFRAME, 1, 0, "Frame on which the simulation stops");
	uiBlockEndAlign(block);
			
	if(cache->flag & PTCACHE_BAKED) {
		if(pid->type == PTCACHE_TYPE_CLOTH ||
		   (pid->type == PTCACHE_TYPE_SOFTBODY && !((SoftBody*)pid->data)->particles)) {
			if(!libdata && !G.obedit)
				uiClearButLock();

			uiBlockBeginAlign(block);
			uiDefButBitI(block, TOG, PTCACHE_BAKE_EDIT, REDRAWVIEW3D, "Bake Editing",	10,y,100,20, &cache->flag, 0, 0, 0, 0, "Enable editing of the baked results in editmode.");
			but= uiDefBut(block, BUT, REDRAWBUTSOBJECT, "Rebake From Current Frame", 110,y,200,20, NULL, 0.0, 0.0, 0, 0, "Bake again from current frame");
			uiButSetFunc(but, object_physics__rebake, pid, NULL);
			uiBlockEndAlign(block);
		}

		if(!libdata)
			uiClearButLock();
	}
	else {
		char str[512];
		int exist, startframe, endframe;

		if(!libdata)
			uiClearButLock();
		
		BKE_ptcache_id_time(pid, 0.0f, &startframe, &endframe, NULL);
		exist= BKE_ptcache_id_exist(pid, startframe);

		sprintf(str, "%simulation frames in disk cache.", (exist)? "S": "No s");
		uiDefBut(block, LABEL, 0, str, 10,y,200,20, NULL, 0.0, 0, 0, 0, "");

		if(exist) {
			but= uiDefBut(block, BUT, REDRAWBUTSOBJECT, "Free Cache", 210,y,100,20, NULL, 0.0, 0.0, 0, 0, "Free cached simulation results");
			uiButSetFunc(but, object_physics__clearcache, pid, NULL);
		}
	}
}

/* Panel for softbodies */
static void object_softbodies__enable(void *ob_v, void *arg2)
{
	Object *ob = ob_v;
	ModifierData *md = modifiers_findByType(ob, eModifierType_Softbody);
	PTCacheID pid;

	if(md) {
		BLI_remlink(&ob->modifiers, md);
		modifier_free(md);
		BIF_undo_push("Del modifier");

		ob->softflag &= ~OB_SB_ENABLE;
	} else {
		md = modifier_new(eModifierType_Softbody);
		BLI_addhead(&ob->modifiers, md);

		if (!ob->soft) {
			ob->soft= sbNew();
			ob->softflag |= OB_SB_GOAL|OB_SB_EDGES;

			BKE_ptcache_id_from_softbody(&pid, ob, ob->soft);
			BKE_ptcache_id_clear(&pid, PTCACHE_CLEAR_ALL, 0);
		}

		ob->softflag |= OB_SB_ENABLE;
	}

	/* needed so that initial state is cached correctly */
	DAG_object_flush_update(G.scene, ob, OB_RECALC_DATA);

	allqueue(REDRAWBUTSEDIT, 0);
	allqueue(REDRAWVIEW3D, 0);
}

static int _can_softbodies_at_all(Object *ob)
{
	// list of Yes
    if ((ob->type==OB_MESH)
		|| (ob->type==OB_CURVE)
		|| (ob->type==OB_LATTICE)
		|| (ob->type==OB_SURF)
		) return 1;
	// else deny
	return 0;
}
static void object_softbodies__enable_psys(void *ob_v, void *psys_v)
{
	ParticleSystem *psys = psys_v;
	Object *ob = ob_v;

	if(psys->softflag & OB_SB_ENABLE) {
		psys->softflag &= ~OB_SB_ENABLE;
	}
	else{
		if (!psys->soft) {
			psys->soft= sbNew();
			psys->softflag |= OB_SB_GOAL|OB_SB_EDGES;
			psys->soft->particles=psys;
		}
		psys->softflag |= OB_SB_ENABLE;
	}

	DAG_object_flush_update(G.scene, ob, OB_RECALC_DATA);

	allqueue(REDRAWBUTSEDIT, 0);
}


#ifdef _work_on_sb_solver
static char sbsolvers[] = "Solver %t|RKP almost SOFT not usable but for some german teachers %x1|STU ip semi implicit euler%x3|SI1  (half step)adaptive semi implict euler %x2|SI2  (use dv)adaptive semi implict euler %x4|SOFT  step size controlled midpoint(1rst choice for real softbodies)%x0";
/* SIF would have been candidate  .. well lack of time .. brecht is busy .. better make a stable version for peach now :) */
static char sbsolvers[] = "SIF  semi implicit euler with fixed step size (worth a try with real stiff egdes)%x3|SOFT  step size controlled midpoint(1rst choice for real softbodies)%x0";
#else
static char sbsolvers[] = "RKCP correct physics (harder to get stable but usefull for education :)%x1|SOFT  step size controlled midpoint(1rst choice for real softbodies)%x0";
#endif

static void object_softbodies_collision(Object *ob)
{
	SoftBody *sb=ob->soft;
	uiBlock *block;
	static int val;
	short *softflag=&ob->softflag, psys_cur=0;
	int ob_has_hair=psys_ob_has_hair(ob);
	static PTCacheID staticpid;
	int libdata;

    if(!_can_softbodies_at_all(ob)) return;
	/*bah that is ugly! creating missing data members in UI code*/
	if(ob->pd == NULL){
		ob->pd= MEM_callocN(sizeof(PartDeflect), "PartDeflect");
		ob->pd->pdef_sbdamp = 0.1f;
		ob->pd->pdef_sbift  = 0.2f;
		ob->pd->pdef_sboft  = 0.02f;
	}
	block= uiNewBlock(&curarea->uiblocks, "object_softbodies_collision", UI_EMBOSS, UI_HELV, curarea->win);
	uiNewPanelTabbed("Soft Body", "Physics"); 
	if(uiNewPanel(curarea, block, "Soft Body Collision", "Physics", 651, 0, 318, 204)==0) return;

	libdata= object_is_libdata(ob);
	uiSetButLock(libdata, ERROR_LIBDATA_MESSAGE);

	if(ob_has_hair) {
		if(PE_get_current_num(ob) >= 0) {
			ParticleSystem *psys = PE_get_current(ob);
			if(psys) {
				sb = psys->soft;
				softflag = &psys->softflag;
				psys_cur = 1;
			}
		}
	}

	if(psys_cur) {
		if(*softflag & OB_SB_ENABLE)
			val = 1;
		else
			val = 0;
	}
	else
		val = modifiers_isSoftbodyEnabled(ob);

	if(!val) {
		uiDefBut(block, LABEL, 0, "",10,10,1,2, NULL, 0.0, 0, 0, 0, ""); /* tell UI we go to 10,10*/
		uiBlockBeginAlign(block);
		if(psys_cur){
			uiDefBut(block, LABEL, 0, "Hair is not a softbody.",10,190,300,20, NULL, 0.0, 0, 0, 0, ""); 
		}
		else {
			uiDefBut(block, LABEL, 0, "Object is not a softbody.",10,190,300,20, NULL, 0.0, 0, 0, 0, ""); 
		}
		uiBlockEndAlign(block);
	}
	else{
		BKE_ptcache_id_from_softbody(&staticpid, ob, sb);
		object_physics_bake_buttons(block, &staticpid, 125, libdata);

		/* SELF COLLISION STUFF */
		if ((ob->type==OB_MESH)||(ob->type==OB_CURVE) ) {
			uiBlockBeginAlign(block);
			if (*softflag & OB_SB_EDGES){
				uiDefButBitS(block, TOG, OB_SB_SELF, B_BAKE_CACHE_CHANGE, "Self Collision",		10,80,150,20, softflag, 0, 0, 0, 0, "enable naive vertex ball self collision");
				if(*softflag & OB_SB_SELF){
					uiDefButF(block, NUM, B_BAKE_CACHE_CHANGE, "Ball Size:", 160,80,150,20, &sb->colball, -10.0,  10.0, 10, 0, "Absolute ball size or factor if not manual adjusted");
					uiDefButS(block, ROW, B_BAKE_CACHE_CHANGE, "Man",10,60,60,20, &sb->sbc_mode, 4.0,SBC_MODE_MANUAL, 0, 0, "Manual adjust");
					uiDefButS(block, ROW, B_BAKE_CACHE_CHANGE, "Av",70,60,60,20, &sb->sbc_mode, 4.0,SBC_MODE_AVG, 0, 0, "Average Spring lenght * Ball Size");
					uiDefButS(block, ROW, B_BAKE_CACHE_CHANGE, "Min",130,60,60,20, &sb->sbc_mode, 4.0,SBC_MODE_MIN, 0, 0, "Minimal Spring lenght * Ball Size");
					uiDefButS(block, ROW, B_BAKE_CACHE_CHANGE, "Max",190,60,60,20, &sb->sbc_mode, 4.0,SBC_MODE_MAX, 0, 0, "Maximal Spring lenght * Ball Size");
					uiDefButS(block, ROW, B_BAKE_CACHE_CHANGE, "AvMiMa",250,60,60,20, &sb->sbc_mode, 4.0,SBC_MODE_AVGMINMAX, 0, 0, "(Min+Max)/2 * Ball Size");
					uiDefButF(block, NUM, B_BAKE_CACHE_CHANGE, "B Stiff:", 10,40,150,20, &sb->ballstiff, 0.001,  100.0, 10, 0, "Ball inflating presure");
					uiDefButF(block, NUM, B_BAKE_CACHE_CHANGE, "B Damp:", 160,40,150,20, &sb->balldamp,  0.001,  1.0, 10, 0, "Blending to inelastic collision");
				}
			}
			else{
				uiDefBut(block, LABEL, 0, "<Self Collision> not available because there",10,80,300,20, NULL, 0.0, 0, 0, 0, ""); 
				uiDefBut(block, LABEL, 0, "are no edges, enable <Use Edges>",10,60,300,20, NULL, 0.0, 0, 0, 0, ""); 
			}

			uiBlockEndAlign(block);
			/*SOLVER SETTINGS*/
			/* done in another panel now*/
		}

		uiDefBut(block, LABEL, 0, "",10,10,1,2, NULL, 0.0, 0, 0, 0, ""); /* tell UI we go to 10,10*/
	}
	uiBlockEndAlign(block);
}
static void object_softbodies_solver(Object *ob)
{
	SoftBody *sb=ob->soft;
	uiBlock *block;
	static int val;
	short *softflag=&ob->softflag, psys_cur=0, adaptive_mode=0;
	int ob_has_hair=psys_ob_has_hair(ob);
	if(!_can_softbodies_at_all(ob)) return;
	block= uiNewBlock(&curarea->uiblocks, "object_softbodies_solver", UI_EMBOSS, UI_HELV, curarea->win);
	uiNewPanelTabbed("Soft Body", "Physics"); 
	if(uiNewPanel(curarea, block, "Soft Body Solver", "Physics", 651, 0, 318, 204)==0) return;

	uiSetButLock(object_is_libdata(ob), ERROR_LIBDATA_MESSAGE);

	/* doubt that is really needed here but for now */ 
	if(ob_has_hair) {
		if(PE_get_current_num(ob) >= 0) {
			ParticleSystem *psys = PE_get_current(ob);
			if(psys) {
				sb = psys->soft;
				softflag = &psys->softflag;
				psys_cur = 1;
			}
		}
	}

	if(psys_cur) {
		if(*softflag & OB_SB_ENABLE)
			val = 1;
		else
			val = 0;
	}
	else
		val = modifiers_isSoftbodyEnabled(ob);

	if(!val) { 
		uiDefBut(block, LABEL, 0, "",10,10,1,2, NULL, 0.0, 0, 0, 0, ""); /* tell UI we go to 10,10*/
		if(psys_cur){
			uiDefBut(block, LABEL, 0, "Hair is not a softbody.",10,190,300,20, NULL, 0.0, 0, 0, 0, ""); 
		}
		else {
			uiDefBut(block, LABEL, 0, "Object is not a softbody.",10,190,300,20, NULL, 0.0, 0, 0, 0, ""); 
		}
	}
	else{ 
		if ((ob->type==OB_MESH)||(ob->type==OB_CURVE) ) {
			/*SOLVER SETTINGS*/
			uiBlockBeginAlign(block);
			uiDefBut(block, LABEL, 0, "Solver select",10,200,300,20, NULL, 0.0, 0, 0, 0, ""); 
			uiDefButS(block, MENU, B_BAKE_CACHE_CHANGE, sbsolvers,10,180,300,20, &sb->solver_ID, 14.0, 0.0, 0, 0, "Select Solver");
			uiBlockEndAlign(block);

			/*some have adapive step size - some not*/
			switch (sb->solver_ID) {
			case 0:
			case 1:
				{adaptive_mode = 1; break;}
			case 3:
				{adaptive_mode = 0; break;}
			default: printf("SB_solver?\n"); // should never happen
			}
			if(adaptive_mode){
				uiBlockBeginAlign(block);
				uiDefBut(block, LABEL, 0, "Step size controls",10,160,300,20, NULL, 0.0, 0, 0, 0, "");
				uiDefButF(block, NUM, B_BAKE_CACHE_CHANGE, "Error Lim:",	10,140,280,20, &sb->rklimit , 0.001, 10.0, 10, 0, "The Runge-Kutta ODE solver error limit, low value gives more precision, high values speed");
				uiDefButBitS(block, TOG, SBSO_OLDERR, B_BAKE_CACHE_CHANGE,"V", 290,140,20,20, &sb->solverflags,  0,  0, 0, 0, "Use velocities for automagic step sizes");
				uiDefButS(block, NUM, B_BAKE_CACHE_CHANGE, "MinS:", 10,120,150,20, &sb->minloops,  0.00,  30000.0, 10, 0, "Minimal # solver steps/frame ");
				uiDefButS(block, NUM, B_BAKE_CACHE_CHANGE, "MaxS:", 160,120,150,20, &sb->maxloops,  0.00,  30000.0, 10, 0, "Maximal # solver steps/frame ");
				uiBlockEndAlign(block);

				uiBlockBeginAlign(block);
				uiDefBut(block, LABEL, 0, "Collision helpers",10,100,300,20, NULL, 0.0, 0, 0, 0, "");
				uiDefButS(block, NUM, B_BAKE_CACHE_CHANGE, "Choke:", 10,80,150,20, &sb->choke, 0.00,  100.0, 10, 0, "'Viscosity' inside collision target ");
				uiDefButS(block, NUM, B_BAKE_CACHE_CHANGE, "Fuzzy:", 160,80,150,20, &sb->fuzzyness,  1.00,  100.0, 10, 0, "Fuzzyness while on collision, high values make collsion handling faster but less stable");
				uiBlockEndAlign(block);

				uiBlockBeginAlign(block);
				uiDefBut(block, LABEL, 0, "Diagnosis",10,60,300,20, NULL, 0.0, 0, 0, 0, "");
				uiDefButBitS(block, TOG, SBSO_MONITOR, B_BAKE_CACHE_CHANGE,"Print Performance to Console", 10,40,300,20, &sb->solverflags,  0,  0, 0, 0, "Turn on SB diagnose console prints");				
				uiBlockEndAlign(block);
			} 
			else{
				uiBlockEndAlign(block);
				uiBlockBeginAlign(block);
				uiDefButS(block, NUM, B_BAKE_CACHE_CHANGE, "Fuzzy:", 210,100,90,20, &sb->fuzzyness,  1.00,  100.0, 10, 0, "Fuzzyness while on collision, high values make collsion handling faster but less stable");
				uiDefButBitS(block, TOG, SBSO_MONITOR, B_BAKE_CACHE_CHANGE,"M", 290,100,20,20, &sb->solverflags,  0,  0, 0, 0, "Turn on SB diagnose console prints");
				uiBlockEndAlign(block);
				uiDefButS(block, NUM, B_BAKE_CACHE_CHANGE, "Steps:", 10,80,100,20, &sb->minloops,  1.00,  30000.0, 10, 0, "Solver steps/frame ");
				uiDefButS(block, NUM, B_BAKE_CACHE_CHANGE, "Choke:", 210,80,100,20, &sb->choke, 0.00,  100.0, 10, 0, "'Viscosity' inside collision target ");
			}

			uiBlockEndAlign(block);

		}
	}
	uiBlockEndAlign(block);
}

static void object_softbodies(Object *ob)
{
	SoftBody *sb=ob->soft;
	ParticleSystem *psys=NULL;
	uiBlock *block;
	uiBut *but;
	ModifierData *md;
	static int val;
	short *softflag=&ob->softflag, psys_cur=0;
	int ob_has_hair = psys_ob_has_hair(ob);
	static short actsoft= -1;

    if(!_can_softbodies_at_all(ob)) return;
	block= uiNewBlock(&curarea->uiblocks, "object_softbodies", UI_EMBOSS, UI_HELV, curarea->win);
	uiNewPanelTabbed("Soft Body", "Physics"); 
	if(uiNewPanel(curarea, block, "Soft Body", "Physics", 640, 0, 318, 204)==0) return;
	uiSetButLock(object_is_libdata(ob), ERROR_LIBDATA_MESSAGE);

	if(ob_has_hair) {
		psys= psys_get_current(ob);

		if(psys && actsoft >= 0) {
			actsoft= psys_get_current_num(ob)+1;

			sb=psys->soft;
			softflag=&psys->softflag;
			psys_cur=1;
		}
		else
			actsoft= -1; /* -1 = object */
	}

	if(psys_cur && psys) {
		if(*softflag & OB_SB_ENABLE)
			val = 1;
		else
			val = 0;

		but = uiDefButI(block, TOG, REDRAWBUTSOBJECT, "Soft Body",	10,200,130,20, &val, 0, 0, 0, 0, "Sets hair to become soft body");
		uiButSetFunc(but, object_softbodies__enable_psys, ob, psys);
	}
	else {
		md = modifiers_findByType(ob, eModifierType_Softbody);
		val = (md != NULL);

		if(ob_has_hair)
			but = uiDefButI(block, TOG, REDRAWBUTSOBJECT, "Soft Body",	10,200,130,20, &val, 0, 0, 0, 0, "Sets object to become soft body");
		else
			but = uiDefButI(block, TOG, REDRAWBUTSOBJECT, "Soft Body",	10,200,130,20, &val, 0, 0, 0, 0, "Sets object to become soft body");

		uiButSetFunc(but, object_softbodies__enable, ob, NULL);

		if(md) {
			uiBlockBeginAlign(block);
			uiDefIconButBitI(block, TOG, eModifierMode_Render, B_BAKE_CACHE_CHANGE, ICON_SCENE, 145, 200, 20, 20,&md->mode, 0, 0, 1, 0, "Enable soft body during rendering");
			but= uiDefIconButBitI(block, TOG, eModifierMode_Realtime, B_BAKE_CACHE_CHANGE, VICON_VIEW3D, 165, 200, 20, 20,&md->mode, 0, 0, 1, 0, "Enable soft body during interactive display");
			uiBlockEndAlign(block);
		}
	}

	if(ob_has_hair) {
		char *menustr = psys_menu_string(ob,1);

		but=uiDefButS(block, MENU, B_BAKE_REDRAWEDIT, menustr, 210,200,100,20, &actsoft, 14.0, 0.0, 0, 0, "Browse systems");
		uiButSetFunc(but, PE_change_act, ob, &actsoft);
		
		MEM_freeN(menustr);
	}


	
	uiDefBut(block, LABEL, 0, "",10,10,300,0, NULL, 0.0, 0, 0, 0, ""); /* tell UI we go to 10,10*/

	if(val) {
		int defCount;
		char *menustr;
		static char str[128];

		if(sb->pointcache->flag & PTCACHE_BAKED)
			uiSetButLock(1, "Simulation frames are baked");

		//if(ob->softflag & OB_SB_BAKESET) {
		//	uiBlockBeginAlign(block);
		//	uiDefButI(block, NUM, B_DIFF, "Start:",			10, 170,100,20, &sb->sfra, 1.0, 10000.0, 10, 0, "Start frame for baking");
		//	uiDefButI(block, NUM, B_DIFF, "End:",			110, 170,100,20, &sb->efra, 1.0, 10000.0, 10, 0, "End frame for baking");
		//	uiDefButI(block, NUM, B_DIFF, "Interval:",		210, 170,100,20, &sb->interval, 1.0, 10.0, 10, 0, "Interval in frames between baked keys");
		//	uiBlockEndAlign(block);

		//	uiDefButS(block, TOG, B_DIFF, "Local",			10, 145,100,20, &sb->local, 0.0, 0.0, 0, 0, "Use local coordinates for baking");


		//	uiClearButLock();
		//	uiBlockBeginAlign(block);

		//	if(sb->keys) {
		//		char str[128];
		//		uiDefIconTextBut(block, BUT, B_SOFTBODY_BAKE_FREE, ICON_X, "FREE BAKE", 10, 120,300,20, NULL, 0.0, 0.0, 0, 0, "Free baked result");
		//		sprintf(str, "Stored %d vertices %d keys %.3f MB", sb->totpoint, sb->totkey, ((float)16*sb->totpoint*sb->totkey)/(1024.0*1024.0));
		//		uiDefBut(block, LABEL, 0, str, 10, 100,300,20, NULL, 0.0, 0.0, 00, 0, "");
		//	}
		//	else				
		//		uiDefBut(block, BUT, B_SOFTBODY_BAKE, "BAKE",	10, 120,300,20, NULL, 0.0, 0.0, 10, 0, "Start baking. Press ESC to exit without baking");
		//}
		//else {
			/* GENERAL STUFF */
			if (sb->totpoint){
			sprintf(str, "Vertex Mass; Object mass %f [k]",sb->nodemass*sb->totpoint/1000.0f);
			}
			else{
			sprintf(str, "Vertex Mass");
			}
			uiBlockBeginAlign(block);
			uiDefButF(block, NUM, B_BAKE_CACHE_CHANGE, "Friction:", 10, 170,150,20, &sb->mediafrict, 0.0, 50.0, 10, 0, "General media friction for point movements");
			uiDefButF(block, NUM, B_BAKE_CACHE_CHANGE, "Mass:",	   160, 170,150,20, &sb->nodemass , 0.001, 50000.0, 10, 0, str);
			uiDefButF(block, NUM, B_BAKE_CACHE_CHANGE, "Grav:",	   10,150,150,20, &sb->grav , -10.0, 10.0, 10, 0, "Apply gravitation to point movement");
			uiDefButF(block, NUM, B_BAKE_CACHE_CHANGE, "Speed:",	   160,150,150,20, &sb->physics_speed , 0.01, 100.0, 10, 0, "Tweak timing for physics to control frequency and speed");
			uiBlockEndAlign(block);

			/* GOAL STUFF */
			uiBlockBeginAlign(block);
			uiDefButBitS(block, TOG, OB_SB_GOAL, B_BAKE_CACHE_CHANGE, "Use Goal",	10,120,130,20, softflag, 0, 0, 0, 0, "Define forces for vertices to stick to animated position");
			if (*softflag & OB_SB_GOAL){
				if(ob->type==OB_MESH) {
					menustr= get_vertexgroup_menustr(ob);
					defCount=BLI_countlist(&ob->defbase);
					if(defCount==0) sb->vertgroup= 0;
					uiDefButS(block, MENU, B_BAKE_CACHE_CHANGE, menustr,	140,120,20,20, &sb->vertgroup, 0, defCount, 0, 0, "Browses available vertex groups");
					MEM_freeN (menustr);

					if(sb->vertgroup) {
						bDeformGroup *defGroup = BLI_findlink(&ob->defbase, sb->vertgroup-1);
						if(defGroup)
							uiDefBut(block, BUT, B_BAKE_CACHE_CHANGE, defGroup->name,	160,120,130,20, NULL, 0.0, 0.0, 0, 0, "Name of current vertex group");
						else
							uiDefBut(block, BUT, B_BAKE_CACHE_CHANGE, "(no group)",	160,120,130,20, NULL, 0.0, 0.0, 0, 0, "Vertex Group doesn't exist anymore");
						uiDefIconBut(block, BUT, B_SOFTBODY_DEL_VG, ICON_X, 290,120,20,20, 0, 0, 0, 0, 0, "Disable use of vertex group");
					}
					else
						uiDefButF(block, NUM, B_BAKE_CACHE_CHANGE, "Goal:",	160,120,150,20, &sb->defgoal, 0.0, 1.0, 10, 0, "Default Goal (vertex target position) value, when no Vertex Group used");
				}
				else {
					uiDefButS(block, TOG, B_BAKE_CACHE_CHANGE, "W",			140,120,20,20, &sb->vertgroup, 0, 1, 0, 0, "Use control point weight values");
					uiDefButF(block, NUM, B_BAKE_CACHE_CHANGE, "Goal:",	160,120,150,20, &sb->defgoal, 0.0, 1.0, 10, 0, "Default Goal (vertex target position) value, when no Vertex Group used");
				}

				uiDefButF(block, NUM, B_BAKE_CACHE_CHANGE, "G Stiff:",	10,100,150,20, &sb->goalspring, 0.0, 0.999, 10, 0, "Goal (vertex target position) spring stiffness");
				uiDefButF(block, NUM, B_BAKE_CACHE_CHANGE, "G Damp:",	160,100,150,20, &sb->goalfrict  , 0.0, 50.0, 10, 0, "Goal (vertex target position) friction");
				uiDefButF(block, NUM, B_BAKE_CACHE_CHANGE, "G Min:",		10,80,150,20, &sb->mingoal, 0.0, 1.0, 10, 0, "Goal minimum, vertex group weights are scaled to match this range");
				uiDefButF(block, NUM, B_BAKE_CACHE_CHANGE, "G Max:",		160,80,150,20, &sb->maxgoal, 0.0, 1.0, 10, 0, "Goal maximum, vertex group weights are scaled to match this range");
			}
			uiBlockEndAlign(block);

			/* EDGE SPRING STUFF */
			if(ob->type!=OB_SURF) {
				uiBlockBeginAlign(block);
				uiDefButBitS(block, TOG, OB_SB_EDGES, B_BAKE_CACHE_CHANGE, "Use Edges",		10,50,90,20, softflag, 0, 0, 0, 0, "Use Edges as springs");
			if (*softflag & OB_SB_EDGES){
				uiDefButBitS(block, TOG, OB_SB_QUADS, B_BAKE_CACHE_CHANGE, "Stiff Quads",		110,50,90,20, softflag, 0, 0, 0, 0, "Adds diagonal springs on 4-gons");
				uiDefButBitS(block, TOG, OB_SB_EDGECOLL, B_BAKE_CACHE_CHANGE, "CEdge",		220,50,45,20, softflag, 0, 0, 0, 0, "Edge collide too"); 
				uiDefButBitS(block, TOG, OB_SB_FACECOLL, B_BAKE_CACHE_CHANGE, "CFace",		265,50,45,20, softflag, 0, 0, 0, 0, "Faces collide too SLOOOOOW warning "); 
				uiDefButF(block, NUM, B_BAKE_CACHE_CHANGE, "Pull:",	10,30,75,20, &sb->inspring, 0.0,  0.999, 10, 0, "Edge spring stiffness when longer than rest length");
				uiDefButF(block, NUM, B_BAKE_CACHE_CHANGE, "Push:",	85,30,75,20, &sb->inpush, 0.0,  0.999, 10, 0, "Edge spring stiffness when shorter than rest length");
				uiDefButF(block, NUM, B_BAKE_CACHE_CHANGE, "Damp:",	160,30,70,20, &sb->infrict, 0.0,  50.0, 10, 0, "Edge spring friction");
			    uiDefButS(block, NUM, B_BAKE_CACHE_CHANGE, "SL:",250 ,30,60,20, &sb->springpreload, 0.0,  200.0, 10, 0, "Alter spring lenght to shrink/blow up (unit %) 0 to disable ");
				
				uiDefButBitS(block, TOG,OB_SB_AERO_ANGLE,B_BAKE_CACHE_CHANGE, "N",10,10,20,20, softflag, 0, 0, 0, 0, "New aero(uses angle and length)");
				uiDefButS(block, NUM, B_BAKE_CACHE_CHANGE, "Aero:",     30,10,60,20, &sb->aeroedge,  0.00,  30000.0, 10, 0, "Make edges 'sail'");
			    uiDefButS(block, NUM, B_BAKE_CACHE_CHANGE, "Plas:", 90,10,60,20, &sb->plastic, 0.0,  100.0, 10, 0, "Permanent deform");
				if(ob->type==OB_MESH) {
					uiDefButF(block, NUM, B_BAKE_CACHE_CHANGE, "Be:", 150,10,80,20, &sb->secondspring, 0.0,  10.0, 10, 0, "Bendig Stiffness");
					if (*softflag & OB_SB_QUADS){ 
					uiDefButF(block, NUM, B_BAKE_CACHE_CHANGE, "Sh:", 230,10,80,20, &sb->shearstiff, 0.0,  1.0, 10, 0, "Shear Stiffness");
					}
				}
				else sb->secondspring = 0;
				uiDefBut(block, LABEL, 0, "",10,10,1,0, NULL, 0.0, 0, 0, 0, ""); /* tell UI we go to 10,10*/
			}
				uiBlockEndAlign(block);
			}
		//}
	}
	uiBlockEndAlign(block);
}

static void object_panel_particle_bake(Object *ob)
{
	uiBlock *block;
	ParticleSystem *psys= psys_get_current(ob);
	static PTCacheID staticpid;
	int libdata;

	if (psys==NULL || psys->part==NULL) return;
	if (ELEM(psys->part->type, PART_HAIR, PART_FLUID)) return;
	if (psys->part->phystype == PART_PHYS_KEYED) return;
	
	block= uiNewBlock(&curarea->uiblocks, "object_panel_particle_bake", UI_EMBOSS, UI_HELV, curarea->win);
	uiNewPanelTabbed("Particle System", "Particle");
	if(uiNewPanel(curarea, block, "Bake", "Particle", 320, 0, 318, 204)==0) return;
	
	libdata= object_is_libdata(ob);
	uiSetButLock(libdata, ERROR_LIBDATA_MESSAGE);
	
	BKE_ptcache_id_from_particles(&staticpid, ob, psys);
	object_physics_bake_buttons(block, &staticpid, 10, libdata);
}

 /* Panels for new particles*/
static void object_panel_particle_children(Object *ob)
{
	uiBlock *block;
	ParticleSystem *psys = psys_get_current(ob);
	ParticleSettings *part;
	short butx=0, buty=160, butw=150, buth=20;
	static short kink_ui=0;

	if (psys==NULL) return;
	part=psys->part;
	if(part==NULL) return;
		
	block= uiNewBlock(&curarea->uiblocks, "object_panel_particle_child", UI_EMBOSS, UI_HELV, curarea->win);
	uiNewPanelTabbed("Extras", "Particle");
	if(uiNewPanel(curarea, block, "Children", "Particle", 1300, 0, 318, 204)==0) return;

	uiSetButLock((part->id.lib != NULL), ERROR_LIBDATA_MESSAGE);

	if(part->type == PART_FLUID) {
		uiDefBut(block, LABEL, 0, "No settings for fluid particles",					butx,(buty-=2*buth),2*butw,buth, NULL, 0.0, 0, 0, 0, "");
		return;
	}

	uiDefButS(block, MENU, B_PART_ALLOC_CHILD, "Children from:%t|Faces%x2|Particles%x1|None%x0", butx,buty,butw,buth, &part->childtype, 14.0, 0.0, 0, 0, "Create child particles");

	if(part->childtype==0) return;

	if(part->childtype==PART_CHILD_FACES && !(part->phystype==PART_PHYS_KEYED || part->type==PART_HAIR)) {
		uiDefBut(block, LABEL, 0, "Hair or keyed",	butx,(buty-=2*buth),butw,buth, NULL, 0.0, 0, 0, 0, "");
		uiDefBut(block, LABEL, 0, "particles needed!",	butx,(buty-=2*buth),butw,buth, NULL, 0.0, 0, 0, 0, "");
		return;
	}

	uiBlockBeginAlign(block);

	buty -= buth/2;
	
	uiDefButI(block, NUM, B_PART_ALLOC_CHILD, "Amount:", butx,(buty-=buth),butw,buth, &part->child_nbr, 0.0, MAX_PART_CHILDREN, 0, 0, "Amount of children/parent");
	uiDefButI(block, NUM, B_DIFF, "Render Amount:", butx,(buty-=buth),butw,buth, &part->ren_child_nbr, 0.0, MAX_PART_CHILDREN, 0, 0, "Amount of children/parent for rendering");

	if(part->from!=PART_FROM_PARTICLE && part->childtype==PART_CHILD_FACES) {
		uiDefButF(block, NUMSLI, B_PART_DISTR_CHILD, "VParents:",		butx,(buty-=buth),butw,buth, &part->parents, 0.0, 1.0, 1, 3, "Relative amount of virtual parents");
		}
	else {
		uiDefButF(block, NUM, B_PART_RECALC_CHILD, "Rad:",		butx,(buty-=buth),butw,buth, &part->childrad, 0.0, 10.0, 1, 3, "Radius of children around parent");
		uiDefButF(block, NUMSLI, B_PART_RECALC_CHILD, "Round:",		butx,(buty-=buth),butw,buth, &part->childflat, 0.0, 1.0, 1, 3, "Roundness of children around parent");
	}
	uiBlockEndAlign(block);

	buty -= buth/2;

	/* clump */
	uiBlockBeginAlign(block);
	uiDefButF(block, NUMSLI, B_PART_RECALC_CHILD, "Clump:",		butx,(buty-=buth),butw,buth, &part->clumpfac, -1.0, 1.0, 1, 3, "Amount of clumpimg");
	uiDefButF(block, NUMSLI, B_PART_RECALC_CHILD, "Shape:",		butx,(buty-=buth),butw,buth, &part->clumppow, -0.999, 0.999, 1, 3, "Shape of clumpimg");
	uiBlockEndAlign(block);

	buty -= buth/2;

	uiBlockBeginAlign(block);
	if(part->draw_as != PART_DRAW_PATH) {
		uiDefButF(block, NUM, B_PART_REDRAW, "Size:",		butx,(buty-=buth),butw/2,buth, &part->childsize, 0.01, 100, 10, 1, "A multiplier for the child particle size");
		uiDefButF(block, NUM, B_PART_REDRAW, "Rand:",		butx+butw/2,buty,butw/2,buth, &part->childrandsize, 0.0, 1.0, 10, 1, "Random variation to the size of the child particles");
	}
	if(part->childtype == PART_CHILD_FACES) {
		uiDefButF(block, NUM, B_PART_REDRAW, "Spread:",butx,(buty-=buth),butw/2,buth, &part->childspread, -1.0, 1.0, 10, 1, "Spread children from the faces");
		uiDefButBitI(block, TOG, PART_CHILD_SEAMS, B_PART_DISTR_CHILD, "Use Seams",	 butx+butw/2,buty,butw/2,buth, &part->flag, 0, 0, 0, 0, "Use seams to determine parents");
	}
	uiBlockEndAlign(block);

	butx=160;
	buty=180;

	if(part->phystype==PART_PHYS_KEYED || part->type==PART_HAIR)
		uiDefButBitS(block, TOG, 1, B_PART_REDRAW, "Kink/Branch",	 butx,(buty-=buth),butw,buth, &kink_ui, 0, 0, 0, 0, "Show kink and branch options");
	else
		buty-=buth;

	if(kink_ui || !(part->phystype==PART_PHYS_KEYED || part->type==PART_HAIR)) {
		buty -= buth/2;

		/* kink */
		uiBlockBeginAlign(block);
		if(part->kink) {
			uiDefButS(block, MENU, B_PART_RECALC_CHILD, "Kink:%t|Braid%x4|Wave%x3|Radial%x2|Curl%x1|Nothing%x0", butx,(buty-=buth),butw/2,buth, &part->kink, 14.0, 0.0, 0, 0, "Type of periodic offset on the path");
			uiDefButS(block, MENU, B_PART_RECALC_CHILD, "Axis %t|Z %x2|Y %x1|X %x0", butx+butw/2,buty,butw/2,buth, &part->kink_axis, 14.0, 0.0, 0, 0, "Which axis to use for offset");
			uiDefButF(block, NUM, B_PART_RECALC_CHILD, "Freq:",			butx,(buty-=buth),butw,buth, &part->kink_freq, 0.0, 10.0, 1, 3, "The frequency of the offset (1/total length)");
			uiDefButF(block, NUMSLI, B_PART_RECALC_CHILD, "Shape:",		butx,(buty-=buth),butw,buth, &part->kink_shape, -0.999, 0.999, 1, 3, "Adjust the offset to the beginning/end");
			uiDefButF(block, NUM, B_PART_RECALC_CHILD, "Amplitude:",	butx,(buty-=buth),butw,buth, &part->kink_amp, 0.0, 10.0, 1, 3, "The amplitude of the offset");
		}
		else {
			uiDefButS(block, MENU, B_PART_RECALC_CHILD, "Kink:%t|Braid%x4|Wave%x3|Radial%x2|Curl%x1|Nothing%x0", butx,(buty-=buth),butw,buth, &part->kink, 14.0, 0.0, 0, 0, "Type of periodic offset on the path");
			buty-=3*buth;
		}
		uiBlockEndAlign(block);

		if(part->childtype==PART_CHILD_PARTICLES && (part->phystype==PART_PHYS_KEYED || part->type==PART_HAIR)) {
			if(part->flag & PART_BRANCHING) {
				uiDefButBitI(block, TOG, PART_BRANCHING, B_PART_RECALC_CHILD, "Branching",	butx,(buty-=2*buth),butw,buth, &part->flag, 0, 0, 0, 0, "Branch child paths from eachother");
				uiDefButBitI(block, TOG, PART_ANIM_BRANCHING, B_PART_RECALC_CHILD, "Animated",	butx,(buty-=buth),butw/2,buth, &part->flag, 0, 0, 0, 0, "Animate branching");
				uiDefButBitI(block, TOG, PART_SYMM_BRANCHING, B_PART_RECALC_CHILD, "Symmetric",	butx+butw/2,buty,butw/2,buth, &part->flag, 0, 0, 0, 0, "Start and end points are the same");
				uiDefButF(block, NUM, B_PART_RECALC_CHILD, "Threshold:",	butx,(buty-=buth),butw,buth, &part->branch_thres, 0.0, 1.0, 1, 3, "Threshold of branching");
			}
			else
				uiDefButBitI(block, TOG, PART_BRANCHING, B_PART_RECALC_CHILD, "Branching",	butx,(buty-=2*buth),butw,buth, &part->flag, 0, 0, 0, 0, "Branch child paths from eachother");
		}
	}
	else {
	/* rough */
		buty -= buth/2;

		uiBlockBeginAlign(block);
		uiDefButF(block, NUMSLI, B_PART_RECALC_CHILD, "Rough1:",	butx,(buty-=buth),butw,buth, &part->rough1, 0.0, 10.0, 1, 3, "Amount of location dependant rough");
		uiDefButF(block, NUM, B_PART_RECALC_CHILD, "Size1:",	butx,(buty-=buth),butw,buth, &part->rough1_size, 0.01, 10.0, 1, 3, "Size of location dependant rough");
		uiBlockEndAlign(block);
		buty -= buth/2;
		uiBlockBeginAlign(block);
		uiDefButF(block, NUMSLI, B_PART_RECALC_CHILD, "Rough2:",	butx,(buty-=buth),butw,buth, &part->rough2, 0.0, 10.0, 1, 3, "Amount of random rough");
		uiDefButF(block, NUM, B_PART_RECALC_CHILD, "Size2:",	butx,(buty-=buth),butw,buth, &part->rough2_size, 0.01, 10.0, 1, 3, "Size of random rough");
		uiDefButF(block, NUMSLI, B_PART_RECALC_CHILD, "Thresh:",	butx,(buty-=buth),butw,buth, &part->rough2_thres, 0.00, 1.0, 1, 3, "Amount of particles left untouched by random rough");
		uiBlockEndAlign(block);
		buty -= buth/2;
		uiBlockBeginAlign(block);
		uiDefButF(block, NUMSLI, B_PART_RECALC_CHILD, "RoughE:",	butx,(buty-=buth),butw,buth, &part->rough_end, 0.0, 10.0, 1, 3, "Amount of end point rough");
		uiDefButF(block, NUMSLI, B_PART_RECALC_CHILD, "Shape:",	butx,(buty-=buth),butw,buth, &part->rough_end_shape, 0.0, 10.0, 1, 3, "Shape of end point rough");
		uiBlockEndAlign(block);
	}
}
static void particle_set_vg(void *ob_v, void *vgnum_v)
{
	Object *ob= ob_v;
	ParticleSystem *psys=psys_get_current(ob);
	short vgnum = *((short *)vgnum_v);

	if(vgnum==PSYS_VG_DENSITY)
		psys->recalc|=PSYS_DISTR;
	else if(vgnum!=PSYS_VG_SIZE)
		psys->recalc|=PSYS_INIT;

	DAG_object_flush_update(G.scene, ob, OB_RECALC_DATA);
	allqueue(REDRAWVIEW3D, 0);
}
static void particle_del_vg(void *ob_v, void *vgnum_v)
{
	Object *ob= ob_v;
	ParticleSystem *psys=psys_get_current(ob);
	short vgnum = *((short *)vgnum_v);

	if(vgnum==PSYS_VG_DENSITY) {
		psys->recalc|=PSYS_DISTR;
	}

	psys->vgroup[vgnum]=0;

	DAG_object_flush_update(G.scene, ob, OB_RECALC_DATA);
	allqueue(REDRAWVIEW3D, 0);
}
static void object_panel_particle_extra(Object *ob)
{
	uiBlock *block;
	uiBut *but;
	ParticleSystem *psys=psys_get_current(ob);
	ParticleSettings *part;
	short butx=0, buty=160, butw=150, buth=20;
	static short vgnum=0;

	if (psys==NULL) return;
	part=psys->part;
	if(part==NULL) return;
		
	block= uiNewBlock(&curarea->uiblocks, "object_panel_particle_extra", UI_EMBOSS, UI_HELV, curarea->win);
	if(uiNewPanel(curarea, block, "Extras", "Particle", 980, 0, 318, 204)==0) return;

	uiSetButLock((part->id.lib != NULL), ERROR_LIBDATA_MESSAGE);

	if(part->type == PART_FLUID) {
		uiDefBut(block, LABEL, 0, "No settings for fluid particles",					butx,(buty-=2*buth),2*butw,buth, NULL, 0.0, 0, 0, 0, "");
		return;
	}

	uiDefBut(block, LABEL, 0, "Effectors:",	butx,buty,butw,buth, NULL, 0.0, 0, 0, 0, "");
	uiBlockBeginAlign(block);
	uiDefIDPoinBut(block, test_grouppoin_but, ID_GR, B_PART_RECALC, "GR:", butx, (buty-=buth), butw/2, buth, &part->eff_group, "Limit effectors to this Group"); 
	uiDefButBitI(block, TOG, PART_SIZE_DEFL, B_PART_RECALC, "Size Deflect",	butx+butw/2,buty,butw/2,buth, &part->flag, 0, 0, 0, 0, "Use particle's size in deflection");
	uiDefButBitI(block, TOG, PART_DIE_ON_COL, B_PART_RECALC, "Die on hit",butx,(buty-=buth),butw/2,buth, &part->flag, 0, 0, 0, 0, "Particles die when they collide with a deflector object");
	uiDefButBitI(block, TOG, PART_STICKY, B_PART_RECALC, "Sticky",	butx+butw/2,buty,butw/2,buth, &part->flag, 0, 0, 0, 0, "Particles stick to collided objects if they die in the collision");
	uiBlockEndAlign(block);

	uiDefBut(block, LABEL, 0, "Time:",	butx,(buty-=buth),butw/3,buth, NULL, 0.0, 0, 0, 0, "");
	uiBlockBeginAlign(block);
	uiDefButBitI(block, TOG, PART_GLOB_TIME, B_PART_RECALC, "Global",	 butx,(buty-=buth),butw/2,buth, &part->flag, 0, 0, 0, 0, "Set all ipos that work on particles to be calculated in global/object time");
	uiDefButBitI(block, TOG, PART_ABS_TIME, B_PART_RECALC, "Absolute",	 butx+butw/2,buty,butw/2,buth, &part->flag, 0, 0, 0, 0, "Set all ipos that work on particles to be calculated in absolute/relative time");

	//if(part->flag & PART_LOOP){
	//	uiDefButBitI(block, TOG, PART_LOOP, B_PART_RECALC, "Loop",	 butx,(buty-=buth),butw/2,buth, &part->flag, 0, 0, 0, 0, "Loop particle lives");
	//	uiDefButBitI(block, TOG, PART_LOOP_INSTANT, B_PART_RECALC, "Instantly",	 butx+butw/2,buty,butw/2,buth, &part->flag, 0, 0, 0, 0, "Loop particle life at time of death");
	//}
	//else
		uiDefButBitI(block, TOG, PART_LOOP, B_PART_RECALC, "Loop",	 butx,(buty-=buth),butw,buth, &part->flag, 0, 0, 0, 0, "Loop particle lives");

	uiDefButF(block, NUM, B_PART_RECALC, "Tweak:",	butx,(buty-=buth),butw,buth, &part->timetweak, 0.0, 10.0, 1, 0, "A multiplier for physics timestep (1.0 means one frame = 1/25 seconds)");
	uiBlockEndAlign(block);

	if(ob->type==OB_MESH) {
		char *menustr= get_vertexgroup_menustr(ob);
		int defCount=BLI_countlist(&ob->defbase);
		if(defCount==0) psys->vgroup[vgnum]= 0;

		uiDefBut(block, LABEL, 0, "Vertex group:",	butx,(buty-=2*buth),butw,buth, NULL, 0.0, 0, 0, 0, "");

		uiBlockBeginAlign(block);
		
		uiDefButS(block, MENU, B_PART_REDRAW, "Attribute%t|Effector%x11|TanRot%x10|TanVel%x9|Size%x8|RoughE%x7|Rough2%x6|Rough1%x5|Kink%x4|Clump%x3|Length%x2|Velocity%x1|Density%x0", butx,(buty-=buth),butw-40,buth, &vgnum, 14.0, 0.0, 0, 0, "Attribute effected by vertex group");
		but=uiDefButBitS(block, TOG, (1<<vgnum), B_PART_RECALC, "Neg",	butx+butw-40,buty,40,buth, &psys->vg_neg, 0, 0, 0, 0, "Negate the effect of the vertex group");
		uiButSetFunc(but, particle_set_vg, (void *)ob, (void *)(&vgnum));
		
		butx+=butw;

		but= uiDefButS(block, MENU, B_PART_RECALC, menustr,	butx,buty,buth,buth, psys->vgroup+vgnum, 0, defCount, 0, 0, "Browses available vertex groups");
		uiButSetFunc(but, particle_set_vg, (void *)ob, (void *)(&vgnum));
		MEM_freeN (menustr);

		if(psys->vgroup[vgnum]) {
			bDeformGroup *defGroup = BLI_findlink(&ob->defbase, psys->vgroup[vgnum]-1);
			if(defGroup)
				uiDefBut(block, BUT, B_PART_REDRAW, defGroup->name,	butx+buth,buty,butw-2*buth,buth, NULL, 0.0, 0.0, 0, 0, "Name of current vertex group");
			else{
				uiDefBut(block, BUT, B_PART_REDRAW, "(no group)",	butx+buth,buty,butw-2*buth,buth, NULL, 0.0, 0.0, 0, 0, "Vertex Group doesn't exist anymore");
			}
			but=uiDefIconBut(block, BUT, B_PART_RECALC, ICON_X, butx+butw-buth,buty,buth,buth, 0, 0, 0, 0, 0, "Disable use of vertex group");
			uiButSetFunc(but, particle_del_vg, (void *)ob, (void *)(&vgnum));
		}

		uiBlockEndAlign(block);
	}
	
	buty=butx=160;

	uiDefButI(block, NUM, B_PART_DISTR, "Seed:",				butx,(buty-=buth),butw,buth, &psys->seed, 0.0, 255.0, 1, 0, "Set an offset in the random table");
	if(part->type == PART_HAIR) {
		uiBlockBeginAlign(block);
		uiDefButF(block, NUM, B_PART_RECALC, "Stiff:",	butx,(buty-=buth),(butw*3)/5,buth, &part->eff_hair, 0.0, 1.0, 0, 0, "Hair stiffness for effectors");
		uiDefButBitI(block, TOG, PART_CHILD_EFFECT, B_PART_RECALC, "Children", butx+(butw*3)/5,buty,(butw*2)/5,buth, &part->flag, 0, 0, 0, 0, "Apply effectors to children");
		uiBlockEndAlign(block);
	}
	else
		buty-=buth;

	/* size changes must create a recalc event always so that sizes are updated properly */
	uiDefButF(block, NUM, B_PART_RECALC, "Size:",	butx,(buty-=buth),butw,buth, &part->size, 0.01, 100, 10, 1, "The size of the particles");
	uiDefButF(block, NUM, B_PART_RECALC, "Rand:",	butx,(buty-=buth),butw,buth, &part->randsize, 0.0, 2.0, 10, 1, "Give the particle size a random variation");

	uiDefButBitI(block, TOG, PART_SIZEMASS, B_PART_RECALC, "Mass from size",	 butx,(buty-=buth),butw,buth, &part->flag, 0, 0, 0, 0, "Multiply mass with particle size");
	uiDefButF(block, NUM, B_PART_RECALC, "Mass:",	butx,(buty-=buth),butw,buth, &part->mass, 0.01, 100, 10, 1, "Specify the mass of the particles");
}
/* copy from buttons_shading.c */
static void autocomplete_uv(char *str, void *arg_v)
{
	Mesh *me;
	CustomDataLayer *layer;
	AutoComplete *autocpl;
	int a;

	if(str[0]==0)
		return;

	autocpl= autocomplete_begin(str, 32);
		
	/* search if str matches the beginning of name */
	for(me= G.main->mesh.first; me; me=me->id.next)
		for(a=0, layer= me->fdata.layers; a<me->fdata.totlayer; a++, layer++)
			if(layer->type == CD_MTFACE)
				autocomplete_do_name(autocpl, layer->name);
	
	autocomplete_end(autocpl, str);
}
static void object_panel_particle_visual(Object *ob)
{
	uiBlock *block;
	uiBut *but;
	ParticleSystem *psys=psys_get_current(ob);
	ParticleSettings *part;
	short butx=0, buty=160, butw=150, buth=20;
	static short bbuvnum=0;

	if (psys==NULL) return;
	part=psys->part;
	if(part==NULL) return;
		
	block= uiNewBlock(&curarea->uiblocks, "object_panel_particle_visual", UI_EMBOSS, UI_HELV, curarea->win);
	if(uiNewPanel(curarea, block, "Visualization", "Particle", 640, 0, 318, 204)==0) return;

	uiDefButS(block, MENU, B_PART_RECALC, "Billboard %x9|Group %x8|Object %x7|Path %x6|Line %x5|Axis %x4|Cross %x3|Circle %x2|Point %x1|None %x0", butx,buty,butw,buth, &part->draw_as, 14.0, 0.0, 0, 0, "How particles are visualized");

	if(part->draw_as==PART_DRAW_NOT) {
		uiDefButBitS(block, TOG, PART_DRAW_EMITTER, B_PART_REDRAW, "Render emitter",	butx,(buty-=2*buth),butw,buth, &part->draw, 0, 0, 0, 0, "Render emitter object");
		return;
	}

	uiDefBut(block, LABEL, 0, "Draw:",	butx,(buty-=buth),butw,buth, NULL, 0.0, 0, 0, 0, "");
	uiBlockBeginAlign(block);
	uiDefButBitS(block, TOG, PART_DRAW_VEL, B_PART_REDRAW, "Vel",	butx,(buty-=buth),butw/3,buth, &part->draw, 0, 0, 0, 0, "Show particle velocity");
	uiDefButBitS(block, TOG, PART_DRAW_SIZE, B_PART_REDRAW, "Size",	butx+butw/3,buty,butw/3,buth, &part->draw, 0, 0, 0, 0, "Show particle size");
	uiDefButBitS(block, TOG, PART_DRAW_NUM, B_PART_REDRAW, "Num",	butx+2*butw/3,buty,butw/3,buth, &part->draw, 0, 0, 0, 0, "Show particle number");
	uiDefButS(block, NUM, B_PART_REDRAW, "Draw Size:", butx,(buty-=buth),butw,buth, &part->draw_size, 0.0, 10.0, 0, 0, "Size of particles on viewport in pixels (0=default)");
	uiDefButS(block, NUM, B_PART_RECALC_CHILD, "Disp:",		butx,(buty-=buth),butw,buth, &part->disp, 0.0, 100.0, 10, 0, "Percentage of particles to display in 3d view");
	uiBlockEndAlign(block);

	uiDefBut(block, LABEL, 0, "Render:",	butx,(buty-=buth),butw,buth, NULL, 0.0, 0, 0, 0, "");
	uiBlockBeginAlign(block);
	uiDefButS(block, NUM, B_PART_DISTR, "Material:",					butx,(buty-=buth),butw-30,buth, &part->omat, 1.0, 16.0, 0, 0, "Specify material used for the particles");
	uiDefButBitS(block, TOG, PART_DRAW_MAT_COL, B_PART_RECALC, "Col",	butx+butw-30,buty,30,buth, &part->draw, 0, 0, 0, 0, "Draw particles using material's diffuse color");
	uiDefButBitS(block, TOG, PART_DRAW_EMITTER, B_PART_REDRAW, "Emitter",	butx,(buty-=buth),butw/2,buth, &part->draw, 0, 0, 0, 0, "Render emitter Object also");
	uiDefButBitS(block, TOG, PART_DRAW_PARENT, B_PART_REDRAW, "Parents",				butx+butw/2,buty,butw/2,buth, &part->draw, 0, 0, 0, 0, "Render parent particles");
	uiDefButBitI(block, TOG, PART_UNBORN, B_PART_REDRAW, "Unborn",			butx,(buty-=buth),butw/2,buth, &part->flag, 0, 0, 0, 0, "Show particles before they are emitted");
	uiDefButBitI(block, TOG, PART_DIED, B_PART_REDRAW, "Died",				butx+butw/2,buty,butw/2,buth, &part->flag, 0, 0, 0, 0, "Show particles after they have died");

	uiBlockEndAlign(block);

	butx=160;
	buty=160-buth;

	uiBlockBeginAlign(block);

	switch(part->draw_as) {
		case PART_DRAW_OB:
			uiDefIDPoinBut(block, test_obpoin_but, ID_OB, B_PART_REDRAW_DEPS, "OB:",	butx,(buty-=buth),butw,buth, &part->dup_ob, "Show this Object in place of particles"); 
			break;
		case PART_DRAW_GR:
			uiDefIDPoinBut(block, test_grouppoin_but, ID_GR, B_PART_REDRAW_DEPS, "GR:",	butx,(buty-=buth),butw,buth, &part->dup_group, "Show Objects in this Group in place of particles"); 
			uiDefButBitS(block, TOG, PART_DRAW_WHOLE_GR, B_PART_REDRAW, "Dupli Group",	butx,(buty-=buth),butw,buth, &part->draw, 0, 0, 0, 0, "Use whole group at once");
			if((part->draw & PART_DRAW_WHOLE_GR)==0)
				uiDefButBitS(block, TOG, PART_DRAW_RAND_GR, B_PART_REDRAW, "Pick Random",	butx,(buty-=buth),butw,buth, &part->draw, 0, 0, 0, 0, "Pick objects from group randomly");
			break;
		case PART_DRAW_BB:
			uiDefButBitS(block, TOG, PART_DRAW_BB_LOCK, B_PART_REDRAW, "Lock",	butx,(buty+=buth),butw/2,buth, &part->draw, 0, 0, 0, 0, "Lock the billboards align axis");
			uiDefButS(block, MENU, B_PART_REDRAW, "Align to%t|Velocity%x4|View%x3|Z%x2|Y%x1|X%x0", butx+butw/2,buty,butw/2,buth, &part->bb_align, 14.0, 0.0, 0, 0, "In respect to what the billboards are aligned");
			uiDefButF(block, NUM, B_PART_REDRAW, "Tilt:", butx,(buty-=buth),butw/2,buth, &part->bb_tilt, -1.0, 1.0, 0, 0, "Tilt of the billboards");
			uiDefButF(block, NUM, B_PART_REDRAW, "Rand:", butx+butw/2,buty,butw/2,buth, &part->bb_rand_tilt, 0.0, 1.0, 0, 0, "Random tilt of the billboards");
			uiDefButS(block, NUM, B_PART_REDRAW, "UV Split:", butx,(buty-=buth),butw,buth, &part->bb_uv_split, 1.0, 10.0, 0, 0, "Amount of rows/columns to split uv coordinates for billboards");
			uiDefButS(block, MENU, B_PART_REDRAW, "Animate%t|Angle%x2|Time%x1|None%x0", butx,(buty-=buth),butw/2,buth, &part->bb_anim, 14.0, 0.0, 0, 0, "How to animate billboard textures");
			uiDefButS(block, MENU, B_PART_REDRAW, "Offset%t|Random%x2|Linear%x1|None%x0", butx+butw/2,buty,butw/2,buth, &part->bb_split_offset, 14.0, 0.0, 0, 0, "How to offset billboard textures");
			uiDefButF(block, NUM, B_PART_REDRAW, "OffsetX:", butx,(buty-=buth),butw,buth, part->bb_offset, -1.0, 1.0, 0, 0, "Offset billboards horizontally");
			uiDefButF(block, NUM, B_PART_REDRAW, "OffsetY:", butx,(buty-=buth),butw,buth, part->bb_offset+1, -1.0, 1.0, 0, 0, "Offset billboards vertically");
			uiDefIDPoinBut(block, test_obpoin_but, ID_OB, B_PART_REDRAW, "OB:",	butx,(buty-=buth),butw,buth, &part->bb_ob, "Billboards face this object (default is active camera)"); 
			uiDefButS(block, MENU, B_PART_REDRAW, "UV channel%t|Split%x2|Time-Index (X-Y)%x1|Normal%x0", butx,(buty-=buth),butw,buth, &bbuvnum, 14.0, 0.0, 0, 0, "UV channel");
			but=uiDefBut(block, TEX, B_PART_REDRAW, "UV:", butx,(buty-=buth),butw,buth, psys->bb_uvname+bbuvnum, 0, 31, 0, 0, "Set name of UV layer to use with billboards, default is active UV layer");
			uiButSetCompleteFunc(but, autocomplete_uv, NULL);
			break;
		case PART_DRAW_LINE:
			uiDefButBitS(block, TOG, PART_DRAW_VEL_LENGTH, B_PART_REDRAW, "Speed",	butx,(buty-=buth),butw,buth, &part->draw, 0, 0, 0, 0, "Multiply line length by particle speed");
			uiDefButF(block, NUM, B_PART_REDRAW, "Back:", butx,(buty-=buth),butw,buth, &part->draw_line[0], 0.0, 10.0, 0, 0, "Length of the line's tail");
			uiDefButF(block, NUM, B_PART_REDRAW, "Front:", butx,(buty-=buth),butw,buth, &part->draw_line[1], 0.0, 10.0, 0, 0, "Length of the line's head");
			break;
		case PART_DRAW_PATH:
			if(part->phystype==PART_PHYS_KEYED || part->type==PART_HAIR) {
				uiDefButS(block, NUM, B_PART_RECALC, "Steps:",	butx,(buty+=buth),butw,buth, &part->draw_step, 0.0, 7.0, 0, 0, "How many steps paths are drawn with (power of 2)");
				uiDefButS(block, NUM, B_PART_REDRAW, "Render:",	butx,(buty-=buth),butw,buth, &part->ren_step, 0.0, 9.0, 0, 0, "How many steps paths are rendered with (power of 2)");

				uiDefButBitI(block, TOG, PART_ABS_LENGTH, B_PART_RECALC, "Abs Length",	 butx,(buty-=buth),butw,buth, &part->flag, 0, 0, 0, 0, "Use maximum length in absolute blender units");
				uiDefButF(block, NUM, B_PART_RECALC, "Max Length:",		butx,(buty-=buth),butw,buth, &part->abslength, 0.0, 10000.0, 1, 3, "Absolute path length");
				uiDefButF(block, NUMSLI, B_PART_RECALC, "RLength:",		butx,(buty-=buth),butw,buth, &part->randlength, 0.0, 1.0, 1, 3, "Give path length a random variation");
				uiBlockEndAlign(block);

				uiDefButBitI(block, TOG, PART_HAIR_BSPLINE, B_PART_RECALC, "B-Spline",	 butx,(buty-=buth),butw,buth, &part->flag, 0, 0, 0, 0, "Interpolate hair using B-Splines");

				uiBlockBeginAlign(block);
				uiDefButBitS(block, TOG, PART_DRAW_REN_STRAND, B_PART_REDRAW, "Strand render",	 butx,buty-=buth,butw,buth, &part->draw, 0, 0, 0, 0, "Use the strand primitive for rendering");
				if(part->draw & PART_DRAW_REN_STRAND) {
					uiDefButS(block, NUM, B_PART_REDRAW, "Angle:",	butx,(buty-=buth),butw,buth, &part->adapt_angle, 0.0, 45.0, 0, 0, "How many degrees path has to curve to make another render segment");
				}
				else {
					uiDefButBitS(block, TOG, PART_DRAW_REN_ADAPT, B_PART_REDRAW, "Adaptive render",	 butx,buty-=buth,butw,buth, &part->draw, 0, 0, 0, 0, "Draw steps of the particle path");
					if(part->draw & PART_DRAW_REN_ADAPT) {
						uiDefButS(block, NUM, B_PART_REDRAW, "Angle:",	butx,(buty-=buth),butw/2,buth, &part->adapt_angle, 0.0, 45.0, 0, 0, "How many degrees path has to curve to make another render segment");
						uiDefButS(block, NUM, B_PART_REDRAW, "Pixel:",	butx+butw/2,buty,(butw+1)/2,buth, &part->adapt_pix, 0.0, 50.0, 0, 0, "How many pixels path has to cover to make another render segment");
					}
				}
			}
			else {
				uiDefBut(block, LABEL, 0, "Hair or keyed",	butx,(buty-=2*buth),butw,buth, NULL, 0.0, 0, 0, 0, "");
				uiDefBut(block, LABEL, 0, "particles needed!",	butx,(buty-=2*buth),butw,buth, NULL, 0.0, 0, 0, 0, "");
			}
			break;
	}
	uiBlockEndAlign(block);
}
static void object_panel_particle_simplification(Object *ob)
{
	uiBlock *block;
	ParticleSystem *psys=psys_get_current(ob);
	ParticleSettings *part;
	short butx=0, buty=160, butw=150, buth=20;

	if (psys==NULL) return;
	part=psys->part;
	if(part==NULL) return;

	if(part->draw_as!=PART_DRAW_PATH || !(part->draw & PART_DRAW_REN_STRAND))
		return;
	if(part->childtype!=PART_CHILD_FACES)
		return;
	
	block= uiNewBlock(&curarea->uiblocks, "object_panel_particle_simplification", UI_EMBOSS, UI_HELV, curarea->win);
	uiNewPanelTabbed("Visualization", "Particle");
	if(uiNewPanel(curarea, block, "Simplification", "Particle", 640, 0, 318, 204)==0) return;

	uiBlockBeginAlign(block);
	uiDefButBitS(block, TOG, PART_SIMPLIFY_ENABLE, B_PART_REDRAW, "Child Simplification", butx,buty-=buth,butw,buth, &part->simplify_flag, 0, 0, 0, 0, "Remove child strands as the object becomes smaller on the screen");
	uiBlockEndAlign(block);
	if(part->simplify_flag & PART_SIMPLIFY_ENABLE) {
		buty -= 10;

		uiBlockBeginAlign(block);
		uiDefButS(block, NUM, B_NOP, "Reference Size:", butx,(buty-=buth),butw,buth, &part->simplify_refsize, 1.0, 32768.0, 0, 0, "Reference size size in pixels, after which simplification begins");
		uiDefButF(block, NUM, B_NOP, "Rate:", butx,(buty-=buth),butw,buth, &part->simplify_rate, 0.0, 1.0, 0, 0, "Speed of simplification");
		uiDefButF(block, NUM, B_NOP, "Transition:", butx,(buty-=buth),butw,buth, &part->simplify_transition, 0.0, 1.0, 0, 0, "Transition period for fading out strands");
		uiBlockEndAlign(block);

		buty -= 10;

		uiBlockBeginAlign(block);
		uiDefButBitS(block, TOG, PART_SIMPLIFY_VIEWPORT, B_PART_REDRAW, "Viewport", butx,buty-=buth,butw,buth, &part->simplify_flag, 0, 0, 0, 0, "Remove child strands as the object goes outside the viewport");
		uiDefButF(block, NUM, B_NOP, "Rate:", butx,(buty-=buth),butw,buth, &part->simplify_viewport, 0.0, 0.999, 0, 0, "Speed of simplification");
		uiBlockEndAlign(block);
	}
	uiBlockEndAlign(block);
}
static void boidrule_moveDown(void *part_v, void *rule_v)
{
	ParticleSettings *part = part_v;
	char r, *rule = rule_v;

	int n= rule - part->boidrule;

	if(n+1 < BOID_TOT_RULES) {
		r=part->boidrule[n];
		part->boidrule[n]=part->boidrule[n+1];
		part->boidrule[n+1]=r;
	}
}
static void boidrule_moveUp(void *part_v, void *rule_v)
{
	ParticleSettings *part = part_v;
	char r, *rule = rule_v;

	int n= rule - part->boidrule;

	if(n-1 >= 0) {
		r=part->boidrule[n];
		part->boidrule[n]=part->boidrule[n-1];
		part->boidrule[n-1]=r;
	}
}
static void object_panel_particle_physics(Object *ob)
{
	uiBlock *block;
	uiBut *but;
	ParticleSystem *psys=psys_get_current(ob);
	ParticleSettings *part;
	short butx=0, buty=160, butw=150, buth=20;

	if (psys==NULL) return;
	
	part=psys->part;

	if(part==NULL) return;
		
	block= uiNewBlock(&curarea->uiblocks, "object_panel_particle_physics", UI_EMBOSS, UI_HELV, curarea->win);
	if(uiNewPanel(curarea, block, "Physics", "Particle", 320, 0, 318, 204)==0) return;
	
	if(part->type == PART_FLUID) {
		uiDefBut(block, LABEL, 0, "No settings for fluid particles",					butx,(buty-=2*buth),2*butw,buth, NULL, 0.0, 0, 0, 0, "");
		return;
	}

	if(ob->id.lib)
		uiSetButLock(1, "Can't edit library data");
	else if(psys->flag & PSYS_EDITED)
		uiSetButLock(1, "Hair is edited!");
	else if(psys->pointcache->flag & PTCACHE_BAKED)
		uiSetButLock(1, "Simulation frames are baked!");

	if(part->phystype==PART_PHYS_KEYED){
		uiBlockBeginAlign(block);
		uiDefButBitI(block, TOG, PSYS_FIRST_KEYED, B_PART_RECALC, "First",	 butx,buty,45,buth, &psys->flag, 0, 0, 0, 0, "Sets the system to be the starting point of keyed particles");
		uiDefButS(block, MENU, B_PART_RECALC, "Physics %t|Boids%x3|Keyed %x2|Newtonian %x1|None %x0", butx+45,buty,butw-45,buth, &part->phystype, 14.0, 0.0, 0, 0, "Select particle physics type");
		uiBlockEndAlign(block);
	}
	else
		uiDefButS(block, MENU, B_PART_RECALC, "Physics%t|Boids%x3|Keyed%x2|Newtonian%x1|None%x0", butx,buty,butw,buth, &part->phystype, 14.0, 0.0, 0, 0, "Select particle physics type");

	if(part->phystype==PART_PHYS_BOIDS) {
		int i;
		char *rules[BOID_TOT_RULES] = {"Collision", "Avoid", "Crowd", "Center", "AvVel", "Velocity", "Goal", "Level"};
		char *ruletext[BOID_TOT_RULES] = {
			"Avoid deflector objects",
			"Avoid predators",
			"Avoid other boids",
			"Get to flock center",
			"Maintain average velocity",
			"Match velocity of nearby boids",
			"Seek goal",
			"Keep the Z level"
		};
		/* left column */
		uiDefBut(block, LABEL, 0, "Behaviour:",		butx,(buty-=buth),butw,buth, NULL, 0.0, 0, 0, 0, "");
		uiBlockBeginAlign(block);
		for(i=0; i<BOID_TOT_RULES; i++) {
			uiBlockSetCol(block, TH_BUT_ACTION);

			but = uiDefIconBut(block, BUT, B_PART_RECALC, VICON_MOVE_UP, butx, (buty-=buth), 20, 20, NULL, 0.0, 0.0, 0.0, 0.0, "Move rule up");
			uiButSetFunc(but, boidrule_moveUp, part, part->boidrule+i);

			but = uiDefIconBut(block, BUT, B_PART_RECALC, VICON_MOVE_DOWN, butx+20, buty, 20, 20, NULL, 0.0, 0.0, 0.0, 0.0, "Move rule down");
			uiButSetFunc(but, boidrule_moveDown, part, part->boidrule+i);

			uiBlockSetCol(block, TH_BUT_SETTING2);

			uiDefButF(block, NUM, B_PART_RECALC, rules[part->boidrule[i]],		butx+40,buty,butw-40,buth, part->boidfac+part->boidrule[i], -1.0, 2.0, 1, 3, ruletext[part->boidrule[i]]);
		}
		uiBlockSetCol(block, TH_AUTO);
		uiBlockEndAlign(block);

		buty=140;
		butx=160;
		
		uiDefBut(block, LABEL, 0, "Physics:",		butx,buty,butw,buth, NULL, 0.0, 0, 0, 0, "");
		uiBlockBeginAlign(block);
		uiDefButBitI(block, TOG, PART_BOIDS_2D, B_PART_RECALC, "2D",	 butx,(buty-=buth),butw,buth, &part->flag, 0, 0, 0, 0, "Constrain boids to a surface");
		uiDefButF(block, NUM, B_PART_RECALC, "MaxVelocity:",		butx,(buty-=buth),butw,buth, &part->max_vel, 0.0, 200.0, 1, 3, "Maximum velocity");
		uiDefButF(block, NUM, B_PART_RECALC, "AvVelocity:",		butx,(buty-=buth),butw,buth, &part->average_vel, 0.0, 1.0, 1, 3, "The usual speed % of max velocity");
		uiDefButF(block, NUM, B_PART_RECALC, "LatAcc:",		butx,(buty-=buth),butw,buth, &part->max_lat_acc, 0.0, 1.0, 1, 3, "Lateral acceleration % of max velocity");
		uiDefButF(block, NUM, B_PART_RECALC, "TanAcc:",		butx,(buty-=buth),butw,buth, &part->max_tan_acc, 0.0, 1.0, 1, 3, "Tangential acceleration % of max velocity");
		if(part->flag & PART_BOIDS_2D) {
			uiDefButF(block, NUM, B_PART_RECALC, "GroundZ:",		butx,(buty-=buth),butw,buth, &part->groundz, -100.0, 100.0, 1, 3, "Default Z value");
			uiDefIDPoinBut(block, test_obpoin_but, ID_OB, B_PARTTARGET, "OB:",	butx,(buty-=buth),butw,buth, &psys->keyed_ob, "Constrain boids to object's surface"); 
		}
		else {
			uiDefButF(block, NUM, B_PART_RECALC, "Banking:",		butx,(buty-=buth),butw,buth, &part->banking, -10.0, 10.0, 1, 3, "Banking of boids on turns (1.0==natural banking)");
			uiDefButF(block, NUM, B_PART_RECALC, "MaxBank:",		butx,(buty-=buth),butw,buth, &part->max_bank, 0.0, 1.0, 1, 3, "How much a boid can bank at a single step");
		}
		uiBlockEndAlign(block);
		uiDefButS(block, NUM, B_PART_RECALC, "N:",		butx,(buty-=buth),butw,buth, &part->boidneighbours, 1.0, 10.0, 1, 3, "How many neighbours to consider for each boid");
	}
	else {
		/* left column */
		uiDefBut(block, LABEL, 0, "Initial velocity:",		butx,(buty-=buth),butw,buth, NULL, 0.0, 0, 0, 0, "");
		uiBlockBeginAlign(block);
		uiBlockSetCol(block, TH_BUT_SETTING2);
		uiDefButF(block, NUM, B_PART_RECALC, "Object:",		butx,(buty-=buth*4/5),butw,buth*4/5, &part->obfac, -1.0, 1.0, 1, 3, "Let the object give the particle a starting speed");
		uiDefButF(block, NUM, B_PART_RECALC, "Normal:",		butx,(buty-=buth*4/5),butw,buth*4/5, &part->normfac, -200.0, 200.0, 1, 3, "Let the surface normal give the particle a starting speed");
		uiDefButF(block, NUM, B_PART_RECALC, "Random:",		butx,(buty-=buth*4/5),butw,buth*4/5, &part->randfac, 0.0, 200.0, 1, 3, "Give the starting speed a random variation");
		if(part->type==PART_REACTOR) {
			uiDefButF(block, NUM, B_PART_RECALC, "Particle:",		butx,(buty-=buth*4/5),butw,buth*4/5, &part->partfac, -10.0, 10.0, 1, 3, "Let the target particle give the particle a starting speed");
			uiDefButF(block, NUM, B_PART_RECALC, "Reactor:",		butx,(buty-=buth*4/5),butw,buth*4/5, &part->reactfac, -10.0, 10.0, 1, 3, "Let the vector away from the target particles location give the particle a starting speed");
		}
		else {
			uiDefButF(block, NUM, B_PART_RECALC, "Tan:",		butx,(buty-=buth*4/5),butw,buth*4/5, &part->tanfac, -200.0, 200.0, 1, 3, "Let the surface tangent give the particle a starting speed");
			uiDefButF(block, NUM, B_PART_RECALC, "Rot:",		butx,(buty-=buth*4/5),butw,buth*4/5, &part->tanphase, -1.0, 1.0, 1, 3, "Rotate the surface tangent");
		}
		uiBlockSetCol(block, TH_AUTO);
		uiBlockEndAlign(block);

		buty=160;
		butx=160;
		
		if(part->phystype==PART_PHYS_NEWTON)
			uiDefButS(block, MENU, B_PART_RECALC, "Integration%t|RK4%x2|Midpoint%x1|Euler%x0", butx,buty,butw,buth, &part->integrator, 14.0, 0.0, 0, 0, "Select physics integrator type");
		
		uiDefBut(block, LABEL, 0, "Rotation:",	butx, (buty-=buth),butw,buth, NULL, 0.0, 0, 0, 0, "");
		uiBlockBeginAlign(block);
		uiDefButBitI(block, TOG, PART_ROT_DYN, B_PART_RECALC, "Dynamic",	 butx,(buty-=buth*4/5),butw/2,buth*4/5, &part->flag, 0, 0, 0, 0, "Sets rotation to dynamic/constant");
		uiDefButS(block, MENU, B_PART_RECALC, "Rotation%t|Object Z%x8|Object Y%x7|Object X%x6|Global Z%x5|Global Y%x4|Global X%x3|Velocity%x2|Normal%x1|None%x0", butx+butw/2,buty,butw/2,buth*4/5, &part->rotmode, 14.0, 0.0, 0, 0, "Particles initial rotation");
		uiBlockSetCol(block, TH_BUT_SETTING2);
		uiDefButF(block, NUM, B_PART_RECALC, "Random:",		butx,(buty-=buth*4/5),butw,buth*4/5, &part->randrotfac, 0.0, 1.0, 1, 3, "Randomize rotation");
		uiDefButF(block, NUM, B_PART_RECALC, "Phase:",			butx,(buty-=buth*4/5),butw/2,buth*4/5, &part->phasefac, -1.0, 1.0, 1, 3, "Initial rotation phase");
		uiDefButF(block, NUM, B_PART_RECALC, "Rand:",			butx+butw/2,buty,butw/2,buth*4/5, &part->randphasefac, 0.0, 1.0, 1, 3, "Randomize rotation phase");
		uiBlockSetCol(block, TH_AUTO);

		uiDefButS(block, MENU, B_PART_RECALC, "Angular v %t|Random%x2|Spin%x1|None%x0", butx,(buty-=buth*4/5),butw,buth*4/5, &part->avemode, 14.0, 0.0, 0, 0, "Select particle angular velocity mode");
		uiBlockSetCol(block, TH_BUT_SETTING2);
		if(ELEM(part->avemode,PART_AVE_RAND,PART_AVE_SPIN))
			uiDefButF(block, NUM, B_PART_RECALC, "Angular v:",		butx,(buty-=buth*4/5),butw,buth*4/5, &part->avefac, -200.0, 200.0, 1, 3, "Angular velocity amount");
   		uiBlockSetCol(block, TH_AUTO);
		uiBlockEndAlign(block);
		
		if(part->phystype==PART_PHYS_NEWTON) {
			butx=0;
			buty=40;
			uiDefBut(block, LABEL, 0, "Global effects:",	butx,buty,butw,buth, NULL, 0.0, 0, 0, 0, "");

			butw=103;
			uiBlockBeginAlign(block);
			uiDefButF(block, NUM, B_PART_RECALC, "AccX:",		butx,(buty-=buth),butw,buth, part->acc, -200.0, 200.0, 10, 0, "Specify a constant acceleration along the X-axis");
			uiDefButF(block, NUM, B_PART_RECALC, "AccY:",		butx+butw,buty,butw,buth, part->acc+1,-200.0, 200.0, 10, 0, "Specify a constant acceleration along the Y-axis");
			uiDefButF(block, NUM, B_PART_RECALC, "AccZ:",		butx+2*butw,buty,butw+1,buth, part->acc+2, -200.0, 200.0, 10, 0, "Specify a constant acceleration along the Z-axis");

			uiDefButF(block, NUM, B_PART_RECALC, "Drag:",		butx,(buty-=buth),butw,buth, &part->dragfac, 0.0, 1.0, 1, 0, "Specify the amount of air-drag");
			uiDefButF(block, NUM, B_PART_RECALC, "Brown:",		butx+butw,buty,butw,buth, &part->brownfac, 0.0, 200.0, 1, 0, "Specify the amount of brownian motion");
			uiDefButF(block, NUM, B_PART_RECALC, "Damp:",		butx+2*butw,buty,butw+1,buth, &part->dampfac, 0.0, 1.0, 1, 0, "Specify the amount of damping");
			uiBlockEndAlign(block);
		}
		else if(part->phystype==PART_PHYS_KEYED) {
			short totkpsys=1;
			butx=0;
			buty=40;
			uiDefBut(block, LABEL, 0, "Keyed Target:",							butx,buty,butw,buth, NULL, 0.0, 0, 0, 0, "");
			if(psys->keyed_ob){
				if(psys->keyed_ob==ob || BLI_findlink(&psys->keyed_ob->particlesystem,psys->keyed_psys-1)==0)
					uiBlockSetCol(block, TH_REDALERT);
				else
					totkpsys = BLI_countlist(&psys->keyed_ob->particlesystem);
			}
			else
				uiBlockSetCol(block, TH_REDALERT);

			uiBlockBeginAlign(block);
			uiDefIDPoinBut(block, test_obpoin_but, ID_OB, B_PARTTARGET, "OB:",	butx,(buty-=buth),butw*2/3,buth, &psys->keyed_ob, "The object that has the target particle system"); 
			uiDefButS(block, NUM, B_PARTTARGET, "Psys:",		butx+butw*2/3,buty,butw/3,buth, &psys->keyed_psys, 1.0, totkpsys, 0, 0, "The target particle system number in the object");
			uiBlockEndAlign(block);
			
			uiBlockSetCol(block, TH_AUTO);

			butx=160;

			if(psys->flag & PSYS_FIRST_KEYED)
				uiDefButBitI(block, TOG, PSYS_KEYED_TIME, B_PART_RECALC, "Timed",	 butx,buty,butw,buth, &psys->flag, 0, 0, 0, 0, "Use intermediate key times");
			else
				uiDefButF(block, NUMSLI, B_PART_RECALC, "Time:",		butx,buty,butw,buth, &part->keyed_time, 0.0, 1.0, 1, 3, "Keyed key time relative to remaining particle life");
		}
	}
}

static void object_panel_particle_system(Object *ob)
{
	uiBlock *block;
	uiBut *but;
	ParticleSystem *psys=NULL;
	ParticleSettings *part;
	ID *id, *idfrom;
	ModifierData *md;
	short butx=0, buty=160, butw=150, buth=20;
	char str[30], *lockmessage= NULL;
	static short partact;
	short totpart, lock= 0;

	block= uiNewBlock(&curarea->uiblocks, "object_panel_particle_system", UI_EMBOSS, UI_HELV, curarea->win);
	if(uiNewPanel(curarea, block, "Particle System", "Particle", 0, 0, 318, 204)==0) return;
	
	if(ob->id.lib) uiSetButLock(1, "Can't edit library data");

	if(ELEM4(ob->type,OB_MESH,OB_FONT,OB_CURVE,OB_SURF)==0) {
		uiDefBut(block, LABEL, 0, "Only Mesh or Curve Objects can generate particles", 10,180,300,20, NULL, 0.0, 0, 0, 0, "");
		return;
	}
	psys=psys_get_current(ob);

	if(psys)
		id=(ID*)(psys->part);
	else
		id=NULL;
	idfrom=&ob->id;

	if(psys==0 || psys->part->type != PART_FLUID) {
	/* browse buttons */
		uiBlockSetCol(block, TH_BUT_SETTING2);
		butx= std_libbuttons(block, butx, buty, 0, NULL, B_PARTBROWSE, ID_PA, 0, id, idfrom, &(G.buts->menunr), B_PARTALONE, 0, B_PARTDELETE, 0, 0);
	}

	uiBlockSetCol(block, TH_AUTO);
	
	partact=psys_get_current_num(ob)+1;
	totpart=BLI_countlist(&ob->particlesystem);
	sprintf(str, "%d Part", totpart);
	but=uiDefButS(block, NUM, B_PARTACT, str, 230,buty,83,buth, &partact, 1.0, totpart+1, 0, 0, "Shows the number of particle systems in the object and the active particle system");
	uiButSetFunc(but, PE_change_act, ob, &partact);

	if(psys==NULL)
		return;

	part=psys->part;

	if(part==NULL)
		return;

	butx=0;

	if(part->type == PART_FLUID) {
		uiDefBut(block, LABEL, 0, "No settings for fluid particles",					butx,buty,2*butw,buth, NULL, 0.0, 0, 0, 0, "");
		return;
	}

	buty -= (buth+5);

	if(part->type == PART_HAIR){
		if(psys->flag & PSYS_EDITED)
			uiDefBut(block, BUT, B_PART_EDITABLE, "Free Edit",		butx+butw+10,buty,butw,buth, NULL, 0.0, 0.0, 10, 0, "Free editing");
		else
			uiDefBut(block, BUT, B_PART_EDITABLE, "Set Editable",	butx+butw+10,buty,butw,buth, NULL, 0.0, 0.0, 10, 0, "Finalize hair to enable editing in particle mode");

	}

	md= (ModifierData*)psys_get_modifier(ob, psys);
	if(md) {
		uiBlockBeginAlign(block);
		uiDefIconButBitI(block, TOG, eModifierMode_Render, B_PART_RECALC, ICON_SCENE, butx+butw-40, buty, 20, 20,&md->mode, 0, 0, 1, 0, "Enable particle system during rendering");
		but= uiDefIconButBitI(block, TOG, eModifierMode_Realtime, B_PART_RECALC, VICON_VIEW3D, butx+butw-20, buty, 20, 20,&md->mode, 0, 0, 1, 0, "Enable particle system during interactive display");
		uiBlockEndAlign(block);
	}

	if(psys->flag & PSYS_EDITED) {
		lockmessage= "Hair is edited!";
		lock= 1;
	}
	else if(psys->pointcache->flag & PTCACHE_BAKED) {
		lockmessage= "Simulation frames are baked!";
		lock= 1;
	}

	if(lock)
		uiSetButLock(1, lockmessage);

	uiDefButS(block, MENU, B_PARTTYPE, "Type%t|Hair%x2|Reactor%x1|Emitter%x0", butx,buty,butw-45,buth, &part->type, 14.0, 0.0, 0, 0, "Type of particle system");

	buty-=5;
	uiDefBut(block, LABEL, 0, "Basic:",					butx,(buty-=buth),butw,buth, NULL, 0.0, 0, 0, 0, "");
	uiBlockBeginAlign(block);

	if(part->distr==PART_DISTR_GRID)
		uiDefButI(block, NUM, B_PART_ALLOC, "Resol:",		butx,(buty-=buth),butw,buth, &part->grid_res, 1.0, 100.0, 0, 0, "The resolution of the particle grid");
	else
		uiDefButI(block, NUM, B_PART_ALLOC, "Amount:",		butx,(buty-=buth),butw,buth, &part->totpart, 0.0, 100000.0, 0, 0, "The total number of particles");
	if(part->type==PART_REACTOR) {
		uiDefButBitI(block, TOG, PART_REACT_STA_END, B_PART_INIT, "Sta/End",	 butx,(buty-=buth),butw/2,buth, &part->flag, 0, 0, 0, 0, "Give birth to unreacted particles eventually");
		uiDefButS(block, MENU, B_PART_RECALC, "React on %t|Near %x2|Collision %x1|Death %x0", butx+butw/2,buty,butw/2,buth, &part->reactevent, 14.0, 0.0, 0, 0, "The event of target particles to react");
		if(part->flag&PART_REACT_STA_END) {
			uiDefButF(block, NUM, B_PART_INIT, "Sta:",		butx,(buty-=buth),butw,buth, &part->sta, 1.0, part->end, 100, 1, "Frame # to start emitting particles");
			uiDefButF(block, NUM, B_PART_INIT, "End:",		butx,(buty-=buth),butw,buth, &part->end, part->sta, MAXFRAMEF, 100, 1, "Frame # to stop emitting particles");
		}
		if(part->from!=PART_FROM_PARTICLE) {
			uiDefButBitI(block, TOG, PART_REACT_MULTIPLE, B_PART_RECALC, "Multi React",	 butx,(buty-=buth),butw,buth, &part->flag, 0, 0, 0, 0, "React multiple times");
			uiDefButF(block, NUM, B_PART_RECALC, "Shape:",		butx,(buty-=buth),butw,buth, &part->reactshape, 0.0, 10.0, 100, 1, "Power of reaction strength dependence on distance to target");
		}
	}
	else if(part->type==PART_HAIR) {
		uiDefButS(block, NUM, B_PART_RECALC, "Segments:",	butx,(buty-=buth),butw,buth, &part->hair_step, 2.0, 50.0, 0, 0, "Amount of hair segments");
	}
	else {
		uiDefButF(block, NUM, B_PART_INIT, "Sta:",		butx,(buty-=buth),butw,buth, &part->sta, 1.0, part->end, 100, 1, "Frame # to start emitting particles");
		uiDefButF(block, NUM, B_PART_INIT, "End:",		butx,(buty-=buth),butw,buth, &part->end, part->sta, MAXFRAMEF, 100, 1, "Frame # to stop emitting particles");
	}

	if(part->type!=PART_HAIR) {
		uiDefButF(block, NUM, B_PART_INIT, "Life:",	butx,(buty-=buth),butw,buth, &part->lifetime, 1.0, MAXFRAMEF, 100, 1, "Specify the life span of the particles");
		uiDefButF(block, NUM, B_PART_INIT, "Rand:",	butx,(buty-=buth),butw,buth, &part->randlife, 0.0, 2.0, 10, 1, "Give the particle life a random variation");
	}

	uiBlockEndAlign(block);

	butx=160;
	buty=120;

	buty-=10;

	uiDefBut(block, LABEL, 0, "Emit From:",							butx,buty,butw,buth, NULL, 0.0, 0, 0, 0, "");
	uiBlockBeginAlign(block);

	if(lock) uiClearButLock();
	uiDefButBitI(block, TOG, PART_TRAND, B_PART_DISTR, "Random",	butx,(buty-=buth),butw/2,buth, &part->flag, 0, 0, 0, 0, "Emit in random order of elements");
	if(lock) uiSetButLock(1, lockmessage);

	if(part->type==PART_REACTOR)
		uiDefButS(block, MENU, B_PART_DISTR, "Particle %x3|Volume %x2|Faces %x1|Verts %x0", butx+butw/2,buty,butw/2,buth, &part->from, 14.0, 0.0, 0, 0, "Where to emit particles from");
	else
		uiDefButS(block, MENU, B_PART_DISTR, "Volume %x2|Faces %x1|Verts%x0", butx+butw/2,buty,butw/2,buth, &part->from, 14.0, 0.0, 0, 0, "Where to emit particles from");

	if(ELEM(part->from,PART_FROM_FACE,PART_FROM_VOLUME)) {
		if(lock) uiClearButLock();
		uiDefButBitI(block, TOG, PART_EDISTR, B_PART_DISTR, "Even",butx,(buty-=buth),butw/2,buth, &part->flag, 0, 0, 0, 0, "Use even distribution from faces based on face areas or edge lengths");
		if(lock) uiSetButLock(1, lockmessage);
		uiDefButS(block, MENU, B_PART_DISTR, "Distribution %t|Grid%x2|Random%x1|Jittered%x0", butx+butw/2,buty,butw/2,buth, &part->distr, 14.0, 0.0, 0, 0, "How to distribute particles on selected element");
		if(part->distr==PART_DISTR_JIT) {
			uiDefButF(block, NUM, B_PART_DISTR, "Amount:",		butx,(buty-=buth),butw,buth, &part->jitfac, 0, 2.0, 1, 1, "Amount of jitter applied to the sampling");
			uiDefButI(block, NUM, B_PART_DISTR, "P/F:",		butx,(buty-=buth),butw,buth, &part->userjit, 0, 1000.0, 1, 1, "Emission locations / face (0 = automatic)");
		}
		if(part->distr==PART_DISTR_GRID){
			uiDefButBitI(block, TOG, PART_GRID_INVERT, B_PART_DISTR, "Invert",butx,(buty-=buth),butw,buth, &part->flag, 0, 0, 0, 0, "Invert what is considered object and what is not.");				
		}
	}
	uiBlockEndAlign(block);
	
	buty=30;

	if(part->type==PART_REACTOR) {
		ParticleSystem *tpsys=0;
		Object *tob=0;
		int tottpsys;

		uiDefBut(block, LABEL, 0, "Target:", butx,(buty-=buth),butw,buth, NULL, 0.0, 0, 0, 0, "");

		if(psys->target_ob)
			tob=psys->target_ob;
		else
			tob=ob;

		tottpsys=BLI_countlist(&tob->particlesystem);

		uiBlockBeginAlign(block);
		
		if(tob->particlesystem.first==0)
			uiBlockSetCol(block, TH_REDALERT);
		
		uiDefIDPoinBut(block, test_obpoin_but, ID_OB, B_PARTTARGET, "OB:",	butx,(buty-=buth),butw*2/3,buth, &psys->target_ob, "The object that has the target particle system (empty if same object)"); 

		tpsys=BLI_findlink(&tob->particlesystem,psys->target_psys-1);
		if(tpsys) {
			if(tob==ob && tpsys==psys)
				uiBlockSetCol(block, TH_REDALERT);
		}
		else
			uiBlockSetCol(block, TH_REDALERT);

		uiDefButS(block, NUM, B_PARTTARGET, "Psys:",		butx+butw*2/3,buty,butw/3,buth, &psys->target_psys, 1.0, tottpsys, 0, 0, "The target particle system number in the object");
		uiBlockEndAlign(block);
		
		uiBlockSetCol(block, TH_AUTO);
	}
}

/* NT - Panel for fluidsim settings */
static void object_panel_fluidsim(Object *ob)
{
#ifndef DISABLE_ELBEEM
	uiBlock *block;
	int yline = 160;
	const int lineHeight = 20;
	const int separateHeight = 3;
	const int objHeight = 20;
	char *msg = NULL;
	
	block= uiNewBlock(&curarea->uiblocks, "object_fluidsim", UI_EMBOSS, UI_HELV, curarea->win);
	if(uiNewPanel(curarea, block, "Fluid", "Physics", 1060, 0, 318, 204)==0) return;

	uiSetButLock(object_is_libdata(ob), ERROR_LIBDATA_MESSAGE);
	
	if(ob->type==OB_MESH) {
		if(((Mesh *)ob->data)->totvert == 0) {
			msg = "Mesh has no vertices.";
			goto errMessage;
		}
		uiDefButBitS(block, TOG, OB_FLUIDSIM_ENABLE, REDRAWBUTSOBJECT, "Enable",	 0,yline, 75,objHeight, 
				&ob->fluidsimFlag, 0, 0, 0, 0, "Sets object to participate in fluid simulation");

		if(ob->fluidsimFlag & OB_FLUIDSIM_ENABLE) {
			FluidsimSettings *fss= ob->fluidsimSettings;
	
			if(fss==NULL) {
				fss = ob->fluidsimSettings = fluidsimSettingsNew(ob);
			}
			
			uiBlockBeginAlign(block);
			uiDefButS(block, ROW, B_FLUIDSIM_CHANGETYPE ,"Domain",	    90, yline, 70,objHeight, &fss->type, 15.0, OB_FLUIDSIM_DOMAIN,  20.0, 1.0, "Bounding box of this object represents the computational domain of the fluid simulation.");
			uiDefButS(block, ROW, B_FLUIDSIM_CHANGETYPE ,"Fluid",	   160, yline, 70,objHeight, &fss->type, 15.0, OB_FLUIDSIM_FLUID,   20.0, 2.0, "Object represents a volume of fluid in the simulation.");
			uiDefButS(block, ROW, B_FLUIDSIM_CHANGETYPE ,"Obstacle",	 230, yline, 70,objHeight, &fss->type, 15.0, OB_FLUIDSIM_OBSTACLE,20.0, 3.0, "Object is a fixed obstacle.");
			yline -= lineHeight;

			uiDefButS(block, ROW, B_FLUIDSIM_CHANGETYPE    ,"Inflow",	    90, yline, 70,objHeight, &fss->type, 15.0, OB_FLUIDSIM_INFLOW,  20.0, 4.0, "Object adds fluid to the simulation.");
			uiDefButS(block, ROW, B_FLUIDSIM_CHANGETYPE    ,"Outflow",   160, yline, 70,objHeight, &fss->type, 15.0, OB_FLUIDSIM_OUTFLOW, 20.0, 5.0, "Object removes fluid from the simulation.");
			uiDefButS(block, ROW, B_FLUIDSIM_MAKEPART ,"Particle",	 230, yline, 70,objHeight, &fss->type, 15.0, OB_FLUIDSIM_PARTICLE,20.0, 3.0, "Object is made a particle system to display particles generated by a fluidsim domain object.");
			uiBlockEndAlign(block);
			yline -= lineHeight;
			yline -= 2*separateHeight;

			/* display specific settings for each type */
			if(fss->type == OB_FLUIDSIM_DOMAIN) {
				const int maxRes = 512;
				char memString[32];

				// use mesh bounding box and object scaling
				// TODO fix redraw issue
				elbeemEstimateMemreq(fss->resolutionxyz, 
						ob->fluidsimSettings->bbSize[0],ob->fluidsimSettings->bbSize[1],ob->fluidsimSettings->bbSize[2], fss->maxRefine, memString);
				
				uiBlockBeginAlign(block);
				uiDefButS(block, ROW, REDRAWBUTSOBJECT, "Std",	 0,yline, 25,objHeight, &fss->show_advancedoptions, 16.0, 0, 20.0, 0, "Show standard domain options.");
				uiDefButS(block, ROW, REDRAWBUTSOBJECT, "Adv",	25,yline, 25,objHeight, &fss->show_advancedoptions, 16.0, 1, 20.0, 1, "Show advanced domain options.");
				uiDefButS(block, ROW, REDRAWBUTSOBJECT, "Bnd",	50,yline, 25,objHeight, &fss->show_advancedoptions, 16.0, 2, 20.0, 2, "Show domain boundary options.");
				uiBlockEndAlign(block);
				
				uiDefBut(block, BUT, B_FLUIDSIM_BAKE, "BAKE",90, yline,210,objHeight, NULL, 0.0, 0.0, 10, 0, "Perform simulation and output and surface&preview meshes for each frame.");
				yline -= lineHeight;
				yline -= 2*separateHeight;

				if(fss->show_advancedoptions == 0) {
					uiDefBut(block, LABEL,   0, "Req. BAKE Memory:",  0,yline,150,objHeight, NULL, 0.0, 0, 0, 0, "");
					uiDefBut(block, LABEL,   0, memString,  200,yline,100,objHeight, NULL, 0.0, 0, 0, 0, "");
					yline -= lineHeight;

					uiBlockBeginAlign(block);
					uiDefButS(block, NUM, REDRAWBUTSOBJECT, "Resolution:", 0, yline,150,objHeight, &fss->resolutionxyz, 1, maxRes, 10, 0, "Domain resolution in X, Y and Z direction");
					uiDefButS(block, NUM, B_DIFF,           "Preview-Res.:", 150, yline,150,objHeight, &fss->previewresxyz, 1, 100, 10, 0, "Resolution of the preview meshes to generate, also in X, Y and Z direction");
					uiBlockEndAlign(block);
					yline -= lineHeight;
					yline -= 1*separateHeight;

					uiBlockBeginAlign(block);
					uiDefButF(block, NUM, B_DIFF, "Start time:",   0, yline,150,objHeight, &fss->animStart, 0.0, 100.0, 10, 0, "Simulation time of the first blender frame.");
					uiDefButF(block, NUM, B_DIFF, "End time:",   150, yline,150,objHeight, &fss->animEnd  , 0.0, 100.0, 10, 0, "Simulation time of the last blender frame.");
					uiBlockEndAlign(block);
					yline -= lineHeight;
					yline -= 2*separateHeight;

					if((fss->guiDisplayMode<1) || (fss->guiDisplayMode>3)){ fss->guiDisplayMode=2; } // can be changed by particle setting
					uiDefBut(block, LABEL,   0, "Disp.-Qual.:",		 0,yline, 90,objHeight, NULL, 0.0, 0, 0, 0, "");
					uiBlockBeginAlign(block);
					uiDefButS(block, MENU, B_FLUIDSIM_FORCEREDRAW, "GuiDisplayMode%t|Geometry %x1|Preview %x2|Final %x3",	
							 90,yline,105,objHeight, &fss->guiDisplayMode, 0, 0, 0, 0, "How to display the fluid mesh in the Blender GUI.");
					uiDefButS(block, MENU, B_DIFF, "RenderDisplayMode%t|Geometry %x1|Preview %x2|Final %x3",	
							195,yline,105,objHeight, &fss->renderDisplayMode, 0, 0, 0, 0, "How to display the fluid mesh for rendering.");
					uiBlockEndAlign(block);
					yline -= lineHeight;
					yline -= 1*separateHeight;

					uiBlockBeginAlign(block);
					uiDefIconBut(block, BUT, B_FLUIDSIM_SELDIR, ICON_FILESEL,  0, yline,  20, objHeight,                   0, 0, 0, 0, 0,  "Select Directory (and/or filename prefix) to store baked fluid simulation files in");
					uiDefBut(block, TEX,     B_FLUIDSIM_FORCEREDRAW,"",	      20, yline, 280, objHeight, fss->surfdataPath, 0.0,79.0, 0, 0,  "Enter Directory (and/or filename prefix) to store baked fluid simulation files in");
					uiBlockEndAlign(block);
					// FIXME what is the 79.0 above?
				} else if(fss->show_advancedoptions == 1) {
					// advanced options
					uiDefBut(block, LABEL, 0, "Gravity:",		0, yline,  90,objHeight, NULL, 0.0, 0, 0, 0, "");
					uiBlockBeginAlign(block);
					uiDefButF(block, NUM, B_DIFF, "X:",    90, yline,  70,objHeight, &fss->gravx, -1000.1, 1000.1, 10, 0, "Gravity in X direction");
					uiDefButF(block, NUM, B_DIFF, "Y:",   160, yline,  70,objHeight, &fss->gravy, -1000.1, 1000.1, 10, 0, "Gravity in Y direction");
					uiDefButF(block, NUM, B_DIFF, "Z:",   230, yline,  70,objHeight, &fss->gravz, -1000.1, 1000.1, 10, 0, "Gravity in Z direction");
					uiBlockEndAlign(block);
					yline -= lineHeight;
					yline -= 1*separateHeight;

					/* viscosity */
					if (fss->viscosityMode==1) /*manual*/
						uiBlockBeginAlign(block);
					uiDefButS(block, MENU, REDRAWVIEW3D, "Viscosity%t|Manual %x1|Water %x2|Oil %x3|Honey %x4",	
							0,yline, 90,objHeight, &fss->viscosityMode, 0, 0, 0, 0, "Set viscosity of the fluid to a preset value, or use manual input.");
					if(fss->viscosityMode==1) {
						uiDefButF(block, NUM, B_DIFF, "Value:",     90, yline, 105,objHeight, &fss->viscosityValue,       0.0, 10.0, 10, 0, "Viscosity setting: value that is multiplied by 10 to the power of (exponent*-1).");
						uiDefButS(block, NUM, B_DIFF, "Neg-Exp.:", 195, yline, 105,objHeight, &fss->viscosityExponent, 0,   10,  10, 0, "Negative exponent for the viscosity value (to simplify entering small values e.g. 5*10^-6.");
						uiBlockEndAlign(block);
					} else {
						// display preset values
						uiDefBut(block, LABEL,   0, fluidsimViscosityPresetString[fss->viscosityMode],  90,yline,200,objHeight, NULL, 0.0, 0, 0, 0, "");
					}
					yline -= lineHeight;
					yline -= 1*separateHeight;

					uiDefBut(block, LABEL, 0, "Realworld-size:",		0,yline,150,objHeight, NULL, 0.0, 0, 0, 0, "");
					uiDefButF(block, NUM, B_DIFF, "", 150, yline,150,objHeight, &fss->realsize, 0.001, 10.0, 10, 0, "Size of the simulation domain in meters.");
					yline -= lineHeight;
					yline -= 2*separateHeight;

					uiDefBut(block, LABEL, 0, "Gridlevels:",		0,yline,150,objHeight, NULL, 0.0, 0, 0, 0, "");
					uiDefButI(block, NUM, B_DIFF, "", 150, yline,150,objHeight, &fss->maxRefine, -1, 4, 10, 0, "Number of coarsened Grids to use (set to -1 for automatic selection).");
					yline -= lineHeight;

					uiDefBut(block, LABEL, 0, "Compressibility:",		0,yline,150,objHeight, NULL, 0.0, 0, 0, 0, "");
					uiDefButF(block, NUM, B_DIFF, "", 150, yline,150,objHeight, &fss->gstar, 0.001, 0.10, 10,0, "Allowed compressibility due to gravitational force for standing fluid (directly affects simulation step size).");
					yline -= lineHeight;

				} else if(fss->show_advancedoptions == 2) {
					// copied from obstacle...
					//yline -= lineHeight + 5;
					//uiDefBut(block, LABEL, 0, "Domain boundary type settings:",		0,yline,300,objHeight, NULL, 0.0, 0, 0, 0, "");
					//yline -= lineHeight;

					uiBlockBeginAlign(block); // domain
					uiDefButS(block, ROW, REDRAWBUTSOBJECT ,"Noslip",    0, yline,100,objHeight, &fss->typeFlags, 15.0, OB_FSBND_NOSLIP,   20.0, 1.0, "Obstacle causes zero normal and tangential velocity (=sticky). Default for all. Only option for moving objects.");
					uiDefButS(block, ROW, REDRAWBUTSOBJECT ,"Part",	   100, yline,100,objHeight, &fss->typeFlags, 15.0, OB_FSBND_PARTSLIP, 20.0, 2.0, "Mix between no-slip and free-slip. Non moving objects only!");
					uiDefButS(block, ROW, REDRAWBUTSOBJECT ,"Free",  	 200, yline,100,objHeight, &fss->typeFlags, 15.0, OB_FSBND_FREESLIP, 20.0, 3.0, "Obstacle only causes zero normal velocity (=not sticky). Non moving objects only!");
					uiBlockEndAlign(block);
					yline -= lineHeight;

					if(fss->typeFlags&OB_FSBND_PARTSLIP) {
						uiDefBut(block, LABEL, 0, "PartSlipValue:",		0,yline,200,objHeight, NULL, 0.0, 0, 0, 0, "");
						uiDefButF(block, NUM, B_DIFF, "", 200, yline,100,objHeight, &fss->partSlipValue, 0.0, 1.0, 10,0, ".");
						yline -= lineHeight;
					} else { 
						//uiDefBut(block, LABEL, 0, "-",	200,yline,100,objHeight, NULL, 0.0, 0, 0, 0, ""); 
					}
					// copied from obstacle...

					uiDefBut(block, LABEL, 0, "Tracer Particles:",		0,yline,200,objHeight, NULL, 0.0, 0, 0, 0, "");
					uiDefButI(block, NUM, B_DIFF, "", 200, yline,100,objHeight, &fss->generateTracers, 0.0, 10000.0, 10,0, "Number of tracer particles to generate.");
					yline -= lineHeight;
					uiDefBut(block, LABEL, 0, "Generate Particles:",		0,yline,200,objHeight, NULL, 0.0, 0, 0, 0, "");
					uiDefButF(block, NUM, B_DIFF, "", 200, yline,100,objHeight, &fss->generateParticles, 0.0, 10.0, 10,0, "Amount of particles to generate (0=off, 1=normal, >1=more).");
					yline -= lineHeight;
					uiDefBut(block, LABEL, 0, "Surface Subdiv:",		0,yline,200,objHeight, NULL, 0.0, 0, 0, 0, "");
					uiDefButI(block, NUM, B_DIFF, "", 200, yline,100,objHeight, &fss->surfaceSubdivs, 0.0, 5.0, 10,0, "Number of isosurface subdivisions. This is necessary for the inclusion of particles into the surface generation. Warning - can lead to longer computation times!");
					yline -= lineHeight;

					uiDefBut(block, LABEL, 0, "Surface Smoothing:",		0,yline,200,objHeight, NULL, 0.0, 0, 0, 0, "");
					uiDefButF(block, NUM, B_DIFF, "", 200, yline,100,objHeight, &fss->surfaceSmoothing, 0.0, 5.0, 10,0, "Amount of surface smoothing (0=off, 1=normal, >1=stronger smoothing).");
					yline -= lineHeight;

					// use new variable...
					uiDefBut(block, LABEL, 0, "Generate&Use SpeedVecs:",		0,yline,200,objHeight, NULL, 0.0, 0, 0, 0, "");
				  uiDefButBitC(block, TOG, 1, REDRAWBUTSOBJECT, "Disable",     200, yline,100,objHeight, &fss->domainNovecgen, 0, 0, 0, 0, "Default is to generate and use fluidsim vertex speed vectors, this option switches calculation off during bake, and disables loading.");
					yline -= lineHeight;
				} // domain 3
			}
			else if(
					(fss->type == OB_FLUIDSIM_FLUID) 
					|| (fss->type == OB_FLUIDSIM_INFLOW) 
					) {
				uiBlockBeginAlign(block); // fluid
				uiDefButC(block, ROW, REDRAWBUTSOBJECT ,"Init Volume",    0, yline,100,objHeight, &fss->volumeInitType, 15.0, 1, 20.0, 1.0, "Type of volume init: use only inner region of mesh.");
				uiDefButC(block, ROW, REDRAWBUTSOBJECT ,"Init Shell",   100, yline,100,objHeight, &fss->volumeInitType, 15.0, 2, 20.0, 2.0, "Type of volume init: use only the hollow shell defined by the faces of the mesh.");
				uiDefButC(block, ROW, REDRAWBUTSOBJECT ,"Init Both",    200, yline,100,objHeight, &fss->volumeInitType, 15.0, 3, 20.0, 3.0, "Type of volume init: use both the inner volume and the outer shell.");
				uiBlockEndAlign(block);
				yline -= lineHeight;

				yline -= lineHeight + 5; // fluid + inflow
				if(fss->type == OB_FLUIDSIM_FLUID)  uiDefBut(block, LABEL, 0, "Initial velocity:",		0,yline,200,objHeight, NULL, 0.0, 0, 0, 0, "");
				if(fss->type == OB_FLUIDSIM_INFLOW) uiDefBut(block, LABEL, 0, "Inflow velocity:",		  0,yline,200,objHeight, NULL, 0.0, 0, 0, 0, "");
				yline -= lineHeight;
				uiBlockBeginAlign(block);
				uiDefButF(block, NUM, B_DIFF, "X:",   0, yline, 100,objHeight, &fss->iniVelx, -1000.1, 1000.1, 10, 0, "Fluid velocity in X direction");
				uiDefButF(block, NUM, B_DIFF, "Y:", 100, yline, 100,objHeight, &fss->iniVely, -1000.1, 1000.1, 10, 0, "Fluid velocity in Y direction");
				uiDefButF(block, NUM, B_DIFF, "Z:", 200, yline, 100,objHeight, &fss->iniVelz, -1000.1, 1000.1, 10, 0, "Fluid velocity in Z direction");
				uiBlockEndAlign(block);
				yline -= lineHeight;

				if(fss->type == OB_FLUIDSIM_INFLOW) { // inflow
					uiDefBut(block, LABEL, 0, "Local Inflow Coords",		0,yline,200,objHeight, NULL, 0.0, 0, 0, 0, "");
				  uiDefButBitS(block, TOG, OB_FSINFLOW_LOCALCOORD, REDRAWBUTSOBJECT, "Enable",     200, yline,100,objHeight, &fss->typeFlags, 0, 0, 0, 0, "Use local coordinates for inflow (e.g. for rotating objects).");
				  yline -= lineHeight;
				} else {
				}

				// domainNovecgen "misused" here
				uiDefBut(block, LABEL, 0, "Animated Mesh:",		0,yline,200,objHeight, NULL, 0.0, 0, 0, 0, "");
			  uiDefButBitC(block, TOG, 1, REDRAWBUTSOBJECT, "Export",     200, yline,100,objHeight, &fss->domainNovecgen, 0, 0, 0, 0, "Export this mesh as an animated one. Slower, only use if really necessary (e.g. armatures or parented objects), animated pos/rot/scale IPOs do not require it.");
				yline -= lineHeight;

			} // fluid inflow
			else if( (fss->type == OB_FLUIDSIM_OUTFLOW) )	{
				yline -= lineHeight + 5;

				uiBlockBeginAlign(block); // outflow
				uiDefButC(block, ROW, REDRAWBUTSOBJECT ,"Init Volume",    0, yline,100,objHeight, &fss->volumeInitType, 15.0, 1, 20.0, 1.0, "Type of volume init: use only inner region of mesh.");
				uiDefButC(block, ROW, REDRAWBUTSOBJECT ,"Init Shell",   100, yline,100,objHeight, &fss->volumeInitType, 15.0, 2, 20.0, 2.0, "Type of volume init: use only the hollow shell defined by the faces of the mesh.");
				uiDefButC(block, ROW, REDRAWBUTSOBJECT ,"Init Both",    200, yline,100,objHeight, &fss->volumeInitType, 15.0, 3, 20.0, 3.0, "Type of volume init: use both the inner volume and the outer shell.");
				uiBlockEndAlign(block);
				yline -= lineHeight;

				// domainNovecgen "misused" here
				uiDefBut(block, LABEL, 0, "Animated Mesh:",		0,yline,200,objHeight, NULL, 0.0, 0, 0, 0, "");
			  uiDefButBitC(block, TOG, 1, REDRAWBUTSOBJECT, "Export",     200, yline,100,objHeight, &fss->domainNovecgen, 0, 0, 0, 0, "Export this mesh as an animated one. Slower, only use if really necessary (e.g. armatures or parented objects), animated pos/rot/scale IPOs do not require it.");
				yline -= lineHeight;

				//uiDefBut(block, LABEL, 0, "No additional settings as of now...",		0,yline,300,objHeight, NULL, 0.0, 0, 0, 0, "");
			}
			else if( (fss->type == OB_FLUIDSIM_OBSTACLE) )	{
				yline -= lineHeight + 5; // obstacle

				uiBlockBeginAlign(block); // obstacle
				uiDefButC(block, ROW, REDRAWBUTSOBJECT ,"Init Volume",    0, yline,100,objHeight, &fss->volumeInitType, 15.0, 1, 20.0, 1.0, "Type of volume init: use only inner region of mesh.");
				uiDefButC(block, ROW, REDRAWBUTSOBJECT ,"Init Shell",   100, yline,100,objHeight, &fss->volumeInitType, 15.0, 2, 20.0, 2.0, "Type of volume init: use only the hollow shell defined by the faces of the mesh.");
				uiDefButC(block, ROW, REDRAWBUTSOBJECT ,"Init Both",    200, yline,100,objHeight, &fss->volumeInitType, 15.0, 3, 20.0, 3.0, "Type of volume init: use both the inner volume and the outer shell.");
				uiBlockEndAlign(block);
				yline -= lineHeight;

				uiBlockBeginAlign(block); // obstacle
				uiDefButS(block, ROW, REDRAWBUTSOBJECT ,"Noslip",    0, yline,100,objHeight, &fss->typeFlags, 15.0, OB_FSBND_NOSLIP,   20.0, 1.0, "Obstacle causes zero normal and tangential velocity (=sticky). Default for all. Only option for moving objects.");
				uiDefButS(block, ROW, REDRAWBUTSOBJECT ,"Part",	   100, yline,100,objHeight, &fss->typeFlags, 15.0, OB_FSBND_PARTSLIP, 20.0, 2.0, "Mix between no-slip and free-slip. Non moving objects only!");
				uiDefButS(block, ROW, REDRAWBUTSOBJECT ,"Free",  	 200, yline,100,objHeight, &fss->typeFlags, 15.0, OB_FSBND_FREESLIP, 20.0, 3.0, "Obstacle only causes zero normal velocity (=not sticky). Non moving objects only!");
				uiBlockEndAlign(block);
				yline -= lineHeight;

				// domainNovecgen "misused" here
				uiDefBut(block, LABEL, 0, "Animated Mesh:",		0,yline,200,objHeight, NULL, 0.0, 0, 0, 0, "");
			  uiDefButBitC(block, TOG, 1, REDRAWBUTSOBJECT, "Export",     200, yline,100,objHeight, &fss->domainNovecgen, 0, 0, 0, 0, "Export this mesh as an animated one. Slower, only use if really necessary (e.g. armatures or parented objects), animated loc/rot/scale IPOs do not require it.");
				yline -= lineHeight;

				uiDefBut(block, LABEL, 0, "PartSlip Amount:",		0,yline,200,objHeight, NULL, 0.0, 0, 0, 0, "");
				if(fss->typeFlags&OB_FSBND_PARTSLIP) {
					uiDefButF(block, NUM, B_DIFF, "", 200, yline,100,objHeight, &fss->partSlipValue, 0.0, 1.0, 10,0, "Amount of mixing between no- and free-slip, 0=stickier, 1=same as free slip.");
				} else { uiDefBut(block, LABEL, 0, "-",	200,yline,100,objHeight, NULL, 0.0, 0, 0, 0, ""); }
				yline -= lineHeight;

				// generateParticles "misused" here
				uiDefBut(block, LABEL, 0, "Impact Factor:",		0,yline,200,objHeight, NULL, 0.0, 0, 0, 0, "");
				uiDefButF(block, NUM, B_DIFF, "", 200, yline,100,objHeight, &fss->surfaceSmoothing, -2.0, 10.0, 10,0, "This is an unphysical value for moving objects - it controls the impact an obstacle has on the fluid, =0 behaves a bit like outflow (deleting fluid), =1 is default, while >1 results in high forces. Can be used to tweak total mass.");
				yline -= lineHeight;

				yline -= lineHeight; // obstacle
			}
			else if(fss->type == OB_FLUIDSIM_PARTICLE) {
				
				//fss->type == 0; // off, broken...
				if(1) {
				// limited selection, old fixed:	fss->typeFlags = (1<<5)|(1<<1); 
#				define PARTBUT_WIDTH (300/3)
				uiDefButBitS(block, TOG, (1<<2) , REDRAWBUTSOBJECT, "Drops",     0*PARTBUT_WIDTH, yline, PARTBUT_WIDTH,objHeight, &fss->typeFlags, 0, 0, 0, 0, "Show drop particles.");
				uiDefButBitS(block, TOG, (1<<4) , REDRAWBUTSOBJECT, "Floats",    1*PARTBUT_WIDTH, yline, PARTBUT_WIDTH,objHeight, &fss->typeFlags, 0, 0, 0, 0, "Show floating foam particles.");
				uiDefButBitS(block, TOG, (1<<5) , REDRAWBUTSOBJECT, "Tracer",    2*PARTBUT_WIDTH, yline, PARTBUT_WIDTH,objHeight, &fss->typeFlags, 0, 0, 0, 0, "Show tracer particles.");
				yline -= lineHeight;
#				undef PARTBUT_WIDTH


				uiDefBut(block, LABEL, 0, "Size Influence:",		0,yline,150,objHeight, NULL, 0.0, 0, 0, 0, "");
				uiDefButF(block, NUM, B_DIFF, "", 150, yline,150,objHeight, &fss->particleInfSize, 0.0, 2.0,   10,0, "Amount of particle size scaling: 0=off (all same size), 1=full (range 0.2-2.0), >1=stronger.");
				yline -= lineHeight;
				uiDefBut(block, LABEL, 0, "Alpha Influence:",		0,yline,150,objHeight, NULL, 0.0, 0, 0, 0, "");
				uiDefButF(block, NUM, B_DIFF, "", 150, yline,150,objHeight, &fss->particleInfAlpha, 0.0, 2.0,   10,0, "Amount of particle alpha change, inverse of size influence: 0=off (all same alpha), 1=full (large particles get lower alphas, smaller ones higher values).");
				yline -= lineHeight;

				yline -= 1*separateHeight;

				// FSPARTICLE also select input files
				uiBlockBeginAlign(block);
				uiDefIconBut(block, BUT, B_FLUIDSIM_SELDIR, ICON_FILESEL,  0, yline,  20, objHeight,                   0, 0, 0, 0, 0,  "Select fluid simulation bake directory/prefix to load particles from, same as for domain object.");
				uiDefBut(block, TEX,     B_FLUIDSIM_FORCEREDRAW,"",	      20, yline, 280, objHeight, fss->surfdataPath, 0.0,79.0, 0, 0,  "Enter fluid simulation bake directory/prefix to load particles from, same as for domain object.");
				uiBlockEndAlign(block);
				yline -= lineHeight;
			} // disabled for now...

			}
			else {
				yline -= lineHeight + 5;
				/* not yet set */
				uiDefBut(block, LABEL, 0, "Select object type for simulation",		0,yline,300,objHeight, NULL, 0.0, 0, 0, 0, "");
				yline -= lineHeight;
			}
			return;

		} else {
			msg = "Object not enabled for fluid simulation.";
		}
	} else {
		msg = "Only mesh objects can do fluid simulation.";
	}
errMessage:
	yline -= lineHeight + 5;
	uiDefBut(block, LABEL, 0, msg, 0,yline,300,objHeight, NULL, 0.0, 0, 0, 0, "");
	yline -= lineHeight;

#endif // DISABLE_ELBEEM
}

/* Panel for cloth */
static void object_cloth__enabletoggle(void *ob_v, void *arg2)
{
	Object *ob = ob_v;
	ModifierData *md = modifiers_findByType(ob, eModifierType_Cloth);

	if (!md) {
		md = modifier_new(eModifierType_Cloth);
		BLI_addtail(&ob->modifiers, md);
		
		DAG_object_flush_update(G.scene, ob, OB_RECALC_DATA);
		allqueue(REDRAWBUTSEDIT, 0);
		allqueue(REDRAWVIEW3D, 0);
	}
	else {
		Object *ob = ob_v;
		ModifierData *md = modifiers_findByType(ob, eModifierType_Cloth);
	
		if (!md)
			return;

		BLI_remlink(&ob->modifiers, md);

		modifier_free(md);

		BIF_undo_push("Del modifier");
		
		//ob->softflag |= OB_SB_RESET;
		allqueue(REDRAWBUTSEDIT, 0);
		allqueue(REDRAWVIEW3D, 0);
		allqueue(REDRAWIMAGE, 0);
		allqueue(REDRAWOOPS, 0);
		DAG_object_flush_update(G.scene, ob, OB_RECALC_DATA);
		object_handle_update(ob);
		countall();
	}
}

static void cloth_presets_material(void *ob_v, void *arg2)
{
	Object *ob = ob_v;
	ClothModifierData *clmd = (ClothModifierData *)modifiers_findByType(ob, eModifierType_Cloth);
	
	if(!clmd) return;
	if(clmd->sim_parms->presets==0) return;
	
	if(clmd->sim_parms->presets==1) /* SILK */
	{
		clmd->sim_parms->structural = clmd->sim_parms->shear = 5.0;
		clmd->sim_parms->bending = 0.05;
		clmd->sim_parms->Cdis = 0.0;
		clmd->sim_parms->mass = 0.15;
	}
	else if(clmd->sim_parms->presets==2) /* COTTON */
	{
		clmd->sim_parms->structural = clmd->sim_parms->shear = 15.0;
		clmd->sim_parms->bending = 0.5;
		clmd->sim_parms->Cdis = 5.0;
		clmd->sim_parms->mass = 0.3;
	}
	else if(clmd->sim_parms->presets==3) /* RUBBER */
	{
		clmd->sim_parms->structural = clmd->sim_parms->shear = 15.0;
		clmd->sim_parms->bending = 25.0;
		clmd->sim_parms->Cdis = 25.0;
		clmd->sim_parms->stepsPerFrame = MAX2(clmd->sim_parms->stepsPerFrame, 7.0);
		clmd->sim_parms->mass = 3.0;
	}
	else if(clmd->sim_parms->presets==4) /* DENIM */
	{
		clmd->sim_parms->structural = clmd->sim_parms->shear = 40.0;
		clmd->sim_parms->bending = 10.0;
		clmd->sim_parms->Cdis = 25.0;
		clmd->sim_parms->stepsPerFrame = MAX2(clmd->sim_parms->stepsPerFrame, 12.0);
		clmd->sim_parms->mass = 1.0;
	}
	else if(clmd->sim_parms->presets==5) /* LEATHER */
	{
		clmd->sim_parms->structural = clmd->sim_parms->shear = 80.0;
		clmd->sim_parms->bending = 150.0;
		clmd->sim_parms->Cdis = 25.0;
		clmd->sim_parms->stepsPerFrame = MAX2(clmd->sim_parms->stepsPerFrame, 15.0);
		clmd->sim_parms->mass = 0.4;
	}
}

static void cloth_presets_custom_material(void *ob_v, void *arg2)
{
	Object *ob = ob_v;
	ClothModifierData *clmd = (ClothModifierData *)modifiers_findByType(ob, eModifierType_Cloth);
	
	if(!clmd) return;
	
	clmd->sim_parms->presets = 0;
}

static int _can_cloth_at_all(Object *ob)
{
	// list of Yes
	if ((ob->type==OB_MESH)) return 1;
	// else deny
	return 0;
}

static void object_panel_cloth(Object *ob)
{
	uiBlock *block=NULL;
	uiBut *but=NULL;
	static int val, val2;
	ClothModifierData *clmd = (ClothModifierData *)modifiers_findByType(ob, eModifierType_Cloth);
	PointCache *cache;
	ModifierData *md;
	int libdata = 0;
	
	block= uiNewBlock(&curarea->uiblocks, "object_cloth", UI_EMBOSS, UI_HELV, curarea->win);
	if(uiNewPanel(curarea, block, "Cloth ", "Physics", 640, 0, 318, 204)==0) return;

	libdata= object_is_libdata(ob);
	uiSetButLock(libdata, ERROR_LIBDATA_MESSAGE);
	
	val = (clmd ? 1:0);
	
	if(!_can_cloth_at_all(ob))
	{
		uiDefBut(block, LABEL, 0, "Cloth can be activated on mesh only.",  10,200,300,20, NULL, 0.0, 0, 0, 0, "");
	}
	else	
	{
		but = uiDefButI(block, TOG, REDRAWBUTSOBJECT, "Cloth",	10,200,130,20, &val, 0, 0, 0, 0, "Sets object to become cloth");
		uiButSetFunc(but, object_cloth__enabletoggle, ob, NULL);

		md = (ModifierData*)clmd;
		if(md) {
			uiBlockBeginAlign(block);
			uiDefIconButBitI(block, TOG, eModifierMode_Render, B_BAKE_CACHE_CHANGE, ICON_SCENE, 145, 200, 20, 20,&md->mode, 0, 0, 1, 0, "Enable cloth during rendering");
			but= uiDefIconButBitI(block, TOG, eModifierMode_Realtime, B_BAKE_CACHE_CHANGE, VICON_VIEW3D, 165, 200, 20, 20,&md->mode, 0, 0, 1, 0, "Enable cloth during interactive display");
			uiBlockEndAlign(block);
		}
	}

	uiDefBut(block, LABEL, 0, "",10,10,300,0, NULL, 0.0, 0, 0, 0, ""); /* tell UI we go to 10,10*/
	
	if(clmd)
	{
		int defCount;
		char *clvg1, *clvg2;
		char clmvg [] = "Vertex Groups%t|";

		val2=0;
		cache= clmd->point_cache;
		
		/* GENERAL STUFF */
		if(!libdata) {
			uiClearButLock();
			if(cache->flag & PTCACHE_BAKE_EDIT_ACTIVE)
				uiSetButLock(1, "Please leave editmode.");
			else if(cache->flag & PTCACHE_BAKED)
				uiSetButLock(1, "Simulation frames are baked");
		}
		
		uiDefBut(block, LABEL, 0, "Material Preset:",  10,170,150,20, NULL, 0.0, 0, 0, 0, "");
		but=uiDefButS(block, MENU, B_BAKE_CACHE_CHANGE, "Silk %x1|Cotton %x2|Rubber %x3|Denim %x4|Leather %x5|Custom %x0",
			     160,170,150,20, &clmd->sim_parms->presets, 0, 0, 0, 0, "");
		uiButSetFunc(but, cloth_presets_material, ob, NULL);
		
		uiBlockBeginAlign(block);
		but = uiDefButF(block, NUM, B_BAKE_CACHE_CHANGE, "StructStiff:", 10,150,150,20, &clmd->sim_parms->structural, 1.0, 10000.0, 100, 0, "Overall stiffness of structure");
		uiButSetFunc(but, cloth_presets_custom_material, ob, NULL);
		
		but = uiDefButF(block, NUM, B_BAKE_CACHE_CHANGE, "BendStiff:", 160,150,150,20, &clmd->sim_parms->bending, 0.0, 10000.0, 1000, 0, "Wrinkle coefficient (higher = less smaller but more big wrinkles)");
		uiButSetFunc(but, cloth_presets_custom_material, ob, NULL);
		
		but = uiDefButF(block, NUM, B_BAKE_CACHE_CHANGE, "Spring Damp:", 10,130,150,20, &clmd->sim_parms->Cdis, 0.0, 50.0, 100, 0, "Damping of cloth velocity (higher = more smooth, less jiggling)");
		uiButSetFunc(but, cloth_presets_custom_material, ob, NULL);

		uiDefButF(block, NUM, B_BAKE_CACHE_CHANGE, "Air Damp:", 160,130,150,20, &clmd->sim_parms->Cvi, 0.0, 10.0, 10, 0, "Air has normaly some thickness which slows falling things down");
		
		uiDefButI(block, NUM, B_BAKE_CACHE_CHANGE, "Quality:", 10,110,150,20, &clmd->sim_parms->stepsPerFrame, 4.0, 80.0, 5, 0, "Quality of the simulation (higher=better=slower)");
		
		uiDefButF(block, NUM, B_BAKE_CACHE_CHANGE, "Mass:", 160,110,150,20, &clmd->sim_parms->mass, 0.0, 10.0, 1000, 0, "Mass of cloth material.");
		
		uiDefBut(block, LABEL, 0, "Gravity:",  10,90,60,20, NULL, 0.0, 0, 0, 0, "");
		
		uiDefButF(block, NUM, B_BAKE_CACHE_CHANGE, "X:", 70,90,80,20, &clmd->sim_parms->gravity[0], -100.0, 100.0, 10, 0, "Apply gravitation to point movement");
		uiDefButF(block, NUM, B_BAKE_CACHE_CHANGE, "Y:", 150,90,80,20, &clmd->sim_parms->gravity[1], -100.0, 100.0, 10, 0, "Apply gravitation to point movement");
		uiDefButF(block, NUM, B_BAKE_CACHE_CHANGE, "Z:", 230,90,80,20, &clmd->sim_parms->gravity[2], -100.0, 100.0, 10, 0, "Apply gravitation to point movement");
		uiBlockEndAlign(block);
		
		/* GOAL STUFF */
		uiBlockBeginAlign(block);
		
		
		uiDefButBitI(block, TOG, CLOTH_SIMSETTINGS_FLAG_GOAL, B_BAKE_CACHE_CHANGE, "Pinning of cloth",	10,60,150,20, &clmd->sim_parms->flags, 0, 0, 0, 0, "Define forces for vertices to stick to animated position");
		
		if ((clmd->sim_parms->flags & CLOTH_SIMSETTINGS_FLAG_GOAL) && (BLI_countlist (&ob->defbase) > 0))
		{
			if(ob->type==OB_MESH) 
			{
				
				defCount = sizeof (clmvg);
				clvg1 = get_vertexgroup_menustr (ob);
				clvg2 = MEM_callocN (strlen (clvg1) + 1 + defCount, "clothVgMS");
				if (! clvg2) {
					printf ("draw_modifier: error allocating memory for cloth vertex group menu string.\n");
					return;
				}
				defCount = BLI_countlist (&ob->defbase);
				if (defCount == 0) 
				{
					clmd->sim_parms->vgroup_mass = 0;
				}
				else
				{
					if(!clmd->sim_parms->vgroup_mass)
						clmd->sim_parms->vgroup_mass = 1;
					else if(clmd->sim_parms->vgroup_mass > defCount)
						clmd->sim_parms->vgroup_mass = defCount;
				}
							
				sprintf (clvg2, "%s%s", clmvg, clvg1);
				
				uiDefButS(block, MENU, B_BAKE_CACHE_CHANGE, clvg2, 160,60,150,20, &clmd->sim_parms->vgroup_mass, 0, defCount, 0, 0, "Browses available vertex groups");
				MEM_freeN (clvg1);
				MEM_freeN (clvg2);
			}
			
			uiDefButF(block, NUM, B_BAKE_CACHE_CHANGE, "Pin Stiff:", 10,40,150,20, &clmd->sim_parms->goalspring, 0.0, 50.0, 50, 0, "Pin (vertex target position) spring stiffness");
			uiDefBut(block, LABEL, 0, "",160,40,150,20, NULL, 0.0, 0, 0, 0, "");	
			// uiDefButI(block, NUM, B_BAKE_CACHE_CHANGE, "Pin Damp:", 160,50,150,20, &clmd->sim_parms->goalfrict, 1.0, 100.0, 10, 0, "Pined damping (higher = doesn't oszilate so much)");
			/*
			// nobody is changing these ones anyway
			uiDefButF(block, NUM, B_BAKE_CACHE_CHANGE, "G Min:",		10,30,150,20, &clmd->sim_parms->mingoal, 0.0, 1.0, 10, 0, "Goal minimum, vertex group weights are scaled to match this range");
			uiDefButF(block, NUM, B_BAKE_CACHE_CHANGE, "G Max:",		160,30,150,20, &clmd->sim_parms->maxgoal, 0.0, 1.0, 10, 0, "Goal maximum, vertex group weights are scaled to match this range");
			*/
		}
		else if (clmd->sim_parms->flags & CLOTH_SIMSETTINGS_FLAG_GOAL)
		{
			uiDefBut(block, LABEL, 0, " ",  160,60,150,20, NULL, 0.0, 0, 0, 0, "");
			uiDefBut(block, LABEL, 0, "No vertex group for pinning available.",  10,30,300,20, NULL, 0.0, 0, 0, 0, "");
		}
		
		uiBlockEndAlign(block);	
		
		/*
		// no tearing supported anymore since modifier stack restrictions 
		uiBlockBeginAlign(block);
		uiDefButBitI(block, TOG, CSIMSETT_FLAG_TEARING_ENABLED, B_EFFECT_DEP, "Tearing",	10,0,150,20, &clmd->sim_parms->flags, 0, 0, 0, 0, "Sets object to become a cloth collision object");
		
		if (clmd->sim_parms->flags & CSIMSETT_FLAG_TEARING_ENABLED)
		{
		uiDefButI(block, NUM, B_DIFF, "Max extent:",	   160,0,150,20, &clmd->sim_parms->maxspringlen, 1.0, 1000.0, 10, 0, "Maximum extension before spring gets cut");
	}
		
		uiBlockEndAlign(block);	
		*/
	}
	
	uiBlockEndAlign(block);
	
	uiBlockEndAlign(block);
}

static void object_panel_cloth_II(Object *ob)
{
	uiBlock *block;
	ClothModifierData *clmd = NULL;
	PointCache *cache;
	static PTCacheID staticpid;
	int libdata;

	block= uiNewBlock(&curarea->uiblocks, "object_cloth_II", UI_EMBOSS, UI_HELV, curarea->win);
	uiNewPanelTabbed("Cloth ", "Physics");
	if(uiNewPanel(curarea, block, "Cloth Collision", "Physics", 651, 0, 318, 204)==0) return;

	libdata= object_is_libdata(ob);
	uiSetButLock(libdata, ERROR_LIBDATA_MESSAGE);
	
	clmd = (ClothModifierData *)modifiers_findByType(ob, eModifierType_Cloth);
	
	if(clmd)
	{
		BKE_ptcache_id_from_cloth(&staticpid, ob, clmd);
		cache= staticpid.cache;

		if(!libdata) {
			uiClearButLock();
			if(cache->flag & PTCACHE_BAKE_EDIT_ACTIVE)
				uiSetButLock(1, "Please leave editmode.");
		}

		object_physics_bake_buttons(block, &staticpid, 135, libdata);

		uiDefBut(block, LABEL, 0, "",10,140,300,20, NULL, 0.0, 0, 0, 0, "");

		if(!libdata) {
			if(!(cache->flag & PTCACHE_BAKE_EDIT_ACTIVE))
				if(cache->flag & PTCACHE_BAKED)
					uiSetButLock(1, "Simulation frames are baked");
		}
		
		/*
		TODO: implement this again in cloth!
		if(length>1) // B_CLOTH_CHANGEPREROLL
		uiDefButI(block, NUM, B_CLOTH_CHANGEPREROLL, "Preroll:", 10,80,145,20, &clmd->sim_parms->preroll, 0, length-1, 1, 0, "Simulation starts on this frame");	
		else
		uiDefBut(block, LABEL, 0, " ",  10,80,145,20, NULL, 0.0, 0, 0, 0, "");
		*/
#if WITH_BULLET == 1
		uiDefButBitI(block, TOG, CLOTH_COLLSETTINGS_FLAG_ENABLED, B_BAKE_CACHE_CHANGE, "Enable collisions",	10,60,150,20, &clmd->coll_parms->flags, 0, 0, 0, 0, "Enable collisions with this object");
		if (clmd->coll_parms->flags & CLOTH_COLLSETTINGS_FLAG_ENABLED)
		{
			uiDefButF(block, NUM, B_BAKE_CACHE_CHANGE, "Min Distance:",	   160,60,150,20, &clmd->coll_parms->epsilon, 0.001f, 1.0, 0.01f, 0, "Minimum distance between collision objects before collision response takes in, can be changed for each frame");
			uiDefButS(block, NUM, B_BAKE_CACHE_CHANGE, "Collision Quality:",	   10,40,150,20, &clmd->coll_parms->loop_count, 1.0, 20.0, 1.0, 0, "How many collision iterations should be done. (higher = better = slower)");
			uiDefButF(block, NUM, B_BAKE_CACHE_CHANGE, "Friction:",	   160,40,150,20, &clmd->coll_parms->friction, 0.0, 80.0, 1.0, 0, "Friction force if a collision happened (0=movement not changed, 100=no movement left)");
			
			uiDefButBitI(block, TOG, CLOTH_COLLSETTINGS_FLAG_SELF, B_BAKE_CACHE_CHANGE, "Enable selfcollisions",	10,20,150,20, &clmd->coll_parms->flags, 0, 0, 0, 0, "Enable selfcollisions with this object");
			if (clmd->coll_parms->flags & CLOTH_COLLSETTINGS_FLAG_SELF)	
			{
				uiDefButF(block, NUM, B_BAKE_CACHE_CHANGE, "Min Distance:",	   160,20,150,20, &clmd->coll_parms->selfepsilon, 0.5f, 1.0, 0.01f, 0, "0.5 means no distance at all, 1.0 is maximum distance");
				// self_loop_count
				uiDefButS(block, NUM, B_BAKE_CACHE_CHANGE, "Selfcoll Quality:",	   10,0,150,20, &clmd->coll_parms->self_loop_count, 1.0, 10.0, 1.0, 0, "How many selfcollision iterations should be done. (higher = better = slower), can be changed for each frame");
			}
			else
				uiDefBut(block, LABEL, 0, "",160,20,150,20, NULL, 0.0, 0, 0, 0, "");	
		}
		else
			uiDefBut(block, LABEL, 0, "",160,60,150,20, NULL, 0.0, 0, 0, 0, "");	
#else
		uiDefBut(block, LABEL, 0, "No collisions available (compile with bullet).",10,60,300,20, NULL, 0.0, 0, 0, 0, "");
#endif
	}
	
	uiBlockEndAlign(block);
	
}

static void object_panel_cloth_III(Object *ob)
{
	uiBlock *block;
	ClothModifierData *clmd = NULL;
	PointCache *cache;
	int libdata;

	block= uiNewBlock(&curarea->uiblocks, "object_cloth_III", UI_EMBOSS, UI_HELV, curarea->win);
	uiNewPanelTabbed("Cloth ", "Physics");
	if(uiNewPanel(curarea, block, "Cloth Advanced", "Physics", 651, 0, 318, 204)==0) return;

	libdata= object_is_libdata(ob);
	uiSetButLock(libdata, ERROR_LIBDATA_MESSAGE);
	
	clmd = (ClothModifierData *)modifiers_findByType(ob, eModifierType_Cloth);
	
	if(clmd)
	{
		int defCount;
		char *clvg1, *clvg2;
		char clmvg [] = "Vertex Groups%t|None%x0|";
		char clmvg2 [] = "Vertex Groups%t|None%x0|";

		cache= clmd->point_cache;
		
		if(!libdata) {
			uiClearButLock();
			if(cache->flag & PTCACHE_BAKE_EDIT_ACTIVE)
				uiSetButLock(1, "Please leave editmode.");
			else if(cache->flag & PTCACHE_BAKED)
				uiSetButLock(1, "Simulation frames are baked");
		}
		
		uiDefButBitI(block, TOG, CLOTH_SIMSETTINGS_FLAG_SCALING, B_BAKE_CACHE_CHANGE, "Enable stiffness scaling",10,130,300,20, &clmd->sim_parms->flags, 0, 0, 0, 0, "If enabled, stiffness can be scaled along a weight painted vertex group.");
		
		if ((clmd->sim_parms->flags & CLOTH_SIMSETTINGS_FLAG_SCALING)&& (BLI_countlist (&ob->defbase) > 0))
		{	
			uiDefBut(block, LABEL, 0, "StructStiff VGroup:",10,110,150,20, NULL, 0.0, 0, 0, 0, "");
			uiDefBut(block, LABEL, 0, "BendStiff VGroup:",160,110,150,20, NULL, 0.0, 0, 0, 0, "");
			
			defCount = sizeof (clmvg);
			clvg1 = get_vertexgroup_menustr (ob);
			clvg2 = MEM_callocN (strlen (clvg1) + 1 + defCount, "clothVgST");
			if (! clvg2) {
				printf ("draw_modifier: error allocating memory for cloth vertex group menu string.\n");
				return;
			}
			defCount = BLI_countlist (&ob->defbase);
			if (defCount == 0) 
			{
				clmd->sim_parms->vgroup_struct = 0;
			}
			else
			{
				if(clmd->sim_parms->vgroup_struct > defCount)
					clmd->sim_parms->vgroup_struct = 0;
			}
						
			sprintf (clvg2, "%s%s", clmvg, clvg1);
			
			uiDefButS(block, MENU, B_BAKE_CACHE_CHANGE, clvg2,	10,90,150,20, &clmd->sim_parms->vgroup_struct, 0, defCount, 0, 0, "Browses available vertex groups");
			MEM_freeN (clvg1);
			MEM_freeN (clvg2);
			
			defCount = sizeof (clmvg);
			clvg1 = get_vertexgroup_menustr (ob);
			clvg2 = MEM_callocN (strlen (clvg1) + 1 + defCount, "clothVgBD");
			if (! clvg2) {
				printf ("draw_modifier: error allocating memory for cloth vertex group menu string.\n");
				return;
			}
			defCount = BLI_countlist (&ob->defbase);
			if (defCount == 0) 
			{
				clmd->sim_parms->vgroup_bend = 0;
			}
			else
			{
				if(clmd->sim_parms->vgroup_bend > defCount)
					clmd->sim_parms->vgroup_bend = 0;
			}
						
			sprintf (clvg2, "%s%s", clmvg2, clvg1);
			
			uiDefButS(block, MENU, B_BAKE_CACHE_CHANGE, clvg2, 160,90,150,20, &clmd->sim_parms->vgroup_bend, 0, defCount, 0, 0, "Browses available vertex groups");
			MEM_freeN (clvg1);
			MEM_freeN (clvg2);
			
			uiDefButF(block, NUM, B_BAKE_CACHE_CHANGE, "StructStiff Max:",10,70,150,20, &clmd->sim_parms->max_struct, clmd->sim_parms->structural, 10000.0, 0.01f, 0, "Maximum structural stiffness value");
			
			uiDefButF(block, NUM, B_BAKE_CACHE_CHANGE, "BendStiff Max:",160,70,150,20, &clmd->sim_parms->max_bend, clmd->sim_parms->bending, 10000.0, 0.01f, 0, "Maximum bending stiffness value");

		}
		else if (clmd->sim_parms->flags & CLOTH_SIMSETTINGS_FLAG_SCALING)
		{
			uiDefBut(block, LABEL, 0, " ",  10,110,300,20, NULL, 0.0, 0, 0, 0, "");
			uiDefBut(block, LABEL, 0, "No vertex group for stiffness scaling available.",  10,90,300,20, NULL, 0.0, 0, 0, 0, "");
		}
	
		
		
	}
	
	uiBlockEndAlign(block);
	
}

void object_panels()
{
	Object *ob;

	/* check context here */
	ob= OBACT;
	if(ob) {
		object_panel_object(ob);
		object_panel_anim(ob);
		object_panel_draw(ob);
		object_panel_constraint("Object");

		uiClearButLock();
	}
}

void physics_panels()
{
	Object *ob;
	
	/* check context here */
	ob= OBACT;
	if(ob) {
		object_panel_fields(ob);
		if(ob->type==OB_MESH)
			object_panel_collision(ob);
		object_softbodies(ob);
		object_softbodies_collision(ob);
		object_softbodies_solver(ob);
		object_panel_cloth(ob);
		object_panel_cloth_II(ob);
		object_panel_cloth_III(ob);
		object_panel_fluidsim(ob);
	}
}
void particle_panels()
{
	Object *ob;
	ParticleSystem *psys;

	ob=OBACT;

	if(ob && ob->type==OB_MESH) {
		object_panel_particle_system(ob);

		psys=psys_get_current(ob);

		if(psys ){
			object_panel_particle_bake(ob);
			object_panel_particle_physics(ob);
			object_panel_particle_visual(ob);
			object_panel_particle_simplification(ob);
			object_panel_particle_extra(ob);
			object_panel_particle_children(ob);
		}
	}
}<|MERGE_RESOLUTION|>--- conflicted
+++ resolved
@@ -2605,17 +2605,7 @@
 	/* all groups */
 	for(group= G.main->group.first; group; group= group->id.next) {
 		if(object_in_group(ob, group)) {
-<<<<<<< HEAD
 			xco= 130;
-=======
-			xco= 160;
-			
-			uiBlockBeginAlign(block);
-			uiSetButLock(GET_INT_FROM_POINTER(group->id.lib), ERROR_LIBDATA_MESSAGE); /* We cant actually use this button */
-			but = uiDefBut(block, TEX, B_IDNAME, "GR:",	10, 120-yco, 150, 20, group->id.name+2, 0.0, 21.0, 0, 0, "Displays Group name. Click to change.");
-			uiButSetFunc(but, test_idbutton_cb, group->id.name, NULL);
-			uiClearButLock();
->>>>>>> c8376869
 			
 			if(group->id.lib) {
 				uiBlockBeginAlign(block);
@@ -2625,7 +2615,6 @@
 				
 				but= uiDefIconBut(block, BUT, B_NOP, ICON_PARLIB, 110, 120-yco, 20, 20, NULL, 0.0, 0.0, 0.0, 0.0, "Make Group local");
 				uiButSetFunc(but, group_local, group, NULL);
-<<<<<<< HEAD
 				uiBlockEndAlign(block);
 			} else {
 				but = uiDefBut(block, TEX, B_IDNAME, "GR:",	10, 120-yco, 120, 20, group->id.name+2, 0.0, 21.0, 0, 0, "Displays Group name. Click to change.");
@@ -2642,10 +2631,6 @@
 			
 			xco = 290;
 			if(group->id.lib==0) { /* cant remove objects from linked groups */
-=======
-				xco= 180;
-			} else { /* cant remove objects from linked groups */
->>>>>>> c8376869
 				but = uiDefIconBut(block, BUT, B_NOP, VICON_X, xco, 120-yco, 20, 20, NULL, 0.0, 0.0, 0.0, 0.0, "Remove Group membership");
 				uiButSetFunc(but, group_ob_rem, group, ob);
 			}
@@ -5692,7 +5677,7 @@
 		else
 		uiDefBut(block, LABEL, 0, " ",  10,80,145,20, NULL, 0.0, 0, 0, 0, "");
 		*/
-#if WITH_BULLET == 1
+#ifdef WITH_BULLET
 		uiDefButBitI(block, TOG, CLOTH_COLLSETTINGS_FLAG_ENABLED, B_BAKE_CACHE_CHANGE, "Enable collisions",	10,60,150,20, &clmd->coll_parms->flags, 0, 0, 0, 0, "Enable collisions with this object");
 		if (clmd->coll_parms->flags & CLOTH_COLLSETTINGS_FLAG_ENABLED)
 		{
