--- conflicted
+++ resolved
@@ -32,16 +32,7 @@
 struct Image;
 struct ImageUser;
 struct Main;
-<<<<<<< HEAD
-struct Object;
-struct RegionView3D;
-struct Scene;
 struct MantaModifierData;
-struct View3D;
-struct ViewLayer;
-=======
-struct SmokeModifierData;
->>>>>>> af8e8be7
 
 #include "DNA_object_enums.h"
 
