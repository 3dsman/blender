/*
 * ***** BEGIN GPL LICENSE BLOCK *****
 *
 * This program is free software; you can redistribute it and/or
 * modify it under the terms of the GNU General Public License
 * as published by the Free Software Foundation; either version 2
 * of the License, or (at your option) any later version.
 *
 * This program is distributed in the hope that it will be useful,
 * but WITHOUT ANY WARRANTY; without even the implied warranty of
 * MERCHANTABILITY or FITNESS FOR A PARTICULAR PURPOSE.  See the
 * GNU General Public License for more details.
 *
 * You should have received a copy of the GNU General Public License
 * along with this program; if not, write to the Free Software Foundation,
 * Inc., 51 Franklin Street, Fifth Floor, Boston, MA 02110-1301, USA.
 *
 * The Original Code is Copyright (C) 2005 Blender Foundation.
 * All rights reserved.
 *
 * The Original Code is: all of this file.
 *
 * Contributor(s): Brecht Van Lommel.
 *
 * ***** END GPL LICENSE BLOCK *****
 */

#include "MEM_guardedalloc.h"

#include "BLI_blenlib.h"
#include "BLI_utildefines.h"
#include "BLI_math_base.h"

#include "BKE_global.h"

#include "GPU_debug.h"
#include "GPU_glew.h"
#include "GPU_framebuffer.h"
#include "GPU_shader.h"
#include "GPU_texture.h"

static struct GPUFrameBufferGlobal {
	GLuint currentfb;
} GG = {0};

/* Number of maximum output slots.
 * We support 4 outputs for now (usually we wouldn't need more to preserve fill rate) */
#define GPU_FB_MAX_SLOTS 4

struct GPUFrameBuffer {
	GLuint object;
	GPUTexture *colortex[GPU_FB_MAX_SLOTS];
	GPUTexture *depthtex;
};

static void GPU_print_framebuffer_error(GLenum status, char err_out[256])
{
	const char *format = "GPUFrameBuffer: framebuffer status %s";
	const char *err = "unknown";

#define format_status(X) \
	case GL_FRAMEBUFFER_##X: err = "GL_FRAMEBUFFER_"#X; \
		break;

	switch (status) {
		/* success */
		format_status(COMPLETE)
		/* errors shared by OpenGL desktop & ES */
		format_status(INCOMPLETE_ATTACHMENT)
		format_status(INCOMPLETE_MISSING_ATTACHMENT)
		format_status(UNSUPPORTED)
#if 0 /* for OpenGL ES only */
		format_status(INCOMPLETE_DIMENSIONS)
#else /* for desktop GL only */
		format_status(INCOMPLETE_DRAW_BUFFER)
		format_status(INCOMPLETE_READ_BUFFER)
		format_status(INCOMPLETE_MULTISAMPLE)
		format_status(UNDEFINED)
#endif
	}

#undef format_status

	if (err_out) {
		BLI_snprintf(err_out, 256, format, err);
	}
	else {
		fprintf(stderr, format, err);
	}
}

/* GPUFrameBuffer */

GPUFrameBuffer *GPU_framebuffer_create(void)
{
	GPUFrameBuffer *fb;

	fb = MEM_callocN(sizeof(GPUFrameBuffer), "GPUFrameBuffer");
	glGenFramebuffers(1, &fb->object);

	if (!fb->object) {
		fprintf(stderr, "GPUFFrameBuffer: framebuffer gen failed.\n");
		GPU_framebuffer_free(fb);
		return NULL;
	}

	/* make sure no read buffer is enabled, so completeness check will not fail. We set those at binding time */
	glBindFramebuffer(GL_FRAMEBUFFER, fb->object);
	glReadBuffer(GL_NONE);
	glDrawBuffer(GL_NONE);
	glBindFramebuffer(GL_FRAMEBUFFER, 0);
	
	return fb;
}

<<<<<<< HEAD
static int gpu_framebuffer_texture_attach(GPUFrameBuffer *fb, GPUTexture *tex, int slot, int cubeface, char err_out[256])
=======
bool GPU_framebuffer_texture_attach(GPUFrameBuffer *fb, GPUTexture *tex, int slot)
>>>>>>> 225edf4e
{
	GLenum attachment;

	if (slot >= GPU_FB_MAX_SLOTS) {
		fprintf(stderr,
		        "Attaching to index %d framebuffer slot unsupported. "
		        "Use at most %d\n", slot, GPU_FB_MAX_SLOTS);
		return false;
	}

	if ((G.debug & G_DEBUG)) {
		if (GPU_texture_bound_number(tex) != -1) {
			fprintf(stderr,
			        "Feedback loop warning!: "
			        "Attempting to attach texture to framebuffer while still bound to texture unit for drawing!\n");
		}
	}

	if (GPU_texture_depth(tex))
		attachment = GL_DEPTH_ATTACHMENT;
	else
		attachment = GL_COLOR_ATTACHMENT0 + slot;

	glBindFramebuffer(GL_FRAMEBUFFER, fb->object);
	GG.currentfb = fb->object;

<<<<<<< HEAD
	/* Clean glError buffer. */
	while (glGetError() != GL_NO_ERROR) {}

	if (GPU_texture_target(tex) == GL_TEXTURE_CUBE_MAP)
		glFramebufferTexture2DEXT(GL_FRAMEBUFFER_EXT, attachment,
			GL_TEXTURE_CUBE_MAP_POSITIVE_X + cubeface, GPU_texture_opengl_bindcode(tex), 0);
	else
		glFramebufferTexture2DEXT(GL_FRAMEBUFFER_EXT, attachment,
			GPU_texture_target(tex), GPU_texture_opengl_bindcode(tex), 0);
=======
	glFramebufferTexture2D(GL_FRAMEBUFFER, attachment,
		GPU_texture_target(tex), GPU_texture_opengl_bindcode(tex), 0);
>>>>>>> 225edf4e

	if (GPU_texture_depth(tex))
		fb->depthtex = tex;
	else
		fb->colortex[slot] = tex;

	GPU_texture_framebuffer_set(tex, fb, slot);

	return true;
}

int GPU_framebuffer_cubeface_attach(GPUFrameBuffer *fb, GPUTexture *tex, int slot, int cubeface, char err_out[256])
{
	return gpu_framebuffer_texture_attach(fb, tex, slot, cubeface, err_out);
}

int GPU_framebuffer_texture_attach(GPUFrameBuffer *fb, GPUTexture *tex, int slot, char err_out[256])
{
	return gpu_framebuffer_texture_attach(fb, tex, slot, 0, err_out);
}

void GPU_framebuffer_texture_detach(GPUTexture *tex)
{
	GLenum attachment;
	GPUFrameBuffer *fb = GPU_texture_framebuffer(tex);
	int fb_attachment = GPU_texture_framebuffer_attachment(tex);

	if (!fb)
		return;

	if (GG.currentfb != fb->object) {
		glBindFramebuffer(GL_FRAMEBUFFER, fb->object);
		GG.currentfb = fb->object;
	}

	if (GPU_texture_depth(tex)) {
		fb->depthtex = NULL;
		attachment = GL_DEPTH_ATTACHMENT;
	}
	else {
		BLI_assert(fb->colortex[fb_attachment] == tex);
		fb->colortex[fb_attachment] = NULL;
		attachment = GL_COLOR_ATTACHMENT0 + fb_attachment;
	}

	glFramebufferTexture2D(GL_FRAMEBUFFER, attachment, GPU_texture_target(tex), 0, 0);

	GPU_texture_framebuffer_set(tex, NULL, -1);
}

void GPU_texture_bind_as_framebuffer(GPUTexture *tex)
{
	GPUFrameBuffer *fb = GPU_texture_framebuffer(tex);
	int fb_attachment = GPU_texture_framebuffer_attachment(tex);

	if (!fb) {
		fprintf(stderr, "Error, texture not bound to framebuffer!\n");
		return;
	}

	/* push attributes */
	glPushAttrib(GL_ENABLE_BIT | GL_VIEWPORT_BIT);
	glDisable(GL_SCISSOR_TEST);

	/* bind framebuffer */
	glBindFramebuffer(GL_FRAMEBUFFER, fb->object);

	if (GPU_texture_depth(tex)) {
		glDrawBuffer(GL_NONE);
		glReadBuffer(GL_NONE);
	}
	else {
		/* last bound prevails here, better allow explicit control here too */
		glDrawBuffer(GL_COLOR_ATTACHMENT0 + fb_attachment);
		glReadBuffer(GL_COLOR_ATTACHMENT0 + fb_attachment);
	}
	
	if (GPU_texture_target(tex) == GL_TEXTURE_2D_MULTISAMPLE) {
		glEnable(GL_MULTISAMPLE);
	}

	/* push matrices and set default viewport and matrix */
	glViewport(0, 0, GPU_texture_width(tex), GPU_texture_height(tex));
	GG.currentfb = fb->object;

	glMatrixMode(GL_PROJECTION);
	glPushMatrix();
	glMatrixMode(GL_MODELVIEW);
	glPushMatrix();
}

void GPU_framebuffer_slots_bind(GPUFrameBuffer *fb, int slot)
{
	int numslots = 0, i;
	GLenum attachments[4];
	
	if (!fb->colortex[slot]) {
		fprintf(stderr, "Error, framebuffer slot empty!\n");
		return;
	}
	
	for (i = 0; i < 4; i++) {
		if (fb->colortex[i]) {
			attachments[numslots] = GL_COLOR_ATTACHMENT0 + i;
			numslots++;
		}
	}
	
	/* push attributes */
	glPushAttrib(GL_ENABLE_BIT | GL_VIEWPORT_BIT);
	glDisable(GL_SCISSOR_TEST);

	/* bind framebuffer */
	glBindFramebuffer(GL_FRAMEBUFFER, fb->object);

	/* last bound prevails here, better allow explicit control here too */
	glDrawBuffers(numslots, attachments);
	glReadBuffer(GL_COLOR_ATTACHMENT0 + slot);

	/* push matrices and set default viewport and matrix */
	glViewport(0, 0, GPU_texture_width(fb->colortex[slot]), GPU_texture_height(fb->colortex[slot]));
	GG.currentfb = fb->object;

	glMatrixMode(GL_PROJECTION);
	glPushMatrix();
	glMatrixMode(GL_MODELVIEW);
	glPushMatrix();
}


void GPU_framebuffer_texture_unbind(GPUFrameBuffer *UNUSED(fb), GPUTexture *UNUSED(tex))
{
	/* restore matrix */
	glMatrixMode(GL_PROJECTION);
	glPopMatrix();
	glMatrixMode(GL_MODELVIEW);
	glPopMatrix();

	/* restore attributes */
	glPopAttrib();
}

void GPU_framebuffer_bind_no_save(GPUFrameBuffer *fb, int slot)
{
	glBindFramebuffer(GL_FRAMEBUFFER, fb->object);
	/* last bound prevails here, better allow explicit control here too */
	glDrawBuffer(GL_COLOR_ATTACHMENT0 + slot);
	glReadBuffer(GL_COLOR_ATTACHMENT0 + slot);

	/* push matrices and set default viewport and matrix */
	glViewport(0, 0, GPU_texture_width(fb->colortex[slot]), GPU_texture_height(fb->colortex[slot]));
	GG.currentfb = fb->object;
	GG.currentfb = fb->object;
}

bool GPU_framebuffer_bound(GPUFrameBuffer *fb)
{
	return fb->object == GG.currentfb;
}

bool GPU_framebuffer_check_valid(GPUFrameBuffer *fb, char err_out[256])
{
	glBindFramebuffer(GL_FRAMEBUFFER, fb->object);
	GG.currentfb = fb->object;

	GLenum status = glCheckFramebufferStatus(GL_FRAMEBUFFER);

	if (status != GL_FRAMEBUFFER_COMPLETE) {
		GPU_framebuffer_restore();
		GPU_print_framebuffer_error(status, err_out);
		return false;
	}

	return true;
}

void GPU_framebuffer_free(GPUFrameBuffer *fb)
{
	int i;

	if (fb->depthtex)
		GPU_framebuffer_texture_detach(fb->depthtex);

	for (i = 0; i < GPU_FB_MAX_SLOTS; i++) {
		if (fb->colortex[i]) {
			GPU_framebuffer_texture_detach(fb->colortex[i]);
		}
	}

	if (fb->object) {
		glDeleteFramebuffers(1, &fb->object);

		if (GG.currentfb == fb->object) {
			glBindFramebuffer(GL_FRAMEBUFFER, 0);
			GG.currentfb = 0;
		}
	}

	MEM_freeN(fb);
}

void GPU_framebuffer_restore(void)
{
	if (GG.currentfb != 0) {
		glBindFramebuffer(GL_FRAMEBUFFER, 0);
		GG.currentfb = 0;
	}
}

void GPU_framebuffer_blur(
        GPUFrameBuffer *fb, GPUTexture *tex,
        GPUFrameBuffer *blurfb, GPUTexture *blurtex)
{
	const float scaleh[2] = {1.0f / GPU_texture_width(blurtex), 0.0f};
	const float scalev[2] = {0.0f, 1.0f / GPU_texture_height(tex)};

	GPUShader *blur_shader = GPU_shader_get_builtin_shader(GPU_SHADER_SEP_GAUSSIAN_BLUR);
	int scale_uniform, texture_source_uniform;

	if (!blur_shader)
		return;

	scale_uniform = GPU_shader_get_uniform(blur_shader, "ScaleU");
	texture_source_uniform = GPU_shader_get_uniform(blur_shader, "textureSource");
		
	/* Blurring horizontally */

	/* We do the bind ourselves rather than using GPU_framebuffer_texture_bind() to avoid
	 * pushing unnecessary matrices onto the OpenGL stack. */
	glBindFramebuffer(GL_FRAMEBUFFER, blurfb->object);
	glDrawBuffer(GL_COLOR_ATTACHMENT0);
	
	/* avoid warnings from texture binding */
	GG.currentfb = blurfb->object;

	GPU_shader_bind(blur_shader);
	GPU_shader_uniform_vector(blur_shader, scale_uniform, 2, 1, scaleh);
	GPU_shader_uniform_texture(blur_shader, texture_source_uniform, tex);
	glViewport(0, 0, GPU_texture_width(blurtex), GPU_texture_height(blurtex));

	/* Preparing to draw quad */
	glMatrixMode(GL_TEXTURE);
	glLoadIdentity();
	glMatrixMode(GL_PROJECTION);
	glLoadIdentity();
	glMatrixMode(GL_MODELVIEW);
	glLoadIdentity();

	glDisable(GL_DEPTH_TEST);

	GPU_texture_bind(tex, 0);

	/* Drawing quad */
	glBegin(GL_QUADS);
	glTexCoord2d(0, 0); glVertex2f(1, 1);
	glTexCoord2d(1, 0); glVertex2f(-1, 1);
	glTexCoord2d(1, 1); glVertex2f(-1, -1);
	glTexCoord2d(0, 1); glVertex2f(1, -1);
	glEnd();

	/* Blurring vertically */

	glBindFramebuffer(GL_FRAMEBUFFER, fb->object);
	glDrawBuffer(GL_COLOR_ATTACHMENT0);
	
	GG.currentfb = fb->object;
	
	glViewport(0, 0, GPU_texture_width(tex), GPU_texture_height(tex));
	GPU_shader_uniform_vector(blur_shader, scale_uniform, 2, 1, scalev);
	GPU_shader_uniform_texture(blur_shader, texture_source_uniform, blurtex);
	GPU_texture_bind(blurtex, 0);

	glBegin(GL_QUADS);
	glTexCoord2d(0, 0); glVertex2f(1, 1);
	glTexCoord2d(1, 0); glVertex2f(-1, 1);
	glTexCoord2d(1, 1); glVertex2f(-1, -1);
	glTexCoord2d(0, 1); glVertex2f(1, -1);
	glEnd();

	GPU_shader_unbind();
}

void GPU_framebuffer_hiz_construction(GPUFrameBuffer* fb, GPUTexture *tex, const bool max)
{
	int current_dim[2] = {GPU_texture_width(tex), GPU_texture_height(tex)};
	int levels, bindcode;
	int lowermip_uniform, lowermipsize_uniform;
	GPUShader *shader = GPU_shader_get_builtin_shader((max) ? GPU_SHADER_MAXZ_DOWNSAMPLE : GPU_SHADER_MINZ_DOWNSAMPLE);

	if (!shader)
		return;

	GPU_shader_bind(shader);
	lowermip_uniform = GPU_shader_get_uniform(shader, "lowermip");
	lowermipsize_uniform = GPU_shader_get_uniform(shader, "lowermipsize");

	GPU_framebuffer_texture_attach(fb, tex, 0, NULL);
	GPU_texture_bind_as_framebuffer(tex);

	bindcode = GPU_texture_opengl_bindcode(tex);

	levels = 1 + (int)floorf(log2f(fmaxf(current_dim[0], current_dim[1])));

	glEnable(GL_DEPTH_TEST);
	glDepthFunc(GL_ALWAYS);

	/* Avoid warning from GPU_texture_bind */
	glBindTexture(GL_TEXTURE_2D, bindcode);
	GPU_shader_uniform_texture(shader, lowermip_uniform, tex);

	for (int i=1; i < levels; i++) {
		/* Send previous mip size to the shader */
		GPU_shader_uniform_vector_int(shader, lowermipsize_uniform, 2, 1, current_dim);

		/* calculate next viewport size */
		current_dim[0] /= 2;
		current_dim[1] /= 2;

		/* ensure that the viewport size is always at least 1x1 */
		CLAMP_MIN(current_dim[0], 1);
		CLAMP_MIN(current_dim[1], 1);
		glViewport(0, 0, current_dim[0], current_dim[1]);

		/* bind next level for rendering but first restrict fetches only to previous level */
		glTexParameteri(GL_TEXTURE_2D, GL_TEXTURE_BASE_LEVEL, i-1);
		glTexParameteri(GL_TEXTURE_2D, GL_TEXTURE_MAX_LEVEL, i-1);
		glFramebufferTexture2DEXT(GL_FRAMEBUFFER_EXT, GL_DEPTH_ATTACHMENT_EXT, GL_TEXTURE_2D, bindcode, i);

		/* Drawing quad */
		glBegin(GL_TRIANGLE_STRIP);
		glTexCoord2d(1.0, 1.0); glVertex3f( 1.0,  1.0, 1.0);
		glTexCoord2d(0.0, 1.0); glVertex3f(-1.0,  1.0, 1.0);
		glTexCoord2d(1.0, 0.0); glVertex3f( 1.0, -1.0, 1.0);
		glTexCoord2d(0.0, 0.0); glVertex3f(-1.0, -1.0, 1.0);
		glEnd();
	}

	GPU_framebuffer_texture_detach(tex);
	GPU_framebuffer_texture_unbind(fb, tex);

	/* reset mipmap level range for the depth image */
	glTexParameteri(GL_TEXTURE_2D, GL_TEXTURE_BASE_LEVEL, 0);
	glTexParameteri(GL_TEXTURE_2D, GL_TEXTURE_MAX_LEVEL, levels - 1);

	GPU_shader_unbind();
	GPU_texture_unbind(tex);
}

/* GPUOffScreen */

struct GPUOffScreen {
	GPUFrameBuffer *fb;
	GPUTexture *color;
	GPUTexture *depth;
};

GPUOffScreen *GPU_offscreen_create(int width, int height, int samples, char err_out[256])
{
	GPUOffScreen *ofs;

	ofs = MEM_callocN(sizeof(GPUOffScreen), "GPUOffScreen");

	ofs->fb = GPU_framebuffer_create();
	if (!ofs->fb) {
		GPU_offscreen_free(ofs);
		return NULL;
	}

	if (samples) {
		if (!GLEW_ARB_texture_multisample ||
		    /* This is required when blitting from a multi-sampled buffers,
		     * even though we're not scaling. */
		    !GLEW_EXT_framebuffer_multisample_blit_scaled)
		{
			samples = 0;
		}
	}

	ofs->depth = GPU_texture_create_depth_multisample(width, height, samples, err_out);
	if (!ofs->depth) {
		GPU_offscreen_free(ofs);
		return NULL;
	}

	if (!GPU_framebuffer_texture_attach(ofs->fb, ofs->depth, 0)) {
		GPU_offscreen_free(ofs);
		return NULL;
	}

	ofs->color = GPU_texture_create_2D_multisample(width, height, NULL, GPU_HDR_NONE, samples, err_out);
	if (!ofs->color) {
		GPU_offscreen_free(ofs);
		return NULL;
	}

	if (!GPU_framebuffer_texture_attach(ofs->fb, ofs->color, 0)) {
		GPU_offscreen_free(ofs);
		return NULL;
	}
	
	/* check validity at the very end! */
	if (!GPU_framebuffer_check_valid(ofs->fb, err_out)) {
		GPU_offscreen_free(ofs);
		return NULL;		
	}

	GPU_framebuffer_restore();

	return ofs;
}

void GPU_offscreen_free(GPUOffScreen *ofs)
{
	if (ofs->fb)
		GPU_framebuffer_free(ofs->fb);
	if (ofs->color)
		GPU_texture_free(ofs->color);
	if (ofs->depth)
		GPU_texture_free(ofs->depth);
	
	MEM_freeN(ofs);
}

void GPU_offscreen_bind(GPUOffScreen *ofs, bool save)
{
	glDisable(GL_SCISSOR_TEST);
	if (save)
		GPU_texture_bind_as_framebuffer(ofs->color);
	else {
		GPU_framebuffer_bind_no_save(ofs->fb, 0);
	}
}

void GPU_offscreen_unbind(GPUOffScreen *ofs, bool restore)
{
	if (restore)
		GPU_framebuffer_texture_unbind(ofs->fb, ofs->color);
	GPU_framebuffer_restore();
	glEnable(GL_SCISSOR_TEST);
}

void GPU_offscreen_read_pixels(GPUOffScreen *ofs, int type, void *pixels)
{
	const int w = GPU_texture_width(ofs->color);
	const int h = GPU_texture_height(ofs->color);

	if (GPU_texture_target(ofs->color) == GL_TEXTURE_2D_MULTISAMPLE) {
		/* For a multi-sample texture,
		 * we need to create an intermediate buffer to blit to,
		 * before its copied using 'glReadPixels' */

		/* not needed since 'ofs' needs to be bound to the framebuffer already */
// #define USE_FBO_CTX_SWITCH

		GLuint fbo_blit = 0;
		GLuint tex_blit = 0;
		GLenum status;

		/* create texture for new 'fbo_blit' */
		glGenTextures(1, &tex_blit);
		if (!tex_blit) {
			goto finally;
		}

		glBindTexture(GL_TEXTURE_2D, tex_blit);
		glTexImage2D(GL_TEXTURE_2D, 0, GL_RGBA8, w, h, 0, GL_RGBA, type, 0);

#ifdef USE_FBO_CTX_SWITCH
		/* read from multi-sample buffer */
		glBindFramebuffer(GL_READ_FRAMEBUFFER, ofs->color->fb->object);
		glFramebufferTexture2D(
		        GL_READ_FRAMEBUFFER, GL_COLOR_ATTACHMENT0 + ofs->color->fb_attachment,
		        GL_TEXTURE_2D_MULTISAMPLE, ofs->color->bindcode, 0);
		status = glCheckFramebufferStatusEXT(GL_READ_FRAMEBUFFER);
		if (status != GL_FRAMEBUFFER_COMPLETE) {
			goto finally;
		}
#endif

		/* write into new single-sample buffer */
		glGenFramebuffers(1, &fbo_blit);
		glBindFramebuffer(GL_DRAW_FRAMEBUFFER, fbo_blit);
		glFramebufferTexture2D(
		        GL_DRAW_FRAMEBUFFER, GL_COLOR_ATTACHMENT0,
		        GL_TEXTURE_2D, tex_blit, 0);
		status = glCheckFramebufferStatus(GL_DRAW_FRAMEBUFFER);
		if (status != GL_FRAMEBUFFER_COMPLETE) {
			goto finally;
		}

		/* perform the copy */
		glBlitFramebuffer(0, 0, w, h, 0, 0, w, h, GL_COLOR_BUFFER_BIT, GL_NEAREST);

		/* read the results */
		glBindFramebuffer(GL_READ_FRAMEBUFFER, fbo_blit);
		glReadPixels(0, 0, w, h, GL_RGBA, type, pixels);

#ifdef USE_FBO_CTX_SWITCH
		/* restore the original frame-bufer */
		glBindFramebuffer(GL_FRAMEBUFFER, ofs->color->fb->object);
#undef USE_FBO_CTX_SWITCH
#endif


finally:
		/* cleanup */
		if (tex_blit) {
			glDeleteTextures(1, &tex_blit);
		}
		if (fbo_blit) {
			glDeleteFramebuffers(1, &fbo_blit);
		}
	}
	else {
		glReadPixels(0, 0, w, h, GL_RGBA, type, pixels);
	}
}

int GPU_offscreen_width(const GPUOffScreen *ofs)
{
	return GPU_texture_width(ofs->color);
}

int GPU_offscreen_height(const GPUOffScreen *ofs)
{
	return GPU_texture_height(ofs->color);
}

int GPU_offscreen_color_texture(const GPUOffScreen *ofs)
{
	return GPU_texture_opengl_bindcode(ofs->color);
}
<|MERGE_RESOLUTION|>--- conflicted
+++ resolved
@@ -113,11 +113,7 @@
 	return fb;
 }
 
-<<<<<<< HEAD
-static int gpu_framebuffer_texture_attach(GPUFrameBuffer *fb, GPUTexture *tex, int slot, int cubeface, char err_out[256])
-=======
-bool GPU_framebuffer_texture_attach(GPUFrameBuffer *fb, GPUTexture *tex, int slot)
->>>>>>> 225edf4e
+static int gpu_framebuffer_texture_attach(GPUFrameBuffer *fb, GPUTexture *tex, int slot, int cubeface)
 {
 	GLenum attachment;
 
@@ -143,10 +139,6 @@
 
 	glBindFramebuffer(GL_FRAMEBUFFER, fb->object);
 	GG.currentfb = fb->object;
-
-<<<<<<< HEAD
-	/* Clean glError buffer. */
-	while (glGetError() != GL_NO_ERROR) {}
 
 	if (GPU_texture_target(tex) == GL_TEXTURE_CUBE_MAP)
 		glFramebufferTexture2DEXT(GL_FRAMEBUFFER_EXT, attachment,
@@ -154,10 +146,6 @@
 	else
 		glFramebufferTexture2DEXT(GL_FRAMEBUFFER_EXT, attachment,
 			GPU_texture_target(tex), GPU_texture_opengl_bindcode(tex), 0);
-=======
-	glFramebufferTexture2D(GL_FRAMEBUFFER, attachment,
-		GPU_texture_target(tex), GPU_texture_opengl_bindcode(tex), 0);
->>>>>>> 225edf4e
 
 	if (GPU_texture_depth(tex))
 		fb->depthtex = tex;
@@ -169,14 +157,14 @@
 	return true;
 }
 
-int GPU_framebuffer_cubeface_attach(GPUFrameBuffer *fb, GPUTexture *tex, int slot, int cubeface, char err_out[256])
-{
-	return gpu_framebuffer_texture_attach(fb, tex, slot, cubeface, err_out);
-}
-
-int GPU_framebuffer_texture_attach(GPUFrameBuffer *fb, GPUTexture *tex, int slot, char err_out[256])
-{
-	return gpu_framebuffer_texture_attach(fb, tex, slot, 0, err_out);
+bool GPU_framebuffer_cubeface_attach(GPUFrameBuffer *fb, GPUTexture *tex, int slot, int cubeface)
+{
+	return gpu_framebuffer_texture_attach(fb, tex, slot, cubeface);
+}
+
+bool GPU_framebuffer_texture_attach(GPUFrameBuffer *fb, GPUTexture *tex, int slot)
+{
+	return gpu_framebuffer_texture_attach(fb, tex, slot, 0);
 }
 
 void GPU_framebuffer_texture_detach(GPUTexture *tex)
