--- conflicted
+++ resolved
@@ -2441,7 +2441,6 @@
 
 	float G = G1_Smith(NV, a2) * G1_Smith(NL, a2); /* Doing RCP at the end */
 
-<<<<<<< HEAD
 	float tmp = (NH * a2 - NH) * NH + 1.0;
 	float D = M_PI * tmp*tmp; /* Doing RCP and mul a2 at the end */
 
@@ -2479,36 +2478,6 @@
 	float alphaV2 = (VX2 * ax2 + VY2 * ay2) / (VX2 + VY2);
 	float alphaL2 = (LX2 * ax2 + LY2 * ay2) / (LX2 + LY2);
 	float G = (G1_Smith(NV, alphaV2) * G1_Smith(NL, alphaL2)); /* Doing RCP at the end */
-=======
-void node_fresnel(float ior, vec3 N, vec3 I, out float result)
-{
-	/* handle perspective/orthographic */
-	vec3 I_view = (gl_ProjectionMatrix[3][3] == 0.0)? normalize(I): vec3(0.0, 0.0, -1.0);
-
-	float eta = max(ior, 0.00001);
-	result = fresnel_dielectric(I_view, N, (gl_FrontFacing)? eta: 1.0/eta);
-}
-
-/* layer_weight */
-
-void node_layer_weight(float blend, vec3 N, vec3 I, out float fresnel, out float facing)
-{
-	/* fresnel */
-	float eta = max(1.0 - blend, 0.00001);
-	vec3 I_view = (gl_ProjectionMatrix[3][3] == 0.0)? normalize(I): vec3(0.0, 0.0, -1.0);
-
-	fresnel = fresnel_dielectric(I_view, N, (gl_FrontFacing)? 1.0/eta : eta );
-
-	/* facing */
-	facing = abs(dot(I_view, N));
-	if(blend != 0.5) {
-		blend = clamp(blend, 0.0, 0.99999);
-		blend = (blend < 0.5)? 2.0*blend: 0.5/(1.0 - blend);
-		facing = pow(facing, blend);
-	}
-	facing = 1.0 - facing;
-}
->>>>>>> 2683dd8b
 
 	/* D_GGX */
 	float tmp = NH*NH + XH2/ax2 + YH2/ay2; /* Distributing NH² */
