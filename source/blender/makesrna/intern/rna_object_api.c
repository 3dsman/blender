--- conflicted
+++ resolved
@@ -203,44 +203,7 @@
         Object *ob, bContext *C, ReportList *reports, Depsgraph *depsgraph,
         int apply_modifiers, int calc_tessface, int calc_undeformed)
 {
-<<<<<<< HEAD
 	Main *bmain = CTX_data_main(C);
-=======
-	/* ugly function, but we need to set particle systems to their render
-	 * settings before calling object_duplilist, to get render level duplis */
-	Group *group;
-	GroupObject *go;
-	ParticleSystem *psys;
-	DerivedMesh *dm;
-	float mat[4][4];
-
-	unit_m4(mat);
-
-	if (level >= MAX_DUPLI_RECUR)
-		return;
-
-	if (ob->transflag & OB_DUPLIPARTS) {
-		for (psys = ob->particlesystem.first; psys; psys = psys->next) {
-			if (ELEM(psys->part->ren_as, PART_DRAW_OB, PART_DRAW_GR)) {
-				if (enable)
-					psys_render_set(ob, psys, mat, mat, 1, 1, 0.f);
-				else
-					psys_render_restore(ob, psys);
-			}
-		}
-
-		if (enable) {
-			/* this is to make sure we get render level duplis in groups:
-			 * the derivedmesh must be created before init_render_mesh,
-			 * since object_duplilist does dupliparticles before that */
-			dm = mesh_create_derived_render(scene, ob, CD_MASK_BAREMESH | CD_MASK_MLOOPUV | CD_MASK_MLOOPCOL);
-			dm->release(dm);
-
-			for (psys = ob->particlesystem.first; psys; psys = psys->next)
-				psys_get_modifier(ob, psys)->flag &= ~eParticleSystemFlag_psys_updated;
-		}
-	}
->>>>>>> fb565ddb
 
 	return rna_Main_meshes_new_from_object(bmain, reports, depsgraph, ob, apply_modifiers, calc_tessface, calc_undeformed);
 }
