/*
 * ***** BEGIN GPL LICENSE BLOCK *****
 *
 * This program is free software; you can redistribute it and/or
 * modify it under the terms of the GNU General Public License
 * as published by the Free Software Foundation; either version 2
 * of the License, or (at your option) any later version.
 *
 * This program is distributed in the hope that it will be useful,
 * but WITHOUT ANY WARRANTY; without even the implied warranty of
 * MERCHANTABILITY or FITNESS FOR A PARTICULAR PURPOSE.  See the
 * GNU General Public License for more details.
 *
 * You should have received a copy of the GNU General Public License
 * along with this program; if not, write to the Free Software Foundation,
 * Inc., 51 Franklin Street, Fifth Floor, Boston, MA 02110-1301, USA.
 *
 * Contributor(s): Blender Foundation (2008)
 *
 * ***** END GPL LICENSE BLOCK *****
 */

/** \file blender/makesrna/intern/rna_space.c
 *  \ingroup RNA
 */

#include <stdlib.h>
#include <string.h>

#include "MEM_guardedalloc.h"

#include "BLT_translation.h"

#include "RNA_access.h"
#include "RNA_define.h"

#include "BKE_asset_engine.h"
#include "BKE_image.h"
#include "BKE_key.h"
#include "BKE_movieclip.h"
#include "BKE_node.h"
#include "BKE_studiolight.h"

#include "BLI_math.h"

#include "DNA_action_types.h"
#include "DNA_key_types.h"
#include "DNA_material_types.h"
#include "DNA_node_types.h"
#include "DNA_object_types.h"
#include "DNA_space_types.h"
#include "DNA_sequence_types.h"
#include "DNA_mask_types.h"
#include "DNA_view3d_types.h"
#include "DNA_workspace_types.h"

#include "rna_internal.h"

#include "WM_api.h"
#include "WM_types.h"

#include "RE_engine.h"
#include "RE_pipeline.h"

#include "RNA_enum_types.h"


const EnumPropertyItem rna_enum_space_type_items[] = {
	/* empty must be here for python, is skipped for UI */
	{SPACE_EMPTY, "EMPTY", ICON_NONE, "Empty", ""},

	/* General */
	{0, "", ICON_NONE, "General", ""},
	{SPACE_VIEW3D, "VIEW_3D", ICON_VIEW3D, "3D View", "3D viewport"},
	{SPACE_IMAGE, "IMAGE_EDITOR", ICON_IMAGE_COL, "UV/Image Editor", "View and edit images and UV Maps"},
	{SPACE_NODE, "NODE_EDITOR", ICON_NODETREE, "Node Editor", "Editor for node-based shading and compositing tools"},
	{SPACE_SEQ, "SEQUENCE_EDITOR", ICON_SEQUENCE, "Video Sequencer", "Video editing tools"},
	{SPACE_CLIP, "CLIP_EDITOR", ICON_CLIP, "Movie Clip Editor", "Motion tracking tools"},

	/* Animation */
	{0, "", ICON_NONE, "Animation", ""},
	//{SPACE_ACTION, "TIMELINE", ICON_TIME, "Timeline", "Timeline and playback controls (NOTE: Switch to 'Timeline' mode)"}, /* XXX */
	{SPACE_IPO, "GRAPH_EDITOR", ICON_IPO, "Graph Editor", "Edit drivers and keyframe interpolation"},
	{SPACE_ACTION, "DOPESHEET_EDITOR", ICON_ACTION, "Dope Sheet", "Adjust timing of keyframes"},
	{SPACE_NLA, "NLA_EDITOR", ICON_NLA, "NLA Editor", "Combine and layer Actions"},

	/* Scripting */
	{0, "", ICON_NONE, "Scripting", ""},
	{SPACE_TEXT, "TEXT_EDITOR", ICON_TEXT, "Text Editor", "Edit scripts and in-file documentation"},
	{SPACE_CONSOLE, "CONSOLE", ICON_CONSOLE, "Python Console", "Interactive programmatic console for "
	                "advanced editing and script development"},
	{SPACE_INFO, "INFO", ICON_INFO, "Info", "Main menu bar and list of error messages "
	             "(drag down to expand and display)"},
	/* Special case: Top-bar and Status-bar aren't supposed to be a regular editor for the user. */
	{SPACE_TOPBAR, "TOPBAR", ICON_NONE, "Top Bar", "Global bar at the top of the screen for "
	               "global per-window settings"},
	{SPACE_STATUSBAR, "STATUSBAR", ICON_NONE, "Status Bar", "Global bar at the bottom of the "
	                  "screen for general status information"},

	/* Data */
	{0, "", ICON_NONE, "Data", ""},
	{SPACE_OUTLINER, "OUTLINER", ICON_OOPS, "Outliner", "Overview of scene graph and all available data-blocks"},
	{SPACE_BUTS, "PROPERTIES", ICON_BUTS, "Properties", "Edit properties of active object and related data-blocks"},
	{SPACE_FILE, "FILE_BROWSER", ICON_FILESEL, "File Browser", "Browse for files and assets"},
	{SPACE_USERPREF, "USER_PREFERENCES", ICON_PREFERENCES, "User Preferences",
	                 "Edit persistent configuration settings"},
	{0, NULL, 0, NULL, NULL}
};


const EnumPropertyItem rna_enum_space_image_mode_items[] = {
	{SI_MODE_VIEW, "VIEW", ICON_FILE_IMAGE, "View", "View the image and UV edit in mesh editmode"},
	{SI_MODE_PAINT, "PAINT", ICON_TPAINT_HLT, "Paint", "2D image painting mode"},
	{SI_MODE_MASK, "MASK", ICON_MOD_MASK, "Mask", "Mask editing"},
	{0, NULL, 0, NULL, NULL}
};

#define V3D_S3D_CAMERA_LEFT        {STEREO_LEFT_ID, "LEFT", ICON_RESTRICT_RENDER_OFF, "Left", ""},
#define V3D_S3D_CAMERA_RIGHT       {STEREO_RIGHT_ID, "RIGHT", ICON_RESTRICT_RENDER_OFF, "Right", ""},
#define V3D_S3D_CAMERA_S3D         {STEREO_3D_ID, "S3D", ICON_CAMERA_STEREO, "3D", ""},
#ifdef RNA_RUNTIME
#define V3D_S3D_CAMERA_VIEWS       {STEREO_MONO_ID, "MONO", ICON_RESTRICT_RENDER_OFF, "Views", ""},
#endif

static const EnumPropertyItem stereo3d_camera_items[] = {
	V3D_S3D_CAMERA_LEFT
	V3D_S3D_CAMERA_RIGHT
	V3D_S3D_CAMERA_S3D
	{0, NULL, 0, NULL, NULL}
};

#ifdef RNA_RUNTIME
static const EnumPropertyItem multiview_camera_items[] = {
	V3D_S3D_CAMERA_VIEWS
	V3D_S3D_CAMERA_S3D
	{0, NULL, 0, NULL, NULL}
};
#endif

#undef V3D_S3D_CAMERA_LEFT
#undef V3D_S3D_CAMERA_RIGHT
#undef V3D_S3D_CAMERA_S3D
#undef V3D_S3D_CAMERA_VIEWS

#ifndef RNA_RUNTIME
static const EnumPropertyItem stereo3d_eye_items[] = {
    {STEREO_LEFT_ID, "LEFT_EYE", ICON_NONE, "Left Eye"},
    {STEREO_RIGHT_ID, "RIGHT_EYE", ICON_NONE, "Right Eye"},
    {0, NULL, 0, NULL, NULL}
};
#endif

static const EnumPropertyItem draw_channels_items[] = {
	{SI_USE_ALPHA, "COLOR_ALPHA", ICON_IMAGE_RGB_ALPHA, "Color and Alpha",
	               "Draw image with RGB colors and alpha transparency"},
	{0, "COLOR", ICON_IMAGE_RGB, "Color", "Draw image with RGB colors"},
	{SI_SHOW_ALPHA, "ALPHA", ICON_IMAGE_ALPHA, "Alpha", "Draw alpha transparency channel"},
	{SI_SHOW_ZBUF, "Z_BUFFER", ICON_IMAGE_ZDEPTH, "Z-Buffer",
	               "Draw Z-buffer associated with image (mapped from camera clip start to end)"},
	{SI_SHOW_R, "RED",   ICON_COLOR_RED, "Red", ""},
	{SI_SHOW_G, "GREEN", ICON_COLOR_GREEN, "Green", ""},
	{SI_SHOW_B, "BLUE",  ICON_COLOR_BLUE, "Blue", ""},
	{0, NULL, 0, NULL, NULL}
};

#ifndef RNA_RUNTIME
static const EnumPropertyItem autosnap_items[] = {
	{SACTSNAP_OFF, "NONE", 0, "No Auto-Snap", ""},
	/* {-1, "", 0, "", ""}, */
	{SACTSNAP_STEP, "STEP", 0, "Frame Step", "Snap to 1.0 frame intervals"},
	{SACTSNAP_TSTEP, "TIME_STEP", 0, "Second Step", "Snap to 1.0 second intervals"},
	/* {-1, "", 0, "", ""}, */
	{SACTSNAP_FRAME, "FRAME", 0, "Nearest Frame", "Snap to actual frames (nla-action time)"},
	{SACTSNAP_SECOND, "SECOND", 0, "Nearest Second", "Snap to actual seconds (nla-action time)"},
	/* {-1, "", 0, "", ""}, */
	{SACTSNAP_MARKER, "MARKER", 0, "Nearest Marker", "Snap to nearest marker"},
	{0, NULL, 0, NULL, NULL}
};
#endif

const EnumPropertyItem rna_enum_shading_type_items[] = {
	{OB_WIRE, "WIREFRAME", ICON_WIRE, "Wireframe", "Display the object as wire edges"},
	{OB_SOLID, "SOLID", ICON_SOLID, "Single Color", "Display the object or material in a single color"},
	{OB_TEXTURE, "TEXTURED", ICON_POTATO, "Texture", "Display the object solid, with a texture"},
	{OB_MATERIAL, "MATERIAL", ICON_MATERIAL_DATA, "Material", "Display objects solid, with GLSL material"},
	{OB_RENDER, "RENDERED", ICON_SMOOTH, "Rendered", "Display render preview"},
	{0, NULL, 0, NULL, NULL}
};

const EnumPropertyItem rna_enum_viewport_lighting_items[] = {
	{V3D_LIGHTING_FLAT,   "FLAT",   0, "Flat",   "Display using flat lighting"},
	{V3D_LIGHTING_STUDIO, "STUDIO", 0, "Studio", "Display using studio lighting"},
	{V3D_LIGHTING_MATCAP, "MATCAP", 0, "MatCap", "Display using matcap material and lighting"},
	{0, NULL, 0, NULL, NULL}
};

static const EnumPropertyItem rna_enum_studio_light_items[] = {
	{0, "DEFAULT", 0, "Default", ""},
	{0, NULL, 0, NULL, NULL}
};

const EnumPropertyItem rna_enum_clip_editor_mode_items[] = {
	{SC_MODE_TRACKING, "TRACKING", ICON_ANIM_DATA, "Tracking", "Show tracking and solving tools"},
	{SC_MODE_MASKEDIT, "MASK", ICON_MOD_MASK, "Mask", "Show mask editing tools"},
	{0, NULL, 0, NULL, NULL}
};

/* Actually populated dynamically trough a function, but helps for context-less access (e.g. doc, i18n...). */
static const EnumPropertyItem buttons_context_items[] = {
	{BCONTEXT_TOOL, "TOOL", ICON_PREFERENCES, "Tool", "Tool settings"},
	{BCONTEXT_SCENE, "SCENE", ICON_SCENE_DATA, "Scene", "Scene"},
	{BCONTEXT_RENDER, "RENDER", ICON_SCENE, "Render", "Render"},
	{BCONTEXT_VIEW_LAYER, "VIEW_LAYER", ICON_RENDER_RESULT, "View Layer", "View layer"},
	{BCONTEXT_WORLD, "WORLD", ICON_WORLD, "World", "World"},
	{BCONTEXT_OBJECT, "OBJECT", ICON_OBJECT_DATA, "Object", "Object"},
	{BCONTEXT_CONSTRAINT, "CONSTRAINT", ICON_CONSTRAINT, "Constraints", "Object constraints"},
	{BCONTEXT_MODIFIER, "MODIFIER", ICON_MODIFIER, "Modifiers", "Object modifiers"},
	{BCONTEXT_DATA, "DATA", ICON_NONE, "Data", "Object data"},
	{BCONTEXT_BONE, "BONE", ICON_BONE_DATA, "Bone", "Bone"},
	{BCONTEXT_BONE_CONSTRAINT, "BONE_CONSTRAINT", ICON_CONSTRAINT_BONE, "Bone Constraints", "Bone constraints"},
	{BCONTEXT_MATERIAL, "MATERIAL", ICON_MATERIAL, "Material", "Material"},
	{BCONTEXT_TEXTURE, "TEXTURE", ICON_TEXTURE, "Texture", "Texture"},
	{BCONTEXT_PARTICLE, "PARTICLES", ICON_PARTICLES, "Particles", "Particle"},
	{BCONTEXT_PHYSICS, "PHYSICS", ICON_PHYSICS, "Physics", "Physics"},
	{BCONTEXT_WORKSPACE, "WORKSPACE", ICON_SPLITSCREEN, "Workspace", "Workspace"},
	{0, NULL, 0, NULL, NULL}
};

static const EnumPropertyItem fileselectparams_recursion_level_items[] = {
	{0, "NONE",  0, "None", "Only list current directory's content, with no recursion"},
	{1, "BLEND", 0, "Blend File", "List .blend files' content"},
	{2, "ALL_1", 0, "One Level", "List all sub-directories' content, one level of recursion"},
	{3, "ALL_2", 0, "Two Levels", "List all sub-directories' content, two levels of recursion"},
	{4, "ALL_3", 0, "Three Levels", "List all sub-directories' content, three levels of recursion"},
	{0, NULL, 0, NULL, NULL}
};

const EnumPropertyItem rna_enum_file_sort_items[] = {
	{FILE_SORT_ALPHA, "FILE_SORT_ALPHA", ICON_SORTALPHA, "Sort alphabetically", "Sort the file list alphabetically"},
	{FILE_SORT_EXTENSION, "FILE_SORT_EXTENSION", ICON_SORTBYEXT, "Sort by extension", "Sort the file list by extension/type"},
	{FILE_SORT_TIME, "FILE_SORT_TIME", ICON_SORTTIME, "Sort by time", "Sort files by modification time"},
	{FILE_SORT_SIZE, "FILE_SORT_SIZE", ICON_SORTSIZE, "Sort by size", "Sort files by size"},
	{0, NULL, 0, NULL, NULL}
};

#ifdef RNA_RUNTIME

#include "DNA_anim_types.h"
#include "DNA_scene_types.h"
#include "DNA_screen_types.h"
#include "DNA_userdef_types.h"

<<<<<<< HEAD
#include "BLI_listbase.h"
=======
#include "BLI_path_util.h"
#include "BLI_string.h"
>>>>>>> 324e10e7

#include "BKE_animsys.h"
#include "BKE_asset_engine.h"
#include "BKE_brush.h"
#include "BKE_colortools.h"
#include "BKE_context.h"
#include "BKE_layer.h"
#include "BKE_global.h"
#include "BKE_nla.h"
#include "BKE_paint.h"
#include "BKE_scene.h"
#include "BKE_screen.h"
#include "BKE_icons.h"
#include "BKE_workspace.h"

#include "DEG_depsgraph.h"
#include "DEG_depsgraph_build.h"

#include "ED_buttons.h"
#include "ED_fileselect.h"
#include "ED_image.h"
#include "ED_node.h"
#include "ED_transform.h"
#include "ED_screen.h"
#include "ED_view3d.h"
#include "ED_sequencer.h"
#include "ED_clip.h"

#include "GPU_material.h"

#include "IMB_imbuf_types.h"

#include "UI_interface.h"
#include "UI_view2d.h"

static StructRNA *rna_Space_refine(struct PointerRNA *ptr)
{
	SpaceLink *space = (SpaceLink *)ptr->data;

	switch (space->spacetype) {
		case SPACE_VIEW3D:
			return &RNA_SpaceView3D;
		case SPACE_IPO:
			return &RNA_SpaceGraphEditor;
		case SPACE_OUTLINER:
			return &RNA_SpaceOutliner;
		case SPACE_BUTS:
			return &RNA_SpaceProperties;
		case SPACE_FILE:
			return &RNA_SpaceFileBrowser;
		case SPACE_IMAGE:
			return &RNA_SpaceImageEditor;
		case SPACE_INFO:
			return &RNA_SpaceInfo;
		case SPACE_SEQ:
			return &RNA_SpaceSequenceEditor;
		case SPACE_TEXT:
			return &RNA_SpaceTextEditor;
		case SPACE_ACTION:
			return &RNA_SpaceDopeSheetEditor;
		case SPACE_NLA:
			return &RNA_SpaceNLA;
		case SPACE_NODE:
			return &RNA_SpaceNodeEditor;
		case SPACE_CONSOLE:
			return &RNA_SpaceConsole;
		case SPACE_USERPREF:
			return &RNA_SpaceUserPreferences;
		case SPACE_CLIP:
			return &RNA_SpaceClipEditor;
		default:
			return &RNA_Space;
	}
}

static ScrArea *rna_area_from_space(PointerRNA *ptr)
{
	bScreen *sc = (bScreen *)ptr->id.data;
	SpaceLink *link = (SpaceLink *)ptr->data;
	return BKE_screen_find_area_from_space(sc, link);
}

static void area_region_from_regiondata(bScreen *sc, void *regiondata, ScrArea **r_sa, ARegion **r_ar)
{
	ScrArea *sa;
	ARegion *ar;

	*r_sa = NULL;
	*r_ar = NULL;

	for (sa = sc->areabase.first; sa; sa = sa->next) {
		for (ar = sa->regionbase.first; ar; ar = ar->next) {
			if (ar->regiondata == regiondata) {
				*r_sa = sa;
				*r_ar = ar;
				return;
			}
		}
	}
}

static void rna_area_region_from_regiondata(PointerRNA *ptr, ScrArea **r_sa, ARegion **r_ar)
{
	bScreen *sc = (bScreen *)ptr->id.data;
	void *regiondata = ptr->data;

	area_region_from_regiondata(sc, regiondata, r_sa, r_ar);
}

static int rna_Space_view2d_sync_get(PointerRNA *ptr)
{
	ScrArea *sa;
	ARegion *ar;

	sa = rna_area_from_space(ptr); /* can be NULL */
	ar = BKE_area_find_region_type(sa, RGN_TYPE_WINDOW);
	if (ar) {
		View2D *v2d = &ar->v2d;
		return (v2d->flag & V2D_VIEWSYNC_SCREEN_TIME) != 0;
	}

	return false;
}

static void rna_Space_view2d_sync_set(PointerRNA *ptr, int value)
{
	ScrArea *sa;
	ARegion *ar;

	sa = rna_area_from_space(ptr); /* can be NULL */
	ar = BKE_area_find_region_type(sa, RGN_TYPE_WINDOW);
	if (ar) {
		View2D *v2d = &ar->v2d;
		if (value) {
			v2d->flag |= V2D_VIEWSYNC_SCREEN_TIME;
		}
		else {
			v2d->flag &= ~V2D_VIEWSYNC_SCREEN_TIME;
		}
	}
}

static void rna_Space_view2d_sync_update(Main *UNUSED(bmain), Scene *UNUSED(scene), PointerRNA *ptr)
{
	ScrArea *sa;
	ARegion *ar;

	sa = rna_area_from_space(ptr); /* can be NULL */
	ar = BKE_area_find_region_type(sa, RGN_TYPE_WINDOW);

	if (ar) {
		bScreen *sc = (bScreen *)ptr->id.data;
		View2D *v2d = &ar->v2d;

		UI_view2d_sync(sc, sa, v2d, V2D_LOCK_SET);
	}
}

/* Space 3D View */
static void rna_SpaceView3D_camera_update(Main *bmain, Scene *scene, PointerRNA *ptr)
{
	View3D *v3d = (View3D *)(ptr->data);
	if (v3d->scenelock) {
		wmWindowManager *wm = bmain->wm.first;

		scene->camera = v3d->camera;
		WM_windows_scene_data_sync(&wm->windows, scene);
	}
}

static void rna_SpaceView3D_lock_camera_and_layers_set(PointerRNA *ptr, int value)
{
	View3D *v3d = (View3D *)(ptr->data);
	bScreen *sc = (bScreen *)ptr->id.data;

	v3d->scenelock = value;

	if (value) {
		Scene *scene = ED_screen_scene_find(sc, G.main->wm.first);
		int bit;

		v3d->lay = scene->lay;
		/* seek for layact */
		bit = 0;
		while (bit < 32) {
			if (v3d->lay & (1u << bit)) {
				v3d->layact = (1u << bit);
				break;
			}
			bit++;
		}
		v3d->camera = scene->camera;
	}
}


static View3DCursor *rna_View3D_Cursor_get_from_scene_or_localview(PointerRNA *ptr)
{
	View3D *v3d = (View3D *)(ptr->data);
	bScreen *screen = ptr->id.data;
	Scene *scene = ED_screen_scene_find(screen, G.main->wm.first);
	return ED_view3d_cursor3d_get(scene, v3d);
}

static void rna_View3D_Cursor_location_get(PointerRNA *ptr, float *values)
{
	const View3DCursor *cursor = rna_View3D_Cursor_get_from_scene_or_localview(ptr);
	copy_v3_v3(values, cursor->location);
}

static void rna_View3D_Cursor_location_set(PointerRNA *ptr, const float *values)
{
	View3DCursor *cursor = rna_View3D_Cursor_get_from_scene_or_localview(ptr);
	copy_v3_v3(cursor->location, values);
}

static void rna_View3D_Cursor_rotation_get(PointerRNA *ptr, float *values)
{
	const View3DCursor *cursor = rna_View3D_Cursor_get_from_scene_or_localview(ptr);
	copy_qt_qt(values, cursor->rotation);
}

static void rna_View3D_Cursor_rotation_set(PointerRNA *ptr, const float *values)
{
	View3DCursor *cursor = rna_View3D_Cursor_get_from_scene_or_localview(ptr);
	copy_qt_qt(cursor->rotation, values);
}

static float rna_View3DOverlay_GridScaleUnit_get(PointerRNA *ptr)
{
	View3D *v3d = (View3D *)(ptr->data);
	bScreen *screen = ptr->id.data;
	Scene *scene = ED_screen_scene_find(screen, G.main->wm.first);

	return ED_view3d_grid_scale(scene, v3d, NULL);
}

static void rna_SpaceView3D_layer_set(PointerRNA *ptr, const int *values)
{
	View3D *v3d = (View3D *)(ptr->data);

	v3d->lay = ED_view3d_view_layer_set(v3d->lay, values, &v3d->layact);
}

static int rna_SpaceView3D_active_layer_get(PointerRNA *ptr)
{
	View3D *v3d = (View3D *)(ptr->data);

	return (int)(log(v3d->layact) / M_LN2);
}

static void rna_SpaceView3D_layer_update(Main *bmain, Scene *UNUSED(scene), PointerRNA *UNUSED(ptr))
{
	DEG_on_visible_update(bmain, false);
}

static void rna_3DViewShading_type_update(Main *bmain, Scene *UNUSED(scene), PointerRNA *ptr)
{
	View3D *v3d = (View3D *)(ptr->data);
	ScrArea *sa = rna_area_from_space(ptr);

	ED_view3d_shade_update(bmain, v3d, sa);
}

static PointerRNA rna_SpaceView3D_region_3d_get(PointerRNA *ptr)
{
	View3D *v3d = (View3D *)(ptr->data);
	ScrArea *sa = rna_area_from_space(ptr);
	void *regiondata = NULL;
	if (sa) {
		ListBase *regionbase = (sa->spacedata.first == v3d) ? &sa->regionbase : &v3d->regionbase;
		ARegion *ar = regionbase->last; /* always last in list, weak .. */
		regiondata = ar->regiondata;
	}

	return rna_pointer_inherit_refine(ptr, &RNA_RegionView3D, regiondata);
}

static void rna_SpaceView3D_region_quadviews_begin(CollectionPropertyIterator *iter, PointerRNA *ptr)
{
	View3D *v3d = (View3D *)(ptr->data);
	ScrArea *sa = rna_area_from_space(ptr);
	int i = 3;

	ARegion *ar = ((sa && sa->spacedata.first == v3d) ? &sa->regionbase : &v3d->regionbase)->last;
	ListBase lb = {NULL, NULL};

	if (ar && ar->alignment == RGN_ALIGN_QSPLIT) {
		while (i-- && ar) {
			ar = ar->prev;
		}

		if (i < 0) {
			lb.first = ar;
		}
	}

	rna_iterator_listbase_begin(iter, &lb, NULL);
}

static PointerRNA rna_SpaceView3D_region_quadviews_get(CollectionPropertyIterator *iter)
{
	void *regiondata = ((ARegion *)rna_iterator_listbase_get(iter))->regiondata;

	return rna_pointer_inherit_refine(&iter->parent, &RNA_RegionView3D, regiondata);
}

static void rna_RegionView3D_quadview_update(Main *UNUSED(main), Scene *UNUSED(scene), PointerRNA *ptr)
{
	ScrArea *sa;
	ARegion *ar;

	rna_area_region_from_regiondata(ptr, &sa, &ar);
	if (sa && ar && ar->alignment == RGN_ALIGN_QSPLIT)
		ED_view3d_quadview_update(sa, ar, false);
}

/* same as above but call clip==true */
static void rna_RegionView3D_quadview_clip_update(Main *UNUSED(main), Scene *UNUSED(scene), PointerRNA *ptr)
{
	ScrArea *sa;
	ARegion *ar;

	rna_area_region_from_regiondata(ptr, &sa, &ar);
	if (sa && ar && ar->alignment == RGN_ALIGN_QSPLIT)
		ED_view3d_quadview_update(sa, ar, true);
}

static void rna_RegionView3D_view_location_get(PointerRNA *ptr, float *values)
{
	RegionView3D *rv3d = (RegionView3D *)(ptr->data);
	negate_v3_v3(values, rv3d->ofs);
}

static void rna_RegionView3D_view_location_set(PointerRNA *ptr, const float *values)
{
	RegionView3D *rv3d = (RegionView3D *)(ptr->data);
	negate_v3_v3(rv3d->ofs, values);
}

static void rna_RegionView3D_view_rotation_get(PointerRNA *ptr, float *values)
{
	RegionView3D *rv3d = (RegionView3D *)(ptr->data);
	invert_qt_qt(values, rv3d->viewquat);
}

static void rna_RegionView3D_view_rotation_set(PointerRNA *ptr, const float *values)
{
	RegionView3D *rv3d = (RegionView3D *)(ptr->data);
	invert_qt_qt(rv3d->viewquat, values);
}

static void rna_RegionView3D_view_matrix_set(PointerRNA *ptr, const float *values)
{
	RegionView3D *rv3d = (RegionView3D *)(ptr->data);
	float mat[4][4];
	invert_m4_m4(mat, (float (*)[4])values);
	ED_view3d_from_m4(mat, rv3d->ofs, rv3d->viewquat, &rv3d->dist);
}

static int rna_3DViewShading_type_get(PointerRNA *ptr)
{
	bScreen *screen = ptr->id.data;
	Scene *scene = WM_windows_scene_get_from_screen(G.main->wm.first, screen);
	RenderEngineType *type = RE_engines_find(scene->r.engine);
	View3D *v3d = (View3D *)ptr->data;

	if (!BKE_scene_uses_blender_eevee(scene) && v3d->drawtype == OB_RENDER) {
		if (!(type && type->view_draw)) {
			return OB_MATERIAL;
		}
	}

	return v3d->drawtype;
}

static void rna_3DViewShading_type_set(PointerRNA *ptr, int value)
{
	View3D *v3d = (View3D *)ptr->data;
	if (value != v3d->drawtype && value == OB_RENDER) {
		v3d->prev_drawtype = v3d->drawtype;
	}
	if (value == OB_TEXTURE && v3d->shading.light == V3D_LIGHTING_MATCAP) {
		v3d->shading.light = V3D_LIGHTING_STUDIO;
	}
	v3d->drawtype = value;
}

static const EnumPropertyItem *rna_3DViewShading_type_itemf(
        bContext *C, PointerRNA *UNUSED(ptr),
        PropertyRNA *UNUSED(prop), bool *r_free)
{
	wmWindow *win = CTX_wm_window(C);
	Scene *scene = WM_window_get_active_scene(win);
	RenderEngineType *type = RE_engines_find(scene->r.engine);

	EnumPropertyItem *item = NULL;
	int totitem = 0;

	RNA_enum_items_add_value(&item, &totitem, rna_enum_shading_type_items, OB_SOLID);
	RNA_enum_items_add_value(&item, &totitem, rna_enum_shading_type_items, OB_TEXTURE);

	if (BKE_scene_uses_blender_eevee(scene)) {
		RNA_enum_items_add_value(&item, &totitem, rna_enum_shading_type_items, OB_MATERIAL);
		RNA_enum_items_add_value(&item, &totitem, rna_enum_shading_type_items, OB_RENDER);
	}
	else {
		RNA_enum_items_add_value(&item, &totitem, rna_enum_shading_type_items, OB_MATERIAL);
		if (type && type->view_draw) {
			RNA_enum_items_add_value(&item, &totitem, rna_enum_shading_type_items, OB_RENDER);
		}
	}

	RNA_enum_item_end(&item, &totitem);
	*r_free = true;

	return item;
}

/* Shading.selected_studio_light */
static PointerRNA rna_View3DShading_selected_studio_light_get(PointerRNA *ptr)
{
	View3D *v3d = (View3D *)ptr->data;
	StudioLight *sl;
	if (v3d->shading.light == V3D_LIGHTING_MATCAP) {
		sl = BKE_studiolight_find(v3d->shading.matcap, STUDIOLIGHT_FLAG_ALL);
	}
	else {
		sl = BKE_studiolight_find(v3d->shading.studio_light, STUDIOLIGHT_FLAG_ALL);
	}
	return rna_pointer_inherit_refine(ptr, &RNA_StudioLight, sl);
}

/* shading.light */
static int rna_View3DShading_light_get(PointerRNA *ptr)
{
	View3D *v3d = (View3D *)ptr->data;
	return v3d->shading.light;
}

static void rna_View3DShading_light_set(PointerRNA *ptr, int value)
{
	View3D *v3d = (View3D *)ptr->data;
	v3d->shading.light = value;
}

static const EnumPropertyItem *rna_View3DShading_light_itemf(
        bContext *UNUSED(C), PointerRNA *ptr,
        PropertyRNA *UNUSED(prop), bool *r_free)
{
	View3D *v3d = (View3D *)ptr->data;

	int totitem = 0;
	EnumPropertyItem *item = NULL;

	if (v3d->drawtype == OB_SOLID || v3d->drawtype == OB_TEXTURE) {
		RNA_enum_items_add_value(&item, &totitem, rna_enum_viewport_lighting_items, V3D_LIGHTING_FLAT);
		RNA_enum_items_add_value(&item, &totitem, rna_enum_viewport_lighting_items, V3D_LIGHTING_STUDIO);
	}

	if (v3d->drawtype == OB_SOLID) {
		RNA_enum_items_add_value(&item, &totitem, rna_enum_viewport_lighting_items, V3D_LIGHTING_MATCAP);
	}
	RNA_enum_item_end(&item, &totitem);
	*r_free = true;
	return item;
}

/* Studio light */
static int rna_View3DShading_studio_light_get(PointerRNA *ptr)
{
	View3D *v3d = (View3D *)ptr->data;
	char *dna_storage = v3d->shading.studio_light;

	int flag = STUDIOLIGHT_ORIENTATIONS_SOLID;
	if (v3d->drawtype == OB_SOLID && v3d->shading.light == V3D_LIGHTING_MATCAP) {
		flag = STUDIOLIGHT_ORIENTATION_VIEWNORMAL;
		dna_storage = v3d->shading.matcap;
	}
	else if (v3d->drawtype == OB_MATERIAL) {
		flag = STUDIOLIGHT_ORIENTATIONS_MATERIAL_MODE;
	}
	StudioLight *sl = BKE_studiolight_find(dna_storage, flag);
	BLI_strncpy(dna_storage, sl->name, FILE_MAXFILE);
	return sl->index;
}

static void rna_View3DShading_studio_light_set(PointerRNA *ptr, int value)
{
	View3D *v3d = (View3D *)ptr->data;
	char *dna_storage = v3d->shading.studio_light;

	int flag = STUDIOLIGHT_ORIENTATIONS_SOLID;
	if (v3d->drawtype == OB_SOLID && v3d->shading.light == V3D_LIGHTING_MATCAP) {
		flag = STUDIOLIGHT_ORIENTATION_VIEWNORMAL;
		dna_storage = v3d->shading.matcap;
	}
	else if (v3d->drawtype == OB_MATERIAL) {
		flag = STUDIOLIGHT_ORIENTATIONS_MATERIAL_MODE;
	}
	StudioLight *sl = BKE_studiolight_findindex(value, flag);
	BLI_strncpy(dna_storage, sl->name, FILE_MAXFILE);
}

static const EnumPropertyItem *rna_View3DShading_studio_light_itemf(
        bContext *UNUSED(C), PointerRNA *ptr,
        PropertyRNA *UNUSED(prop), bool *r_free)
{
	View3D *v3d = (View3D *)ptr->data;
	EnumPropertyItem *item = NULL;
	int totitem = 0;

	if (v3d->drawtype == OB_SOLID && v3d->shading.light == V3D_LIGHTING_MATCAP) {
		const int flags = (STUDIOLIGHT_EXTERNAL_FILE | STUDIOLIGHT_ORIENTATION_VIEWNORMAL);

		LISTBASE_FOREACH(StudioLight *, sl, BKE_studiolight_listbase()) {
			int icon_id = (v3d->shading.flag & V3D_SHADING_MATCAP_FLIP_X) ? sl->icon_id_matcap_flipped: sl->icon_id_matcap;
			if ((sl->flag & flags) == flags) {
				EnumPropertyItem tmp = {sl->index, sl->name, icon_id, sl->name, ""};
				RNA_enum_item_add(&item, &totitem, &tmp);
			}
		}
	}
	else {
		LISTBASE_FOREACH(StudioLight *, sl, BKE_studiolight_listbase()) {
			int icon_id = sl->icon_id_irradiance;
			bool show_studiolight = false;

			if ((sl->flag & STUDIOLIGHT_INTERNAL)) {
				/* always show internal lights */
				show_studiolight = true;
			}
			else {
				switch (v3d->drawtype) {
					case OB_SOLID:
					case OB_TEXTURE:
						show_studiolight = (sl->flag & (STUDIOLIGHT_ORIENTATION_WORLD | STUDIOLIGHT_ORIENTATION_CAMERA)) > 0;
						break;

					case OB_MATERIAL:
						show_studiolight = (sl->flag & STUDIOLIGHT_ORIENTATION_WORLD) > 0;
						icon_id = sl->icon_id_radiance;
						break;
				}
			}

			if (show_studiolight) {
				EnumPropertyItem tmp = {sl->index, sl->name, icon_id, sl->name, ""};
				RNA_enum_item_add(&item, &totitem, &tmp);
			}
		}
	}

	RNA_enum_item_end(&item, &totitem);
	*r_free = true;
	return item;
}

static const EnumPropertyItem *rna_SpaceView3D_stereo3d_camera_itemf(
        bContext *C, PointerRNA *UNUSED(ptr),
        PropertyRNA *UNUSED(prop), bool *UNUSED(r_free))
{
	Scene *scene = CTX_data_scene(C);

	if (scene->r.views_format == SCE_VIEWS_FORMAT_MULTIVIEW)
		return multiview_camera_items;
	else
		return stereo3d_camera_items;
}

static PointerRNA rna_SpaceView3D_shading_get(PointerRNA *ptr)
{
	return rna_pointer_inherit_refine(ptr, &RNA_View3DShading, ptr->data);
}

static char *rna_View3DShading_path(PointerRNA *UNUSED(ptr))
{
    return BLI_sprintfN("shading");
}

static PointerRNA rna_SpaceView3D_overlay_get(PointerRNA *ptr)
{
	return rna_pointer_inherit_refine(ptr, &RNA_View3DOverlay, ptr->data);
}

static char *rna_View3DOverlay_path(PointerRNA *UNUSED(ptr))
{
    return BLI_sprintfN("overlay");
}

/* Space Image Editor */

static PointerRNA rna_SpaceImageEditor_uvedit_get(PointerRNA *ptr)
{
	return rna_pointer_inherit_refine(ptr, &RNA_SpaceUVEditor, ptr->data);
}

static void rna_SpaceImageEditor_mode_update(Main *bmain, Scene *scene, PointerRNA *UNUSED(ptr))
{
	ED_space_image_paint_update(bmain, bmain->wm.first, scene);
}


static void rna_SpaceImageEditor_show_stereo_set(PointerRNA *ptr, int value)
{
	SpaceImage *sima = (SpaceImage *)(ptr->data);

	if (value)
		sima->iuser.flag |= IMA_SHOW_STEREO;
	else
		sima->iuser.flag &= ~IMA_SHOW_STEREO;
}

static int rna_SpaceImageEditor_show_stereo_get(PointerRNA *ptr)
{
	SpaceImage *sima = (SpaceImage *)(ptr->data);
	return (sima->iuser.flag & IMA_SHOW_STEREO) != 0;
}

static void rna_SpaceImageEditor_show_stereo_update(Main *UNUSED(bmain), Scene *UNUSED(unused), PointerRNA *ptr)
{
	SpaceImage *sima = (SpaceImage *)(ptr->data);
	Image *ima = sima->image;

	if (ima) {
		if (ima->rr) {
			BKE_image_multilayer_index(ima->rr, &sima->iuser);
		}
		else {
			BKE_image_multiview_index(ima, &sima->iuser);
		}
	}
}

static int rna_SpaceImageEditor_show_render_get(PointerRNA *ptr)
{
	SpaceImage *sima = (SpaceImage *)(ptr->data);
	return ED_space_image_show_render(sima);
}

static int rna_SpaceImageEditor_show_paint_get(PointerRNA *ptr)
{
	SpaceImage *sima = (SpaceImage *)(ptr->data);
	return ED_space_image_show_paint(sima);
}

static int rna_SpaceImageEditor_show_uvedit_get(PointerRNA *ptr)
{
	SpaceImage *sima = (SpaceImage *)(ptr->data);
	bScreen *sc = (bScreen *)ptr->id.data;
	wmWindow *win = ED_screen_window_find(sc, G.main->wm.first);
	ViewLayer *view_layer = WM_window_get_active_view_layer(win);
	Object *obedit = OBEDIT_FROM_VIEW_LAYER(view_layer);
	return ED_space_image_show_uvedit(sima, obedit);
}

static int rna_SpaceImageEditor_show_maskedit_get(PointerRNA *ptr)
{
	SpaceImage *sima = (SpaceImage *)(ptr->data);
	bScreen *sc = (bScreen *)ptr->id.data;
	wmWindow *win = ED_screen_window_find(sc, G.main->wm.first);
	ViewLayer *view_layer = WM_window_get_active_view_layer(win);
	return ED_space_image_check_show_maskedit(sima, view_layer);
}

static void rna_SpaceImageEditor_image_set(PointerRNA *ptr, PointerRNA value)
{
	SpaceImage *sima = (SpaceImage *)(ptr->data);
	bScreen *sc = (bScreen *)ptr->id.data;
	wmWindow *win;
	Scene *scene = ED_screen_scene_find_with_window(sc, G.main->wm.first, &win);
	ViewLayer *view_layer = WM_window_get_active_view_layer(win);
	Object *obedit = OBEDIT_FROM_VIEW_LAYER(view_layer);
	ED_space_image_set(G.main, sima, scene, obedit, (Image *)value.data);
}

static void rna_SpaceImageEditor_mask_set(PointerRNA *ptr, PointerRNA value)
{
	SpaceImage *sima = (SpaceImage *)(ptr->data);

	ED_space_image_set_mask(NULL, sima, (Mask *)value.data);
}

static const EnumPropertyItem *rna_SpaceImageEditor_draw_channels_itemf(
        bContext *UNUSED(C), PointerRNA *ptr,
        PropertyRNA *UNUSED(prop), bool *r_free)
{
	SpaceImage *sima = (SpaceImage *)ptr->data;
	EnumPropertyItem *item = NULL;
	ImBuf *ibuf;
	void *lock;
	int zbuf, alpha, totitem = 0;

	ibuf = ED_space_image_acquire_buffer(sima, &lock);

	alpha = ibuf && (ibuf->channels == 4);
	zbuf = ibuf && (ibuf->zbuf || ibuf->zbuf_float || (ibuf->channels == 1));

	ED_space_image_release_buffer(sima, ibuf, lock);

	if (alpha && zbuf)
		return draw_channels_items;

	if (alpha) {
		RNA_enum_items_add_value(&item, &totitem, draw_channels_items, SI_USE_ALPHA);
		RNA_enum_items_add_value(&item, &totitem, draw_channels_items, 0);
		RNA_enum_items_add_value(&item, &totitem, draw_channels_items, SI_SHOW_ALPHA);
	}
	else if (zbuf) {
		RNA_enum_items_add_value(&item, &totitem, draw_channels_items, 0);
		RNA_enum_items_add_value(&item, &totitem, draw_channels_items, SI_SHOW_ZBUF);
	}
	else {
		RNA_enum_items_add_value(&item, &totitem, draw_channels_items, 0);
	}

	RNA_enum_items_add_value(&item, &totitem, draw_channels_items, SI_SHOW_R);
	RNA_enum_items_add_value(&item, &totitem, draw_channels_items, SI_SHOW_G);
	RNA_enum_items_add_value(&item, &totitem, draw_channels_items, SI_SHOW_B);

	RNA_enum_item_end(&item, &totitem);
	*r_free = true;

	return item;
}

static void rna_SpaceImageEditor_zoom_get(PointerRNA *ptr, float *values)
{
	SpaceImage *sima = (SpaceImage *)ptr->data;
	ScrArea *sa;
	ARegion *ar;

	values[0] = values[1] = 1;

	/* find aregion */
	sa = rna_area_from_space(ptr); /* can be NULL */
	ar = BKE_area_find_region_type(sa, RGN_TYPE_WINDOW);
	if (ar) {
		ED_space_image_get_zoom(sima, ar, &values[0], &values[1]);
	}
}

static void rna_SpaceImageEditor_cursor_location_get(PointerRNA *ptr, float *values)
{
	SpaceImage *sima = (SpaceImage *)ptr->data;

	if (sima->flag & SI_COORDFLOATS) {
		copy_v2_v2(values, sima->cursor);
	}
	else {
		int w, h;
		ED_space_image_get_size(sima, &w, &h);

		values[0] = sima->cursor[0] * w;
		values[1] = sima->cursor[1] * h;
	}
}

static void rna_SpaceImageEditor_cursor_location_set(PointerRNA *ptr, const float *values)
{
	SpaceImage *sima = (SpaceImage *)ptr->data;

	if (sima->flag & SI_COORDFLOATS) {
		copy_v2_v2(sima->cursor, values);
	}
	else {
		int w, h;
		ED_space_image_get_size(sima, &w, &h);

		sima->cursor[0] = values[0] / w;
		sima->cursor[1] = values[1] / h;
	}
}

static void rna_SpaceImageEditor_image_update(Main *UNUSED(bmain), Scene *UNUSED(scene), PointerRNA *ptr)
{
	SpaceImage *sima = (SpaceImage *)ptr->data;
	Image *ima = sima->image;

	/* make sure all the iuser settings are valid for the sima image */
	if (ima) {
		if (ima->rr) {
			if (BKE_image_multilayer_index(sima->image->rr, &sima->iuser) == NULL) {
				BKE_image_init_imageuser(sima->image, &sima->iuser);
			}
		}
		else {
			BKE_image_multiview_index(ima, &sima->iuser);
		}
	}
}

static void rna_SpaceImageEditor_scopes_update(struct bContext *C, struct PointerRNA *ptr)
{
	SpaceImage *sima = (SpaceImage *)ptr->data;
	ImBuf *ibuf;
	void *lock;

	ibuf = ED_space_image_acquire_buffer(sima, &lock);
	if (ibuf) {
		ED_space_image_scopes_update(C, sima, ibuf, true);
		WM_main_add_notifier(NC_IMAGE, sima->image);
	}
	ED_space_image_release_buffer(sima, ibuf, lock);
}

static const EnumPropertyItem *rna_SpaceImageEditor_pivot_itemf(
        bContext *UNUSED(C), PointerRNA *ptr,
        PropertyRNA *UNUSED(prop), bool *UNUSED(r_free))
{
	static const EnumPropertyItem pivot_items[] = {
		{V3D_AROUND_CENTER_BOUNDS, "CENTER", ICON_ROTATE, "Bounding Box Center", ""},
		{V3D_AROUND_CENTER_MEAN, "MEDIAN", ICON_ROTATECENTER, "Median Point", ""},
		{V3D_AROUND_CURSOR, "CURSOR", ICON_CURSOR, "2D Cursor", ""},
		{V3D_AROUND_LOCAL_ORIGINS, "INDIVIDUAL_ORIGINS", ICON_ROTATECOLLECTION,
		            "Individual Origins", "Pivot around each selected island's own median point"},
		{0, NULL, 0, NULL, NULL}
	};

	SpaceImage *sima = (SpaceImage *)ptr->data;

	if (sima->mode == SI_MODE_PAINT)
		return rna_enum_transform_pivot_items_full;
	else
		return pivot_items;
}

/* Space Text Editor */

static void rna_SpaceTextEditor_word_wrap_set(PointerRNA *ptr, int value)
{
	SpaceText *st = (SpaceText *)(ptr->data);

	st->wordwrap = value;
	st->left = 0;
}

static void rna_SpaceTextEditor_text_set(PointerRNA *ptr, PointerRNA value)
{
	SpaceText *st = (SpaceText *)(ptr->data);

	st->text = value.data;

	WM_main_add_notifier(NC_TEXT | NA_SELECTED, st->text);
}

static void rna_SpaceTextEditor_updateEdited(Main *UNUSED(bmain), Scene *UNUSED(scene), PointerRNA *ptr)
{
	SpaceText *st = (SpaceText *)ptr->data;

	if (st->text)
		WM_main_add_notifier(NC_TEXT | NA_EDITED, st->text);
}

/* Space Properties */

/* note: this function exists only to avoid id refcounting */
static void rna_SpaceProperties_pin_id_set(PointerRNA *ptr, PointerRNA value)
{
	SpaceButs *sbuts = (SpaceButs *)(ptr->data);
	sbuts->pinid = value.data;
}

static StructRNA *rna_SpaceProperties_pin_id_typef(PointerRNA *ptr)
{
	SpaceButs *sbuts = (SpaceButs *)(ptr->data);

	if (sbuts->pinid)
		return ID_code_to_RNA_type(GS(sbuts->pinid->name));

	return &RNA_ID;
}

static void rna_SpaceProperties_pin_id_update(Main *UNUSED(bmain), Scene *UNUSED(scene), PointerRNA *ptr)
{
	SpaceButs *sbuts = (SpaceButs *)(ptr->data);
	ID *id = sbuts->pinid;

	if (id == NULL) {
		sbuts->flag &= ~SB_PIN_CONTEXT;
		return;
	}

	switch (GS(id->name)) {
		case ID_MA:
			WM_main_add_notifier(NC_MATERIAL | ND_SHADING, NULL);
			break;
		case ID_TE:
			WM_main_add_notifier(NC_TEXTURE, NULL);
			break;
		case ID_WO:
			WM_main_add_notifier(NC_WORLD, NULL);
			break;
		case ID_LA:
			WM_main_add_notifier(NC_LAMP, NULL);
			break;
		default:
			break;
	}
}


static void rna_SpaceProperties_context_set(PointerRNA *ptr, int value)
{
	SpaceButs *sbuts = (SpaceButs *)(ptr->data);

	sbuts->mainb = value;
	sbuts->mainbuser = value;
}

static const EnumPropertyItem *rna_SpaceProperties_context_itemf(
        bContext *UNUSED(C), PointerRNA *ptr,
        PropertyRNA *UNUSED(prop), bool *r_free)
{
	SpaceButs *sbuts = (SpaceButs *)(ptr->data);
	EnumPropertyItem *item = NULL;
	int totitem = 0;

	if (sbuts->pathflag & (1 << BCONTEXT_TOOL)) {
		RNA_enum_items_add_value(&item, &totitem, buttons_context_items, BCONTEXT_TOOL);
	}

	if (sbuts->pathflag & (1 << BCONTEXT_RENDER)) {
		RNA_enum_items_add_value(&item, &totitem, buttons_context_items, BCONTEXT_RENDER);
	}

	if (sbuts->pathflag & (1 << BCONTEXT_VIEW_LAYER)) {
		RNA_enum_items_add_value(&item, &totitem, buttons_context_items, BCONTEXT_VIEW_LAYER);
	}

	if (sbuts->pathflag & (1 << BCONTEXT_SCENE)) {
		RNA_enum_items_add_value(&item, &totitem, buttons_context_items, BCONTEXT_SCENE);
	}

	if (sbuts->pathflag & (1 << BCONTEXT_WORLD)) {
		RNA_enum_items_add_value(&item, &totitem, buttons_context_items, BCONTEXT_WORLD);
	}

	if (sbuts->pathflag & (1 << BCONTEXT_WORKSPACE)) {
		RNA_enum_items_add_value(&item, &totitem, buttons_context_items, BCONTEXT_WORKSPACE);
	}

	if (sbuts->pathflag & (1 << BCONTEXT_OBJECT)) {
		RNA_enum_items_add_value(&item, &totitem, buttons_context_items, BCONTEXT_OBJECT);
	}

	if (sbuts->pathflag & (1 << BCONTEXT_CONSTRAINT)) {
		RNA_enum_items_add_value(&item, &totitem, buttons_context_items, BCONTEXT_CONSTRAINT);
	}

	if (sbuts->pathflag & (1 << BCONTEXT_MODIFIER)) {
		RNA_enum_items_add_value(&item, &totitem, buttons_context_items, BCONTEXT_MODIFIER);
	}

	if (sbuts->pathflag & (1 << BCONTEXT_DATA)) {
		RNA_enum_items_add_value(&item, &totitem, buttons_context_items, BCONTEXT_DATA);
		(item + totitem - 1)->icon = sbuts->dataicon;
	}

	if (sbuts->pathflag & (1 << BCONTEXT_BONE)) {
		RNA_enum_items_add_value(&item, &totitem, buttons_context_items, BCONTEXT_BONE);
	}

	if (sbuts->pathflag & (1 << BCONTEXT_BONE_CONSTRAINT)) {
		RNA_enum_items_add_value(&item, &totitem, buttons_context_items, BCONTEXT_BONE_CONSTRAINT);
	}

	if (sbuts->pathflag & (1 << BCONTEXT_MATERIAL)) {
		RNA_enum_items_add_value(&item, &totitem, buttons_context_items, BCONTEXT_MATERIAL);
	}

	if (sbuts->pathflag & (1 << BCONTEXT_TEXTURE)) {
		RNA_enum_items_add_value(&item, &totitem, buttons_context_items, BCONTEXT_TEXTURE);
	}

	if (sbuts->pathflag & (1 << BCONTEXT_PARTICLE)) {
		RNA_enum_items_add_value(&item, &totitem, buttons_context_items, BCONTEXT_PARTICLE);
	}

	if (sbuts->pathflag & (1 << BCONTEXT_PHYSICS)) {
		RNA_enum_items_add_value(&item, &totitem, buttons_context_items, BCONTEXT_PHYSICS);
	}

	RNA_enum_item_end(&item, &totitem);
	*r_free = true;

	return item;
}

static void rna_SpaceProperties_context_update(Main *UNUSED(bmain), Scene *UNUSED(scene), PointerRNA *ptr)
{
	SpaceButs *sbuts = (SpaceButs *)(ptr->data);
	/* XXX BCONTEXT_DATA is ugly, but required for lamps... See T51318. */
	if (ELEM(sbuts->mainb, BCONTEXT_WORLD, BCONTEXT_MATERIAL, BCONTEXT_TEXTURE, BCONTEXT_DATA)) {
		sbuts->preview = 1;
	}
}

static void rna_SpaceProperties_align_set(PointerRNA *ptr, int value)
{
	SpaceButs *sbuts = (SpaceButs *)(ptr->data);

	sbuts->align = value;
	sbuts->re_align = 1;
}

/* Space Console */
static void rna_ConsoleLine_body_get(PointerRNA *ptr, char *value)
{
	ConsoleLine *ci = (ConsoleLine *)ptr->data;
	memcpy(value, ci->line, ci->len + 1);
}

static int rna_ConsoleLine_body_length(PointerRNA *ptr)
{
	ConsoleLine *ci = (ConsoleLine *)ptr->data;
	return ci->len;
}

static void rna_ConsoleLine_body_set(PointerRNA *ptr, const char *value)
{
	ConsoleLine *ci = (ConsoleLine *)ptr->data;
	int len = strlen(value);

	if ((len >= ci->len_alloc) || (len * 2 < ci->len_alloc) ) { /* allocate a new string */
		MEM_freeN(ci->line);
		ci->line = MEM_mallocN((len + 1) * sizeof(char), "rna_consoleline");
		ci->len_alloc = len + 1;
	}
	memcpy(ci->line, value, len + 1);
	ci->len = len;

	if (ci->cursor > len) /* clamp the cursor */
		ci->cursor = len;
}

static void rna_ConsoleLine_cursor_index_range(PointerRNA *ptr, int *min, int *max,
                                               int *UNUSED(softmin), int *UNUSED(softmax))
{
	ConsoleLine *ci = (ConsoleLine *)ptr->data;

	*min = 0;
	*max = ci->len; /* intentionally _not_ -1 */
}

/* Space Dopesheet */

static void rna_SpaceDopeSheetEditor_action_set(PointerRNA *ptr, PointerRNA value)
{
	SpaceAction *saction = (SpaceAction *)(ptr->data);
	bAction *act = (bAction *)value.data;

	if ((act == NULL) || (act->idroot == 0)) {
		/* just set if we're clearing the action or if the action is "amorphous" still */
		saction->action = act;
	}
	else {
		/* action to set must strictly meet the mode criteria... */
		if (saction->mode == SACTCONT_ACTION) {
			/* currently, this is "object-level" only, until we have some way of specifying this */
			if (act->idroot == ID_OB)
				saction->action = act;
			else
				printf("ERROR: cannot assign Action '%s' to Action Editor, as action is not object-level animation\n",
				       act->id.name + 2);
		}
		else if (saction->mode == SACTCONT_SHAPEKEY) {
			/* as the name says, "shapekey-level" only... */
			if (act->idroot == ID_KE)
				saction->action = act;
			else
				printf("ERROR: cannot assign Action '%s' to Shape Key Editor, as action doesn't animate Shape Keys\n",
				       act->id.name + 2);
		}
		else {
			printf("ACK: who's trying to set an action while not in a mode displaying a single Action only?\n");
		}
	}
}

static void rna_SpaceDopeSheetEditor_action_update(bContext *C, PointerRNA *ptr)
{
	SpaceAction *saction = (SpaceAction *)(ptr->data);
	ViewLayer *view_layer = CTX_data_view_layer(C);
	Main *bmain = CTX_data_main(C);
	Object *obact = OBACT(view_layer);

	/* we must set this action to be the one used by active object (if not pinned) */
	if (obact /* && saction->pin == 0*/) {
		AnimData *adt = NULL;

		if (saction->mode == SACTCONT_ACTION) {
			/* TODO: context selector could help decide this with more control? */
			adt = BKE_animdata_add_id(&obact->id); /* this only adds if non-existent */
		}
		else if (saction->mode == SACTCONT_SHAPEKEY) {
			Key *key = BKE_key_from_object(obact);
			if (key)
				adt = BKE_animdata_add_id(&key->id);  /* this only adds if non-existent */
		}

		/* set action */
		// FIXME: this overlaps a lot with the BKE_animdata_set_action() API method
		if (adt) {
			/* Don't do anything if old and new actions are the same... */
			if (adt->action != saction->action) {
				/* NLA Tweak Mode needs special handling... */
				if (adt->flag & ADT_NLA_EDIT_ON) {
					/* Exit editmode first - we cannot change actions while in tweakmode
					 * NOTE: This will clear the action ref properly
					 */
					BKE_nla_tweakmode_exit(adt);

					/* Assign new action, and adjust the usercounts accordingly */
					adt->action = saction->action;
					id_us_plus((ID *)adt->action);
				}
				else {
					/* Handle old action... */
					if (adt->action) {
						/* Fix id-count of action we're replacing */
						id_us_min(&adt->action->id);

						/* To prevent data loss (i.e. if users flip between actions using the Browse menu),
						 * stash this action if nothing else uses it.
						 *
						 * EXCEPTION:
						 * This callback runs when unlinking actions. In that case, we don't want to
						 * stash the action, as the user is signalling that they want to detach it.
						 * This can be reviewed again later, but it could get annoying if we keep these instead.
						 */
						if ((adt->action->id.us <= 0) && (saction->action != NULL)) {
							/* XXX: Things here get dodgy if this action is only partially completed,
							 *      and the user then uses the browse menu to get back to this action,
							 *      assigning it as the active action (i.e. the stash strip gets out of sync)
							 */
							BKE_nla_action_stash(adt);
						}
					}

					/* Assign new action, and adjust the usercounts accordingly */
					adt->action = saction->action;
					id_us_plus((ID *)adt->action);
				}
			}

			/* Force update of animdata */
			adt->recalc |= ADT_RECALC_ANIM;
		}

		/* force depsgraph flush too */
		DEG_id_tag_update(&obact->id, OB_RECALC_OB | OB_RECALC_DATA);
		/* Update relations as well, so new time source dependency is added. */
		DEG_relations_tag_update(bmain);
	}
}

static void rna_SpaceDopeSheetEditor_mode_update(bContext *C, PointerRNA *ptr)
{
	SpaceAction *saction = (SpaceAction *)(ptr->data);
	ScrArea *sa = CTX_wm_area(C);
	ViewLayer *view_layer = CTX_data_view_layer(C);
	Object *obact = OBACT(view_layer);

	/* special exceptions for ShapeKey Editor mode */
	if (saction->mode == SACTCONT_SHAPEKEY) {
		Key *key = BKE_key_from_object(obact);

		/* 1)	update the action stored for the editor */
		if (key)
			saction->action = (key->adt) ? key->adt->action : NULL;
		else
			saction->action = NULL;

		/* 2)	enable 'show sliders' by default, since one of the main
		 *		points of the ShapeKey Editor is to provide a one-stop shop
		 *		for controlling the shapekeys, whose main control is the value
		 */
		saction->flag |= SACTION_SLIDERS;
	}
	/* make sure action stored is valid */
	else if (saction->mode == SACTCONT_ACTION) {
		/* 1)	update the action stored for the editor */
		/* TODO: context selector could help decide this with more control? */
		if (obact)
			saction->action = (obact->adt) ? obact->adt->action : NULL;
		else
			saction->action = NULL;
	}

	/* Collapse summary channel and hide channel list for timeline */
	if (saction->mode == SACTCONT_TIMELINE) {
		saction->ads.flag |= ADS_FLAG_SUMMARY_COLLAPSED;
	}

	if (sa && sa->spacedata.first == saction) {
		ARegion *channels_region = BKE_area_find_region_type(sa, RGN_TYPE_CHANNELS);
		if (channels_region) {
			if (saction->mode == SACTCONT_TIMELINE) {
				channels_region->flag |= RGN_FLAG_HIDDEN;
			}
			else {
				channels_region->flag &= ~RGN_FLAG_HIDDEN;
			}
			ED_region_visibility_change_update(C, channels_region);
		}
	}

	/* recalculate extents of channel list */
	saction->flag |= SACTION_TEMP_NEEDCHANSYNC;
}

/* Space Graph Editor */

static void rna_SpaceGraphEditor_display_mode_update(Main *UNUSED(bmain), Scene *UNUSED(scene), PointerRNA *ptr)
{
	ScrArea *sa = rna_area_from_space(ptr);

	/* after changing view mode, must force recalculation of F-Curve colors
	 * which can only be achieved using refresh as opposed to redraw
	 */
	ED_area_tag_refresh(sa);
}

static int rna_SpaceGraphEditor_has_ghost_curves_get(PointerRNA *ptr)
{
	SpaceIpo *sipo = (SpaceIpo *)(ptr->data);
	return (BLI_listbase_is_empty(&sipo->ghostCurves) == false);
}

static void rna_SpaceConsole_rect_update(Main *UNUSED(bmain), Scene *UNUSED(scene), PointerRNA *ptr)
{
	SpaceConsole *sc = ptr->data;
	WM_main_add_notifier(NC_SPACE | ND_SPACE_CONSOLE | NA_EDITED, sc);
}

static void rna_Sequencer_view_type_update(Main *UNUSED(bmain), Scene *UNUSED(scene), PointerRNA *ptr)
{
	ScrArea *sa = rna_area_from_space(ptr);
	ED_area_tag_refresh(sa);
}

/* Space Node Editor */

static void rna_SpaceNodeEditor_node_tree_set(PointerRNA *ptr, const PointerRNA value)
{
	SpaceNode *snode = (SpaceNode *)ptr->data;
	ED_node_tree_start(snode, (bNodeTree *)value.data, NULL, NULL);
}

static int rna_SpaceNodeEditor_node_tree_poll(PointerRNA *ptr, const PointerRNA value)
{
	SpaceNode *snode = (SpaceNode *)ptr->data;
	bNodeTree *ntree = (bNodeTree *)value.data;

	/* node tree type must match the selected type in node editor */
	return (STREQ(snode->tree_idname, ntree->idname));
}

static void rna_SpaceNodeEditor_node_tree_update(const bContext *C, PointerRNA *UNUSED(ptr))
{
	ED_node_tree_update(C);
}

static int rna_SpaceNodeEditor_tree_type_get(PointerRNA *ptr)
{
	SpaceNode *snode = (SpaceNode *)ptr->data;
	return rna_node_tree_idname_to_enum(snode->tree_idname);
}
static void rna_SpaceNodeEditor_tree_type_set(PointerRNA *ptr, int value)
{
	SpaceNode *snode = (SpaceNode *)ptr->data;
	ED_node_set_tree_type(snode, rna_node_tree_type_from_enum(value));
}
static int rna_SpaceNodeEditor_tree_type_poll(void *Cv, bNodeTreeType *type)
{
	bContext *C = (bContext *)Cv;
	if (type->poll)
		return type->poll(C, type);
	else
		return true;
}

const EnumPropertyItem *RNA_enum_node_tree_types_itemf_impl(bContext *C, bool *r_free)
{
	return rna_node_tree_type_itemf(C, rna_SpaceNodeEditor_tree_type_poll, r_free);
}

static const EnumPropertyItem *rna_SpaceNodeEditor_tree_type_itemf(
        bContext *C, PointerRNA *UNUSED(ptr),
        PropertyRNA *UNUSED(prop), bool *r_free)
{
	return RNA_enum_node_tree_types_itemf_impl(C, r_free);
}

static void rna_SpaceNodeEditor_path_get(PointerRNA *ptr, char *value)
{
	SpaceNode *snode = ptr->data;
	ED_node_tree_path_get(snode, value);
}

static int rna_SpaceNodeEditor_path_length(PointerRNA *ptr)
{
	SpaceNode *snode = ptr->data;
	return ED_node_tree_path_length(snode);
}

static void rna_SpaceNodeEditor_path_clear(SpaceNode *snode, bContext *C)
{
	ED_node_tree_start(snode, NULL, NULL, NULL);
	ED_node_tree_update(C);
}

static void rna_SpaceNodeEditor_path_start(SpaceNode *snode, bContext *C, PointerRNA *node_tree)
{
	ED_node_tree_start(snode, (bNodeTree *)node_tree->data, NULL, NULL);
	ED_node_tree_update(C);
}

static void rna_SpaceNodeEditor_path_append(SpaceNode *snode, bContext *C, PointerRNA *node_tree, PointerRNA *node)
{
	ED_node_tree_push(snode, node_tree->data, node->data);
	ED_node_tree_update(C);
}

static void rna_SpaceNodeEditor_path_pop(SpaceNode *snode, bContext *C)
{
	ED_node_tree_pop(snode);
	ED_node_tree_update(C);
}

static void rna_SpaceNodeEditor_show_backdrop_update(Main *UNUSED(bmain), Scene *UNUSED(scene), PointerRNA *UNUSED(ptr))
{
	WM_main_add_notifier(NC_NODE | NA_EDITED, NULL);
	WM_main_add_notifier(NC_SCENE | ND_NODES, NULL);
}

static void rna_SpaceNodeEditor_cursor_location_from_region(SpaceNode *snode, bContext *C, int x, int y)
{
	ARegion *ar = CTX_wm_region(C);

	UI_view2d_region_to_view(&ar->v2d, x, y, &snode->cursor[0], &snode->cursor[1]);
	snode->cursor[0] /= UI_DPI_FAC;
	snode->cursor[1] /= UI_DPI_FAC;
}

static void rna_SpaceClipEditor_clip_set(PointerRNA *ptr, PointerRNA value)
{
	SpaceClip *sc = (SpaceClip *)(ptr->data);
	bScreen *screen = (bScreen *)ptr->id.data;

	ED_space_clip_set_clip(NULL, screen, sc, (MovieClip *)value.data);
}

static void rna_SpaceClipEditor_mask_set(PointerRNA *ptr, PointerRNA value)
{
	SpaceClip *sc = (SpaceClip *)(ptr->data);

	ED_space_clip_set_mask(NULL, sc, (Mask *)value.data);
}

static void rna_SpaceClipEditor_clip_mode_update(Main *UNUSED(bmain), Scene *UNUSED(scene), PointerRNA *ptr)
{
	SpaceClip *sc = (SpaceClip *)(ptr->data);

	sc->scopes.ok = 0;
}

static void rna_SpaceClipEditor_lock_selection_update(Main *UNUSED(bmain), Scene *UNUSED(scene), PointerRNA *ptr)
{
	SpaceClip *sc = (SpaceClip *)(ptr->data);

	sc->xlockof = 0.f;
	sc->ylockof = 0.f;
}

static void rna_SpaceClipEditor_view_type_update(Main *UNUSED(bmain), Scene *UNUSED(scene), PointerRNA *ptr)
{
	ScrArea *sa = rna_area_from_space(ptr);
	ED_area_tag_refresh(sa);
}

/* File browser. */

static int rna_FileSelectParams_use_lib_get(PointerRNA *ptr)
{
	FileSelectParams *params = ptr->data;

	return params && (params->type == FILE_LOADLIB);
}

static const EnumPropertyItem *rna_FileSelectParams_recursion_level_itemf(
        bContext *UNUSED(C), PointerRNA *ptr, PropertyRNA *UNUSED(prop), bool *r_free)
{
	FileSelectParams *params = ptr->data;

	if (params && params->type != FILE_LOADLIB) {
		EnumPropertyItem *item = NULL;
		int totitem = 0;

		RNA_enum_items_add_value(&item, &totitem, fileselectparams_recursion_level_items, 0);
		RNA_enum_items_add_value(&item, &totitem, fileselectparams_recursion_level_items, 2);
		RNA_enum_items_add_value(&item, &totitem, fileselectparams_recursion_level_items, 3);
		RNA_enum_items_add_value(&item, &totitem, fileselectparams_recursion_level_items, 4);

		RNA_enum_item_end(&item, &totitem);
		*r_free = true;

		return item;
	}

	*r_free = false;
	return fileselectparams_recursion_level_items;
}

<<<<<<< HEAD
static int rna_FileBrowser_AE_type_enum_get(PointerRNA *ptr)
{
	SpaceFile *sf = ptr->data;
	return BLI_findstringindex(&asset_engines, sf->asset_engine, offsetof(AssetEngineType, idname));
}

static void rna_FileBrowser_AE_type_enum_set(PointerRNA *ptr, const int value)
{
	SpaceFile *sf = ptr->data;
	AssetEngineType *aet = BLI_findlink(&asset_engines, value);

	if (aet) {
		BLI_strncpy(sf->asset_engine, aet->idname, sizeof(sf->asset_engine));
	}
}

static const EnumPropertyItem *rna_FileBrowser_AE_type_enum_itemf(
        bContext *UNUSED(C), PointerRNA *UNUSED(ptr), PropertyRNA *UNUSED(prop), bool *r_free)
{
	EnumPropertyItem *items = NULL;
	AssetEngineType *aet = NULL;
	int totitem = 0;

	for (aet = asset_engines.first; aet; aet = aet->next) {
		EnumPropertyItem item = {totitem, aet->idname, 0, aet->name, ""};
		RNA_enum_item_add(&items, &totitem, &item);
	}

	RNA_enum_item_end(&items, &totitem);
	*r_free = true;

	return items;
}

static PointerRNA rna_FileBrowser_AE_ptr_get(PointerRNA *ptr)
{
	SpaceFile *sfile = ptr->data;
	AssetEngine *ae = ED_filelist_assetengine_get(sfile);
	return rna_pointer_inherit_refine(ptr, &RNA_AssetEngine, ae);
=======
static void rna_FileSelectPrams_filter_glob_set(PointerRNA *ptr, const char *value)
{
	FileSelectParams *params = ptr->data;

	BLI_strncpy(params->filter_glob, value, sizeof(params->filter_glob));

	/* Remove stupi things like last group being a wildcard-only one... */
	BLI_path_extension_glob_validate(params->filter_glob);
>>>>>>> 324e10e7
}

static void rna_FileBrowser_FSMenuEntry_path_get(PointerRNA *ptr, char *value)
{
	char *path = ED_fsmenu_entry_get_path(ptr->data);

	strcpy(value, path ? path : "");
}

static int rna_FileBrowser_FSMenuEntry_path_length(PointerRNA *ptr)
{
	char *path = ED_fsmenu_entry_get_path(ptr->data);

	return (int)(path ? strlen(path) : 0);
}

static void rna_FileBrowser_FSMenuEntry_path_set(PointerRNA *ptr, const char *value)
{
	FSMenuEntry *fsm = ptr->data;

	/* Note: this will write to file immediately.
	 * Not nice (and to be fixed ultimately), but acceptable in this case for now. */
	ED_fsmenu_entry_set_path(fsm, value);
}

static void rna_FileBrowser_FSMenuEntry_name_get(PointerRNA *ptr, char *value)
{
	strcpy(value, ED_fsmenu_entry_get_name(ptr->data));
}

static int rna_FileBrowser_FSMenuEntry_name_length(PointerRNA *ptr)
{
	return (int)strlen(ED_fsmenu_entry_get_name(ptr->data));
}

static void rna_FileBrowser_FSMenuEntry_name_set(PointerRNA *ptr, const char *value)
{
	FSMenuEntry *fsm = ptr->data;

	/* Note: this will write to file immediately.
	 * Not nice (and to be fixed ultimately), but acceptable in this case for now. */
	ED_fsmenu_entry_set_name(fsm, value);
}

static int rna_FileBrowser_FSMenuEntry_name_get_editable(PointerRNA *ptr, const char **UNUSED(r_info))
{
	FSMenuEntry *fsm = ptr->data;

	return fsm->save ? PROP_EDITABLE : 0;
}

static int rna_FileBrowser_FSMenuEntry_use_save_get(PointerRNA *ptr)
{
	FSMenuEntry *fsm = ptr->data;
	return fsm->save;
}

static int rna_FileBrowser_FSMenuEntry_is_valid_get(PointerRNA *ptr)
{
	FSMenuEntry *fsm = ptr->data;
	return fsm->valid;
}

static void rna_FileBrowser_FSMenu_next(CollectionPropertyIterator *iter)
{
	ListBaseIterator *internal = &iter->internal.listbase;

	if (internal->skip) {
		do {
			internal->link = (Link *)(((FSMenuEntry *)(internal->link))->next);
			iter->valid = (internal->link != NULL);
		} while (iter->valid && internal->skip(iter, internal->link));
	}
	else {
		internal->link = (Link *)(((FSMenuEntry *)(internal->link))->next);
		iter->valid = (internal->link != NULL);
	}
}

static void rna_FileBrowser_FSMenu_begin(CollectionPropertyIterator *iter, FSMenuCategory category)
{
	ListBaseIterator *internal = &iter->internal.listbase;

	struct FSMenu *fsmenu = ED_fsmenu_get();
	struct FSMenuEntry *fsmentry = ED_fsmenu_get_category(fsmenu, category);

	internal->link = (fsmentry) ? (Link *)fsmentry : NULL;
	internal->skip = NULL;

	iter->valid = (internal->link != NULL);
}

static PointerRNA rna_FileBrowser_FSMenu_get(CollectionPropertyIterator *iter)
{
	ListBaseIterator *internal = &iter->internal.listbase;
	PointerRNA r_ptr;

	RNA_pointer_create(NULL, &RNA_FileBrowserFSMenuEntry, internal->link, &r_ptr);

	return r_ptr;
}

static void rna_FileBrowser_FSMenu_end(CollectionPropertyIterator *UNUSED(iter))
{
}

static void rna_FileBrowser_FSMenuSystem_data_begin(CollectionPropertyIterator *iter, PointerRNA *UNUSED(ptr))
{
	rna_FileBrowser_FSMenu_begin(iter, FS_CATEGORY_SYSTEM);
}

static int rna_FileBrowser_FSMenuSystem_data_length(PointerRNA *UNUSED(ptr))
{
	struct FSMenu *fsmenu = ED_fsmenu_get();

	return ED_fsmenu_get_nentries(fsmenu, FS_CATEGORY_SYSTEM);
}

static void rna_FileBrowser_FSMenuSystemBookmark_data_begin(CollectionPropertyIterator *iter, PointerRNA *UNUSED(ptr))
{
	rna_FileBrowser_FSMenu_begin(iter, FS_CATEGORY_SYSTEM_BOOKMARKS);
}

static int rna_FileBrowser_FSMenuSystemBookmark_data_length(PointerRNA *UNUSED(ptr))
{
	struct FSMenu *fsmenu = ED_fsmenu_get();

	return ED_fsmenu_get_nentries(fsmenu, FS_CATEGORY_SYSTEM_BOOKMARKS);
}

static void rna_FileBrowser_FSMenuBookmark_data_begin(CollectionPropertyIterator *iter, PointerRNA *UNUSED(ptr))
{
	rna_FileBrowser_FSMenu_begin(iter, FS_CATEGORY_BOOKMARKS);
}

static int rna_FileBrowser_FSMenuBookmark_data_length(PointerRNA *UNUSED(ptr))
{
	struct FSMenu *fsmenu = ED_fsmenu_get();

	return ED_fsmenu_get_nentries(fsmenu, FS_CATEGORY_BOOKMARKS);
}

static void rna_FileBrowser_FSMenuRecent_data_begin(CollectionPropertyIterator *iter, PointerRNA *UNUSED(ptr))
{
	rna_FileBrowser_FSMenu_begin(iter, FS_CATEGORY_RECENT);
}

static int rna_FileBrowser_FSMenuRecent_data_length(PointerRNA *UNUSED(ptr))
{
	struct FSMenu *fsmenu = ED_fsmenu_get();

	return ED_fsmenu_get_nentries(fsmenu, FS_CATEGORY_RECENT);
}

static int rna_FileBrowser_FSMenu_active_get(PointerRNA *ptr, const FSMenuCategory category)
{
	SpaceFile *sf = ptr->data;
	int actnr = -1;

	switch (category) {
		case FS_CATEGORY_SYSTEM:
			actnr = sf->systemnr;
			break;
		case FS_CATEGORY_SYSTEM_BOOKMARKS:
			actnr = sf->system_bookmarknr;
			break;
		case FS_CATEGORY_BOOKMARKS:
			actnr = sf->bookmarknr;
			break;
		case FS_CATEGORY_RECENT:
			actnr = sf->recentnr;
			break;
	}

	return actnr;
}

static void rna_FileBrowser_FSMenu_active_set(PointerRNA *ptr, int value, const FSMenuCategory category)
{
	SpaceFile *sf = ptr->data;
	struct FSMenu *fsmenu = ED_fsmenu_get();
	FSMenuEntry *fsm = ED_fsmenu_get_entry(fsmenu, category, value);

	if (fsm && sf->params) {
		switch (category) {
			case FS_CATEGORY_SYSTEM:
				sf->systemnr = value;
				break;
			case FS_CATEGORY_SYSTEM_BOOKMARKS:
				sf->system_bookmarknr = value;
				break;
			case FS_CATEGORY_BOOKMARKS:
				sf->bookmarknr = value;
				break;
			case FS_CATEGORY_RECENT:
				sf->recentnr = value;
				break;
		}

		BLI_strncpy(sf->params->dir, fsm->path, sizeof(sf->params->dir));
	}
}

static void rna_FileBrowser_FSMenu_active_range(
        PointerRNA *UNUSED(ptr), int *min, int *max, int *softmin, int *softmax, const FSMenuCategory category)
{
	struct FSMenu *fsmenu = ED_fsmenu_get();

	*min = *softmin = -1;
	*max = *softmax = ED_fsmenu_get_nentries(fsmenu, category) - 1;
}

static void rna_FileBrowser_FSMenu_active_update(struct bContext *C, PointerRNA *UNUSED(ptr))
{
	ED_file_change_dir(C);
}

static int rna_FileBrowser_FSMenuSystem_active_get(PointerRNA *ptr)
{
	return rna_FileBrowser_FSMenu_active_get(ptr, FS_CATEGORY_SYSTEM);
}

static void rna_FileBrowser_FSMenuSystem_active_set(PointerRNA *ptr, int value)
{
	rna_FileBrowser_FSMenu_active_set(ptr, value, FS_CATEGORY_SYSTEM);
}

static void rna_FileBrowser_FSMenuSystem_active_range(PointerRNA *ptr, int *min, int *max, int *softmin, int *softmax)
{
	rna_FileBrowser_FSMenu_active_range(ptr, min, max, softmin, softmax, FS_CATEGORY_SYSTEM);
}

static int rna_FileBrowser_FSMenuSystemBookmark_active_get(PointerRNA *ptr)
{
	return rna_FileBrowser_FSMenu_active_get(ptr, FS_CATEGORY_SYSTEM_BOOKMARKS);
}

static void rna_FileBrowser_FSMenuSystemBookmark_active_set(PointerRNA *ptr, int value)
{
	rna_FileBrowser_FSMenu_active_set(ptr, value, FS_CATEGORY_SYSTEM_BOOKMARKS);
}

static void rna_FileBrowser_FSMenuSystemBookmark_active_range(PointerRNA *ptr, int *min, int *max, int *softmin, int *softmax)
{
	rna_FileBrowser_FSMenu_active_range(ptr, min, max, softmin, softmax, FS_CATEGORY_SYSTEM_BOOKMARKS);
}

static int rna_FileBrowser_FSMenuBookmark_active_get(PointerRNA *ptr)
{
	return rna_FileBrowser_FSMenu_active_get(ptr, FS_CATEGORY_BOOKMARKS);
}

static void rna_FileBrowser_FSMenuBookmark_active_set(PointerRNA *ptr, int value)
{
	rna_FileBrowser_FSMenu_active_set(ptr, value, FS_CATEGORY_BOOKMARKS);
}

static void rna_FileBrowser_FSMenuBookmark_active_range(PointerRNA *ptr, int *min, int *max, int *softmin, int *softmax)
{
	rna_FileBrowser_FSMenu_active_range(ptr, min, max, softmin, softmax, FS_CATEGORY_BOOKMARKS);
}

static int rna_FileBrowser_FSMenuRecent_active_get(PointerRNA *ptr)
{
	return rna_FileBrowser_FSMenu_active_get(ptr, FS_CATEGORY_RECENT);
}

static void rna_FileBrowser_FSMenuRecent_active_set(PointerRNA *ptr, int value)
{
	rna_FileBrowser_FSMenu_active_set(ptr, value, FS_CATEGORY_RECENT);
}

static void rna_FileBrowser_FSMenuRecent_active_range(PointerRNA *ptr, int *min, int *max, int *softmin, int *softmax)
{
	rna_FileBrowser_FSMenu_active_range(ptr, min, max, softmin, softmax, FS_CATEGORY_RECENT);
}

#else

static const EnumPropertyItem dt_uv_items[] = {
	{SI_UVDT_OUTLINE, "OUTLINE", 0, "Outline", "Draw white edges with black outline"},
	{SI_UVDT_DASH, "DASH", 0, "Dash", "Draw dashed black-white edges"},
	{SI_UVDT_BLACK, "BLACK", 0, "Black", "Draw black edges"},
	{SI_UVDT_WHITE, "WHITE", 0, "White", "Draw white edges"},
	{0, NULL, 0, NULL, NULL}
};

static void rna_def_space(BlenderRNA *brna)
{
	StructRNA *srna;
	PropertyRNA *prop;

	srna = RNA_def_struct(brna, "Space", NULL);
	RNA_def_struct_sdna(srna, "SpaceLink");
	RNA_def_struct_ui_text(srna, "Space", "Space data for a screen area");
	RNA_def_struct_refine_func(srna, "rna_Space_refine");

	prop = RNA_def_property(srna, "type", PROP_ENUM, PROP_NONE);
	RNA_def_property_enum_sdna(prop, NULL, "spacetype");
	RNA_def_property_enum_items(prop, rna_enum_space_type_items);
	/* When making this editable, take care for the special case of global areas (see rna_Area_type_set). */
	RNA_def_property_clear_flag(prop, PROP_EDITABLE);
	RNA_def_property_ui_text(prop, "Type", "Space data type");

	/* access to V2D_VIEWSYNC_SCREEN_TIME */
	prop = RNA_def_property(srna, "show_locked_time", PROP_BOOLEAN, PROP_NONE);
	RNA_def_property_boolean_funcs(prop, "rna_Space_view2d_sync_get", "rna_Space_view2d_sync_set");
	RNA_def_property_ui_text(prop, "Lock Time to Other Windows", "");
	RNA_def_property_update(prop, NC_SPACE | ND_SPACE_TIME, "rna_Space_view2d_sync_update");
}

/* for all spaces that use a mask */
static void rna_def_space_mask_info(StructRNA *srna, int noteflag, const char *mask_set_func)
{
	PropertyRNA *prop;

	static const EnumPropertyItem overlay_mode_items[] = {
		{MASK_OVERLAY_ALPHACHANNEL, "ALPHACHANNEL", ICON_NONE, "Alpha Channel", "Show alpha channel of the mask"},
		{MASK_OVERLAY_COMBINED,     "COMBINED",     ICON_NONE, "Combined",      "Combine space background image with the mask"},
		{0, NULL, 0, NULL, NULL}
	};

	prop = RNA_def_property(srna, "mask", PROP_POINTER, PROP_NONE);
	RNA_def_property_pointer_sdna(prop, NULL, "mask_info.mask");
	RNA_def_property_flag(prop, PROP_EDITABLE);
	RNA_def_property_ui_text(prop, "Mask", "Mask displayed and edited in this space");
	RNA_def_property_pointer_funcs(prop, NULL, mask_set_func, NULL, NULL);
	RNA_def_property_update(prop, noteflag, NULL);

	/* mask drawing */
	prop = RNA_def_property(srna, "mask_draw_type", PROP_ENUM, PROP_NONE);
	RNA_def_property_enum_sdna(prop, NULL, "mask_info.draw_type");
	RNA_def_property_enum_items(prop, dt_uv_items);
	RNA_def_property_ui_text(prop, "Edge Draw Type", "Draw type for mask splines");
	RNA_def_property_update(prop, noteflag, NULL);

	prop = RNA_def_property(srna, "show_mask_smooth", PROP_BOOLEAN, PROP_NONE);
	RNA_def_property_boolean_sdna(prop, NULL, "mask_info.draw_flag", MASK_DRAWFLAG_SMOOTH);
	RNA_def_property_ui_text(prop, "Draw Smooth Splines", "");
	RNA_def_property_update(prop, noteflag, NULL);

	prop = RNA_def_property(srna, "show_mask_overlay", PROP_BOOLEAN, PROP_NONE);
	RNA_def_property_boolean_sdna(prop, NULL, "mask_info.draw_flag", MASK_DRAWFLAG_OVERLAY);
	RNA_def_property_ui_text(prop, "Show Mask Overlay", "");
	RNA_def_property_update(prop, noteflag, NULL);

	prop = RNA_def_property(srna, "mask_overlay_mode", PROP_ENUM, PROP_NONE);
	RNA_def_property_enum_sdna(prop, NULL, "mask_info.overlay_mode");
	RNA_def_property_enum_items(prop, overlay_mode_items);
	RNA_def_property_ui_text(prop, "Overlay Mode", "Overlay mode of rasterized mask");
	RNA_def_property_update(prop, noteflag, NULL);
}

static void rna_def_space_image_uv(BlenderRNA *brna)
{
	StructRNA *srna;
	PropertyRNA *prop;

	static const EnumPropertyItem sticky_mode_items[] = {
		{SI_STICKY_DISABLE, "DISABLED", ICON_STICKY_UVS_DISABLE, "Disabled", "Sticky vertex selection disabled"},
		{SI_STICKY_LOC, "SHARED_LOCATION", ICON_STICKY_UVS_LOC, "Shared Location",
		                "Select UVs that are at the same location and share a mesh vertex"},
		{SI_STICKY_VERTEX, "SHARED_VERTEX", ICON_STICKY_UVS_VERT, "Shared Vertex",
		                   "Select UVs that share mesh vertex, irrespective if they are in the same location"},
		{0, NULL, 0, NULL, NULL}
	};

	static const EnumPropertyItem dt_uvstretch_items[] = {
		{SI_UVDT_STRETCH_ANGLE, "ANGLE", 0, "Angle", "Angular distortion between UV and 3D angles"},
		{SI_UVDT_STRETCH_AREA, "AREA", 0, "Area", "Area distortion between UV and 3D faces"},
		{0, NULL, 0, NULL, NULL}
	};

	static const EnumPropertyItem other_uv_filter_items[] = {
		{SI_FILTER_ALL, "ALL", 0, "All", "No filter, show all islands from other objects"},
		{SI_FILTER_SAME_IMAGE, "SAME_IMAGE", ICON_IMAGE_DATA, "Same Image",
		 "Only show others' UV islands whose active image matches image of the active face"},
		{0, NULL, 0, NULL, NULL}
	};

	srna = RNA_def_struct(brna, "SpaceUVEditor", NULL);
	RNA_def_struct_sdna(srna, "SpaceImage");
	RNA_def_struct_nested(brna, srna, "SpaceImageEditor");
	RNA_def_struct_ui_text(srna, "Space UV Editor", "UV editor data for the image editor space");

	/* selection */
	prop = RNA_def_property(srna, "sticky_select_mode", PROP_ENUM, PROP_NONE);
	RNA_def_property_enum_sdna(prop, NULL, "sticky");
	RNA_def_property_enum_items(prop, sticky_mode_items);
	RNA_def_property_ui_text(prop, "Sticky Selection Mode",
	                         "Automatically select also UVs sharing the same vertex as the ones being selected");
	RNA_def_property_update(prop, NC_SPACE | ND_SPACE_IMAGE, NULL);

	/* drawing */
	prop = RNA_def_property(srna, "edge_draw_type", PROP_ENUM, PROP_NONE);
	RNA_def_property_enum_sdna(prop, NULL, "dt_uv");
	RNA_def_property_enum_items(prop, dt_uv_items);
	RNA_def_property_ui_text(prop, "Edge Draw Type", "Draw type for drawing UV edges");
	RNA_def_property_update(prop, NC_SPACE | ND_SPACE_IMAGE, NULL);

	prop = RNA_def_property(srna, "show_smooth_edges", PROP_BOOLEAN, PROP_NONE);
	RNA_def_property_boolean_sdna(prop, NULL, "flag", SI_SMOOTH_UV);
	RNA_def_property_ui_text(prop, "Draw Smooth Edges", "Draw UV edges anti-aliased");
	RNA_def_property_update(prop, NC_SPACE | ND_SPACE_IMAGE, NULL);

	prop = RNA_def_property(srna, "show_stretch", PROP_BOOLEAN, PROP_NONE);
	RNA_def_property_boolean_sdna(prop, NULL, "flag", SI_DRAW_STRETCH);
	RNA_def_property_ui_text(prop, "Draw Stretch",
	                         "Draw faces colored according to the difference in shape between UVs and "
	                         "their 3D coordinates (blue for low distortion, red for high distortion)");
	RNA_def_property_update(prop, NC_SPACE | ND_SPACE_IMAGE, NULL);

	prop = RNA_def_property(srna, "draw_stretch_type", PROP_ENUM, PROP_NONE);
	RNA_def_property_enum_sdna(prop, NULL, "dt_uvstretch");
	RNA_def_property_enum_items(prop, dt_uvstretch_items);
	RNA_def_property_ui_text(prop, "Draw Stretch Type", "Type of stretch to draw");
	RNA_def_property_update(prop, NC_SPACE | ND_SPACE_IMAGE, NULL);

	prop = RNA_def_property(srna, "show_modified_edges", PROP_BOOLEAN, PROP_NONE);
	RNA_def_property_boolean_sdna(prop, NULL, "flag", SI_DRAWSHADOW);
	RNA_def_property_ui_text(prop, "Draw Modified Edges", "Draw edges after modifiers are applied");
	RNA_def_property_update(prop, NC_SPACE | ND_SPACE_IMAGE, NULL);

	prop = RNA_def_property(srna, "show_other_objects", PROP_BOOLEAN, PROP_NONE);
	RNA_def_property_boolean_sdna(prop, NULL, "flag", SI_DRAW_OTHER);
	RNA_def_property_ui_text(prop, "Draw Other Objects", "Draw other selected objects that share the same image");
	RNA_def_property_update(prop, NC_SPACE | ND_SPACE_IMAGE, NULL);

	prop = RNA_def_property(srna, "show_metadata", PROP_BOOLEAN, PROP_NONE);
	RNA_def_property_boolean_sdna(prop, NULL, "flag", SI_DRAW_METADATA);
	RNA_def_property_ui_text(prop, "Show Metadata", "Draw metadata properties of the image");
	RNA_def_property_update(prop, NC_SPACE | ND_SPACE_IMAGE, NULL);

	prop = RNA_def_property(srna, "show_texpaint", PROP_BOOLEAN, PROP_NONE);
	RNA_def_property_boolean_negative_sdna(prop, NULL, "flag", SI_NO_DRAW_TEXPAINT);
	RNA_def_property_ui_text(prop, "Draw Texture Paint UVs", "Draw overlay of texture paint uv layer");
	RNA_def_property_update(prop, NC_SPACE | ND_SPACE_IMAGE, NULL);

	prop = RNA_def_property(srna, "show_pixel_coords", PROP_BOOLEAN, PROP_NONE);
	RNA_def_property_boolean_negative_sdna(prop, NULL, "flag", SI_COORDFLOATS);
	RNA_def_property_ui_text(prop, "Pixel Coordinates",
	                         "Display UV coordinates in pixels rather than from 0.0 to 1.0");
	RNA_def_property_update(prop, NC_SPACE | ND_SPACE_IMAGE, NULL);

	prop = RNA_def_property(srna, "show_faces", PROP_BOOLEAN, PROP_NONE);
	RNA_def_property_boolean_negative_sdna(prop, NULL, "flag", SI_NO_DRAWFACES);
	RNA_def_property_ui_text(prop, "Draw Faces", "Draw faces over the image");
	RNA_def_property_update(prop, NC_SPACE | ND_SPACE_IMAGE, NULL);

	/* todo: move edge and face drawing options here from G.f */

	prop = RNA_def_property(srna, "use_snap_to_pixels", PROP_BOOLEAN, PROP_NONE);
	RNA_def_property_boolean_sdna(prop, NULL, "flag", SI_PIXELSNAP);
	RNA_def_property_ui_text(prop, "Snap to Pixels", "Snap UVs to pixel locations while editing");
	RNA_def_property_update(prop, NC_SPACE | ND_SPACE_IMAGE, NULL);

	prop = RNA_def_property(srna, "lock_bounds", PROP_BOOLEAN, PROP_NONE);
	RNA_def_property_boolean_sdna(prop, NULL, "flag", SI_CLIP_UV);
	RNA_def_property_ui_text(prop, "Constrain to Image Bounds",
	                         "Constraint to stay within the image bounds while editing");
	RNA_def_property_update(prop, NC_SPACE | ND_SPACE_IMAGE, NULL);

	prop = RNA_def_property(srna, "use_live_unwrap", PROP_BOOLEAN, PROP_NONE);
	RNA_def_property_boolean_sdna(prop, NULL, "flag", SI_LIVE_UNWRAP);
	RNA_def_property_ui_text(prop, "Live Unwrap",
	                         "Continuously unwrap the selected UV island while transforming pinned vertices");
	RNA_def_property_update(prop, NC_SPACE | ND_SPACE_IMAGE, NULL);

	/* Other UV filtering */
	prop = RNA_def_property(srna, "other_uv_filter", PROP_ENUM, PROP_NONE);
	RNA_def_property_enum_items(prop, other_uv_filter_items);
	RNA_def_property_ui_text(prop, "Other UV filter",
	                         "Filter applied on the other object's UV to limit displayed");
	RNA_def_property_update(prop, NC_SPACE | ND_SPACE_IMAGE, NULL);
}

static void rna_def_space_outliner(BlenderRNA *brna)
{
	StructRNA *srna;
	PropertyRNA *prop;

	static const EnumPropertyItem display_mode_items[] = {
		{SO_SCENES, "SCENES", 0, "Scenes", "Display scenes and their view layers, collections and objects"},
		{SO_VIEW_LAYER, "VIEW_LAYER", 0, "View Layer", "Display collections and objects in the view layer"},
		{SO_SEQUENCE, "SEQUENCE", 0, "Sequence", "Display sequence data-blocks"},
		{SO_LIBRARIES, "LIBRARIES", 0, "Blender File", "Display data of current file and linked libraries"},
		{SO_DATA_API, "DATA_API", 0, "Data API", "Display low level Blender data and its properties"},
		{SO_ID_ORPHANS, "ORPHAN_DATA", 0, "Orphan Data",
		                "Display data-blocks which are unused and/or will be lost when the file is reloaded"},
		{0, NULL, 0, NULL, NULL}
	};

	static const EnumPropertyItem filter_state_items[] = {
		{SO_FILTER_OB_ALL, "ALL", 0, "All", "Show all objects in the view layer"},
		{SO_FILTER_OB_VISIBLE, "VISIBLE", 0, "Visible", "Show visible objects"},
		{SO_FILTER_OB_SELECTED, "SELECTED", 0, "Selected", "Show selected objects"},
		{SO_FILTER_OB_ACTIVE, "ACTIVE", 0, "Active", "Show only the active object"},
		{0, NULL, 0, NULL, NULL}
	};

	srna = RNA_def_struct(brna, "SpaceOutliner", "Space");
	RNA_def_struct_sdna(srna, "SpaceOops");
	RNA_def_struct_ui_text(srna, "Space Outliner", "Outliner space data");

	prop = RNA_def_property(srna, "display_mode", PROP_ENUM, PROP_NONE);
	RNA_def_property_enum_sdna(prop, NULL, "outlinevis");
	RNA_def_property_enum_items(prop, display_mode_items);
	RNA_def_property_ui_text(prop, "Display Mode", "Type of information to display");
	RNA_def_property_update(prop, NC_SPACE | ND_SPACE_OUTLINER, NULL);

	prop = RNA_def_property(srna, "filter_text", PROP_STRING, PROP_NONE);
	RNA_def_property_string_sdna(prop, NULL, "search_string");
	RNA_def_property_ui_text(prop, "Display Filter", "Live search filtering string");
	RNA_def_property_flag(prop, PROP_TEXTEDIT_UPDATE);
	RNA_def_property_update(prop, NC_SPACE | ND_SPACE_OUTLINER, NULL);

	prop = RNA_def_property(srna, "use_filter_case_sensitive", PROP_BOOLEAN, PROP_NONE);
	RNA_def_property_boolean_sdna(prop, NULL, "search_flags", SO_FIND_CASE_SENSITIVE);
	RNA_def_property_ui_text(prop, "Case Sensitive Matches Only", "Only use case sensitive matches of search string");
	RNA_def_property_ui_icon(prop, ICON_SYNTAX_OFF, 0);
	RNA_def_property_update(prop, NC_SPACE | ND_SPACE_OUTLINER, NULL);

	prop = RNA_def_property(srna, "use_filter_complete", PROP_BOOLEAN, PROP_NONE);
	RNA_def_property_boolean_sdna(prop, NULL, "search_flags", SO_FIND_COMPLETE);
	RNA_def_property_ui_text(prop, "Complete Matches Only", "Only use complete matches of search string");
	RNA_def_property_ui_icon(prop, ICON_OUTLINER_DATA_FONT, 0);
	RNA_def_property_update(prop, NC_SPACE | ND_SPACE_OUTLINER, NULL);

	prop = RNA_def_property(srna, "use_sort_alpha", PROP_BOOLEAN, PROP_NONE);
	RNA_def_property_boolean_negative_sdna(prop, NULL, "flag", SO_SKIP_SORT_ALPHA);
	RNA_def_property_ui_text(prop, "Sort Alphabetically", "");
	RNA_def_property_ui_icon(prop, ICON_SORTALPHA, 0);
	RNA_def_property_update(prop, NC_SPACE | ND_SPACE_OUTLINER, NULL);

	prop = RNA_def_property(srna, "show_restrict_columns", PROP_BOOLEAN, PROP_NONE);
	RNA_def_property_boolean_negative_sdna(prop, NULL, "flag", SO_HIDE_RESTRICTCOLS);
	RNA_def_property_ui_text(prop, "Show Restriction Columns", "Show column");
	RNA_def_property_update(prop, NC_SPACE | ND_SPACE_OUTLINER, NULL);

	/* Filters. */
	prop = RNA_def_property(srna, "use_filter_search", PROP_BOOLEAN, PROP_NONE);
	RNA_def_property_boolean_sdna(prop, NULL, "filter", SO_FILTER_SEARCH);
	RNA_def_property_ui_text(prop, "Search Name", "Filter searched elements");
	RNA_def_property_ui_icon(prop, ICON_VIEWZOOM, 0);
	RNA_def_property_update(prop, NC_SPACE | ND_SPACE_OUTLINER, NULL);

	prop = RNA_def_property(srna, "use_filter_object", PROP_BOOLEAN, PROP_NONE);
	RNA_def_property_boolean_negative_sdna(prop, NULL, "filter", SO_FILTER_NO_OBJECT);
	RNA_def_property_ui_text(prop, "Filter Objects", "Show objects");
	RNA_def_property_update(prop, NC_SPACE | ND_SPACE_OUTLINER, NULL);

	prop = RNA_def_property(srna, "use_filter_object_content", PROP_BOOLEAN, PROP_NONE);
	RNA_def_property_boolean_negative_sdna(prop, NULL, "filter", SO_FILTER_NO_OB_CONTENT);
	RNA_def_property_ui_text(prop, "Show Object Contents", "Show what is inside the objects elements");
	RNA_def_property_update(prop, NC_SPACE | ND_SPACE_OUTLINER, NULL);

	prop = RNA_def_property(srna, "use_filter_children", PROP_BOOLEAN, PROP_NONE);
	RNA_def_property_boolean_negative_sdna(prop, NULL, "filter", SO_FILTER_NO_CHILDREN);
	RNA_def_property_ui_text(prop, "Show Object Children", "Show children");
	RNA_def_property_update(prop, NC_SPACE | ND_SPACE_OUTLINER, NULL);

	prop = RNA_def_property(srna, "use_filter_collection", PROP_BOOLEAN, PROP_NONE);
	RNA_def_property_boolean_negative_sdna(prop, NULL, "filter", SO_FILTER_NO_COLLECTION);
	RNA_def_property_ui_text(prop, "Show Collections", "Show collections");
	RNA_def_property_update(prop, NC_SPACE | ND_SPACE_OUTLINER, NULL);

	/* Filters object state. */
	prop = RNA_def_property(srna, "filter_state", PROP_ENUM, PROP_NONE);
	RNA_def_property_enum_sdna(prop, NULL, "filter_state");
	RNA_def_property_enum_items(prop, filter_state_items);
	RNA_def_property_ui_text(prop, "Object State Filter", "");
	RNA_def_property_update(prop, NC_SPACE | ND_SPACE_OUTLINER, NULL);

	/* Filters object type. */
	prop = RNA_def_property(srna, "use_filter_object_mesh", PROP_BOOLEAN, PROP_NONE);
	RNA_def_property_boolean_negative_sdna(prop, NULL, "filter", SO_FILTER_NO_OB_MESH);
	RNA_def_property_ui_text(prop, "Show Meshes", "Show mesh objects");
	RNA_def_property_update(prop, NC_SPACE | ND_SPACE_OUTLINER, NULL);

	prop = RNA_def_property(srna, "use_filter_object_armature", PROP_BOOLEAN, PROP_NONE);
	RNA_def_property_boolean_negative_sdna(prop, NULL, "filter", SO_FILTER_NO_OB_ARMATURE);
	RNA_def_property_ui_text(prop, "Show Armatures", "Show armature objects");
	RNA_def_property_update(prop, NC_SPACE | ND_SPACE_OUTLINER, NULL);

	prop = RNA_def_property(srna, "use_filter_object_empty", PROP_BOOLEAN, PROP_NONE);
	RNA_def_property_boolean_negative_sdna(prop, NULL, "filter", SO_FILTER_NO_OB_EMPTY);
	RNA_def_property_ui_text(prop, "Show Empties", "Show empty objects");
	RNA_def_property_update(prop, NC_SPACE | ND_SPACE_OUTLINER, NULL);

	prop = RNA_def_property(srna, "use_filter_object_lamp", PROP_BOOLEAN, PROP_NONE);
	RNA_def_property_boolean_negative_sdna(prop, NULL, "filter", SO_FILTER_NO_OB_LAMP);
	RNA_def_property_ui_text(prop, "Show Lamps", "Show lamps objects");
	RNA_def_property_update(prop, NC_SPACE | ND_SPACE_OUTLINER, NULL);

	prop = RNA_def_property(srna, "use_filter_object_camera", PROP_BOOLEAN, PROP_NONE);
	RNA_def_property_boolean_negative_sdna(prop, NULL, "filter", SO_FILTER_NO_OB_CAMERA);
	RNA_def_property_ui_text(prop, "Show Cameras", "Show camera objects");
	RNA_def_property_update(prop, NC_SPACE | ND_SPACE_OUTLINER, NULL);

	prop = RNA_def_property(srna, "use_filter_object_others", PROP_BOOLEAN, PROP_NONE);
	RNA_def_property_boolean_negative_sdna(prop, NULL, "filter", SO_FILTER_NO_OB_OTHERS);
	RNA_def_property_ui_text(prop, "Show Other Objects", "Show curves, lattices, light probes, fonts, ...");
	RNA_def_property_update(prop, NC_SPACE | ND_SPACE_OUTLINER, NULL);

	/* Libraries filter. */
	prop = RNA_def_property(srna, "use_filter_id_type", PROP_BOOLEAN, PROP_NONE);
	RNA_def_property_boolean_sdna(prop, NULL, "filter", SO_FILTER_ID_TYPE);
	RNA_def_property_ui_text(prop, "Filter By Type", "Show only data-blocks of one type");
	RNA_def_property_update(prop, NC_SPACE | ND_SPACE_OUTLINER, NULL);

	prop = RNA_def_property(srna, "filter_id_type", PROP_ENUM, PROP_NONE);
	RNA_def_property_enum_sdna(prop, NULL, "filter_id_type");
	RNA_def_property_enum_items(prop, rna_enum_id_type_items);
	RNA_def_property_ui_text(prop, "Filter ID Type", "Data-block type to show");
}

static void rna_def_space_view3d_shading(BlenderRNA *brna)
{
	StructRNA *srna;
	PropertyRNA *prop;

	static const EnumPropertyItem color_type_items[] = {
		{V3D_SHADING_SINGLE_COLOR,   "SINGLE",   0, "Single",   "Show scene in a single color"},
		{V3D_SHADING_MATERIAL_COLOR, "MATERIAL", 0, "Material", "Show material color"},
		{V3D_SHADING_RANDOM_COLOR,   "RANDOM",   0, "Random",   "Show random object color"},
		{0, NULL, 0, NULL, NULL}
	};

	srna = RNA_def_struct(brna, "View3DShading", NULL);
	RNA_def_struct_sdna(srna, "View3D");
	RNA_def_struct_nested(brna, srna, "SpaceView3D");
	RNA_def_struct_path_func(srna, "rna_View3DShading_path");
	RNA_def_struct_ui_text(srna, "3D View Shading Settings", "Settings for shading in the 3D viewport");

	prop = RNA_def_property(srna, "type", PROP_ENUM, PROP_NONE);
	RNA_def_property_enum_sdna(prop, NULL, "drawtype");
	RNA_def_property_enum_items(prop, rna_enum_shading_type_items);
	RNA_def_property_enum_funcs(prop, "rna_3DViewShading_type_get", "rna_3DViewShading_type_set",
	                            "rna_3DViewShading_type_itemf");
	RNA_def_property_ui_text(prop, "Viewport Shading", "Method to display/shade objects in the 3D View");
	RNA_def_property_update(prop, NC_SPACE | ND_SPACE_VIEW3D, "rna_3DViewShading_type_update");

	prop = RNA_def_property(srna, "light", PROP_ENUM, PROP_NONE);
	RNA_def_property_enum_sdna(prop, NULL, "shading.light");
	RNA_def_property_enum_items(prop, rna_enum_viewport_lighting_items);
	RNA_def_property_enum_funcs(prop, "rna_View3DShading_light_get", "rna_View3DShading_light_set", "rna_View3DShading_light_itemf");
	RNA_def_property_ui_text(prop, "Lighting", "Lighting Method for Solid/Texture Viewport Shading");
	RNA_def_property_update(prop, NC_SPACE | ND_SPACE_VIEW3D, NULL);

	prop = RNA_def_property(srna, "show_object_outline", PROP_BOOLEAN, PROP_NONE);
	RNA_def_property_boolean_sdna(prop, NULL, "shading.flag", V3D_SHADING_OBJECT_OUTLINE);
	RNA_def_property_clear_flag(prop, PROP_ANIMATABLE);
	RNA_def_property_ui_text(prop, "Outline", "Show Object Outline");
	RNA_def_property_update(prop, NC_SPACE | ND_SPACE_VIEW3D, NULL);

	prop = RNA_def_property(srna, "studio_light", PROP_ENUM, PROP_NONE);
	RNA_def_property_enum_items(prop, rna_enum_studio_light_items);
	RNA_def_property_enum_default(prop, 0);
	RNA_def_property_enum_funcs(prop, "rna_View3DShading_studio_light_get", "rna_View3DShading_studio_light_set", "rna_View3DShading_studio_light_itemf");
	RNA_def_property_ui_text(prop, "Studiolight", "Studio lighting setup");
	RNA_def_property_update(prop, NC_SPACE | ND_SPACE_VIEW3D, NULL);

	prop = RNA_def_property(srna, "show_cavity", PROP_BOOLEAN, PROP_NONE);
	RNA_def_property_boolean_sdna(prop, NULL, "shading.flag", V3D_SHADING_CAVITY);
	RNA_def_property_clear_flag(prop, PROP_ANIMATABLE);
	RNA_def_property_ui_text(prop, "Cavity", "Show Cavity");
	RNA_def_property_update(prop, NC_SPACE | ND_SPACE_VIEW3D, NULL);

	prop = RNA_def_property(srna, "cavity_ridge_factor", PROP_FLOAT, PROP_FACTOR);
	RNA_def_property_float_sdna(prop, NULL, "shading.cavity_ridge_factor");
	RNA_def_property_float_default(prop, 1.0f);
	RNA_def_property_ui_text(prop, "Ridge", "Factor for the ridges");
	RNA_def_property_range(prop, 0.0f, 250.0f);
	RNA_def_property_ui_range(prop, 0.00f, 2.5f, 1, 3);
	RNA_def_property_clear_flag(prop, PROP_ANIMATABLE);
	RNA_def_property_update(prop, NC_SPACE | ND_SPACE_VIEW3D, NULL);

	prop = RNA_def_property(srna, "cavity_valley_factor", PROP_FLOAT, PROP_FACTOR);
	RNA_def_property_float_sdna(prop, NULL, "shading.cavity_valley_factor");
	RNA_def_property_float_default(prop, 1.0);
	RNA_def_property_ui_text(prop, "Valley", "Factor for the valleys");
	RNA_def_property_range(prop, 0.0f, 250.0f);
	RNA_def_property_ui_range(prop, 0.00f, 2.5f, 1, 3);
	RNA_def_property_clear_flag(prop, PROP_ANIMATABLE);
	RNA_def_property_update(prop, NC_SPACE | ND_SPACE_VIEW3D, NULL);

	prop = RNA_def_property(srna, "selected_studio_light", PROP_POINTER, PROP_NONE);
	RNA_def_property_struct_type(prop, "StudioLight");
	RNA_define_verify_sdna(0);
	RNA_def_property_ui_text(prop, "Studio Light", "Selected StudioLight");
	RNA_def_property_pointer_funcs(prop, "rna_View3DShading_selected_studio_light_get", NULL, NULL, NULL);
	RNA_def_property_clear_flag(prop, PROP_ANIMATABLE | PROP_EDITABLE);
	RNA_define_verify_sdna(1);

	prop = RNA_def_property(srna, "studiolight_rot_z", PROP_FLOAT, PROP_ANGLE);
	RNA_def_property_float_sdna(prop, NULL, "shading.studiolight_rot_z");
	RNA_def_property_float_default(prop, 0.0);
	RNA_def_property_ui_text(prop, "Studiolight Rotation", "Rotation of the studiolight around the Z-Axis");
	RNA_def_property_range(prop, -M_PI, M_PI);
	RNA_def_property_clear_flag(prop, PROP_ANIMATABLE);
	RNA_def_property_update(prop, NC_SPACE | ND_SPACE_VIEW3D, NULL);

	prop = RNA_def_property(srna, "color_type", PROP_ENUM, PROP_NONE);
	RNA_def_property_enum_sdna(prop, NULL, "shading.color_type");
	RNA_def_property_enum_items(prop, color_type_items);
	RNA_def_property_ui_text(prop, "Color", "Color Type");
	RNA_def_property_update(prop, NC_SPACE | ND_SPACE_VIEW3D, NULL);

	prop = RNA_def_property(srna, "single_color", PROP_FLOAT, PROP_COLOR);
	RNA_def_property_float_sdna(prop, NULL, "shading.single_color");
	RNA_def_property_array(prop, 3);
	RNA_def_property_ui_text(prop, "Color", "Color for single color mode");
	RNA_def_property_range(prop, 0.0f, 1.0f);
	RNA_def_property_update(prop, NC_SPACE | ND_SPACE_VIEW3D, NULL);

	prop = RNA_def_property(srna, "show_shadows", PROP_BOOLEAN, PROP_NONE);
	RNA_def_property_boolean_sdna(prop, NULL, "shading.flag", V3D_SHADING_SHADOW);
	RNA_def_property_clear_flag(prop, PROP_ANIMATABLE);
	RNA_def_property_ui_text(prop, "Shadow", "Show Shadow");
	RNA_def_property_update(prop, NC_SPACE | ND_SPACE_VIEW3D, NULL);

	prop = RNA_def_property(srna, "show_xray", PROP_BOOLEAN, PROP_NONE);
	RNA_def_property_boolean_sdna(prop, NULL, "shading.flag", V3D_SHADING_XRAY);
	RNA_def_property_clear_flag(prop, PROP_ANIMATABLE);
	RNA_def_property_ui_text(prop, "X-Ray", "Show whole scene transparent");
	RNA_def_property_update(prop, NC_SPACE | ND_SPACE_VIEW3D, NULL);

	prop = RNA_def_property(srna, "xray_alpha", PROP_FLOAT, PROP_FACTOR);
	RNA_def_property_float_sdna(prop, NULL, "shading.xray_alpha");
	RNA_def_property_float_default(prop, 0.5);
	RNA_def_property_ui_text(prop, "X-Ray Alpha", "Amount of alpha to use");
	RNA_def_property_range(prop, 0.0f, 1.0f);
	RNA_def_property_clear_flag(prop, PROP_ANIMATABLE);
	RNA_def_property_update(prop, NC_SPACE | ND_SPACE_VIEW3D, NULL);

	prop = RNA_def_property(srna, "use_scene_light", PROP_BOOLEAN, PROP_NONE);
	RNA_def_property_boolean_sdna(prop, NULL, "shading.flag", V3D_SHADING_SCENE_LIGHT);
	RNA_def_property_clear_flag(prop, PROP_ANIMATABLE);
	RNA_def_property_ui_text(prop, "Scene Light", "Render lamps and light probes of the scene");
	RNA_def_property_update(prop, NC_SPACE | ND_SPACE_VIEW3D, NULL);

	prop = RNA_def_property(srna, "show_specular_highlight", PROP_BOOLEAN, PROP_NONE);
	RNA_def_property_boolean_sdna(prop, NULL, "shading.flag", V3D_SHADING_SPECULAR_HIGHLIGHT);
	RNA_def_property_clear_flag(prop, PROP_ANIMATABLE);
	RNA_def_property_ui_text(prop, "Specular Highlights", "Render specular highlights");
	RNA_def_property_update(prop, NC_SPACE | ND_SPACE_VIEW3D, NULL);

	prop = RNA_def_property(srna, "object_outline_color", PROP_FLOAT, PROP_COLOR);
	RNA_def_property_float_sdna(prop, NULL, "shading.object_outline_color");
	RNA_def_property_array(prop, 3);
	RNA_def_property_ui_text(prop, "Outline Color", "Color for object outline");
	RNA_def_property_range(prop, 0.0f, 1.0f);
	RNA_def_property_update(prop, NC_SPACE | ND_SPACE_VIEW3D, NULL);

	prop = RNA_def_property(srna, "shadow_intensity", PROP_FLOAT, PROP_FACTOR);
	RNA_def_property_float_sdna(prop, NULL, "shading.shadow_intensity");
	RNA_def_property_float_default(prop, 0.5);
	RNA_def_property_ui_text(prop, "Shadow Intensity", "Darkness of shadows");
	RNA_def_property_range(prop, 0.0f, 1.0f);
	RNA_def_property_ui_range(prop, 0.00f, 1.0f, 1, 3);
	RNA_def_property_clear_flag(prop, PROP_ANIMATABLE);
	RNA_def_property_update(prop, NC_SPACE | ND_SPACE_VIEW3D, NULL);

	prop = RNA_def_property(srna, "studiolight_background", PROP_FLOAT, PROP_FACTOR);
	RNA_def_property_float_sdna(prop, NULL, "shading.studiolight_background");
	RNA_def_property_float_default(prop, 0.0);
	RNA_def_property_ui_text(prop, "Show Background", "Show the studiolight in the background");
	RNA_def_property_range(prop, 0.0f, 1.0f);
	RNA_def_property_ui_range(prop, 0.00f, 1.0f, 1, 3);
	RNA_def_property_clear_flag(prop, PROP_ANIMATABLE);
	RNA_def_property_update(prop, NC_SPACE | ND_SPACE_VIEW3D, NULL);
}

static void rna_def_space_view3d_overlay(BlenderRNA *brna)
{
	StructRNA *srna;
	PropertyRNA *prop;

	srna = RNA_def_struct(brna, "View3DOverlay", NULL);
	RNA_def_struct_sdna(srna, "View3D");
	RNA_def_struct_nested(brna, srna, "SpaceView3D");
	RNA_def_struct_path_func(srna, "rna_View3DOverlay_path");
	RNA_def_struct_ui_text(srna, "3D View Overlay Settings", "Settings for display of overlays in the 3D viewport");

	prop = RNA_def_property(srna, "show_overlays", PROP_BOOLEAN, PROP_NONE);
	RNA_def_property_boolean_negative_sdna(prop, NULL, "flag2", V3D_RENDER_OVERRIDE);
	RNA_def_property_ui_text(prop, "Show Overlays", "Display overlays like manipulators and outlines");
	RNA_def_property_update(prop, NC_SPACE | ND_SPACE_VIEW3D, NULL);

	prop = RNA_def_property(srna, "show_floor", PROP_BOOLEAN, PROP_NONE);
	RNA_def_property_boolean_sdna(prop, NULL, "gridflag", V3D_SHOW_FLOOR);
	RNA_def_property_ui_text(prop, "Display Grid Floor", "Show the ground plane grid in perspective view");
	RNA_def_property_update(prop, NC_SPACE | ND_SPACE_VIEW3D, NULL);

	prop = RNA_def_property(srna, "show_axis_x", PROP_BOOLEAN, PROP_NONE);
	RNA_def_property_boolean_sdna(prop, NULL, "gridflag", V3D_SHOW_X);
	RNA_def_property_ui_text(prop, "Display X Axis", "Show the X axis line in perspective view");
	RNA_def_property_update(prop, NC_SPACE | ND_SPACE_VIEW3D, NULL);

	prop = RNA_def_property(srna, "show_axis_y", PROP_BOOLEAN, PROP_NONE);
	RNA_def_property_boolean_sdna(prop, NULL, "gridflag", V3D_SHOW_Y);
	RNA_def_property_ui_text(prop, "Display Y Axis", "Show the Y axis line in perspective view");
	RNA_def_property_update(prop, NC_SPACE | ND_SPACE_VIEW3D, NULL);

	prop = RNA_def_property(srna, "show_axis_z", PROP_BOOLEAN, PROP_NONE);
	RNA_def_property_boolean_sdna(prop, NULL, "gridflag", V3D_SHOW_Z);
	RNA_def_property_ui_text(prop, "Display Z Axis", "Show the Z axis line in perspective view");
	RNA_def_property_update(prop, NC_SPACE | ND_SPACE_VIEW3D, NULL);

	prop = RNA_def_property(srna, "grid_scale", PROP_FLOAT, PROP_NONE);
	RNA_def_property_float_sdna(prop, NULL, "grid");
	RNA_def_property_ui_text(prop, "Grid Scale", "Distance between 3D View grid lines");
	RNA_def_property_range(prop, 0.0f, FLT_MAX);
	RNA_def_property_ui_range(prop, 0.001f, 1000.0f, 0.1f, 3);
	RNA_def_property_float_default(prop, 1.0f);
	RNA_def_property_update(prop, NC_SPACE | ND_SPACE_VIEW3D, NULL);

	prop = RNA_def_property(srna, "grid_lines", PROP_INT, PROP_NONE);
	RNA_def_property_int_sdna(prop, NULL, "gridlines");
	RNA_def_property_ui_text(prop, "Grid Lines", "Number of grid lines to display in perspective view");
	RNA_def_property_range(prop, 0, 1024);
	RNA_def_property_int_default(prop, 16);
	RNA_def_property_update(prop, NC_SPACE | ND_SPACE_VIEW3D, NULL);

	prop = RNA_def_property(srna, "grid_subdivisions", PROP_INT, PROP_NONE);
	RNA_def_property_int_sdna(prop, NULL, "gridsubdiv");
	RNA_def_property_ui_text(prop, "Grid Subdivisions", "Number of subdivisions between grid lines");
	RNA_def_property_range(prop, 1, 1024);
	RNA_def_property_int_default(prop, 10);
	RNA_def_property_update(prop, NC_SPACE | ND_SPACE_VIEW3D, NULL);

	prop = RNA_def_property(srna, "grid_scale_unit", PROP_FLOAT, PROP_NONE);
	RNA_def_property_clear_flag(prop, PROP_EDITABLE);
	RNA_def_property_float_funcs(prop, "rna_View3DOverlay_GridScaleUnit_get", NULL, NULL);
	RNA_def_property_ui_text(prop, "Grid Scale Unit", "Grid cell size scaled by scene unit system settings");

	prop = RNA_def_property(srna, "show_outline_selected", PROP_BOOLEAN, PROP_NONE);
	RNA_def_property_boolean_sdna(prop, NULL, "flag", V3D_SELECT_OUTLINE);
	RNA_def_property_ui_text(prop, "Outline Selected",
	                         "Show an outline highlight around selected objects in non-wireframe views");
	RNA_def_property_update(prop, NC_SPACE | ND_SPACE_VIEW3D, NULL);

	prop = RNA_def_property(srna, "show_all_objects_origin", PROP_BOOLEAN, PROP_NONE);
	RNA_def_property_boolean_sdna(prop, NULL, "flag", V3D_DRAW_CENTERS);
	RNA_def_property_ui_text(prop, "All Object Origins",
	                         "Show the object origin center dot for all (selected and unselected) objects");
	RNA_def_property_update(prop, NC_SPACE | ND_SPACE_VIEW3D, NULL);

	prop = RNA_def_property(srna, "show_relationship_lines", PROP_BOOLEAN, PROP_NONE);
	RNA_def_property_boolean_negative_sdna(prop, NULL, "flag", V3D_HIDE_HELPLINES);
	RNA_def_property_ui_text(prop, "Relationship Lines",
	                         "Show dashed lines indicating parent or constraint relationships");
	RNA_def_property_update(prop, NC_SPACE | ND_SPACE_VIEW3D, NULL);

	/* TODO: this should become a per object setting? */
	prop = RNA_def_property(srna, "show_backface_culling", PROP_BOOLEAN, PROP_NONE);
	RNA_def_property_boolean_sdna(prop, NULL, "flag2", V3D_BACKFACE_CULLING);
	RNA_def_property_ui_text(prop, "Backface Culling", "Use back face culling to hide the back side of faces");
	RNA_def_property_update(prop, NC_SPACE | ND_SPACE_VIEW3D, NULL);

	prop = RNA_def_property(srna, "show_cursor", PROP_BOOLEAN, PROP_NONE);
	RNA_def_property_boolean_negative_sdna(prop, NULL, "overlay.flag", V3D_OVERLAY_HIDE_CURSOR);
	RNA_def_property_ui_text(prop, "Show 3D Cursor", "Display 3D Cursor Overlay");
	RNA_def_property_update(prop, NC_SPACE | ND_SPACE_VIEW3D, NULL);

	prop = RNA_def_property(srna, "show_text", PROP_BOOLEAN, PROP_NONE);
	RNA_def_property_boolean_negative_sdna(prop, NULL, "overlay.flag", V3D_OVERLAY_HIDE_TEXT);
	RNA_def_property_ui_text(prop, "Show Text", "Display overlay text");
	RNA_def_property_update(prop, NC_SPACE | ND_SPACE_VIEW3D, NULL);

	prop = RNA_def_property(srna, "show_face_orientation", PROP_BOOLEAN, PROP_NONE);
	RNA_def_property_boolean_sdna(prop, NULL, "overlay.flag", V3D_OVERLAY_FACE_ORIENTATION);
	RNA_def_property_clear_flag(prop, PROP_ANIMATABLE);
	RNA_def_property_ui_text(prop, "Face Orientation", "Show the Face Orientation Overlay");
	RNA_def_property_update(prop, NC_SPACE | ND_SPACE_VIEW3D, NULL);

	prop = RNA_def_property(srna, "show_bone_selection", PROP_BOOLEAN, PROP_NONE);
	RNA_def_property_boolean_sdna(prop, NULL, "overlay.flag", V3D_OVERLAY_BONE_SELECTION);
	RNA_def_property_clear_flag(prop, PROP_ANIMATABLE);
	RNA_def_property_ui_text(prop, "Bone Selection", "Show the Bone Selection Overlay");
	RNA_def_property_update(prop, NC_SPACE | ND_SPACE_VIEW3D, NULL);

	prop = RNA_def_property(srna, "bone_selection_alpha", PROP_FLOAT, PROP_FACTOR);
	RNA_def_property_float_sdna(prop, NULL, "overlay.bone_selection_alpha");
	RNA_def_property_float_default(prop, 0.5f);
	RNA_def_property_ui_text(prop, "Opacity", "Opacity to use for bone selection");
	RNA_def_property_range(prop, 0.0f, 1.0f);
	RNA_def_property_clear_flag(prop, PROP_ANIMATABLE);
	RNA_def_property_update(prop, NC_SPACE | ND_SPACE_VIEW3D, NULL);

	prop = RNA_def_property(srna, "show_motion_paths", PROP_BOOLEAN, PROP_NONE);
	RNA_def_property_boolean_negative_sdna(prop, NULL, "overlay.flag", V3D_OVERLAY_HIDE_MOTION_PATHS);
	RNA_def_property_clear_flag(prop, PROP_ANIMATABLE);
	RNA_def_property_ui_text(prop, "Motion Paths", "Show the Motion Paths Overlay");
	RNA_def_property_update(prop, NC_SPACE | ND_SPACE_VIEW3D, NULL);

	prop = RNA_def_property(srna, "show_onion_skins", PROP_BOOLEAN, PROP_NONE);
	RNA_def_property_boolean_sdna(prop, NULL, "overlay.flag", V3D_OVERLAY_ONION_SKINS);
	RNA_def_property_clear_flag(prop, PROP_ANIMATABLE);
	RNA_def_property_ui_text(prop, "Onion Skins", "Show the Onion Skinning Overlay");
	RNA_def_property_update(prop, NC_SPACE | ND_SPACE_VIEW3D, NULL);

	prop = RNA_def_property(srna, "show_look_dev", PROP_BOOLEAN, PROP_NONE);
	RNA_def_property_boolean_sdna(prop, NULL, "overlay.flag", V3D_OVERLAY_LOOK_DEV);
	RNA_def_property_clear_flag(prop, PROP_ANIMATABLE);
	RNA_def_property_ui_text(prop, "Look Dev", "Show Look Development Balls and Palette");
	RNA_def_property_update(prop, NC_SPACE | ND_SPACE_VIEW3D, NULL);

	prop = RNA_def_property(srna, "show_wireframes", PROP_BOOLEAN, PROP_NONE);
	RNA_def_property_boolean_sdna(prop, NULL, "overlay.flag", V3D_OVERLAY_WIREFRAMES);
	RNA_def_property_clear_flag(prop, PROP_ANIMATABLE);
	RNA_def_property_ui_text(prop, "Wireframes", "Show face edges wires");
	RNA_def_property_update(prop, NC_SPACE | ND_SPACE_VIEW3D, NULL);

	prop = RNA_def_property(srna, "wireframe_threshold", PROP_FLOAT, PROP_FACTOR);
	RNA_def_property_float_sdna(prop, NULL, "overlay.wireframe_threshold");
	RNA_def_property_float_default(prop, 0.5f);
	RNA_def_property_ui_text(prop, "Wireframe Threshold", "Adjust the number of wires displayed (1 for all wires)");
	RNA_def_property_range(prop, 0.0f, 1.0f);
	RNA_def_property_clear_flag(prop, PROP_ANIMATABLE);
	RNA_def_property_update(prop, NC_SPACE | ND_SPACE_VIEW3D, NULL);

	prop = RNA_def_property(srna, "show_paint_wire", PROP_BOOLEAN, PROP_NONE);
	RNA_def_property_boolean_sdna(prop, NULL, "overlay.paint_flag", V3D_OVERLAY_PAINT_WIRE);
	RNA_def_property_ui_text(prop, "Show Wire", "Use wireframe display in painting modes");
	RNA_def_property_update(prop, NC_SPACE | ND_SPACE_VIEW3D, NULL);

	prop = RNA_def_property(srna, "show_occlude_wire", PROP_BOOLEAN, PROP_NONE);
	RNA_def_property_boolean_sdna(prop, NULL, "overlay.edit_flag", V3D_OVERLAY_EDIT_OCCLUDE_WIRE);
	RNA_def_property_ui_text(prop, "Hidden Wire", "Use hidden wireframe display in edit mode");
	RNA_def_property_update(prop, NC_SPACE | ND_SPACE_VIEW3D, NULL);

	prop = RNA_def_property(srna, "show_weight", PROP_BOOLEAN, PROP_NONE);
	RNA_def_property_boolean_sdna(prop, NULL, "overlay.edit_flag", V3D_OVERLAY_EDIT_WEIGHT);
	RNA_def_property_ui_text(prop, "Show Weights", "Draw weights in editmode");
	RNA_def_property_update(prop, NC_SPACE | ND_SPACE_VIEW3D, NULL);

	prop = RNA_def_property(srna, "show_face_normals", PROP_BOOLEAN, PROP_NONE);
	RNA_def_property_boolean_sdna(prop, NULL, "overlay.edit_flag", V3D_OVERLAY_EDIT_FACE_NORMALS);
	RNA_def_property_ui_text(prop, "Draw Normals", "Display face normals as lines");
	RNA_def_property_update(prop, NC_SPACE | ND_SPACE_VIEW3D, NULL);

	prop = RNA_def_property(srna, "show_vertex_normals", PROP_BOOLEAN, PROP_NONE);
	RNA_def_property_boolean_sdna(prop, NULL, "overlay.edit_flag", V3D_OVERLAY_EDIT_VERT_NORMALS);
	RNA_def_property_ui_text(prop, "Draw Vertex Normals", "Display vertex normals as lines");
	RNA_def_property_update(prop, NC_SPACE | ND_SPACE_VIEW3D, NULL);

	prop = RNA_def_property(srna, "show_split_normals", PROP_BOOLEAN, PROP_NONE);
	RNA_def_property_boolean_sdna(prop, NULL, "overlay.edit_flag", V3D_OVERLAY_EDIT_LOOP_NORMALS);
	RNA_def_property_ui_text(prop, "Draw Split Normals", "Display vertex-per-face normals as lines");
	RNA_def_property_update(prop, NC_SPACE | ND_SPACE_VIEW3D, NULL);

	prop = RNA_def_property(srna, "normals_length", PROP_FLOAT, PROP_FACTOR);
	RNA_def_property_float_sdna(prop, NULL, "overlay.normals_length");
	RNA_def_property_ui_text(prop, "Normal Size", "Display size for normals in the 3D view");
	RNA_def_property_range(prop, 0.00001, 1000.0);
	RNA_def_property_ui_range(prop, 0.01, 10.0, 10.0, 2);
	RNA_def_property_update(prop, NC_SPACE | ND_SPACE_VIEW3D, NULL);

	prop = RNA_def_property(srna, "backwire_opacity", PROP_FLOAT, PROP_FACTOR);
	RNA_def_property_float_sdna(prop, NULL, "overlay.backwire_opacity");
	RNA_def_property_ui_text(prop, "Backwire Opacity", "Opacity when rendering transparent wires");
	RNA_def_property_range(prop, 0.0f, 1.0f);
	RNA_def_property_update(prop, NC_SPACE | ND_SPACE_VIEW3D, NULL);

	prop = RNA_def_property(srna, "show_transparent_bones", PROP_BOOLEAN, PROP_NONE);
	RNA_def_property_boolean_sdna(prop, NULL, "overlay.arm_flag", V3D_OVERLAY_ARM_TRANSP_BONES);
	RNA_def_property_ui_text(prop, "Transparent Bones", "Display bones as transparent");
	RNA_def_property_update(prop, NC_SPACE | ND_SPACE_VIEW3D, NULL);
}

static void rna_def_space_view3d(BlenderRNA *brna)
{
	StructRNA *srna;
	PropertyRNA *prop;

	static const EnumPropertyItem rv3d_persp_items[] = {
		{RV3D_PERSP, "PERSP", 0, "Perspective", ""},
		{RV3D_ORTHO, "ORTHO", 0, "Orthographic", ""},
		{RV3D_CAMOB, "CAMERA", 0, "Camera", ""},
		{0, NULL, 0, NULL, NULL}
	};

	static const EnumPropertyItem bundle_drawtype_items[] = {
		{OB_PLAINAXES, "PLAIN_AXES", 0, "Plain Axes", ""},
		{OB_ARROWS, "ARROWS", 0, "Arrows", ""},
		{OB_SINGLE_ARROW, "SINGLE_ARROW", 0, "Single Arrow", ""},
		{OB_CIRCLE, "CIRCLE", 0, "Circle", ""},
		{OB_CUBE, "CUBE", 0, "Cube", ""},
		{OB_EMPTY_SPHERE, "SPHERE", 0, "Sphere", ""},
		{OB_EMPTY_CONE, "CONE", 0, "Cone", ""},
		{0, NULL, 0, NULL, NULL}
	};

	srna = RNA_def_struct(brna, "SpaceView3D", "Space");
	RNA_def_struct_sdna(srna, "View3D");
	RNA_def_struct_ui_text(srna, "3D View Space", "3D View space data");

	prop = RNA_def_property(srna, "camera", PROP_POINTER, PROP_NONE);
	RNA_def_property_flag(prop, PROP_EDITABLE);
	RNA_def_property_pointer_sdna(prop, NULL, "camera");
	RNA_def_property_ui_text(prop, "Camera",
	                         "Active camera used in this view (when unlocked from the scene's active camera)");
	RNA_def_property_update(prop, NC_SPACE | ND_SPACE_VIEW3D, "rna_SpaceView3D_camera_update");

	/* render border */
	prop = RNA_def_property(srna, "use_render_border", PROP_BOOLEAN, PROP_NONE);
	RNA_def_property_boolean_sdna(prop, NULL, "flag2", V3D_RENDER_BORDER);
	RNA_def_property_clear_flag(prop, PROP_ANIMATABLE);
	RNA_def_property_ui_text(prop, "Render Border", "Use a region within the frame size for rendered viewport "
	                         "(when not viewing through the camera)");
	RNA_def_property_update(prop, NC_SPACE | ND_SPACE_VIEW3D, NULL);

	prop = RNA_def_property(srna, "render_border_min_x", PROP_FLOAT, PROP_NONE);
	RNA_def_property_float_sdna(prop, NULL, "render_border.xmin");
	RNA_def_property_range(prop, 0.0f, 1.0f);
	RNA_def_property_ui_text(prop, "Border Minimum X", "Minimum X value for the render border");
	RNA_def_property_update(prop, NC_SPACE | ND_SPACE_VIEW3D, NULL);

	prop = RNA_def_property(srna, "render_border_min_y", PROP_FLOAT, PROP_NONE);
	RNA_def_property_float_sdna(prop, NULL, "render_border.ymin");
	RNA_def_property_range(prop, 0.0f, 1.0f);
	RNA_def_property_ui_text(prop, "Border Minimum Y", "Minimum Y value for the render border");
	RNA_def_property_update(prop, NC_SPACE | ND_SPACE_VIEW3D, NULL);

	prop = RNA_def_property(srna, "render_border_max_x", PROP_FLOAT, PROP_NONE);
	RNA_def_property_float_sdna(prop, NULL, "render_border.xmax");
	RNA_def_property_range(prop, 0.0f, 1.0f);
	RNA_def_property_ui_text(prop, "Border Maximum X", "Maximum X value for the render border");
	RNA_def_property_update(prop, NC_SPACE | ND_SPACE_VIEW3D, NULL);

	prop = RNA_def_property(srna, "render_border_max_y", PROP_FLOAT, PROP_NONE);
	RNA_def_property_float_sdna(prop, NULL, "render_border.ymax");
	RNA_def_property_range(prop, 0.0f, 1.0f);
	RNA_def_property_ui_text(prop, "Border Maximum Y", "Maximum Y value for the render border");
	RNA_def_property_update(prop, NC_SPACE | ND_SPACE_VIEW3D, NULL);

	prop = RNA_def_property(srna, "lock_object", PROP_POINTER, PROP_NONE);
	RNA_def_property_flag(prop, PROP_EDITABLE);
	RNA_def_property_pointer_sdna(prop, NULL, "ob_centre");
	RNA_def_property_ui_text(prop, "Lock to Object", "3D View center is locked to this object's position");
	RNA_def_property_update(prop, NC_SPACE | ND_SPACE_VIEW3D, NULL);

	prop = RNA_def_property(srna, "lock_bone", PROP_STRING, PROP_NONE);
	RNA_def_property_string_sdna(prop, NULL, "ob_centre_bone");
	RNA_def_property_ui_text(prop, "Lock to Bone", "3D View center is locked to this bone's position");
	RNA_def_property_update(prop, NC_SPACE | ND_SPACE_VIEW3D, NULL);

	prop = RNA_def_property(srna, "lock_cursor", PROP_BOOLEAN, PROP_NONE);
	RNA_def_property_boolean_sdna(prop, NULL, "ob_centre_cursor", 1);
	RNA_def_property_ui_text(prop, "Lock to Cursor", "3D View center is locked to the cursor's position");
	RNA_def_property_update(prop, NC_SPACE | ND_SPACE_VIEW3D, NULL);

	prop = RNA_def_property(srna, "local_view", PROP_POINTER, PROP_NONE);
	RNA_def_property_pointer_sdna(prop, NULL, "localvd");
	RNA_def_property_ui_text(prop, "Local View",
	                         "Display an isolated sub-set of objects, apart from the scene visibility");

	prop = RNA_def_property(srna, "cursor_location", PROP_FLOAT, PROP_XYZ_LENGTH);
	RNA_def_property_array(prop, 3);
	RNA_def_property_float_funcs(prop, "rna_View3D_Cursor_location_get", "rna_View3D_Cursor_location_set", NULL);
	RNA_def_property_ui_text(prop, "3D Cursor Location",
	                         "3D cursor location for this view (dependent on local view setting)");
	RNA_def_property_ui_range(prop, -10000.0, 10000.0, 1, RNA_TRANSLATION_PREC_DEFAULT);
	RNA_def_property_update(prop, NC_SPACE | ND_SPACE_VIEW3D, NULL);

	prop = RNA_def_property(srna, "cursor_rotation", PROP_FLOAT, PROP_QUATERNION);
	RNA_def_property_array(prop, 4);
	RNA_def_property_float_funcs(prop, "rna_View3D_Cursor_rotation_get", "rna_View3D_Cursor_rotation_set", NULL);
	RNA_def_property_ui_text(prop, "3D Cursor Rotation",
	                         "Rotation in quaternions (keep normalized)");
	RNA_def_property_update(prop, NC_SPACE | ND_SPACE_VIEW3D, NULL);

	prop = RNA_def_property(srna, "lens", PROP_FLOAT, PROP_UNIT_CAMERA);
	RNA_def_property_float_sdna(prop, NULL, "lens");
	RNA_def_property_ui_text(prop, "Lens", "Viewport lens angle");
	RNA_def_property_range(prop, 1.0f, 250.0f);
	RNA_def_property_update(prop, NC_SPACE | ND_SPACE_VIEW3D, NULL);

	prop = RNA_def_property(srna, "clip_start", PROP_FLOAT, PROP_DISTANCE);
	RNA_def_property_float_sdna(prop, NULL, "near");
	RNA_def_property_range(prop, 1e-6f, FLT_MAX);
	RNA_def_property_ui_range(prop, 0.001f, FLT_MAX, 10, 3);
	RNA_def_property_float_default(prop, 0.1f);
	RNA_def_property_ui_text(prop, "Clip Start", "3D View near clipping distance (perspective view only)");
	RNA_def_property_update(prop, NC_SPACE | ND_SPACE_VIEW3D, NULL);

	prop = RNA_def_property(srna, "clip_end", PROP_FLOAT, PROP_DISTANCE);
	RNA_def_property_float_sdna(prop, NULL, "far");
	RNA_def_property_range(prop, 1e-6f, FLT_MAX);
	RNA_def_property_ui_range(prop, 0.001f, FLT_MAX, 10, 3);
	RNA_def_property_float_default(prop, 1000.0f);
	RNA_def_property_ui_text(prop, "Clip End", "3D View far clipping distance");
	RNA_def_property_update(prop, NC_SPACE | ND_SPACE_VIEW3D, NULL);

	prop = RNA_def_property(srna, "show_grease_pencil", PROP_BOOLEAN, PROP_NONE);
	RNA_def_property_boolean_sdna(prop, NULL, "flag2", V3D_SHOW_GPENCIL);
	RNA_def_property_ui_text(prop, "Show Grease Pencil",
	                         "Show grease pencil for this view");
	RNA_def_property_update(prop, NC_SPACE | ND_SPACE_VIEW3D, NULL);

	prop = RNA_def_property(srna, "show_textured_solid", PROP_BOOLEAN, PROP_NONE);
	RNA_def_property_boolean_sdna(prop, NULL, "flag2", V3D_SOLID_TEX);
	RNA_def_property_ui_text(prop, "Textured Solid", "Display face-assigned textures in solid view");
	RNA_def_property_update(prop, NC_SPACE | ND_SPACE_VIEW3D, NULL);

	prop = RNA_def_property(srna, "show_mode_shade_override", PROP_BOOLEAN, PROP_NONE);
	RNA_def_property_boolean_sdna(prop, NULL, "flag2", V3D_SHOW_MODE_SHADE_OVERRIDE);
	RNA_def_property_ui_text(prop, "Full Shading", "Use full shading for mode drawing (to view final result)");
	RNA_def_property_update(prop, NC_SPACE | ND_SPACE_VIEW3D, NULL);

	prop = RNA_def_property(srna, "show_occlude_wire", PROP_BOOLEAN, PROP_NONE);
	RNA_def_property_boolean_sdna(prop, NULL, "flag2", V3D_OCCLUDE_WIRE);
	RNA_def_property_ui_text(prop, "Hidden Wire", "Use hidden wireframe display");
	RNA_def_property_update(prop, NC_SPACE | ND_SPACE_VIEW3D, NULL);

	prop = RNA_def_property(srna, "lock_camera", PROP_BOOLEAN, PROP_NONE);
	RNA_def_property_boolean_sdna(prop, NULL, "flag2", V3D_LOCK_CAMERA);
	RNA_def_property_ui_text(prop, "Lock Camera to View", "Enable view navigation within the camera view");
	RNA_def_property_update(prop, NC_SPACE | ND_SPACE_VIEW3D, NULL);

	prop = RNA_def_property(srna, "show_world", PROP_BOOLEAN, PROP_NONE);
	RNA_def_property_boolean_sdna(prop, NULL, "flag3", V3D_SHOW_WORLD);
	RNA_def_property_ui_text(prop, "World Background", "Display world colors in the background");
	RNA_def_property_update(prop, NC_SPACE | ND_SPACE_VIEW3D, NULL);

	prop = RNA_def_property(srna, "use_occlude_geometry", PROP_BOOLEAN, PROP_NONE);
	RNA_def_property_boolean_sdna(prop, NULL, "flag", V3D_ZBUF_SELECT);
	RNA_def_property_ui_text(prop, "Occlude Geometry", "Limit selection to visible (clipped with depth buffer)");
	RNA_def_property_ui_icon(prop, ICON_ORTHO, 0);
	RNA_def_property_update(prop, NC_SPACE | ND_SPACE_VIEW3D, NULL);

	prop = RNA_def_property(srna, "show_manipulator", PROP_BOOLEAN, PROP_NONE);
	RNA_def_property_boolean_sdna(prop, NULL, "twflag", V3D_MANIPULATOR_DRAW);
	RNA_def_property_ui_text(prop, "Manipulator", "Use a 3D manipulator widget for controlling transforms");
	RNA_def_property_update(prop, NC_SPACE | ND_SPACE_VIEW3D, NULL);

	prop = RNA_def_property(srna, "lock_camera_and_layers", PROP_BOOLEAN, PROP_NONE);
	RNA_def_property_boolean_sdna(prop, NULL, "scenelock", 1);
	RNA_def_property_boolean_funcs(prop, NULL, "rna_SpaceView3D_lock_camera_and_layers_set");
	RNA_def_property_ui_text(prop, "Lock Camera and Layers",
	                         "Use the scene's active camera and layers in this view, rather than local layers");
	RNA_def_property_ui_icon(prop, ICON_LOCKVIEW_OFF, 1);
	RNA_def_property_update(prop, NC_SPACE | ND_SPACE_VIEW3D, NULL);

	prop = RNA_def_property(srna, "layers", PROP_BOOLEAN, PROP_LAYER_MEMBER);
	RNA_def_property_boolean_sdna(prop, NULL, "lay", 1);
	RNA_def_property_array(prop, 20);
	RNA_def_property_boolean_funcs(prop, NULL, "rna_SpaceView3D_layer_set");
	RNA_def_property_ui_text(prop, "Visible Layers", "Layers visible in this 3D View");
	RNA_def_property_update(prop, NC_SPACE | ND_SPACE_VIEW3D, "rna_SpaceView3D_layer_update");

	prop = RNA_def_property(srna, "active_layer", PROP_INT, PROP_NONE);
	RNA_def_property_clear_flag(prop, PROP_ANIMATABLE | PROP_EDITABLE);
	RNA_def_property_int_funcs(prop, "rna_SpaceView3D_active_layer_get", NULL, NULL);
	RNA_def_property_ui_text(prop, "Active Layer", "Active 3D view layer index");

	prop = RNA_def_property(srna, "layers_local_view", PROP_BOOLEAN, PROP_LAYER_MEMBER);
	RNA_def_property_boolean_sdna(prop, NULL, "lay", 0x01000000);
	RNA_def_property_array(prop, 8);
	RNA_def_property_clear_flag(prop, PROP_EDITABLE);
	RNA_def_property_ui_text(prop, "Local View Layers", "Local view layers visible in this 3D View");

	prop = RNA_def_property(srna, "layers_used", PROP_BOOLEAN, PROP_LAYER_MEMBER);
	RNA_def_property_boolean_sdna(prop, NULL, "lay_used", 1);
	RNA_def_property_array(prop, 20);
	RNA_def_property_clear_flag(prop, PROP_EDITABLE);
	RNA_def_property_ui_text(prop, "Used Layers", "Layers that contain something");

	prop = RNA_def_property(srna, "region_3d", PROP_POINTER, PROP_NONE);
	RNA_def_property_struct_type(prop, "RegionView3D");
	RNA_def_property_pointer_funcs(prop, "rna_SpaceView3D_region_3d_get", NULL, NULL, NULL);
	RNA_def_property_ui_text(prop, "3D Region", "3D region in this space, in case of quad view the camera region");

	prop = RNA_def_property(srna, "region_quadviews", PROP_COLLECTION, PROP_NONE);
	RNA_def_property_struct_type(prop, "RegionView3D");
	RNA_def_property_collection_funcs(prop, "rna_SpaceView3D_region_quadviews_begin", "rna_iterator_listbase_next",
	                                  "rna_iterator_listbase_end", "rna_SpaceView3D_region_quadviews_get",
	                                  NULL, NULL, NULL, NULL);
	RNA_def_property_ui_text(prop, "Quad View Regions", "3D regions (the third one defines quad view settings, "
	                                                    "the fourth one is same as 'region_3d')");

	prop = RNA_def_property(srna, "show_reconstruction", PROP_BOOLEAN, PROP_NONE);
	RNA_def_property_boolean_sdna(prop, NULL, "flag2", V3D_SHOW_RECONSTRUCTION);
	RNA_def_property_ui_text(prop, "Show Reconstruction", "Display reconstruction data from active movie clip");
	RNA_def_property_update(prop, NC_SPACE | ND_SPACE_VIEW3D, NULL);

	prop = RNA_def_property(srna, "tracks_draw_size", PROP_FLOAT, PROP_NONE);
	RNA_def_property_range(prop, 0.0, FLT_MAX);
	RNA_def_property_ui_range(prop, 0, 5, 1, 3);
	RNA_def_property_float_sdna(prop, NULL, "bundle_size");
	RNA_def_property_ui_text(prop, "Tracks Size", "Display size of tracks from reconstructed data");
	RNA_def_property_update(prop, NC_SPACE | ND_SPACE_VIEW3D, NULL);

	prop = RNA_def_property(srna, "tracks_draw_type", PROP_ENUM, PROP_NONE);
	RNA_def_property_enum_sdna(prop, NULL, "bundle_drawtype");
	RNA_def_property_enum_items(prop, bundle_drawtype_items);
	RNA_def_property_ui_text(prop, "Tracks Display Type", "Viewport display style for tracks");
	RNA_def_property_update(prop, NC_SPACE | ND_SPACE_VIEW3D, NULL);

	prop = RNA_def_property(srna, "show_camera_path", PROP_BOOLEAN, PROP_NONE);
	RNA_def_property_boolean_sdna(prop, NULL, "flag2", V3D_SHOW_CAMERAPATH);
	RNA_def_property_ui_text(prop, "Show Camera Path", "Show reconstructed camera path");
	RNA_def_property_update(prop, NC_SPACE | ND_SPACE_VIEW3D, NULL);

	prop = RNA_def_property(srna, "show_bundle_names", PROP_BOOLEAN, PROP_NONE);
	RNA_def_property_boolean_sdna(prop, NULL, "flag2", V3D_SHOW_BUNDLENAME);
	RNA_def_property_ui_text(prop, "Show 3D Marker Names", "Show names for reconstructed tracks objects");
	RNA_def_property_update(prop, NC_SPACE | ND_SPACE_VIEW3D, NULL);

	prop = RNA_def_property(srna, "fx_settings", PROP_POINTER, PROP_NONE);
	RNA_def_property_ui_text(prop, "FX Options", "Options used for real time compositing");
	RNA_def_property_update(prop, NC_SPACE | ND_SPACE_VIEW3D, NULL);

	/* Stereo Settings */
	prop = RNA_def_property(srna, "stereo_3d_eye", PROP_ENUM, PROP_NONE);
	RNA_def_property_enum_sdna(prop, NULL, "multiview_eye");
	RNA_def_property_enum_items(prop, stereo3d_eye_items);
	RNA_def_property_enum_funcs(prop, NULL, NULL, "rna_SpaceView3D_stereo3d_camera_itemf");
	RNA_def_property_ui_text(prop, "Stereo Eye", "Current stereo eye being drawn");
	RNA_def_property_clear_flag(prop, PROP_EDITABLE);

	prop = RNA_def_property(srna, "stereo_3d_camera", PROP_ENUM, PROP_NONE);
	RNA_def_property_enum_sdna(prop, NULL, "stereo3d_camera");
	RNA_def_property_enum_items(prop, stereo3d_camera_items);
	RNA_def_property_enum_funcs(prop, NULL, NULL, "rna_SpaceView3D_stereo3d_camera_itemf");
	RNA_def_property_ui_text(prop, "Camera", "");
	RNA_def_property_update(prop, NC_SPACE | ND_SPACE_VIEW3D, NULL);

	prop = RNA_def_property(srna, "show_stereo_3d_cameras", PROP_BOOLEAN, PROP_NONE);
	RNA_def_property_boolean_sdna(prop, NULL, "stereo3d_flag", V3D_S3D_DISPCAMERAS);
	RNA_def_property_ui_text(prop, "Cameras", "Show the left and right cameras");
	RNA_def_property_update(prop, NC_SPACE | ND_SPACE_VIEW3D, NULL);

	prop = RNA_def_property(srna, "show_stereo_3d_convergence_plane", PROP_BOOLEAN, PROP_NONE);
	RNA_def_property_boolean_sdna(prop, NULL, "stereo3d_flag", V3D_S3D_DISPPLANE);
	RNA_def_property_ui_text(prop, "Plane", "Show the stereo 3d convergence plane");
	RNA_def_property_update(prop, NC_SPACE | ND_SPACE_VIEW3D, NULL);

	prop = RNA_def_property(srna, "stereo_3d_convergence_plane_alpha", PROP_FLOAT, PROP_FACTOR);
	RNA_def_property_float_sdna(prop, NULL, "stereo3d_convergence_alpha");
	RNA_def_property_ui_text(prop, "Plane Alpha", "Opacity (alpha) of the convergence plane");
	RNA_def_property_update(prop, NC_SPACE | ND_SPACE_VIEW3D, NULL);

	prop = RNA_def_property(srna, "show_stereo_3d_volume", PROP_BOOLEAN, PROP_NONE);
	RNA_def_property_boolean_sdna(prop, NULL, "stereo3d_flag", V3D_S3D_DISPVOLUME);
	RNA_def_property_ui_text(prop, "Volume", "Show the stereo 3d frustum volume");
	RNA_def_property_update(prop, NC_SPACE | ND_SPACE_VIEW3D, NULL);

	prop = RNA_def_property(srna, "stereo_3d_volume_alpha", PROP_FLOAT, PROP_FACTOR);
	RNA_def_property_float_sdna(prop, NULL, "stereo3d_volume_alpha");
	RNA_def_property_ui_text(prop, "Volume Alpha", "Opacity (alpha) of the cameras' frustum volume");
	RNA_def_property_update(prop, NC_SPACE | ND_SPACE_VIEW3D, NULL);

	/* Nested Structs */
	prop = RNA_def_property(srna, "shading", PROP_POINTER, PROP_NONE);
	RNA_def_property_flag(prop, PROP_NEVER_NULL);
	RNA_def_property_struct_type(prop, "View3DShading");
	RNA_def_property_pointer_funcs(prop, "rna_SpaceView3D_shading_get", NULL, NULL, NULL);
	RNA_def_property_ui_text(prop, "Shading Settings", "Settings for shading in the 3D viewport");

	prop = RNA_def_property(srna, "overlay", PROP_POINTER, PROP_NONE);
	RNA_def_property_flag(prop, PROP_NEVER_NULL);
	RNA_def_property_struct_type(prop, "View3DOverlay");
	RNA_def_property_pointer_funcs(prop, "rna_SpaceView3D_overlay_get", NULL, NULL, NULL);
	RNA_def_property_ui_text(prop, "Overlay Settings", "Settings for display of overlays in the 3D viewport");

	rna_def_space_view3d_shading(brna);
	rna_def_space_view3d_overlay(brna);

	/* *** Animated *** */
	RNA_define_animate_sdna(true);
	/* region */

	srna = RNA_def_struct(brna, "RegionView3D", NULL);
	RNA_def_struct_sdna(srna, "RegionView3D");
	RNA_def_struct_ui_text(srna, "3D View Region", "3D View region data");

	prop = RNA_def_property(srna, "lock_rotation", PROP_BOOLEAN, PROP_NONE);
	RNA_def_property_boolean_sdna(prop, NULL, "viewlock", RV3D_LOCKED);
	RNA_def_property_ui_text(prop, "Lock", "Lock view rotation in side views");
	RNA_def_property_update(prop, NC_SPACE | ND_SPACE_VIEW3D, "rna_RegionView3D_quadview_update");

	prop = RNA_def_property(srna, "show_sync_view", PROP_BOOLEAN, PROP_NONE);
	RNA_def_property_boolean_sdna(prop, NULL, "viewlock", RV3D_BOXVIEW);
	RNA_def_property_ui_text(prop, "Box", "Sync view position between side views");
	RNA_def_property_update(prop, NC_SPACE | ND_SPACE_VIEW3D, "rna_RegionView3D_quadview_update");

	prop = RNA_def_property(srna, "use_box_clip", PROP_BOOLEAN, PROP_NONE);
	RNA_def_property_boolean_sdna(prop, NULL, "viewlock", RV3D_BOXCLIP);
	RNA_def_property_ui_text(prop, "Clip", "Clip objects based on what's visible in other side views");
	RNA_def_property_update(prop, NC_SPACE | ND_SPACE_VIEW3D, "rna_RegionView3D_quadview_clip_update");

	prop = RNA_def_property(srna, "perspective_matrix", PROP_FLOAT, PROP_MATRIX);
	RNA_def_property_float_sdna(prop, NULL, "persmat");
	RNA_def_property_clear_flag(prop, PROP_EDITABLE); /* XXX: for now, it's too risky for users to do this */
	RNA_def_property_multi_array(prop, 2, rna_matrix_dimsize_4x4);
	RNA_def_property_ui_text(prop, "Perspective Matrix",
	                         "Current perspective matrix (``window_matrix * view_matrix``)");

	prop = RNA_def_property(srna, "window_matrix", PROP_FLOAT, PROP_MATRIX);
	RNA_def_property_float_sdna(prop, NULL, "winmat");
	RNA_def_property_clear_flag(prop, PROP_EDITABLE);
	RNA_def_property_multi_array(prop, 2, rna_matrix_dimsize_4x4);
	RNA_def_property_ui_text(prop, "Window Matrix", "Current window matrix");

	prop = RNA_def_property(srna, "view_matrix", PROP_FLOAT, PROP_MATRIX);
	RNA_def_property_float_sdna(prop, NULL, "viewmat");
	RNA_def_property_multi_array(prop, 2, rna_matrix_dimsize_4x4);
	RNA_def_property_float_funcs(prop, NULL, "rna_RegionView3D_view_matrix_set", NULL);
	RNA_def_property_ui_text(prop, "View Matrix", "Current view matrix");
	RNA_def_property_update(prop, NC_SPACE | ND_SPACE_VIEW3D, NULL);

	prop = RNA_def_property(srna, "view_perspective", PROP_ENUM, PROP_NONE);
	RNA_def_property_enum_sdna(prop, NULL, "persp");
	RNA_def_property_enum_items(prop, rv3d_persp_items);
	RNA_def_property_ui_text(prop, "Perspective", "View Perspective");
	RNA_def_property_update(prop, NC_SPACE | ND_SPACE_VIEW3D, NULL);

	prop = RNA_def_property(srna, "is_perspective", PROP_BOOLEAN, PROP_NONE);
	RNA_def_property_boolean_sdna(prop, NULL, "is_persp", 1);
	RNA_def_property_ui_text(prop, "Is Perspective", "");
	RNA_def_property_flag(prop, PROP_EDITABLE);

	/* This isn't directly accessible from the UI, only an operator. */
	prop = RNA_def_property(srna, "use_clip_planes", PROP_BOOLEAN, PROP_NONE);
	RNA_def_property_boolean_sdna(prop, NULL, "rflag", RV3D_CLIPPING);
	RNA_def_property_ui_text(prop, "Use Clip Planes", "");

	prop = RNA_def_property(srna, "clip_planes", PROP_FLOAT, PROP_NONE);
	RNA_def_property_float_sdna(prop, NULL, "clip");
	RNA_def_property_multi_array(prop, 2, (int[]){6, 4});
	RNA_def_property_ui_text(prop, "Clip Planes", "");

	prop = RNA_def_property(srna, "view_location", PROP_FLOAT, PROP_TRANSLATION);
#if 0
	RNA_def_property_float_sdna(prop, NULL, "ofs"); /* cant use because its negated */
#else
	RNA_def_property_array(prop, 3);
	RNA_def_property_float_funcs(prop, "rna_RegionView3D_view_location_get",
	                             "rna_RegionView3D_view_location_set", NULL);
#endif
	RNA_def_property_ui_text(prop, "View Location", "View pivot location");
	RNA_def_property_ui_range(prop, -10000.0, 10000.0, 10, RNA_TRANSLATION_PREC_DEFAULT);
	RNA_def_property_update(prop, NC_WINDOW, NULL);

	prop = RNA_def_property(srna, "view_rotation", PROP_FLOAT, PROP_QUATERNION); /* cant use because its inverted */
#if 0
	RNA_def_property_float_sdna(prop, NULL, "viewquat");
#else
	RNA_def_property_array(prop, 4);
	RNA_def_property_float_funcs(prop, "rna_RegionView3D_view_rotation_get",
	                             "rna_RegionView3D_view_rotation_set", NULL);
#endif
	RNA_def_property_ui_text(prop, "View Rotation", "Rotation in quaternions (keep normalized)");
	RNA_def_property_update(prop, NC_SPACE | ND_SPACE_VIEW3D, NULL);

	/* not sure we need rna access to these but adding anyway */
	prop = RNA_def_property(srna, "view_distance", PROP_FLOAT, PROP_UNSIGNED);
	RNA_def_property_float_sdna(prop, NULL, "dist");
	RNA_def_property_ui_text(prop, "Distance", "Distance to the view location");
	RNA_def_property_update(prop, NC_SPACE | ND_SPACE_VIEW3D, NULL);

	prop = RNA_def_property(srna, "view_camera_zoom", PROP_FLOAT, PROP_UNSIGNED);
	RNA_def_property_float_sdna(prop, NULL, "camzoom");
	RNA_def_property_ui_text(prop, "Camera Zoom", "Zoom factor in camera view");
	RNA_def_property_range(prop, RV3D_CAMZOOM_MIN, RV3D_CAMZOOM_MAX);
	RNA_def_property_update(prop, NC_SPACE | ND_SPACE_VIEW3D, NULL);

	prop = RNA_def_property(srna, "view_camera_offset", PROP_FLOAT, PROP_NONE);
	RNA_def_property_float_sdna(prop, NULL, "camdx");
	RNA_def_property_array(prop, 2);
	RNA_def_property_ui_text(prop, "Camera Offset", "View shift in camera view");
	RNA_def_property_update(prop, NC_SPACE | ND_SPACE_VIEW3D, NULL);

	RNA_api_region_view3d(srna);
}

static void rna_def_space_buttons(BlenderRNA *brna)
{
	StructRNA *srna;
	PropertyRNA *prop;

	static const EnumPropertyItem align_items[] = {
		{BUT_HORIZONTAL, "HORIZONTAL", 0, "Horizontal", ""},
		{BUT_VERTICAL, "VERTICAL", 0, "Vertical", ""},
		{0, NULL, 0, NULL, NULL}
	};

	srna = RNA_def_struct(brna, "SpaceProperties", "Space");
	RNA_def_struct_sdna(srna, "SpaceButs");
	RNA_def_struct_ui_text(srna, "Properties Space", "Properties space data");

	prop = RNA_def_property(srna, "context", PROP_ENUM, PROP_NONE);
	RNA_def_property_enum_sdna(prop, NULL, "mainb");
	RNA_def_property_enum_items(prop, buttons_context_items);
	RNA_def_property_enum_funcs(prop, NULL, "rna_SpaceProperties_context_set", "rna_SpaceProperties_context_itemf");
	RNA_def_property_ui_text(prop, "Context", "Type of active data to display and edit");
	RNA_def_property_update(prop, NC_SPACE | ND_SPACE_PROPERTIES, "rna_SpaceProperties_context_update");

	prop = RNA_def_property(srna, "align", PROP_ENUM, PROP_NONE);
	RNA_def_property_enum_sdna(prop, NULL, "align");
	RNA_def_property_enum_items(prop, align_items);
	RNA_def_property_enum_funcs(prop, NULL, "rna_SpaceProperties_align_set", NULL);
	RNA_def_property_ui_text(prop, "Align", "Arrangement of the panels");
	RNA_def_property_update(prop, NC_SPACE | ND_SPACE_PROPERTIES, NULL);

	/* pinned data */
	prop = RNA_def_property(srna, "pin_id", PROP_POINTER, PROP_NONE);
	RNA_def_property_pointer_sdna(prop, NULL, "pinid");
	RNA_def_property_struct_type(prop, "ID");
	/* note: custom set function is ONLY to avoid rna setting a user for this. */
	RNA_def_property_pointer_funcs(prop, NULL, "rna_SpaceProperties_pin_id_set",
	                               "rna_SpaceProperties_pin_id_typef", NULL);
	RNA_def_property_flag(prop, PROP_EDITABLE | PROP_NEVER_UNLINK);
	RNA_def_property_update(prop, NC_SPACE | ND_SPACE_PROPERTIES, "rna_SpaceProperties_pin_id_update");

	prop = RNA_def_property(srna, "use_pin_id", PROP_BOOLEAN, PROP_NONE);
	RNA_def_property_boolean_sdna(prop, NULL, "flag", SB_PIN_CONTEXT);
	RNA_def_property_ui_text(prop, "Pin ID", "Use the pinned context");
}

static void rna_def_space_image(BlenderRNA *brna)
{
	StructRNA *srna;
	PropertyRNA *prop;

	srna = RNA_def_struct(brna, "SpaceImageEditor", "Space");
	RNA_def_struct_sdna(srna, "SpaceImage");
	RNA_def_struct_ui_text(srna, "Space Image Editor", "Image and UV editor space data");

	/* image */
	prop = RNA_def_property(srna, "image", PROP_POINTER, PROP_NONE);
	RNA_def_property_pointer_funcs(prop, NULL, "rna_SpaceImageEditor_image_set", NULL, NULL);
	RNA_def_property_ui_text(prop, "Image", "Image displayed and edited in this space");
	RNA_def_property_flag(prop, PROP_EDITABLE);
	RNA_def_property_update(prop, NC_GEOM | ND_DATA, "rna_SpaceImageEditor_image_update"); /* is handled in image editor too */

	prop = RNA_def_property(srna, "image_user", PROP_POINTER, PROP_NONE);
	RNA_def_property_flag(prop, PROP_NEVER_NULL);
	RNA_def_property_pointer_sdna(prop, NULL, "iuser");
	RNA_def_property_ui_text(prop, "Image User",
	                         "Parameters defining which layer, pass and frame of the image is displayed");
	RNA_def_property_update(prop, NC_SPACE | ND_SPACE_IMAGE, NULL);

	prop = RNA_def_property(srna, "scopes", PROP_POINTER, PROP_NONE);
	RNA_def_property_pointer_sdna(prop, NULL, "scopes");
	RNA_def_property_struct_type(prop, "Scopes");
	RNA_def_property_ui_text(prop, "Scopes", "Scopes to visualize image statistics");
	RNA_def_property_flag(prop, PROP_CONTEXT_UPDATE);
	RNA_def_property_update(prop, NC_SPACE | ND_SPACE_IMAGE, "rna_SpaceImageEditor_scopes_update");

	prop = RNA_def_property(srna, "use_image_pin", PROP_BOOLEAN, PROP_NONE);
	RNA_def_property_boolean_sdna(prop, NULL, "pin", 0);
	RNA_def_property_ui_text(prop, "Image Pin", "Display current image regardless of object selection");
	RNA_def_property_ui_icon(prop, ICON_UNPINNED, 1);
	RNA_def_property_update(prop, NC_SPACE | ND_SPACE_IMAGE, NULL);

	prop = RNA_def_property(srna, "sample_histogram", PROP_POINTER, PROP_NONE);
	RNA_def_property_pointer_sdna(prop, NULL, "sample_line_hist");
	RNA_def_property_struct_type(prop, "Histogram");
	RNA_def_property_ui_text(prop, "Line sample", "Sampled colors along line");

	prop = RNA_def_property(srna, "zoom", PROP_FLOAT, PROP_NONE);
	RNA_def_property_array(prop, 2);
	RNA_def_property_clear_flag(prop, PROP_EDITABLE);
	RNA_def_property_float_funcs(prop, "rna_SpaceImageEditor_zoom_get", NULL, NULL);
	RNA_def_property_ui_text(prop, "Zoom", "Zoom factor");

	/* image draw */
	prop = RNA_def_property(srna, "show_repeat", PROP_BOOLEAN, PROP_NONE);
	RNA_def_property_boolean_sdna(prop, NULL, "flag", SI_DRAW_TILE);
	RNA_def_property_ui_text(prop, "Draw Repeated", "Draw the image repeated outside of the main view");
	RNA_def_property_update(prop, NC_SPACE | ND_SPACE_IMAGE, NULL);

	prop = RNA_def_property(srna, "show_grease_pencil", PROP_BOOLEAN, PROP_NONE);
	RNA_def_property_boolean_sdna(prop, NULL, "flag", SI_SHOW_GPENCIL);
	RNA_def_property_ui_text(prop, "Show Grease Pencil",
	                         "Show grease pencil for this view");
	RNA_def_property_update(prop, NC_SPACE | ND_SPACE_IMAGE, NULL);

	prop = RNA_def_property(srna, "draw_channels", PROP_ENUM, PROP_NONE);
	RNA_def_property_enum_bitflag_sdna(prop, NULL, "flag");
	RNA_def_property_enum_items(prop, draw_channels_items);
	RNA_def_property_enum_funcs(prop, NULL, NULL, "rna_SpaceImageEditor_draw_channels_itemf");
	RNA_def_property_ui_text(prop, "Draw Channels", "Channels of the image to draw");
	RNA_def_property_update(prop, NC_SPACE | ND_SPACE_IMAGE, NULL);

	prop = RNA_def_property(srna, "show_stereo_3d", PROP_BOOLEAN, PROP_NONE);
	RNA_def_property_boolean_funcs(prop, "rna_SpaceImageEditor_show_stereo_get", "rna_SpaceImageEditor_show_stereo_set");
	RNA_def_property_ui_text(prop, "Show Stereo", "Display the image in Stereo 3D");
	RNA_def_property_ui_icon(prop, ICON_CAMERA_STEREO, 0);
	RNA_def_property_update(prop, NC_SPACE | ND_SPACE_IMAGE, "rna_SpaceImageEditor_show_stereo_update");

	/* uv */
	prop = RNA_def_property(srna, "uv_editor", PROP_POINTER, PROP_NONE);
	RNA_def_property_flag(prop, PROP_NEVER_NULL);
	RNA_def_property_struct_type(prop, "SpaceUVEditor");
	RNA_def_property_pointer_funcs(prop, "rna_SpaceImageEditor_uvedit_get", NULL, NULL, NULL);
	RNA_def_property_ui_text(prop, "UV Editor", "UV editor settings");

	/* mode */
	prop = RNA_def_property(srna, "mode", PROP_ENUM, PROP_NONE);
	RNA_def_property_enum_sdna(prop, NULL, "mode");
	RNA_def_property_enum_items(prop, rna_enum_space_image_mode_items);
	RNA_def_property_ui_text(prop, "Mode", "Editing context being displayed");
	RNA_def_property_update(prop, NC_SPACE | ND_SPACE_IMAGE, "rna_SpaceImageEditor_mode_update");

	/* transform */
	prop = RNA_def_property(srna, "cursor_location", PROP_FLOAT, PROP_XYZ);
	RNA_def_property_array(prop, 2);
	RNA_def_property_float_funcs(prop, "rna_SpaceImageEditor_cursor_location_get",
	                             "rna_SpaceImageEditor_cursor_location_set", NULL);
	RNA_def_property_ui_text(prop, "2D Cursor Location", "2D cursor location for this view");
	RNA_def_property_update(prop, NC_SPACE | ND_SPACE_IMAGE, NULL);

	prop = RNA_def_property(srna, "pivot_point", PROP_ENUM, PROP_NONE);
	RNA_def_property_enum_sdna(prop, NULL, "around");
	RNA_def_property_enum_items(prop, rna_enum_transform_pivot_items_full);
	RNA_def_property_enum_funcs(prop, NULL, NULL, "rna_SpaceImageEditor_pivot_itemf");
	RNA_def_property_ui_text(prop, "Pivot", "Rotation/Scaling Pivot");
	RNA_def_property_update(prop, NC_SPACE | ND_SPACE_IMAGE, NULL);

	/* grease pencil */
	prop = RNA_def_property(srna, "grease_pencil", PROP_POINTER, PROP_NONE);
	RNA_def_property_pointer_sdna(prop, NULL, "gpd");
	RNA_def_property_struct_type(prop, "GreasePencil");
	RNA_def_property_flag(prop, PROP_EDITABLE | PROP_ID_REFCOUNT);
	RNA_def_property_ui_text(prop, "Grease Pencil", "Grease pencil data for this space");
	RNA_def_property_update(prop, NC_SPACE | ND_SPACE_IMAGE, NULL);

	/* update */
	prop = RNA_def_property(srna, "use_realtime_update", PROP_BOOLEAN, PROP_NONE);
	RNA_def_property_boolean_sdna(prop, NULL, "lock", 0);
	RNA_def_property_ui_text(prop, "Update Automatically",
	                         "Update other affected window spaces automatically to reflect changes "
	                         "during interactive operations such as transform");

	/* state */
	prop = RNA_def_property(srna, "show_render", PROP_BOOLEAN, PROP_NONE);
	RNA_def_property_boolean_funcs(prop, "rna_SpaceImageEditor_show_render_get", NULL);
	RNA_def_property_clear_flag(prop, PROP_EDITABLE);
	RNA_def_property_ui_text(prop, "Show Render", "Show render related properties");

	prop = RNA_def_property(srna, "show_paint", PROP_BOOLEAN, PROP_NONE);
	RNA_def_property_boolean_funcs(prop, "rna_SpaceImageEditor_show_paint_get", NULL);
	RNA_def_property_clear_flag(prop, PROP_EDITABLE);
	RNA_def_property_ui_text(prop, "Show Paint", "Show paint related properties");

	prop = RNA_def_property(srna, "show_uvedit", PROP_BOOLEAN, PROP_NONE);
	RNA_def_property_boolean_funcs(prop, "rna_SpaceImageEditor_show_uvedit_get", NULL);
	RNA_def_property_clear_flag(prop, PROP_EDITABLE);
	RNA_def_property_ui_text(prop, "Show UV Editor", "Show UV editing related properties");

	prop = RNA_def_property(srna, "show_maskedit", PROP_BOOLEAN, PROP_NONE);
	RNA_def_property_boolean_funcs(prop, "rna_SpaceImageEditor_show_maskedit_get", NULL);
	RNA_def_property_clear_flag(prop, PROP_EDITABLE);
	RNA_def_property_ui_text(prop, "Show Mask Editor", "Show Mask editing related properties");

	rna_def_space_image_uv(brna);

	/* mask */
	rna_def_space_mask_info(srna, NC_SPACE | ND_SPACE_IMAGE, "rna_SpaceImageEditor_mask_set");
}

static void rna_def_space_sequencer(BlenderRNA *brna)
{
	StructRNA *srna;
	PropertyRNA *prop;

	static const EnumPropertyItem view_type_items[] = {
		{SEQ_VIEW_SEQUENCE, "SEQUENCER", ICON_SEQ_SEQUENCER, "Sequencer", ""},
		{SEQ_VIEW_PREVIEW,  "PREVIEW", ICON_SEQ_PREVIEW, "Image Preview", ""},
		{SEQ_VIEW_SEQUENCE_PREVIEW,  "SEQUENCER_PREVIEW", ICON_SEQ_SPLITVIEW, "Sequencer/Preview", ""},
		{0, NULL, 0, NULL, NULL}
	};

	static const EnumPropertyItem display_mode_items[] = {
		{SEQ_DRAW_IMG_IMBUF, "IMAGE", ICON_SEQ_PREVIEW, "Image Preview", ""},
		{SEQ_DRAW_IMG_WAVEFORM, "WAVEFORM", ICON_SEQ_LUMA_WAVEFORM, "Luma Waveform", ""},
		{SEQ_DRAW_IMG_VECTORSCOPE, "VECTOR_SCOPE", ICON_SEQ_CHROMA_SCOPE, "Chroma Vectorscope", ""},
		{SEQ_DRAW_IMG_HISTOGRAM, "HISTOGRAM", ICON_SEQ_HISTOGRAM, "Histogram", ""},
		{0, NULL, 0, NULL, NULL}
	};

	static const EnumPropertyItem proxy_render_size_items[] = {
		{SEQ_PROXY_RENDER_SIZE_NONE, "NONE", 0, "No display", ""},
		{SEQ_PROXY_RENDER_SIZE_SCENE, "SCENE", 0, "Scene render size", ""},
		{SEQ_PROXY_RENDER_SIZE_25, "PROXY_25", 0, "Proxy size 25%", ""},
		{SEQ_PROXY_RENDER_SIZE_50, "PROXY_50", 0, "Proxy size 50%", ""},
		{SEQ_PROXY_RENDER_SIZE_75, "PROXY_75", 0, "Proxy size 75%", ""},
		{SEQ_PROXY_RENDER_SIZE_100, "PROXY_100", 0, "Proxy size 100%", ""},
		{SEQ_PROXY_RENDER_SIZE_FULL, "FULL", 0, "No proxy, full render", ""},
		{0, NULL, 0, NULL, NULL}
	};

	static const EnumPropertyItem overlay_type_items[] = {
		{SEQ_DRAW_OVERLAY_RECT, "RECTANGLE", 0, "Rectangle", "Show rectangle area overlay"},
		{SEQ_DRAW_OVERLAY_REFERENCE, "REFERENCE", 0, "Reference", "Show reference frame only"},
		{SEQ_DRAW_OVERLAY_CURRENT, "CURRENT", 0, "Current", "Show current frame only"},
		{0, NULL, 0, NULL, NULL}
	};

	static const EnumPropertyItem preview_channels_items[] = {
		{SEQ_USE_ALPHA, "COLOR_ALPHA", ICON_IMAGE_RGB_ALPHA, "Color and Alpha",
		                "Draw image with RGB colors and alpha transparency"},
		{0, "COLOR", ICON_IMAGE_RGB, "Color", "Draw image with RGB colors"},
		{0, NULL, 0, NULL, NULL}
	};

	static const EnumPropertyItem waveform_type_draw_items[] = {
		{SEQ_NO_WAVEFORMS, "NO_WAVEFORMS", 0, "Waveforms Off",
		 "No waveforms drawn for any sound strips"},
		{SEQ_ALL_WAVEFORMS, "ALL_WAVEFORMS", 0, "Waveforms On",
		 "Waveforms drawn for all sound strips"},
		{0, "DEFAULT_WAVEFORMS", 0, "Use Strip Option",
		 "Waveforms drawn according to strip setting"},
		{0, NULL, 0, NULL, NULL}
	};

	srna = RNA_def_struct(brna, "SpaceSequenceEditor", "Space");
	RNA_def_struct_sdna(srna, "SpaceSeq");
	RNA_def_struct_ui_text(srna, "Space Sequence Editor", "Sequence editor space data");

	/* view type, fairly important */
	prop = RNA_def_property(srna, "view_type", PROP_ENUM, PROP_NONE);
	RNA_def_property_enum_sdna(prop, NULL, "view");
	RNA_def_property_enum_items(prop, view_type_items);
	RNA_def_property_ui_text(prop, "View Type", "Type of the Sequencer view (sequencer, preview or both)");
	RNA_def_property_update(prop, 0, "rna_Sequencer_view_type_update");

	/* display type, fairly important */
	prop = RNA_def_property(srna, "display_mode", PROP_ENUM, PROP_NONE);
	RNA_def_property_enum_sdna(prop, NULL, "mainb");
	RNA_def_property_enum_items(prop, display_mode_items);
	RNA_def_property_ui_text(prop, "Display Mode", "View mode to use for displaying sequencer output");
	RNA_def_property_update(prop, NC_SPACE | ND_SPACE_SEQUENCER, NULL);

	/* flags */
	prop = RNA_def_property(srna, "show_frame_indicator", PROP_BOOLEAN, PROP_NONE);
	RNA_def_property_boolean_negative_sdna(prop, NULL, "flag", SEQ_NO_DRAW_CFRANUM);
	RNA_def_property_ui_text(prop, "Show Frame Number Indicator",
	                         "Show frame number beside the current frame indicator line");
	RNA_def_property_update(prop, NC_SPACE | ND_SPACE_SEQUENCER, NULL);

	prop = RNA_def_property(srna, "show_frames", PROP_BOOLEAN, PROP_NONE);
	RNA_def_property_boolean_sdna(prop, NULL, "flag", SEQ_DRAWFRAMES);
	RNA_def_property_ui_text(prop, "Draw Frames", "Draw frames rather than seconds");
	RNA_def_property_update(prop, NC_SPACE | ND_SPACE_SEQUENCER, NULL);

	prop = RNA_def_property(srna, "use_marker_sync", PROP_BOOLEAN, PROP_NONE);
	RNA_def_property_boolean_sdna(prop, NULL, "flag", SEQ_MARKER_TRANS);
	RNA_def_property_ui_text(prop, "Sync Markers", "Transform markers as well as strips");
	RNA_def_property_update(prop, NC_SPACE | ND_SPACE_SEQUENCER, NULL);

	prop = RNA_def_property(srna, "show_separate_color", PROP_BOOLEAN, PROP_NONE);
	RNA_def_property_boolean_sdna(prop, NULL, "flag", SEQ_DRAW_COLOR_SEPARATED);
	RNA_def_property_ui_text(prop, "Separate Colors", "Separate color channels in preview");
	RNA_def_property_update(prop, NC_SPACE | ND_SPACE_SEQUENCER, NULL);

	prop = RNA_def_property(srna, "show_safe_areas", PROP_BOOLEAN, PROP_NONE);
	RNA_def_property_boolean_sdna(prop, NULL, "flag", SEQ_SHOW_SAFE_MARGINS);
	RNA_def_property_ui_text(prop, "Safe Areas", "Show TV title safe and action safe areas in preview");
	RNA_def_property_update(prop, NC_SPACE | ND_SPACE_SEQUENCER, NULL);

	prop = RNA_def_property(srna, "show_safe_center", PROP_BOOLEAN, PROP_NONE);
	RNA_def_property_boolean_sdna(prop, NULL, "flag", SEQ_SHOW_SAFE_CENTER);
	RNA_def_property_ui_text(prop, "Center-Cut Safe Areas", "Show safe areas to fit content in a different aspect ratio");
	RNA_def_property_update(prop, NC_SPACE | ND_SPACE_SEQUENCER, NULL);

	prop = RNA_def_property(srna, "show_metadata", PROP_BOOLEAN, PROP_NONE);
	RNA_def_property_boolean_sdna(prop, NULL, "flag", 	SEQ_SHOW_METADATA);
	RNA_def_property_ui_text(prop, "Show Metadata", "Show metadata of first visible strip");
	RNA_def_property_update(prop, NC_SPACE | ND_SPACE_SEQUENCER, NULL);

	prop = RNA_def_property(srna, "show_seconds", PROP_BOOLEAN, PROP_NONE);
	RNA_def_property_boolean_negative_sdna(prop, NULL, "flag", SEQ_DRAWFRAMES);
	RNA_def_property_ui_text(prop, "Show Seconds", "Show timing in seconds not frames");
	RNA_def_property_update(prop, NC_SPACE | ND_SPACE_SEQUENCER, NULL);

	prop = RNA_def_property(srna, "show_grease_pencil", PROP_BOOLEAN, PROP_NONE);
	RNA_def_property_boolean_sdna(prop, NULL, "flag", SEQ_SHOW_GPENCIL);
	RNA_def_property_ui_text(prop, "Show Grease Pencil",
	                         "Show grease pencil for this view");
	RNA_def_property_update(prop, NC_SPACE | ND_SPACE_SEQUENCER, NULL);

	prop = RNA_def_property(srna, "display_channel", PROP_INT, PROP_NONE);
	RNA_def_property_int_sdna(prop, NULL, "chanshown");
	RNA_def_property_ui_text(prop, "Display Channel",
	                         "The channel number shown in the image preview. 0 is the result of all strips combined");
	RNA_def_property_range(prop, -5, MAXSEQ);
	RNA_def_property_update(prop, NC_SPACE | ND_SPACE_SEQUENCER, NULL);

	prop = RNA_def_property(srna, "preview_channels", PROP_ENUM, PROP_NONE);
	RNA_def_property_enum_bitflag_sdna(prop, NULL, "flag");
	RNA_def_property_enum_items(prop, preview_channels_items);
	RNA_def_property_ui_text(prop, "Draw Channels", "Channels of the preview to draw");
	RNA_def_property_update(prop, NC_SPACE | ND_SPACE_SEQUENCER, NULL);

	prop = RNA_def_property(srna, "waveform_draw_type", PROP_ENUM, PROP_NONE);
	RNA_def_property_enum_bitflag_sdna(prop, NULL, "flag");
	RNA_def_property_enum_items(prop, waveform_type_draw_items);
	RNA_def_property_ui_text(prop, "Waveform Drawing", "How Waveforms are drawn");
	RNA_def_property_update(prop, NC_SPACE | ND_SPACE_SEQUENCER, NULL);

	prop = RNA_def_property(srna, "draw_overexposed", PROP_INT, PROP_NONE);
	RNA_def_property_int_sdna(prop, NULL, "zebra");
	RNA_def_property_ui_text(prop, "Show Overexposed", "Show overexposed areas with zebra stripes");
	RNA_def_property_range(prop, 0, 110);
	RNA_def_property_update(prop, NC_SPACE | ND_SPACE_SEQUENCER, NULL);

	prop = RNA_def_property(srna, "proxy_render_size", PROP_ENUM, PROP_NONE);
	RNA_def_property_enum_sdna(prop, NULL, "render_size");
	RNA_def_property_enum_items(prop, proxy_render_size_items);
	RNA_def_property_ui_text(prop, "Proxy render size",
	                         "Draw preview using full resolution or different proxy resolutions");
	RNA_def_property_update(prop, NC_SPACE | ND_SPACE_SEQUENCER, NULL);

	/* grease pencil */
	prop = RNA_def_property(srna, "grease_pencil", PROP_POINTER, PROP_NONE);
	RNA_def_property_pointer_sdna(prop, NULL, "gpd");
	RNA_def_property_struct_type(prop, "GreasePencil");
	RNA_def_property_flag(prop, PROP_EDITABLE | PROP_ID_REFCOUNT);
	RNA_def_property_ui_text(prop, "Grease Pencil", "Grease pencil data for this space");
	RNA_def_property_update(prop, NC_SPACE | ND_SPACE_SEQUENCER, NULL);

	prop = RNA_def_property(srna, "overlay_type", PROP_ENUM, PROP_NONE);
	RNA_def_property_enum_sdna(prop, NULL, "overlay_type");
	RNA_def_property_enum_items(prop, overlay_type_items);
	RNA_def_property_ui_text(prop, "Overlay Type", "Overlay draw type");
	RNA_def_property_update(prop, NC_SPACE | ND_SPACE_SEQUENCER, NULL);

	prop = RNA_def_property(srna, "show_backdrop", PROP_BOOLEAN, PROP_NONE);
	RNA_def_property_boolean_sdna(prop, NULL, "draw_flag", SEQ_DRAW_BACKDROP);
	RNA_def_property_ui_text(prop, "Use Backdrop", "Display result under strips");
	RNA_def_property_update(prop, NC_SPACE | ND_SPACE_SEQUENCER, NULL);

	prop = RNA_def_property(srna, "show_strip_offset", PROP_BOOLEAN, PROP_NONE);
	RNA_def_property_boolean_sdna(prop, NULL, "draw_flag", SEQ_DRAW_OFFSET_EXT);
	RNA_def_property_ui_text(prop, "Show Offsets", "Display strip in/out offsets");
	RNA_def_property_update(prop, NC_SPACE | ND_SPACE_SEQUENCER, NULL);
}

static void rna_def_space_text(BlenderRNA *brna)
{
	StructRNA *srna;
	PropertyRNA *prop;

	srna = RNA_def_struct(brna, "SpaceTextEditor", "Space");
	RNA_def_struct_sdna(srna, "SpaceText");
	RNA_def_struct_ui_text(srna, "Space Text Editor", "Text editor space data");

	/* text */
	prop = RNA_def_property(srna, "text", PROP_POINTER, PROP_NONE);
	RNA_def_property_flag(prop, PROP_EDITABLE);
	RNA_def_property_ui_text(prop, "Text", "Text displayed and edited in this space");
	RNA_def_property_pointer_funcs(prop, NULL, "rna_SpaceTextEditor_text_set", NULL, NULL);
	RNA_def_property_update(prop, NC_SPACE | ND_SPACE_TEXT, NULL);

	/* display */
	prop = RNA_def_property(srna, "show_word_wrap", PROP_BOOLEAN, PROP_NONE);
	RNA_def_property_boolean_sdna(prop, NULL, "wordwrap", 0);
	RNA_def_property_boolean_funcs(prop, NULL, "rna_SpaceTextEditor_word_wrap_set");
	RNA_def_property_ui_text(prop, "Word Wrap", "Wrap words if there is not enough horizontal space");
	RNA_def_property_ui_icon(prop, ICON_WORDWRAP_OFF, 1);
	RNA_def_property_update(prop, NC_SPACE | ND_SPACE_TEXT, NULL);

	prop = RNA_def_property(srna, "show_line_numbers", PROP_BOOLEAN, PROP_NONE);
	RNA_def_property_boolean_sdna(prop, NULL, "showlinenrs", 0);
	RNA_def_property_ui_text(prop, "Line Numbers", "Show line numbers next to the text");
	RNA_def_property_ui_icon(prop, ICON_LINENUMBERS_OFF, 1);
	RNA_def_property_update(prop, NC_SPACE | ND_SPACE_TEXT, NULL);

	prop = RNA_def_property(srna, "show_syntax_highlight", PROP_BOOLEAN, PROP_NONE);
	RNA_def_property_boolean_sdna(prop, NULL, "showsyntax", 0);
	RNA_def_property_ui_text(prop, "Syntax Highlight", "Syntax highlight for scripting");
	RNA_def_property_ui_icon(prop, ICON_SYNTAX_OFF, 1);
	RNA_def_property_update(prop, NC_SPACE | ND_SPACE_TEXT, NULL);

	prop = RNA_def_property(srna, "show_line_highlight", PROP_BOOLEAN, PROP_NONE);
	RNA_def_property_boolean_sdna(prop, NULL, "line_hlight", 0);
	RNA_def_property_ui_text(prop, "Highlight Line", "Highlight the current line");
	RNA_def_property_update(prop, NC_SPACE | ND_SPACE_TEXT, NULL);

	prop = RNA_def_property(srna, "tab_width", PROP_INT, PROP_NONE);
	RNA_def_property_int_sdna(prop, NULL, "tabnumber");
	RNA_def_property_range(prop, 2, 8);
	RNA_def_property_ui_text(prop, "Tab Width", "Number of spaces to display tabs with");
	RNA_def_property_update(prop, NC_SPACE | ND_SPACE_TEXT, "rna_SpaceTextEditor_updateEdited");

	prop = RNA_def_property(srna, "font_size", PROP_INT, PROP_NONE);
	RNA_def_property_int_sdna(prop, NULL, "lheight");
	RNA_def_property_range(prop, 8, 32);
	RNA_def_property_ui_text(prop, "Font Size", "Font size to use for displaying the text");
	RNA_def_property_update(prop, NC_SPACE | ND_SPACE_TEXT, NULL);

	prop = RNA_def_property(srna, "show_margin", PROP_BOOLEAN, PROP_NONE);
	RNA_def_property_boolean_sdna(prop, NULL, "flags", ST_SHOW_MARGIN);
	RNA_def_property_ui_text(prop, "Show Margin", "Show right margin");
	RNA_def_property_update(prop, NC_SPACE | ND_SPACE_TEXT, NULL);

	prop = RNA_def_property(srna, "margin_column", PROP_INT, PROP_NONE);
	RNA_def_property_int_sdna(prop, NULL, "margin_column");
	RNA_def_property_range(prop, 0, 1024);
	RNA_def_property_ui_text(prop, "Margin Column", "Column number to show right margin at");
	RNA_def_property_update(prop, NC_SPACE | ND_SPACE_TEXT, NULL);

	prop = RNA_def_property(srna, "top", PROP_INT, PROP_NONE);
	RNA_def_property_int_sdna(prop, NULL, "top");
	RNA_def_property_range(prop, 0, INT_MAX);
	RNA_def_property_ui_text(prop, "Top Line", "Top line visible");
	RNA_def_property_update(prop, NC_SPACE | ND_SPACE_TEXT, NULL);

	prop = RNA_def_property(srna, "visible_lines", PROP_INT, PROP_NONE);
	RNA_def_property_clear_flag(prop, PROP_EDITABLE);
	RNA_def_property_int_sdna(prop, NULL, "viewlines");
	RNA_def_property_ui_text(prop, "Visible Lines", "Amount of lines that can be visible in current editor");

	/* functionality options */
	prop = RNA_def_property(srna, "use_overwrite", PROP_BOOLEAN, PROP_NONE);
	RNA_def_property_boolean_sdna(prop, NULL, "overwrite", 1);
	RNA_def_property_ui_text(prop, "Overwrite", "Overwrite characters when typing rather than inserting them");
	RNA_def_property_update(prop, NC_SPACE | ND_SPACE_TEXT, NULL);

	prop = RNA_def_property(srna, "use_live_edit", PROP_BOOLEAN, PROP_NONE);
	RNA_def_property_boolean_sdna(prop, NULL, "live_edit", 1);
	RNA_def_property_ui_text(prop, "Live Edit", "Run python while editing");
	RNA_def_property_update(prop, NC_SPACE | ND_SPACE_TEXT, NULL);

	/* find */
	prop = RNA_def_property(srna, "use_find_all", PROP_BOOLEAN, PROP_NONE);
	RNA_def_property_boolean_sdna(prop, NULL, "flags", ST_FIND_ALL);
	RNA_def_property_ui_text(prop, "Find All", "Search in all text data-blocks, instead of only the active one");
	RNA_def_property_update(prop, NC_SPACE | ND_SPACE_TEXT, NULL);

	prop = RNA_def_property(srna, "use_find_wrap", PROP_BOOLEAN, PROP_NONE);
	RNA_def_property_boolean_sdna(prop, NULL, "flags", ST_FIND_WRAP);
	RNA_def_property_ui_text(prop, "Find Wrap", "Search again from the start of the file when reaching the end");
	RNA_def_property_update(prop, NC_SPACE | ND_SPACE_TEXT, NULL);

	prop = RNA_def_property(srna, "use_match_case", PROP_BOOLEAN, PROP_NONE);
	RNA_def_property_boolean_sdna(prop, NULL, "flags", ST_MATCH_CASE);
	RNA_def_property_ui_text(prop, "Match case", "Search string is sensitive to uppercase and lowercase letters");
	RNA_def_property_update(prop, NC_SPACE | ND_SPACE_TEXT, NULL);

	prop = RNA_def_property(srna, "find_text", PROP_STRING, PROP_NONE);
	RNA_def_property_string_sdna(prop, NULL, "findstr");
	RNA_def_property_ui_text(prop, "Find Text", "Text to search for with the find tool");
	RNA_def_property_update(prop, NC_SPACE | ND_SPACE_TEXT, NULL);

	prop = RNA_def_property(srna, "replace_text", PROP_STRING, PROP_NONE);
	RNA_def_property_string_sdna(prop, NULL, "replacestr");
	RNA_def_property_ui_text(prop, "Replace Text", "Text to replace selected text with using the replace tool");
	RNA_def_property_update(prop, NC_SPACE | ND_SPACE_TEXT, NULL);

	RNA_api_space_text(srna);
}

static void rna_def_space_dopesheet(BlenderRNA *brna)
{
	StructRNA *srna;
	PropertyRNA *prop;

	/* XXX: action-editor is currently for object-level only actions, so show that using object-icon hint */
	static EnumPropertyItem mode_items[] = {
		{SACTCONT_TIMELINE, "TIMELINE", ICON_TIME, "Timeline", "Timeline and playback controls"},
		{SACTCONT_DOPESHEET, "DOPESHEET", ICON_OOPS, "Dope Sheet", "Edit all keyframes in scene"},
		{SACTCONT_ACTION, "ACTION", ICON_OBJECT_DATA, "Action Editor", "Edit keyframes in active object's Object-level action"},
		{SACTCONT_SHAPEKEY, "SHAPEKEY", ICON_SHAPEKEY_DATA, "Shape Key Editor", "Edit keyframes in active object's Shape Keys action"},
		{SACTCONT_GPENCIL, "GPENCIL", ICON_GREASEPENCIL, "Grease Pencil", "Edit timings for all Grease Pencil sketches in file"},
		{SACTCONT_MASK, "MASK", ICON_MOD_MASK, "Mask", "Edit timings for Mask Editor splines"},
		{SACTCONT_CACHEFILE, "CACHEFILE", ICON_FILE, "Cache File", "Edit timings for Cache File data-blocks"},
		{0, NULL, 0, NULL, NULL}
	};


	srna = RNA_def_struct(brna, "SpaceDopeSheetEditor", "Space");
	RNA_def_struct_sdna(srna, "SpaceAction");
	RNA_def_struct_ui_text(srna, "Space Dope Sheet Editor", "Dope Sheet space data");

	/* data */
	prop = RNA_def_property(srna, "action", PROP_POINTER, PROP_NONE);
	RNA_def_property_flag(prop, PROP_EDITABLE);
	RNA_def_property_pointer_funcs(prop, NULL, "rna_SpaceDopeSheetEditor_action_set", NULL,
	                               "rna_Action_actedit_assign_poll");
	RNA_def_property_ui_text(prop, "Action", "Action displayed and edited in this space");
	RNA_def_property_flag(prop, PROP_CONTEXT_UPDATE);
	RNA_def_property_update(prop, NC_ANIMATION | ND_KEYFRAME | NA_EDITED, "rna_SpaceDopeSheetEditor_action_update");

	/* mode */
	prop = RNA_def_property(srna, "mode", PROP_ENUM, PROP_NONE);
	RNA_def_property_enum_sdna(prop, NULL, "mode");
	RNA_def_property_enum_items(prop, mode_items);
	RNA_def_property_ui_text(prop, "Mode", "Editing context being displayed");
	RNA_def_property_flag(prop, PROP_CONTEXT_UPDATE);
	RNA_def_property_update(prop, NC_SPACE | ND_SPACE_DOPESHEET, "rna_SpaceDopeSheetEditor_mode_update");

	/* display */
	prop = RNA_def_property(srna, "show_seconds", PROP_BOOLEAN, PROP_NONE);
	RNA_def_property_boolean_sdna(prop, NULL, "flag", SACTION_DRAWTIME);
	RNA_def_property_ui_text(prop, "Show Seconds", "Show timing in seconds not frames");
	RNA_def_property_update(prop, NC_SPACE | ND_SPACE_DOPESHEET, NULL);

	prop = RNA_def_property(srna, "show_frame_indicator", PROP_BOOLEAN, PROP_NONE);
	RNA_def_property_boolean_negative_sdna(prop, NULL, "flag", SACTION_NODRAWCFRANUM);
	RNA_def_property_ui_text(prop, "Show Frame Number Indicator",
	                         "Show frame number beside the current frame indicator line");
	RNA_def_property_update(prop, NC_SPACE | ND_SPACE_DOPESHEET, NULL);

	prop = RNA_def_property(srna, "show_sliders", PROP_BOOLEAN, PROP_NONE);
	RNA_def_property_boolean_sdna(prop, NULL, "flag", SACTION_SLIDERS);
	RNA_def_property_ui_text(prop, "Show Sliders", "Show sliders beside F-Curve channels");
	RNA_def_property_update(prop, NC_SPACE | ND_SPACE_DOPESHEET, NULL);

	prop = RNA_def_property(srna, "show_pose_markers", PROP_BOOLEAN, PROP_NONE);
	RNA_def_property_boolean_sdna(prop, NULL, "flag", SACTION_POSEMARKERS_SHOW);
	RNA_def_property_ui_text(prop, "Show Pose Markers",
	                         "Show markers belonging to the active action instead of Scene markers "
	                         "(Action and Shape Key Editors only)");
	RNA_def_property_update(prop, NC_SPACE | ND_SPACE_DOPESHEET, NULL);

	prop = RNA_def_property(srna, "show_group_colors", PROP_BOOLEAN, PROP_NONE);
	RNA_def_property_boolean_negative_sdna(prop, NULL, "flag", SACTION_NODRAWGCOLORS);
	RNA_def_property_ui_text(prop, "Show Group Colors",
	                         "Draw groups and channels with colors matching their corresponding groups "
	                         "(pose bones only currently)");
	RNA_def_property_update(prop, NC_SPACE | ND_SPACE_DOPESHEET, NULL);

	/* editing */
	prop = RNA_def_property(srna, "use_auto_merge_keyframes", PROP_BOOLEAN, PROP_NONE);
	RNA_def_property_boolean_negative_sdna(prop, NULL, "flag", SACTION_NOTRANSKEYCULL);
	RNA_def_property_ui_text(prop, "AutoMerge Keyframes", "Automatically merge nearby keyframes");
	RNA_def_property_update(prop, NC_SPACE | ND_SPACE_DOPESHEET, NULL);

	prop = RNA_def_property(srna, "use_realtime_update", PROP_BOOLEAN, PROP_NONE);
	RNA_def_property_boolean_negative_sdna(prop, NULL, "flag", SACTION_NOREALTIMEUPDATES);
	RNA_def_property_ui_text(prop, "Realtime Updates",
	                         "When transforming keyframes, changes to the animation data are flushed to other views");
	RNA_def_property_update(prop, NC_SPACE | ND_SPACE_DOPESHEET, NULL);

	prop = RNA_def_property(srna, "use_marker_sync", PROP_BOOLEAN, PROP_NONE);
	RNA_def_property_boolean_sdna(prop, NULL, "flag", SACTION_MARKERS_MOVE);
	RNA_def_property_ui_text(prop, "Sync Markers", "Sync Markers with keyframe edits");

	/* dopesheet */
	prop = RNA_def_property(srna, "dopesheet", PROP_POINTER, PROP_NONE);
	RNA_def_property_struct_type(prop, "DopeSheet");
	RNA_def_property_pointer_sdna(prop, NULL, "ads");
	RNA_def_property_ui_text(prop, "Dope Sheet", "Settings for filtering animation data");

	/* autosnap */
	prop = RNA_def_property(srna, "auto_snap", PROP_ENUM, PROP_NONE);
	RNA_def_property_enum_sdna(prop, NULL, "autosnap");
	RNA_def_property_enum_items(prop, autosnap_items);
	RNA_def_property_ui_text(prop, "Auto Snap", "Automatic time snapping settings for transformations");
	RNA_def_property_update(prop, NC_SPACE | ND_SPACE_DOPESHEET, NULL);

	/* displaying cache status */
	prop = RNA_def_property(srna, "show_cache", PROP_BOOLEAN, PROP_NONE);
	RNA_def_property_boolean_sdna(prop, NULL, "cache_display", TIME_CACHE_DISPLAY);
	RNA_def_property_ui_text(prop, "Show Cache", "Show the status of cached frames in the timeline");
	RNA_def_property_update(prop, NC_SPACE | ND_SPACE_TIME, NULL);

	prop = RNA_def_property(srna, "cache_softbody", PROP_BOOLEAN, PROP_NONE);
	RNA_def_property_boolean_sdna(prop, NULL, "cache_display", TIME_CACHE_SOFTBODY);
	RNA_def_property_ui_text(prop, "Softbody", "Show the active object's softbody point cache");
	RNA_def_property_update(prop, NC_SPACE | ND_SPACE_TIME, NULL);

	prop = RNA_def_property(srna, "cache_particles", PROP_BOOLEAN, PROP_NONE);
	RNA_def_property_boolean_sdna(prop, NULL, "cache_display", TIME_CACHE_PARTICLES);
	RNA_def_property_ui_text(prop, "Particles", "Show the active object's particle point cache");
	RNA_def_property_update(prop, NC_SPACE | ND_SPACE_TIME, NULL);

	prop = RNA_def_property(srna, "cache_cloth", PROP_BOOLEAN, PROP_NONE);
	RNA_def_property_boolean_sdna(prop, NULL, "cache_display", TIME_CACHE_CLOTH);
	RNA_def_property_ui_text(prop, "Cloth", "Show the active object's cloth point cache");
	RNA_def_property_update(prop, NC_SPACE | ND_SPACE_TIME, NULL);

	prop = RNA_def_property(srna, "cache_smoke", PROP_BOOLEAN, PROP_NONE);
	RNA_def_property_boolean_sdna(prop, NULL, "cache_display", TIME_CACHE_SMOKE);
	RNA_def_property_ui_text(prop, "Smoke", "Show the active object's smoke cache");
	RNA_def_property_update(prop, NC_SPACE | ND_SPACE_TIME, NULL);

	prop = RNA_def_property(srna, "cache_dynamicpaint", PROP_BOOLEAN, PROP_NONE);
	RNA_def_property_boolean_sdna(prop, NULL, "cache_display", TIME_CACHE_DYNAMICPAINT);
	RNA_def_property_ui_text(prop, "Dynamic Paint", "Show the active object's Dynamic Paint cache");
	RNA_def_property_update(prop, NC_SPACE | ND_SPACE_TIME, NULL);

	prop = RNA_def_property(srna, "cache_rigidbody", PROP_BOOLEAN, PROP_NONE);
	RNA_def_property_boolean_sdna(prop, NULL, "cache_display", TIME_CACHE_RIGIDBODY);
	RNA_def_property_ui_text(prop, "Rigid Body", "Show the active object's Rigid Body cache");
	RNA_def_property_update(prop, NC_SPACE | ND_SPACE_TIME, NULL);
}

static void rna_def_space_graph(BlenderRNA *brna)
{
	StructRNA *srna;
	PropertyRNA *prop;

	static const EnumPropertyItem mode_items[] = {
		{SIPO_MODE_ANIMATION, "FCURVES", ICON_IPO, "F-Curve",
		 "Edit animation/keyframes displayed as 2D curves"},
		{SIPO_MODE_DRIVERS, "DRIVERS", ICON_DRIVER, "Drivers", "Edit drivers"},
		{0, NULL, 0, NULL, NULL}
	};

	/* this is basically the same as the one for the 3D-View, but with some entries omitted */
	static const EnumPropertyItem gpivot_items[] = {
		{V3D_AROUND_CENTER_BOUNDS, "BOUNDING_BOX_CENTER", ICON_ROTATE, "Bounding Box Center", ""},
		{V3D_AROUND_CURSOR, "CURSOR", ICON_CURSOR, "2D Cursor", ""},
		{V3D_AROUND_LOCAL_ORIGINS, "INDIVIDUAL_ORIGINS", ICON_ROTATECOLLECTION, "Individual Centers", ""},
		/*{V3D_AROUND_CENTER_MEAN, "MEDIAN_POINT", 0, "Median Point", ""}, */
		/*{V3D_AROUND_ACTIVE, "ACTIVE_ELEMENT", 0, "Active Element", ""}, */
		{0, NULL, 0, NULL, NULL}
	};


	srna = RNA_def_struct(brna, "SpaceGraphEditor", "Space");
	RNA_def_struct_sdna(srna, "SpaceIpo");
	RNA_def_struct_ui_text(srna, "Space Graph Editor", "Graph Editor space data");

	/* mode */
	prop = RNA_def_property(srna, "mode", PROP_ENUM, PROP_NONE);
	RNA_def_property_enum_sdna(prop, NULL, "mode");
	RNA_def_property_enum_items(prop, mode_items);
	RNA_def_property_ui_text(prop, "Mode", "Editing context being displayed");
	RNA_def_property_update(prop, NC_SPACE | ND_SPACE_GRAPH, "rna_SpaceGraphEditor_display_mode_update");

	/* display */
	prop = RNA_def_property(srna, "show_seconds", PROP_BOOLEAN, PROP_NONE);
	RNA_def_property_boolean_sdna(prop, NULL, "flag", SIPO_DRAWTIME);
	RNA_def_property_ui_text(prop, "Show Seconds", "Show timing in seconds not frames");
	RNA_def_property_update(prop, NC_SPACE | ND_SPACE_GRAPH, NULL);

	prop = RNA_def_property(srna, "show_frame_indicator", PROP_BOOLEAN, PROP_NONE);
	RNA_def_property_boolean_negative_sdna(prop, NULL, "flag", SIPO_NODRAWCFRANUM);
	RNA_def_property_ui_text(prop, "Show Frame Number Indicator",
	                         "Show frame number beside the current frame indicator line");
	RNA_def_property_update(prop, NC_SPACE | ND_SPACE_GRAPH, NULL);

	prop = RNA_def_property(srna, "show_sliders", PROP_BOOLEAN, PROP_NONE);
	RNA_def_property_boolean_sdna(prop, NULL, "flag", SIPO_SLIDERS);
	RNA_def_property_ui_text(prop, "Show Sliders", "Show sliders beside F-Curve channels");
	RNA_def_property_update(prop, NC_SPACE | ND_SPACE_GRAPH, NULL);

	prop = RNA_def_property(srna, "show_handles", PROP_BOOLEAN, PROP_NONE);
	RNA_def_property_boolean_negative_sdna(prop, NULL, "flag", SIPO_NOHANDLES);
	RNA_def_property_ui_text(prop, "Show Handles", "Show handles of Bezier control points");
	RNA_def_property_update(prop, NC_SPACE | ND_SPACE_GRAPH, NULL);

	prop = RNA_def_property(srna, "use_only_selected_curves_handles", PROP_BOOLEAN, PROP_NONE);
	RNA_def_property_boolean_sdna(prop, NULL, "flag", SIPO_SELCUVERTSONLY);
	RNA_def_property_ui_text(prop, "Only Selected Curve Keyframes",
	                         "Only keyframes of selected F-Curves are visible and editable");
	RNA_def_property_update(prop, NC_SPACE | ND_SPACE_GRAPH, NULL);

	prop = RNA_def_property(srna, "use_only_selected_keyframe_handles", PROP_BOOLEAN, PROP_NONE);
	RNA_def_property_boolean_sdna(prop, NULL, "flag", SIPO_SELVHANDLESONLY);
	RNA_def_property_ui_text(prop, "Only Selected Keyframes Handles",
	                         "Only show and edit handles of selected keyframes");
	RNA_def_property_update(prop, NC_SPACE | ND_SPACE_GRAPH, NULL);

	prop = RNA_def_property(srna, "use_beauty_drawing", PROP_BOOLEAN, PROP_NONE);
	RNA_def_property_boolean_negative_sdna(prop, NULL, "flag", SIPO_BEAUTYDRAW_OFF);
	RNA_def_property_ui_text(prop, "Use High Quality Drawing",
	                         "Draw F-Curves using Anti-Aliasing and other fancy effects "
	                         "(disable for better performance)");
	RNA_def_property_update(prop, NC_SPACE | ND_SPACE_GRAPH, NULL);

	prop = RNA_def_property(srna, "show_group_colors", PROP_BOOLEAN, PROP_NONE);
	RNA_def_property_boolean_negative_sdna(prop, NULL, "flag", SIPO_NODRAWGCOLORS);
	RNA_def_property_ui_text(prop, "Show Group Colors",
	                         "Draw groups and channels with colors matching their corresponding groups");
	RNA_def_property_update(prop, NC_SPACE | ND_SPACE_GRAPH, NULL);

	/* editing */
	prop = RNA_def_property(srna, "use_auto_merge_keyframes", PROP_BOOLEAN, PROP_NONE);
	RNA_def_property_boolean_negative_sdna(prop, NULL, "flag", SIPO_NOTRANSKEYCULL);
	RNA_def_property_ui_text(prop, "AutoMerge Keyframes", "Automatically merge nearby keyframes");
	RNA_def_property_update(prop, NC_SPACE | ND_SPACE_GRAPH, NULL);

	prop = RNA_def_property(srna, "use_realtime_update", PROP_BOOLEAN, PROP_NONE);
	RNA_def_property_boolean_negative_sdna(prop, NULL, "flag", SIPO_NOREALTIMEUPDATES);
	RNA_def_property_ui_text(prop, "Realtime Updates",
	                         "When transforming keyframes, changes to the animation data are flushed to other views");
	RNA_def_property_update(prop, NC_SPACE | ND_SPACE_GRAPH, NULL);

	/* cursor */
	prop = RNA_def_property(srna, "show_cursor", PROP_BOOLEAN, PROP_NONE);
	RNA_def_property_boolean_negative_sdna(prop, NULL, "flag", SIPO_NODRAWCURSOR);
	RNA_def_property_ui_text(prop, "Show Cursor", "Show 2D cursor");
	RNA_def_property_update(prop, NC_SPACE | ND_SPACE_GRAPH, NULL);

	prop = RNA_def_property(srna, "cursor_position_x", PROP_FLOAT, PROP_NONE);
	RNA_def_property_float_sdna(prop, NULL, "cursorTime");
	RNA_def_property_ui_text(prop, "Cursor X-Value", "Graph Editor 2D-Value cursor - X-Value component");
	RNA_def_property_update(prop, NC_SPACE | ND_SPACE_GRAPH, NULL);

	prop = RNA_def_property(srna, "cursor_position_y", PROP_FLOAT, PROP_NONE);
	RNA_def_property_float_sdna(prop, NULL, "cursorVal");
	RNA_def_property_ui_text(prop, "Cursor Y-Value", "Graph Editor 2D-Value cursor - Y-Value component");
	RNA_def_property_update(prop, NC_SPACE | ND_SPACE_GRAPH, NULL);

	prop = RNA_def_property(srna, "pivot_point", PROP_ENUM, PROP_NONE);
	RNA_def_property_enum_sdna(prop, NULL, "around");
	RNA_def_property_enum_items(prop, gpivot_items);
	RNA_def_property_ui_text(prop, "Pivot Point", "Pivot center for rotation/scaling");
	RNA_def_property_update(prop, NC_SPACE | ND_SPACE_GRAPH, NULL);

	/* dopesheet */
	prop = RNA_def_property(srna, "dopesheet", PROP_POINTER, PROP_NONE);
	RNA_def_property_struct_type(prop, "DopeSheet");
	RNA_def_property_pointer_sdna(prop, NULL, "ads");
	RNA_def_property_ui_text(prop, "Dope Sheet", "Settings for filtering animation data");

	/* autosnap */
	prop = RNA_def_property(srna, "auto_snap", PROP_ENUM, PROP_NONE);
	RNA_def_property_enum_sdna(prop, NULL, "autosnap");
	RNA_def_property_enum_items(prop, autosnap_items);
	RNA_def_property_ui_text(prop, "Auto Snap", "Automatic time snapping settings for transformations");
	RNA_def_property_update(prop, NC_SPACE | ND_SPACE_GRAPH, NULL);

	/* readonly state info */
	prop = RNA_def_property(srna, "has_ghost_curves", PROP_BOOLEAN, PROP_NONE);
	RNA_def_property_boolean_funcs(prop, "rna_SpaceGraphEditor_has_ghost_curves_get", NULL);
	RNA_def_property_clear_flag(prop, PROP_EDITABLE);
	RNA_def_property_ui_text(prop, "Has Ghost Curves", "Graph Editor instance has some ghost curves stored");

	/* nromalize curves */
	prop = RNA_def_property(srna, "use_normalization", PROP_BOOLEAN, PROP_NONE);
	RNA_def_property_boolean_sdna(prop, NULL, "flag", SIPO_NORMALIZE);
	RNA_def_property_ui_text(prop, "Use Normalization", "Display curves in normalized to -1..1 range, "
	                         "for easier editing of multiple curves with different ranges");
	RNA_def_property_update(prop, NC_SPACE | ND_SPACE_GRAPH, NULL);

	prop = RNA_def_property(srna, "use_auto_normalization", PROP_BOOLEAN, PROP_NONE);
	RNA_def_property_boolean_negative_sdna(prop, NULL, "flag", SIPO_NORMALIZE_FREEZE);
	RNA_def_property_ui_text(prop, "Auto Normalization",
	                         "Automatically recalculate curve normalization on every curve edit");
	RNA_def_property_update(prop, NC_SPACE | ND_SPACE_GRAPH, NULL);
}

static void rna_def_space_nla(BlenderRNA *brna)
{
	StructRNA *srna;
	PropertyRNA *prop;

	srna = RNA_def_struct(brna, "SpaceNLA", "Space");
	RNA_def_struct_sdna(srna, "SpaceNla");
	RNA_def_struct_ui_text(srna, "Space Nla Editor", "NLA editor space data");

	/* display */
	prop = RNA_def_property(srna, "show_seconds", PROP_BOOLEAN, PROP_NONE);
	RNA_def_property_boolean_sdna(prop, NULL, "flag", SNLA_DRAWTIME);
	RNA_def_property_ui_text(prop, "Show Seconds", "Show timing in seconds not frames");
	RNA_def_property_update(prop, NC_SPACE | ND_SPACE_NLA, NULL);

	prop = RNA_def_property(srna, "show_frame_indicator", PROP_BOOLEAN, PROP_NONE);
	RNA_def_property_boolean_negative_sdna(prop, NULL, "flag", SNLA_NODRAWCFRANUM);
	RNA_def_property_ui_text(prop, "Show Frame Number Indicator",
	                         "Show frame number beside the current frame indicator line");
	RNA_def_property_update(prop, NC_SPACE | ND_SPACE_NLA, NULL);

	prop = RNA_def_property(srna, "show_strip_curves", PROP_BOOLEAN, PROP_NONE);
	RNA_def_property_boolean_negative_sdna(prop, NULL, "flag", SNLA_NOSTRIPCURVES);
	RNA_def_property_ui_text(prop, "Show Control F-Curves", "Show influence F-Curves on strips");
	RNA_def_property_update(prop, NC_SPACE | ND_SPACE_NLA, NULL);

	prop = RNA_def_property(srna, "show_local_markers", PROP_BOOLEAN, PROP_NONE);
	RNA_def_property_boolean_negative_sdna(prop, NULL, "flag", SNLA_NOLOCALMARKERS);
	RNA_def_property_ui_text(prop, "Show Local Markers",
	                         "Show action-local markers on the strips, useful when synchronizing timing across strips");
	RNA_def_property_update(prop, NC_SPACE | ND_SPACE_NLA, NULL);

	/* editing */
	prop = RNA_def_property(srna, "use_realtime_update", PROP_BOOLEAN, PROP_NONE);
	RNA_def_property_boolean_negative_sdna(prop, NULL, "flag", SNLA_NOREALTIMEUPDATES);
	RNA_def_property_ui_text(prop, "Realtime Updates",
	                         "When transforming strips, changes to the animation data are flushed to other views");
	RNA_def_property_update(prop, NC_SPACE | ND_SPACE_NLA, NULL);

	/* dopesheet */
	prop = RNA_def_property(srna, "dopesheet", PROP_POINTER, PROP_NONE);
	RNA_def_property_struct_type(prop, "DopeSheet");
	RNA_def_property_pointer_sdna(prop, NULL, "ads");
	RNA_def_property_ui_text(prop, "Dope Sheet", "Settings for filtering animation data");

	/* autosnap */
	prop = RNA_def_property(srna, "auto_snap", PROP_ENUM, PROP_NONE);
	RNA_def_property_enum_sdna(prop, NULL, "autosnap");
	RNA_def_property_enum_items(prop, autosnap_items);
	RNA_def_property_ui_text(prop, "Auto Snap", "Automatic time snapping settings for transformations");
	RNA_def_property_update(prop, NC_SPACE | ND_SPACE_NLA, NULL);
}


static void rna_def_console_line(BlenderRNA *brna)
{
	static const EnumPropertyItem console_line_type_items[] = {
		{CONSOLE_LINE_OUTPUT, "OUTPUT", 0, "Output", ""},
		{CONSOLE_LINE_INPUT, "INPUT", 0, "Input", ""},
		{CONSOLE_LINE_INFO, "INFO", 0, "Info", ""},
		{CONSOLE_LINE_ERROR, "ERROR", 0, "Error", ""},
		{0, NULL, 0, NULL, NULL}
	};

	StructRNA *srna;
	PropertyRNA *prop;

	srna = RNA_def_struct(brna, "ConsoleLine", NULL);
	RNA_def_struct_ui_text(srna, "Console Input", "Input line for the interactive console");

	prop = RNA_def_property(srna, "body", PROP_STRING, PROP_NONE);
	RNA_def_property_string_funcs(prop, "rna_ConsoleLine_body_get", "rna_ConsoleLine_body_length",
	                              "rna_ConsoleLine_body_set");
	RNA_def_property_ui_text(prop, "Line", "Text in the line");
	RNA_def_property_update(prop, NC_SPACE | ND_SPACE_CONSOLE, NULL);
	RNA_def_property_translation_context(prop, BLT_I18NCONTEXT_ID_TEXT);

	prop = RNA_def_property(srna, "current_character", PROP_INT, PROP_NONE); /* copied from text editor */
	RNA_def_property_int_sdna(prop, NULL, "cursor");
	RNA_def_property_int_funcs(prop, NULL, NULL, "rna_ConsoleLine_cursor_index_range");
	RNA_def_property_update(prop, NC_SPACE | ND_SPACE_CONSOLE, NULL);

	prop = RNA_def_property(srna, "type", PROP_ENUM, PROP_NONE);
	RNA_def_property_enum_sdna(prop, NULL, "type");
	RNA_def_property_enum_items(prop, console_line_type_items);
	RNA_def_property_ui_text(prop, "Type", "Console line type when used in scrollback");
}

static void rna_def_space_console(BlenderRNA *brna)
{
	StructRNA *srna;
	PropertyRNA *prop;

	srna = RNA_def_struct(brna, "SpaceConsole", "Space");
	RNA_def_struct_sdna(srna, "SpaceConsole");
	RNA_def_struct_ui_text(srna, "Space Console", "Interactive python console");

	/* display */
	prop = RNA_def_property(srna, "font_size", PROP_INT, PROP_NONE); /* copied from text editor */
	RNA_def_property_int_sdna(prop, NULL, "lheight");
	RNA_def_property_range(prop, 8, 32);
	RNA_def_property_ui_text(prop, "Font Size", "Font size to use for displaying the text");
	RNA_def_property_update(prop, 0, "rna_SpaceConsole_rect_update");


	prop = RNA_def_property(srna, "select_start", PROP_INT, PROP_UNSIGNED); /* copied from text editor */
	RNA_def_property_int_sdna(prop, NULL, "sel_start");
	RNA_def_property_update(prop, NC_SPACE | ND_SPACE_CONSOLE, NULL);

	prop = RNA_def_property(srna, "select_end", PROP_INT, PROP_UNSIGNED); /* copied from text editor */
	RNA_def_property_int_sdna(prop, NULL, "sel_end");
	RNA_def_property_update(prop, NC_SPACE | ND_SPACE_CONSOLE, NULL);

	prop = RNA_def_property(srna, "prompt", PROP_STRING, PROP_NONE);
	RNA_def_property_ui_text(prop, "Prompt", "Command line prompt");

	prop = RNA_def_property(srna, "language", PROP_STRING, PROP_NONE);
	RNA_def_property_ui_text(prop, "Language", "Command line prompt language");

	prop = RNA_def_property(srna, "history", PROP_COLLECTION, PROP_NONE);
	RNA_def_property_collection_sdna(prop, NULL, "history", NULL);
	RNA_def_property_struct_type(prop, "ConsoleLine");
	RNA_def_property_ui_text(prop, "History", "Command history");

	prop = RNA_def_property(srna, "scrollback", PROP_COLLECTION, PROP_NONE);
	RNA_def_property_collection_sdna(prop, NULL, "scrollback", NULL);
	RNA_def_property_struct_type(prop, "ConsoleLine");
	RNA_def_property_ui_text(prop, "Output", "Command output");
}

static void rna_def_fileselect_params(BlenderRNA *brna)
{
	StructRNA *srna;
	PropertyRNA *prop;

	static const EnumPropertyItem file_display_items[] = {
		{FILE_SHORTDISPLAY, "LIST_SHORT", ICON_SHORTDISPLAY, "Short List", "Display files as short list"},
		{FILE_LONGDISPLAY,  "LIST_LONG", ICON_LONGDISPLAY, "Long List", "Display files as a detailed list"},
		{FILE_IMGDISPLAY, "THUMBNAIL", ICON_IMGDISPLAY, "Thumbnails", "Display files as thumbnails"},
		{0, NULL, 0, NULL, NULL}
	};

	static const EnumPropertyItem display_size_items[] = {
	    {32,    "TINY",     0,      "Tiny", ""},
	    {64,    "SMALL",    0,      "Small", ""},
	    {128,   "NORMAL",   0,      "Normal", ""},
	    {256,   "LARGE",    0,      "Large", ""},
	    {0, NULL, 0, NULL, NULL}
	};

	static const EnumPropertyItem file_filter_idtypes_items[] = {
		{FILTER_ID_AC, "ACTION", ICON_ANIM_DATA, "Actions", "Show/hide Action data-blocks"},
		{FILTER_ID_AR, "ARMATURE", ICON_ARMATURE_DATA, "Armatures", "Show/hide Armature data-blocks"},
		{FILTER_ID_BR, "BRUSH", ICON_BRUSH_DATA, "Brushes", "Show/hide Brushes data-blocks"},
		{FILTER_ID_CA, "CAMERA", ICON_CAMERA_DATA, "Cameras", "Show/hide Camera data-blocks"},
		{FILTER_ID_CF, "CACHEFILE", ICON_FILE, "Cache Files", "Show/hide Cache File data-blocks"},
		{FILTER_ID_CU, "CURVE", ICON_CURVE_DATA, "Curves", "Show/hide Curve data-blocks"},
		{FILTER_ID_GD, "GREASE_PENCIL", ICON_GREASEPENCIL, "Grease Pencil", "Show/hide Grease pencil data-blocks"},
		{FILTER_ID_GR, "GROUP", ICON_GROUP, "Groups", "Show/hide Group data-blocks"},
		{FILTER_ID_IM, "IMAGE", ICON_IMAGE_DATA, "Images", "Show/hide Image data-blocks"},
		{FILTER_ID_LA, "LAMP", ICON_LAMP_DATA, "Lamps", "Show/hide Lamp data-blocks"},
		{FILTER_ID_LS, "LINESTYLE", ICON_LINE_DATA,
		               "Freestyle Linestyles", "Show/hide Freestyle's Line Style data-blocks"},
		{FILTER_ID_LT, "LATTICE", ICON_LATTICE_DATA, "Lattices", "Show/hide Lattice data-blocks"},
		{FILTER_ID_MA, "MATERIAL", ICON_MATERIAL_DATA, "Materials", "Show/hide Material data-blocks"},
		{FILTER_ID_MB, "METABALL", ICON_META_DATA, "Metaballs", "Show/hide Metaball data-blocks"},
		{FILTER_ID_MC, "MOVIE_CLIP", ICON_CLIP, "Movie Clips", "Show/hide Movie Clip data-blocks"},
		{FILTER_ID_ME, "MESH", ICON_MESH_DATA, "Meshes", "Show/hide Mesh data-blocks"},
		{FILTER_ID_MSK, "MASK", ICON_MOD_MASK, "Masks", "Show/hide Mask data-blocks"},
		{FILTER_ID_NT, "NODE_TREE", ICON_NODETREE, "Node Trees", "Show/hide Node Tree data-blocks"},
		{FILTER_ID_OB, "OBJECT", ICON_OBJECT_DATA, "Objects", "Show/hide Object data-blocks"},
		{FILTER_ID_PA, "PARTICLE_SETTINGS", ICON_PARTICLE_DATA,
		               "Particles Settings", "Show/hide Particle Settings data-blocks"},
		{FILTER_ID_PAL, "PALETTE", ICON_COLOR, "Palettes", "Show/hide Palette data-blocks"},
		{FILTER_ID_PC, "PAINT_CURVE", ICON_CURVE_BEZCURVE, "Paint Curves", "Show/hide Paint Curve data-blocks"},
		{FILTER_ID_LP, "LIGHT_PROBE", ICON_LIGHTPROBE_CUBEMAP, "Light Probes", "Show/hide Light Probe data-blocks"},
		{FILTER_ID_SCE, "SCENE", ICON_SCENE_DATA, "Scenes", "Show/hide Scene data-blocks"},
		{FILTER_ID_SPK, "SPEAKER", ICON_SPEAKER, "Speakers", "Show/hide Speaker data-blocks"},
		{FILTER_ID_SO, "SOUND", ICON_SOUND, "Sounds", "Show/hide Sound data-blocks"},
		{FILTER_ID_TE, "TEXTURE", ICON_TEXTURE_DATA, "Textures", "Show/hide Texture data-blocks"},
		{FILTER_ID_TXT, "TEXT", ICON_TEXT, "Texts", "Show/hide Text data-blocks"},
		{FILTER_ID_VF, "FONT", ICON_FONT_DATA, "Fonts", "Show/hide Font data-blocks"},
		{FILTER_ID_WO, "WORLD", ICON_WORLD_DATA, "Worlds", "Show/hide World data-blocks"},
		{FILTER_ID_WS, "WORK_SPACE", ICON_NONE, "Workspaces", "Show/hide workspace data-blocks"},
		{0, NULL, 0, NULL, NULL}
	};

	static const EnumPropertyItem file_filter_idcategories_items[] = {
	    {FILTER_ID_SCE,
	     "SCENE", ICON_SCENE_DATA, "Scenes", "Show/hide scenes"},
	    {FILTER_ID_AC,
	     "ANIMATION", ICON_ANIM_DATA, "Animations", "Show/hide animation data"},
		{FILTER_ID_OB | FILTER_ID_GR,
	     "OBJECT", ICON_GROUP, "Objects & Groups", "Show/hide objects and groups"},
		{FILTER_ID_AR | FILTER_ID_CU | FILTER_ID_LT | FILTER_ID_MB | FILTER_ID_ME,
	     "GEOMETRY", ICON_MESH_DATA, "Geometry", "Show/hide meshes, curves, lattice, armatures and metaballs data"},
		{FILTER_ID_LS | FILTER_ID_MA | FILTER_ID_NT | FILTER_ID_TE,
	     "SHADING", ICON_MATERIAL_DATA, "Shading",
	     "Show/hide materials, nodetrees, textures and Freestyle's linestyles"},
		{FILTER_ID_IM | FILTER_ID_MC | FILTER_ID_MSK | FILTER_ID_SO,
	     "IMAGE", ICON_IMAGE_DATA, "Images & Sounds", "Show/hide images, movie clips, sounds and masks"},
		{FILTER_ID_CA | FILTER_ID_LA | FILTER_ID_SPK | FILTER_ID_WO | FILTER_ID_WS,
	     "ENVIRONMENT", ICON_WORLD_DATA, "Environment", "Show/hide worlds, lamps, cameras and speakers"},
		{FILTER_ID_BR | FILTER_ID_GD | FILTER_ID_PA | FILTER_ID_PAL | FILTER_ID_PC | FILTER_ID_TXT | FILTER_ID_VF | FILTER_ID_CF,
	     "MISC", ICON_GREASEPENCIL, "Miscellaneous", "Show/hide other data types"},
	    {0, NULL, 0, NULL, NULL}
	};

	srna = RNA_def_struct(brna, "FileSelectParams", NULL);
	RNA_def_struct_ui_text(srna, "File Select Parameters", "File Select Parameters");

	prop = RNA_def_property(srna, "title", PROP_STRING, PROP_NONE);
	RNA_def_property_string_sdna(prop, NULL, "title");
	RNA_def_property_ui_text(prop, "Title", "Title for the file browser");
	RNA_def_property_clear_flag(prop, PROP_EDITABLE);

	prop = RNA_def_property(srna, "directory", PROP_STRING, PROP_DIRPATH);
	RNA_def_property_string_sdna(prop, NULL, "dir");
	RNA_def_property_ui_text(prop, "Directory", "Directory displayed in the file browser");
	RNA_def_property_update(prop, NC_SPACE | ND_SPACE_FILE_PARAMS, NULL);

	prop = RNA_def_property(srna, "filename", PROP_STRING, PROP_FILENAME);
	RNA_def_property_string_sdna(prop, NULL, "file");
	RNA_def_property_ui_text(prop, "File Name", "Active file in the file browser");
	RNA_def_property_update(prop, NC_SPACE | ND_SPACE_FILE_PARAMS, NULL);

	prop = RNA_def_property(srna, "use_library_browsing", PROP_BOOLEAN, PROP_NONE);
	RNA_def_property_ui_text(prop, "Library Browser", "Whether we may browse blender files' content or not");
	RNA_def_property_clear_flag(prop, PROP_EDITABLE);
	RNA_def_property_boolean_funcs(prop, "rna_FileSelectParams_use_lib_get", NULL);

	prop = RNA_def_property(srna, "display_type", PROP_ENUM, PROP_NONE);
	RNA_def_property_enum_sdna(prop, NULL, "display");
	RNA_def_property_enum_items(prop, file_display_items);
	RNA_def_property_ui_text(prop, "Display Mode", "Display mode for the file list");
	RNA_def_property_update(prop, NC_SPACE | ND_SPACE_FILE_PARAMS, NULL);

	prop = RNA_def_property(srna, "recursion_level", PROP_ENUM, PROP_NONE);
	RNA_def_property_enum_items(prop, fileselectparams_recursion_level_items);
	RNA_def_property_enum_funcs(prop, NULL, NULL, "rna_FileSelectParams_recursion_level_itemf");
	RNA_def_property_ui_text(prop, "Recursion", "Numbers of dirtree levels to show simultaneously");
	RNA_def_property_update(prop, NC_SPACE | ND_SPACE_FILE_PARAMS, NULL);

	prop = RNA_def_property(srna, "use_filter", PROP_BOOLEAN, PROP_NONE);
	RNA_def_property_boolean_sdna(prop, NULL, "flag", FILE_FILTER);
	RNA_def_property_ui_text(prop, "Filter Files", "Enable filtering of files");
	RNA_def_property_update(prop, NC_SPACE | ND_SPACE_FILE_PARAMS, NULL);

	prop = RNA_def_property(srna, "show_hidden", PROP_BOOLEAN, PROP_NONE);
	RNA_def_property_boolean_negative_sdna(prop, NULL, "flag", FILE_HIDE_DOT);
	RNA_def_property_ui_text(prop, "Show Hidden", "Show hidden dot files");
	RNA_def_property_update(prop, NC_SPACE | ND_SPACE_FILE_PARAMS, NULL);

	prop = RNA_def_property(srna, "sort_method", PROP_ENUM, PROP_NONE);
	RNA_def_property_enum_sdna(prop, NULL, "sort");
	RNA_def_property_enum_items(prop, rna_enum_file_sort_items);
	RNA_def_property_ui_text(prop, "Sort", "");
	RNA_def_property_update(prop, NC_SPACE | ND_SPACE_FILE_PARAMS, NULL);

	prop = RNA_def_property(srna, "use_filter_image", PROP_BOOLEAN, PROP_NONE);
	RNA_def_property_boolean_sdna(prop, NULL, "filter", FILE_TYPE_IMAGE);
	RNA_def_property_ui_text(prop, "Filter Images", "Show image files");
	RNA_def_property_ui_icon(prop, ICON_FILE_IMAGE, 0);
	RNA_def_property_update(prop, NC_SPACE | ND_SPACE_FILE_PARAMS, NULL);

	prop = RNA_def_property(srna, "use_filter_blender", PROP_BOOLEAN, PROP_NONE);
	RNA_def_property_boolean_sdna(prop, NULL, "filter", FILE_TYPE_BLENDER);
	RNA_def_property_ui_text(prop, "Filter Blender", "Show .blend files");
	RNA_def_property_ui_icon(prop, ICON_FILE_BLEND, 0);
	RNA_def_property_update(prop, NC_SPACE | ND_SPACE_FILE_PARAMS, NULL);

	prop = RNA_def_property(srna, "use_filter_backup", PROP_BOOLEAN, PROP_NONE);
	RNA_def_property_boolean_sdna(prop, NULL, "filter", FILE_TYPE_BLENDER_BACKUP);
	RNA_def_property_ui_text(prop, "Filter BlenderBackup files", "Show .blend1, .blend2, etc. files");
	RNA_def_property_ui_icon(prop, ICON_FILE_BACKUP, 0);
	RNA_def_property_update(prop, NC_SPACE | ND_SPACE_FILE_PARAMS, NULL);

	prop = RNA_def_property(srna, "use_filter_movie", PROP_BOOLEAN, PROP_NONE);
	RNA_def_property_boolean_sdna(prop, NULL, "filter", FILE_TYPE_MOVIE);
	RNA_def_property_ui_text(prop, "Filter Movies", "Show movie files");
	RNA_def_property_ui_icon(prop, ICON_FILE_MOVIE, 0);
	RNA_def_property_update(prop, NC_SPACE | ND_SPACE_FILE_PARAMS, NULL);

	prop = RNA_def_property(srna, "use_filter_script", PROP_BOOLEAN, PROP_NONE);
	RNA_def_property_boolean_sdna(prop, NULL, "filter", FILE_TYPE_PYSCRIPT);
	RNA_def_property_ui_text(prop, "Filter Script", "Show script files");
	RNA_def_property_ui_icon(prop, ICON_FILE_SCRIPT, 0);
	RNA_def_property_update(prop, NC_SPACE | ND_SPACE_FILE_PARAMS, NULL);

	prop = RNA_def_property(srna, "use_filter_font", PROP_BOOLEAN, PROP_NONE);
	RNA_def_property_boolean_sdna(prop, NULL, "filter", FILE_TYPE_FTFONT);
	RNA_def_property_ui_text(prop, "Filter Fonts", "Show font files");
	RNA_def_property_ui_icon(prop, ICON_FILE_FONT, 0);
	RNA_def_property_update(prop, NC_SPACE | ND_SPACE_FILE_PARAMS, NULL);

	prop = RNA_def_property(srna, "use_filter_sound", PROP_BOOLEAN, PROP_NONE);
	RNA_def_property_boolean_sdna(prop, NULL, "filter", FILE_TYPE_SOUND);
	RNA_def_property_ui_text(prop, "Filter Sound", "Show sound files");
	RNA_def_property_ui_icon(prop, ICON_FILE_SOUND, 0);
	RNA_def_property_update(prop, NC_SPACE | ND_SPACE_FILE_PARAMS, NULL);

	prop = RNA_def_property(srna, "use_filter_text", PROP_BOOLEAN, PROP_NONE);
	RNA_def_property_boolean_sdna(prop, NULL, "filter", FILE_TYPE_TEXT);
	RNA_def_property_ui_text(prop, "Filter Text", "Show text files");
	RNA_def_property_ui_icon(prop, ICON_FILE_TEXT, 0);
	RNA_def_property_update(prop, NC_SPACE | ND_SPACE_FILE_PARAMS, NULL);

	prop = RNA_def_property(srna, "use_filter_folder", PROP_BOOLEAN, PROP_NONE);
	RNA_def_property_boolean_sdna(prop, NULL, "filter", FILE_TYPE_FOLDER);
	RNA_def_property_ui_text(prop, "Filter Folder", "Show folders");
	RNA_def_property_ui_icon(prop, ICON_FILE_FOLDER, 0);
	RNA_def_property_update(prop, NC_SPACE | ND_SPACE_FILE_PARAMS, NULL);

	prop = RNA_def_property(srna, "use_filter_blendid", PROP_BOOLEAN, PROP_NONE);
	RNA_def_property_boolean_sdna(prop, NULL, "filter", FILE_TYPE_BLENDERLIB);
	RNA_def_property_ui_text(prop, "Filter Blender IDs", "Show .blend files items (objects, materials, etc.)");
	RNA_def_property_ui_icon(prop, ICON_BLENDER, 0);
	RNA_def_property_update(prop, NC_SPACE | ND_SPACE_FILE_PARAMS, NULL);

	prop = RNA_def_property(srna, "filter_id", PROP_ENUM, PROP_NONE);
	RNA_def_property_enum_sdna(prop, NULL, "filter_id");
	RNA_def_property_enum_items(prop, file_filter_idtypes_items);
	RNA_def_property_flag(prop, PROP_ENUM_FLAG);
	RNA_def_property_ui_text(prop, "Filter ID types", "Which ID types to show/hide, when browsing a library");
	RNA_def_property_update(prop, NC_SPACE | ND_SPACE_FILE_PARAMS, NULL);

	prop = RNA_def_property(srna, "filter_id_category", PROP_ENUM, PROP_NONE);
	RNA_def_property_enum_sdna(prop, NULL, "filter_id");
	RNA_def_property_enum_items(prop, file_filter_idcategories_items);
	RNA_def_property_flag(prop, PROP_ENUM_FLAG);
	RNA_def_property_ui_text(prop, "Filter ID categories", "Which ID categories to show/hide, when browsing a library");
	RNA_def_property_update(prop, NC_SPACE | ND_SPACE_FILE_PARAMS, NULL);

	prop = RNA_def_property(srna, "filter_glob", PROP_STRING, PROP_NONE);
	RNA_def_property_string_sdna(prop, NULL, "filter_glob");
	RNA_def_property_ui_text(prop, "Extension Filter",
	                         "UNIX shell-like filename patterns matching, supports wildcards ('*') "
	                         "and list of patterns separated by ';'");
	RNA_def_property_string_funcs(prop, NULL, NULL, "rna_FileSelectPrams_filter_glob_set");
	RNA_def_property_update(prop, NC_SPACE | ND_SPACE_FILE_LIST, NULL);

	prop = RNA_def_property(srna, "filter_search", PROP_STRING, PROP_NONE);
	RNA_def_property_string_sdna(prop, NULL, "filter_search");
	RNA_def_property_ui_text(prop, "Name Filter", "Filter by name, supports '*' wildcard");
	RNA_def_property_flag(prop, PROP_TEXTEDIT_UPDATE);
	RNA_def_property_update(prop, NC_SPACE | ND_SPACE_FILE_LIST, NULL);

	prop = RNA_def_property(srna, "display_size", PROP_ENUM, PROP_NONE);
	RNA_def_property_enum_sdna(prop, NULL, "thumbnail_size");
	RNA_def_property_enum_items(prop, display_size_items);
	RNA_def_property_ui_text(prop, "Display Size",
	                         "Change the size of the display (width of columns or thumbnails size)");
	RNA_def_property_update(prop, NC_SPACE | ND_SPACE_FILE_LIST, NULL);
}

static void rna_def_filemenu_entry(BlenderRNA *brna)
{
	StructRNA *srna;
	PropertyRNA *prop;

	srna = RNA_def_struct(brna, "FileBrowserFSMenuEntry", NULL);
	RNA_def_struct_sdna(srna, "FSMenuEntry");
	RNA_def_struct_ui_text(srna, "File Select Parameters", "File Select Parameters");

	prop = RNA_def_property(srna, "path", PROP_STRING, PROP_FILEPATH);
	RNA_def_property_string_funcs(prop, "rna_FileBrowser_FSMenuEntry_path_get",
	                                    "rna_FileBrowser_FSMenuEntry_path_length",
	                                    "rna_FileBrowser_FSMenuEntry_path_set");
	RNA_def_property_ui_text(prop, "Path", "");

	prop = RNA_def_property(srna, "name", PROP_STRING, PROP_NONE);
	RNA_def_property_string_funcs(prop, "rna_FileBrowser_FSMenuEntry_name_get",
	                                    "rna_FileBrowser_FSMenuEntry_name_length",
	                                    "rna_FileBrowser_FSMenuEntry_name_set");
	RNA_def_property_editable_func(prop, "rna_FileBrowser_FSMenuEntry_name_get_editable");
	RNA_def_property_ui_text(prop, "Name", "");
	RNA_def_struct_name_property(srna, prop);

	prop = RNA_def_property(srna, "use_save", PROP_BOOLEAN, PROP_NONE);
	RNA_def_property_boolean_funcs(prop, "rna_FileBrowser_FSMenuEntry_use_save_get", NULL);
	RNA_def_property_ui_text(prop, "Save", "Whether this path is saved in bookmarks, or generated from OS");
	RNA_def_property_clear_flag(prop, PROP_EDITABLE);

	prop = RNA_def_property(srna, "is_valid", PROP_BOOLEAN, PROP_NONE);
	RNA_def_property_boolean_funcs(prop, "rna_FileBrowser_FSMenuEntry_is_valid_get", NULL);
	RNA_def_property_ui_text(prop, "Valid", "Whether this path is currently reachable");
	RNA_def_property_clear_flag(prop, PROP_EDITABLE);
}

static void rna_def_space_filebrowser(BlenderRNA *brna)
{
	StructRNA *srna;
	PropertyRNA *prop;

	static EnumPropertyItem asset_engine_items[] = {
	    {0, AE_FAKE_ENGINE_ID, 0, "None", ""},
		{0, NULL, 0, NULL, NULL}
	};


	srna = RNA_def_struct(brna, "SpaceFileBrowser", "Space");
	RNA_def_struct_sdna(srna, "SpaceFile");
	RNA_def_struct_ui_text(srna, "Space File Browser", "File browser space data");

	prop = RNA_def_property(srna, "asset_engine_type", PROP_ENUM, PROP_NONE);
	RNA_def_property_ui_text(prop, "Asset Engine Type", "Active asset engine type");
	RNA_def_property_enum_items(prop, asset_engine_items);
	RNA_def_property_enum_funcs(prop, "rna_FileBrowser_AE_type_enum_get", "rna_FileBrowser_AE_type_enum_set",
	                            "rna_FileBrowser_AE_type_enum_itemf");
	RNA_def_property_update(prop, NC_SPACE | ND_SPACE_FILE_PARAMS, NULL);

	prop = RNA_def_property(srna, "asset_engine", PROP_POINTER, PROP_NONE);
	RNA_def_property_ui_text(prop, "Asset Engine", "Active asset engine");
	RNA_def_property_struct_type(prop, "AssetEngine");
	RNA_def_property_clear_flag(prop, PROP_EDITABLE);
	RNA_def_property_pointer_funcs(prop, "rna_FileBrowser_AE_ptr_get", NULL, NULL, NULL);

	prop = RNA_def_property(srna, "params", PROP_POINTER, PROP_NONE);
	RNA_def_property_pointer_sdna(prop, NULL, "params");
	RNA_def_property_ui_text(prop, "Filebrowser Parameter", "Parameters and Settings for the Filebrowser");

	prop = RNA_def_property(srna, "active_operator", PROP_POINTER, PROP_NONE);
	RNA_def_property_pointer_sdna(prop, NULL, "op");
	RNA_def_property_ui_text(prop, "Active Operator", "");

	/* keep this for compatibility with existing presets,
	 * not exposed in c++ api because of keyword conflict */
	prop = RNA_def_property(srna, "operator", PROP_POINTER, PROP_NONE);
	RNA_def_property_pointer_sdna(prop, NULL, "op");
	RNA_def_property_ui_text(prop, "Active Operator", "");

	/* bookmarks, recent files etc. */
	prop = RNA_def_collection(srna, "system_folders", "FileBrowserFSMenuEntry", "System Folders",
	                          "System's folders (usually root, available hard drives, etc)");
	RNA_def_property_collection_funcs(prop, "rna_FileBrowser_FSMenuSystem_data_begin", "rna_FileBrowser_FSMenu_next",
	                                  "rna_FileBrowser_FSMenu_end", "rna_FileBrowser_FSMenu_get",
	                                  "rna_FileBrowser_FSMenuSystem_data_length", NULL, NULL, NULL);
	RNA_def_property_clear_flag(prop, PROP_EDITABLE);

	prop = RNA_def_int(srna, "system_folders_active", -1, -1, INT_MAX, "Active System Folder",
	                   "Index of active system folder (-1 if none)", -1, INT_MAX);
	RNA_def_property_int_sdna(prop, NULL, "systemnr");
	RNA_def_property_int_funcs(prop, "rna_FileBrowser_FSMenuSystem_active_get",
	                           "rna_FileBrowser_FSMenuSystem_active_set", "rna_FileBrowser_FSMenuSystem_active_range");
	RNA_def_property_flag(prop, PROP_CONTEXT_UPDATE);
	RNA_def_property_update(prop, NC_SPACE | ND_SPACE_FILE_PARAMS, "rna_FileBrowser_FSMenu_active_update");

	prop = RNA_def_collection(srna, "system_bookmarks", "FileBrowserFSMenuEntry", "System Bookmarks",
	                          "System's bookmarks");
	RNA_def_property_collection_funcs(prop, "rna_FileBrowser_FSMenuSystemBookmark_data_begin", "rna_FileBrowser_FSMenu_next",
	                                  "rna_FileBrowser_FSMenu_end", "rna_FileBrowser_FSMenu_get",
	                                  "rna_FileBrowser_FSMenuSystemBookmark_data_length", NULL, NULL, NULL);
	RNA_def_property_clear_flag(prop, PROP_EDITABLE);

	prop = RNA_def_int(srna, "system_bookmarks_active", -1, -1, INT_MAX, "Active System Bookmark",
	                   "Index of active system bookmark (-1 if none)", -1, INT_MAX);
	RNA_def_property_int_sdna(prop, NULL, "system_bookmarknr");
	RNA_def_property_int_funcs(prop, "rna_FileBrowser_FSMenuSystemBookmark_active_get",
	                           "rna_FileBrowser_FSMenuSystemBookmark_active_set", "rna_FileBrowser_FSMenuSystemBookmark_active_range");
	RNA_def_property_flag(prop, PROP_CONTEXT_UPDATE);
	RNA_def_property_update(prop, NC_SPACE | ND_SPACE_FILE_PARAMS, "rna_FileBrowser_FSMenu_active_update");

	prop = RNA_def_collection(srna, "bookmarks", "FileBrowserFSMenuEntry", "Bookmarks",
	                          "User's bookmarks");
	RNA_def_property_collection_funcs(prop, "rna_FileBrowser_FSMenuBookmark_data_begin", "rna_FileBrowser_FSMenu_next",
	                                  "rna_FileBrowser_FSMenu_end", "rna_FileBrowser_FSMenu_get",
	                                  "rna_FileBrowser_FSMenuBookmark_data_length", NULL, NULL, NULL);
	RNA_def_property_clear_flag(prop, PROP_EDITABLE);

	prop = RNA_def_int(srna, "bookmarks_active", -1, -1, INT_MAX, "Active Bookmark",
	                   "Index of active bookmark (-1 if none)", -1, INT_MAX);
	RNA_def_property_int_sdna(prop, NULL, "bookmarknr");
	RNA_def_property_int_funcs(prop, "rna_FileBrowser_FSMenuBookmark_active_get",
	                           "rna_FileBrowser_FSMenuBookmark_active_set", "rna_FileBrowser_FSMenuBookmark_active_range");
	RNA_def_property_flag(prop, PROP_CONTEXT_UPDATE);
	RNA_def_property_update(prop, NC_SPACE | ND_SPACE_FILE_PARAMS, "rna_FileBrowser_FSMenu_active_update");

	prop = RNA_def_collection(srna, "recent_folders", "FileBrowserFSMenuEntry", "Recent Folders",
	                          "");
	RNA_def_property_collection_funcs(prop, "rna_FileBrowser_FSMenuRecent_data_begin", "rna_FileBrowser_FSMenu_next",
	                                  "rna_FileBrowser_FSMenu_end", "rna_FileBrowser_FSMenu_get",
	                                  "rna_FileBrowser_FSMenuRecent_data_length", NULL, NULL, NULL);
	RNA_def_property_clear_flag(prop, PROP_EDITABLE);

	prop = RNA_def_int(srna, "recent_folders_active", -1, -1, INT_MAX, "Active Recent Folder",
	                   "Index of active recent folder (-1 if none)", -1, INT_MAX);
	RNA_def_property_int_sdna(prop, NULL, "recentnr");
	RNA_def_property_int_funcs(prop, "rna_FileBrowser_FSMenuRecent_active_get",
	                           "rna_FileBrowser_FSMenuRecent_active_set", "rna_FileBrowser_FSMenuRecent_active_range");
	RNA_def_property_flag(prop, PROP_CONTEXT_UPDATE);
	RNA_def_property_update(prop, NC_SPACE | ND_SPACE_FILE_PARAMS, "rna_FileBrowser_FSMenu_active_update");
}

static void rna_def_space_info(BlenderRNA *brna)
{
	StructRNA *srna;
	PropertyRNA *prop;

	srna = RNA_def_struct(brna, "SpaceInfo", "Space");
	RNA_def_struct_sdna(srna, "SpaceInfo");
	RNA_def_struct_ui_text(srna, "Space Info", "Info space data");

	/* reporting display */
	prop = RNA_def_property(srna, "show_report_debug", PROP_BOOLEAN, PROP_NONE);
	RNA_def_property_boolean_sdna(prop, NULL, "rpt_mask", INFO_RPT_DEBUG);
	RNA_def_property_ui_text(prop, "Show Debug", "Display debug reporting info");
	RNA_def_property_update(prop, NC_SPACE | ND_SPACE_INFO_REPORT, NULL);

	prop = RNA_def_property(srna, "show_report_info", PROP_BOOLEAN, PROP_NONE);
	RNA_def_property_boolean_sdna(prop, NULL, "rpt_mask", INFO_RPT_INFO);
	RNA_def_property_ui_text(prop, "Show Info", "Display general information");
	RNA_def_property_update(prop, NC_SPACE | ND_SPACE_INFO_REPORT, NULL);

	prop = RNA_def_property(srna, "show_report_operator", PROP_BOOLEAN, PROP_NONE);
	RNA_def_property_boolean_sdna(prop, NULL, "rpt_mask", INFO_RPT_OP);
	RNA_def_property_ui_text(prop, "Show Operator", "Display the operator log");
	RNA_def_property_update(prop, NC_SPACE | ND_SPACE_INFO_REPORT, NULL);

	prop = RNA_def_property(srna, "show_report_warning", PROP_BOOLEAN, PROP_NONE);
	RNA_def_property_boolean_sdna(prop, NULL, "rpt_mask", INFO_RPT_WARN);
	RNA_def_property_ui_text(prop, "Show Warn", "Display warnings");
	RNA_def_property_update(prop, NC_SPACE | ND_SPACE_INFO_REPORT, NULL);

	prop = RNA_def_property(srna, "show_report_error", PROP_BOOLEAN, PROP_NONE);
	RNA_def_property_boolean_sdna(prop, NULL, "rpt_mask", INFO_RPT_ERR);
	RNA_def_property_ui_text(prop, "Show Error", "Display error text");
	RNA_def_property_update(prop, NC_SPACE | ND_SPACE_INFO_REPORT, NULL);
}

static void rna_def_space_userpref(BlenderRNA *brna)
{
	static const EnumPropertyItem filter_type_items[] = {
	    {0,     "NAME",     0,      "Name",        "Filter based on the operator name"},
	    {1,     "KEY",      0,      "Key-Binding", "Filter based on key bindings"},
	    {0, NULL, 0, NULL, NULL}};

	StructRNA *srna;
	PropertyRNA *prop;

	srna = RNA_def_struct(brna, "SpaceUserPreferences", "Space");
	RNA_def_struct_sdna(srna, "SpaceUserPref");
	RNA_def_struct_ui_text(srna, "Space User Preferences", "User preferences space data");

	prop = RNA_def_property(srna, "filter_type", PROP_ENUM, PROP_NONE);
	RNA_def_property_enum_sdna(prop, NULL, "filter_type");
	RNA_def_property_enum_items(prop, filter_type_items);
	RNA_def_property_ui_text(prop, "Filter Type", "Filter method");
	RNA_def_property_update(prop, NC_SPACE | ND_SPACE_NODE, NULL);

	prop = RNA_def_property(srna, "filter_text", PROP_STRING, PROP_NONE);
	RNA_def_property_string_sdna(prop, NULL, "filter");
	RNA_def_property_flag(prop, PROP_TEXTEDIT_UPDATE);
	RNA_def_property_ui_text(prop, "Filter", "Search term for filtering in the UI");

}

static void rna_def_node_tree_path(BlenderRNA *brna)
{
	StructRNA *srna;
	PropertyRNA *prop;

	srna = RNA_def_struct(brna, "NodeTreePath", NULL);
	RNA_def_struct_sdna(srna, "bNodeTreePath");
	RNA_def_struct_ui_text(srna, "Node Tree Path", "Element of the node space tree path");

	prop = RNA_def_property(srna, "node_tree", PROP_POINTER, PROP_NONE);
	RNA_def_property_pointer_sdna(prop, NULL, "nodetree");
	RNA_def_property_clear_flag(prop, PROP_EDITABLE);
	RNA_def_property_ui_text(prop, "Node Tree", "Base node tree from context");
}

static void rna_def_space_node_path_api(BlenderRNA *brna, PropertyRNA *cprop)
{
	StructRNA *srna;
	PropertyRNA *prop, *parm;
	FunctionRNA *func;

	RNA_def_property_srna(cprop, "SpaceNodeEditorPath");
	srna = RNA_def_struct(brna, "SpaceNodeEditorPath", NULL);
	RNA_def_struct_sdna(srna, "SpaceNode");
	RNA_def_struct_ui_text(srna, "Space Node Editor Path", "History of node trees in the editor");

	prop = RNA_def_property(srna, "to_string", PROP_STRING, PROP_NONE);
	RNA_def_property_string_funcs(prop, "rna_SpaceNodeEditor_path_get", "rna_SpaceNodeEditor_path_length", NULL);
	RNA_def_property_clear_flag(prop, PROP_EDITABLE);
	RNA_def_struct_ui_text(srna, "Path", "Get the node tree path as a string");

	func = RNA_def_function(srna, "clear", "rna_SpaceNodeEditor_path_clear");
	RNA_def_function_ui_description(func, "Reset the node tree path");
	RNA_def_function_flag(func, FUNC_USE_CONTEXT);

	func = RNA_def_function(srna, "start", "rna_SpaceNodeEditor_path_start");
	RNA_def_function_ui_description(func, "Set the root node tree");
	RNA_def_function_flag(func, FUNC_USE_CONTEXT);
	parm = RNA_def_pointer(func, "node_tree", "NodeTree", "Node Tree", "");
	RNA_def_parameter_flags(parm, 0, PARM_REQUIRED | PARM_RNAPTR);

	func = RNA_def_function(srna, "append", "rna_SpaceNodeEditor_path_append");
	RNA_def_function_ui_description(func, "Append a node group tree to the path");
	RNA_def_function_flag(func, FUNC_USE_CONTEXT);
	parm = RNA_def_pointer(func, "node_tree", "NodeTree", "Node Tree", "Node tree to append to the node editor path");
	RNA_def_parameter_flags(parm, 0, PARM_REQUIRED | PARM_RNAPTR);
	parm = RNA_def_pointer(func, "node", "Node", "Node", "Group node linking to this node tree");
	RNA_def_parameter_flags(parm, 0, PARM_RNAPTR);

	func = RNA_def_function(srna, "pop", "rna_SpaceNodeEditor_path_pop");
	RNA_def_function_ui_description(func, "Remove the last node tree from the path");
	RNA_def_function_flag(func, FUNC_USE_CONTEXT);
}

static void rna_def_space_node(BlenderRNA *brna)
{
	StructRNA *srna;
	PropertyRNA *prop;

	static const EnumPropertyItem texture_id_type_items[] = {
		{SNODE_TEX_WORLD, "WORLD", ICON_WORLD_DATA, "World", "Edit texture nodes from World"},
		{SNODE_TEX_BRUSH, "BRUSH", ICON_BRUSH_DATA, "Brush", "Edit texture nodes from Brush"},
#ifdef WITH_FREESTYLE
		{SNODE_TEX_LINESTYLE, "LINESTYLE", ICON_LINE_DATA, "Line Style", "Edit texture nodes from Line Style"},
#endif
		{0, NULL, 0, NULL, NULL}
	};

	static const EnumPropertyItem shader_type_items[] = {
		{SNODE_SHADER_OBJECT, "OBJECT", ICON_OBJECT_DATA, "Object", "Edit shader nodes from Object"},
		{SNODE_SHADER_WORLD, "WORLD", ICON_WORLD_DATA, "World", "Edit shader nodes from World"},
#ifdef WITH_FREESTYLE
		{SNODE_SHADER_LINESTYLE, "LINESTYLE", ICON_LINE_DATA, "Line Style", "Edit shader nodes from Line Style"},
#endif
		{0, NULL, 0, NULL, NULL}
	};

	static const EnumPropertyItem backdrop_channels_items[] = {
		{SNODE_USE_ALPHA, "COLOR_ALPHA", ICON_IMAGE_RGB_ALPHA, "Color and Alpha",
		                  "Draw image with RGB colors and alpha transparency"},
		{0, "COLOR", ICON_IMAGE_RGB, "Color", "Draw image with RGB colors"},
		{SNODE_SHOW_ALPHA, "ALPHA", ICON_IMAGE_ALPHA, "Alpha", "Draw alpha transparency channel"},
		{SNODE_SHOW_R, "RED",   ICON_COLOR_RED, "Red", ""},
		{SNODE_SHOW_G, "GREEN", ICON_COLOR_GREEN, "Green", ""},
		{SNODE_SHOW_B, "BLUE",  ICON_COLOR_BLUE, "Blue", ""},
		{0, NULL, 0, NULL, NULL}
	};

	static const EnumPropertyItem insert_ofs_dir_items[] = {
	    {SNODE_INSERTOFS_DIR_RIGHT, "RIGHT", 0, "Right"},
	    {SNODE_INSERTOFS_DIR_LEFT, "LEFT", 0, "Left"},
	    {0, NULL, 0, NULL, NULL}
	};

	static const EnumPropertyItem dummy_items[] = {
		{0, "DUMMY", 0, "", ""},
		{0, NULL, 0, NULL, NULL}};

	srna = RNA_def_struct(brna, "SpaceNodeEditor", "Space");
	RNA_def_struct_sdna(srna, "SpaceNode");
	RNA_def_struct_ui_text(srna, "Space Node Editor", "Node editor space data");

	prop = RNA_def_property(srna, "tree_type", PROP_ENUM, PROP_NONE);
	RNA_def_property_enum_items(prop, dummy_items);
	RNA_def_property_enum_funcs(prop, "rna_SpaceNodeEditor_tree_type_get", "rna_SpaceNodeEditor_tree_type_set",
	                            "rna_SpaceNodeEditor_tree_type_itemf");
	RNA_def_property_ui_text(prop, "Tree Type", "Node tree type to display and edit");
	RNA_def_property_update(prop, NC_SPACE | ND_SPACE_NODE, NULL);

	prop = RNA_def_property(srna, "texture_type", PROP_ENUM, PROP_NONE);
	RNA_def_property_enum_sdna(prop, NULL, "texfrom");
	RNA_def_property_enum_items(prop, texture_id_type_items);
	RNA_def_property_ui_text(prop, "Texture Type", "Type of data to take texture from");
	RNA_def_property_update(prop, NC_SPACE | ND_SPACE_NODE, NULL);

	prop = RNA_def_property(srna, "shader_type", PROP_ENUM, PROP_NONE);
	RNA_def_property_enum_sdna(prop, NULL, "shaderfrom");
	RNA_def_property_enum_items(prop, shader_type_items);
	RNA_def_property_ui_text(prop, "Shader Type", "Type of data to take shader from");
	RNA_def_property_update(prop, NC_SPACE | ND_SPACE_NODE, NULL);

	prop = RNA_def_property(srna, "id", PROP_POINTER, PROP_NONE);
	RNA_def_property_clear_flag(prop, PROP_EDITABLE);
	RNA_def_property_ui_text(prop, "ID", "Data-block whose nodes are being edited");

	prop = RNA_def_property(srna, "id_from", PROP_POINTER, PROP_NONE);
	RNA_def_property_pointer_sdna(prop, NULL, "from");
	RNA_def_property_clear_flag(prop, PROP_EDITABLE);
	RNA_def_property_ui_text(prop, "ID From", "Data-block from which the edited data-block is linked");

	prop = RNA_def_property(srna, "path", PROP_COLLECTION, PROP_NONE);
	RNA_def_property_collection_sdna(prop, NULL, "treepath", NULL);
	RNA_def_property_struct_type(prop, "NodeTreePath");
	RNA_def_property_ui_text(prop, "Node Tree Path", "Path from the data-block to the currently edited node tree");
	rna_def_space_node_path_api(brna, prop);

	prop = RNA_def_property(srna, "node_tree", PROP_POINTER, PROP_NONE);
	RNA_def_property_pointer_funcs(prop, NULL, "rna_SpaceNodeEditor_node_tree_set", NULL,
	                               "rna_SpaceNodeEditor_node_tree_poll");
	RNA_def_property_pointer_sdna(prop, NULL, "nodetree");
	RNA_def_property_flag(prop, PROP_EDITABLE | PROP_CONTEXT_UPDATE);
	RNA_def_property_ui_text(prop, "Node Tree", "Base node tree from context");
	RNA_def_property_update(prop, NC_SPACE | ND_SPACE_NODE, "rna_SpaceNodeEditor_node_tree_update");

	prop = RNA_def_property(srna, "edit_tree", PROP_POINTER, PROP_NONE);
	RNA_def_property_pointer_sdna(prop, NULL, "edittree");
	RNA_def_property_clear_flag(prop, PROP_EDITABLE);
	RNA_def_property_ui_text(prop, "Edit Tree", "Node tree being displayed and edited");

	prop = RNA_def_property(srna, "pin", PROP_BOOLEAN, PROP_NONE);
	RNA_def_property_boolean_sdna(prop, NULL, "flag", SNODE_PIN);
	RNA_def_property_ui_text(prop, "Pinned", "Use the pinned node tree");
	RNA_def_property_ui_icon(prop, ICON_UNPINNED, 1);
	RNA_def_property_update(prop, NC_SPACE | ND_SPACE_NODE, NULL);

	prop = RNA_def_property(srna, "show_backdrop", PROP_BOOLEAN, PROP_NONE);
	RNA_def_property_boolean_sdna(prop, NULL, "flag", SNODE_BACKDRAW);
	RNA_def_property_ui_text(prop, "Backdrop", "Use active Viewer Node output as backdrop for compositing nodes");
	RNA_def_property_update(prop, NC_SPACE | ND_SPACE_NODE_VIEW, "rna_SpaceNodeEditor_show_backdrop_update");

	prop = RNA_def_property(srna, "show_grease_pencil", PROP_BOOLEAN, PROP_NONE);
	RNA_def_property_boolean_sdna(prop, NULL, "flag", SNODE_SHOW_GPENCIL);
	RNA_def_property_ui_text(prop, "Show Grease Pencil",
	                         "Show grease pencil for this view");
	RNA_def_property_update(prop, NC_SPACE | ND_SPACE_NODE_VIEW, NULL);

	prop = RNA_def_property(srna, "use_auto_render", PROP_BOOLEAN, PROP_NONE);
	RNA_def_property_boolean_sdna(prop, NULL, "flag", SNODE_AUTO_RENDER);
	RNA_def_property_ui_text(prop, "Auto Render", "Re-render and composite changed layers on 3D edits");
	RNA_def_property_update(prop, NC_SPACE | ND_SPACE_NODE_VIEW, NULL);

	prop = RNA_def_property(srna, "backdrop_zoom", PROP_FLOAT, PROP_NONE);
	RNA_def_property_float_sdna(prop, NULL, "zoom");
	RNA_def_property_float_default(prop, 1.0f);
	RNA_def_property_range(prop, 0.01f, FLT_MAX);
	RNA_def_property_ui_range(prop, 0.01, 100, 1, 2);
	RNA_def_property_ui_text(prop, "Backdrop Zoom", "Backdrop zoom factor");
	RNA_def_property_update(prop, NC_SPACE | ND_SPACE_NODE_VIEW, NULL);

	prop = RNA_def_property(srna, "backdrop_offset", PROP_FLOAT, PROP_NONE);
	RNA_def_property_float_sdna(prop, NULL, "xof");
	RNA_def_property_array(prop, 2);
	RNA_def_property_ui_text(prop, "Backdrop Offset", "Backdrop offset");
	RNA_def_property_update(prop, NC_SPACE | ND_SPACE_NODE_VIEW, NULL);

	prop = RNA_def_property(srna, "backdrop_channels", PROP_ENUM, PROP_NONE);
	RNA_def_property_enum_bitflag_sdna(prop, NULL, "flag");
	RNA_def_property_enum_items(prop, backdrop_channels_items);
	RNA_def_property_ui_text(prop, "Draw Channels", "Channels of the image to draw");
	RNA_def_property_update(prop, NC_SPACE | ND_SPACE_NODE_VIEW, NULL);

	/* the mx/my "cursor" in the node editor is used only by operators to store the mouse position */
	prop = RNA_def_property(srna, "cursor_location", PROP_FLOAT, PROP_XYZ);
	RNA_def_property_array(prop, 2);
	RNA_def_property_float_sdna(prop, NULL, "cursor");
	RNA_def_property_ui_text(prop, "Cursor Location", "Location for adding new nodes");
	RNA_def_property_update(prop, NC_SPACE | ND_SPACE_NODE_VIEW, NULL);

	/* insert offset (called "Auto-offset" in UI) */
	prop = RNA_def_property(srna, "use_insert_offset", PROP_BOOLEAN, PROP_NONE);
	RNA_def_property_boolean_negative_sdna(prop, NULL, "flag", SNODE_SKIP_INSOFFSET);
	RNA_def_property_ui_text(prop, "Auto-offset", "Automatically offset the following or previous nodes in a "
	                                              "chain when inserting a new node");
	RNA_def_property_ui_icon(prop, ICON_NODE_INSERT_ON, 1);
	RNA_def_property_update(prop, NC_SPACE | ND_SPACE_NODE_VIEW, NULL);

	prop = RNA_def_property(srna, "insert_offset_direction", PROP_ENUM, PROP_NONE);
	RNA_def_property_enum_bitflag_sdna(prop, NULL, "insert_ofs_dir");
	RNA_def_property_enum_items(prop, insert_ofs_dir_items);
	RNA_def_property_ui_text(prop, "Auto-offset Direction", "Direction to offset nodes on insertion");
	RNA_def_property_update(prop, NC_SPACE | ND_SPACE_NODE_VIEW, NULL);

	RNA_api_space_node(srna);
}

static void rna_def_space_clip(BlenderRNA *brna)
{
	StructRNA *srna;
	PropertyRNA *prop;

	static const EnumPropertyItem view_items[] = {
		{SC_VIEW_CLIP, "CLIP", ICON_SEQUENCE, "Clip", "Show editing clip preview"},
		{SC_VIEW_GRAPH, "GRAPH", ICON_IPO, "Graph", "Show graph view for active element"},
		{SC_VIEW_DOPESHEET, "DOPESHEET", ICON_ACTION, "Dopesheet", "Dopesheet view for tracking data"},
		{0, NULL, 0, NULL, NULL}
	};

	static const EnumPropertyItem gpencil_source_items[] = {
		{SC_GPENCIL_SRC_CLIP, "CLIP", 0, "Clip", "Show grease pencil data-block which belongs to movie clip"},
		{SC_GPENCIL_SRC_TRACK, "TRACK", 0, "Track", "Show grease pencil data-block which belongs to active track"},
		{0, NULL, 0, NULL, NULL}
	};

	static const EnumPropertyItem pivot_items[] = {
		{V3D_AROUND_CENTER_BOUNDS, "BOUNDING_BOX_CENTER", ICON_ROTATE, "Bounding Box Center",
		             "Pivot around bounding box center of selected object(s)"},
		{V3D_AROUND_CURSOR, "CURSOR", ICON_CURSOR, "2D Cursor", "Pivot around the 2D cursor"},
		{V3D_AROUND_LOCAL_ORIGINS, "INDIVIDUAL_ORIGINS", ICON_ROTATECOLLECTION,
		            "Individual Origins", "Pivot around each object's own origin"},
		{V3D_AROUND_CENTER_MEAN, "MEDIAN_POINT", ICON_ROTATECENTER, "Median Point",
		               "Pivot around the median point of selected objects"},
		{0, NULL, 0, NULL, NULL}
	};

	srna = RNA_def_struct(brna, "SpaceClipEditor", "Space");
	RNA_def_struct_sdna(srna, "SpaceClip");
	RNA_def_struct_ui_text(srna, "Space Clip Editor", "Clip editor space data");

	/* movieclip */
	prop = RNA_def_property(srna, "clip", PROP_POINTER, PROP_NONE);
	RNA_def_property_flag(prop, PROP_EDITABLE);
	RNA_def_property_ui_text(prop, "Movie Clip", "Movie clip displayed and edited in this space");
	RNA_def_property_pointer_funcs(prop, NULL, "rna_SpaceClipEditor_clip_set", NULL, NULL);
	RNA_def_property_update(prop, NC_SPACE | ND_SPACE_CLIP, NULL);

	/* clip user */
	prop = RNA_def_property(srna, "clip_user", PROP_POINTER, PROP_NONE);
	RNA_def_property_flag(prop, PROP_NEVER_NULL);
	RNA_def_property_struct_type(prop, "MovieClipUser");
	RNA_def_property_pointer_sdna(prop, NULL, "user");
	RNA_def_property_ui_text(prop, "Movie Clip User",
	                         "Parameters defining which frame of the movie clip is displayed");
	RNA_def_property_update(prop, NC_SPACE | ND_SPACE_CLIP, NULL);

	/* mask */
	rna_def_space_mask_info(srna, NC_SPACE | ND_SPACE_CLIP, "rna_SpaceClipEditor_mask_set");

	/* mode */
	prop = RNA_def_property(srna, "mode", PROP_ENUM, PROP_NONE);
	RNA_def_property_enum_sdna(prop, NULL, "mode");
	RNA_def_property_enum_items(prop, rna_enum_clip_editor_mode_items);
	RNA_def_property_ui_text(prop, "Mode", "Editing context being displayed");
	RNA_def_property_update(prop, NC_SPACE | ND_SPACE_CLIP, "rna_SpaceClipEditor_clip_mode_update");

	/* view */
	prop = RNA_def_property(srna, "view", PROP_ENUM, PROP_NONE);
	RNA_def_property_enum_sdna(prop, NULL, "view");
	RNA_def_property_enum_items(prop, view_items);
	RNA_def_property_ui_text(prop, "View", "Type of the clip editor view");
	RNA_def_property_translation_context(prop, BLT_I18NCONTEXT_ID_MOVIECLIP);
	RNA_def_property_update(prop, NC_SPACE | ND_SPACE_CLIP, "rna_SpaceClipEditor_view_type_update");

	/* show pattern */
	prop = RNA_def_property(srna, "show_marker_pattern", PROP_BOOLEAN, PROP_NONE);
	RNA_def_property_ui_text(prop, "Show Marker Pattern", "Show pattern boundbox for markers");
	RNA_def_property_boolean_sdna(prop, NULL, "flag", SC_SHOW_MARKER_PATTERN);
	RNA_def_property_update(prop, NC_SPACE | ND_SPACE_CLIP, NULL);

	/* show search */
	prop = RNA_def_property(srna, "show_marker_search", PROP_BOOLEAN, PROP_NONE);
	RNA_def_property_ui_text(prop, "Show Marker Search", "Show search boundbox for markers");
	RNA_def_property_boolean_sdna(prop, NULL, "flag", SC_SHOW_MARKER_SEARCH);
	RNA_def_property_update(prop, NC_SPACE | ND_SPACE_CLIP, NULL);

	/* lock to selection */
	prop = RNA_def_property(srna, "lock_selection", PROP_BOOLEAN, PROP_NONE);
	RNA_def_property_ui_text(prop, "Lock to Selection", "Lock viewport to selected markers during playback");
	RNA_def_property_boolean_sdna(prop, NULL, "flag", SC_LOCK_SELECTION);
	RNA_def_property_update(prop, NC_SPACE | ND_SPACE_CLIP, "rna_SpaceClipEditor_lock_selection_update");

	/* lock to time cursor */
	prop = RNA_def_property(srna, "lock_time_cursor", PROP_BOOLEAN, PROP_NONE);
	RNA_def_property_ui_text(prop, "Lock to Time Cursor",
	                         "Lock curves view to time cursor during playback and tracking");
	RNA_def_property_boolean_sdna(prop, NULL, "flag", SC_LOCK_TIMECURSOR);
	RNA_def_property_update(prop, NC_SPACE | ND_SPACE_CLIP, NULL);

	/* show markers paths */
	prop = RNA_def_property(srna, "show_track_path", PROP_BOOLEAN, PROP_NONE);
	RNA_def_property_boolean_sdna(prop, NULL, "flag", SC_SHOW_TRACK_PATH);
	RNA_def_property_ui_text(prop, "Show Track Path", "Show path of how track moves");
	RNA_def_property_update(prop, NC_SPACE | ND_SPACE_CLIP, NULL);

	/* path length */
	prop = RNA_def_property(srna, "path_length", PROP_INT, PROP_NONE);
	RNA_def_property_int_sdna(prop, NULL, "path_length");
	RNA_def_property_range(prop, 0, INT_MAX);
	RNA_def_property_ui_text(prop, "Path Length", "Length of displaying path, in frames");
	RNA_def_property_update(prop, NC_SPACE | ND_SPACE_CLIP, NULL);

	/* show tiny markers */
	prop = RNA_def_property(srna, "show_tiny_markers", PROP_BOOLEAN, PROP_NONE);
	RNA_def_property_ui_text(prop, "Show Tiny Markers", "Show markers in a more compact manner");
	RNA_def_property_boolean_sdna(prop, NULL, "flag", SC_SHOW_TINY_MARKER);
	RNA_def_property_update(prop, NC_SPACE | ND_SPACE_CLIP, NULL);

	/* show bundles */
	prop = RNA_def_property(srna, "show_bundles", PROP_BOOLEAN, PROP_NONE);
	RNA_def_property_ui_text(prop, "Show Bundles", "Show projection of 3D markers into footage");
	RNA_def_property_boolean_sdna(prop, NULL, "flag", SC_SHOW_BUNDLES);
	RNA_def_property_update(prop, NC_SPACE | ND_SPACE_CLIP, NULL);

	/* mute footage */
	prop = RNA_def_property(srna, "use_mute_footage", PROP_BOOLEAN, PROP_NONE);
	RNA_def_property_ui_text(prop, "Mute Footage", "Mute footage and show black background instead");
	RNA_def_property_boolean_sdna(prop, NULL, "flag", SC_MUTE_FOOTAGE);
	RNA_def_property_update(prop, NC_SPACE | ND_SPACE_CLIP, NULL);

	/* hide disabled */
	prop = RNA_def_property(srna, "show_disabled", PROP_BOOLEAN, PROP_NONE);
	RNA_def_property_ui_text(prop, "Show Disabled", "Show disabled tracks from the footage");
	RNA_def_property_boolean_negative_sdna(prop, NULL, "flag", SC_HIDE_DISABLED);
	RNA_def_property_update(prop, NC_SPACE | ND_SPACE_CLIP, NULL);

	prop = RNA_def_property(srna, "show_metadata", PROP_BOOLEAN, PROP_NONE);
	RNA_def_property_boolean_sdna(prop, NULL, "flag", 	SC_SHOW_METADATA);
	RNA_def_property_ui_text(prop, "Show Metadata", "Show metadata of clip");
	RNA_def_property_update(prop, NC_SPACE | ND_SPACE_CLIP, NULL);

	/* scopes */
	prop = RNA_def_property(srna, "scopes", PROP_POINTER, PROP_NONE);
	RNA_def_property_pointer_sdna(prop, NULL, "scopes");
	RNA_def_property_struct_type(prop, "MovieClipScopes");
	RNA_def_property_ui_text(prop, "Scopes", "Scopes to visualize movie clip statistics");

	/* show names */
	prop = RNA_def_property(srna, "show_names", PROP_BOOLEAN, PROP_NONE);
	RNA_def_property_boolean_sdna(prop, NULL, "flag", SC_SHOW_NAMES);
	RNA_def_property_ui_text(prop, "Show Names", "Show track names and status");
	RNA_def_property_update(prop, NC_SPACE | ND_SPACE_CLIP, NULL);

	/* show grid */
	prop = RNA_def_property(srna, "show_grid", PROP_BOOLEAN, PROP_NONE);
	RNA_def_property_boolean_sdna(prop, NULL, "flag", SC_SHOW_GRID);
	RNA_def_property_ui_text(prop, "Show Grid", "Show grid showing lens distortion");
	RNA_def_property_update(prop, NC_SPACE | ND_SPACE_CLIP, NULL);

	/* show stable */
	prop = RNA_def_property(srna, "show_stable", PROP_BOOLEAN, PROP_NONE);
	RNA_def_property_boolean_sdna(prop, NULL, "flag", SC_SHOW_STABLE);
	RNA_def_property_ui_text(prop, "Show Stable", "Show stable footage in editor (if stabilization is enabled)");
	RNA_def_property_update(prop, NC_SPACE | ND_SPACE_CLIP, NULL);

	/* manual calibration */
	prop = RNA_def_property(srna, "use_manual_calibration", PROP_BOOLEAN, PROP_NONE);
	RNA_def_property_boolean_sdna(prop, NULL, "flag", SC_MANUAL_CALIBRATION);
	RNA_def_property_ui_text(prop, "Manual Calibration", "Use manual calibration helpers");
	RNA_def_property_update(prop, NC_SPACE | ND_SPACE_CLIP, NULL);

	/* show grease pencil */
	prop = RNA_def_property(srna, "show_grease_pencil", PROP_BOOLEAN, PROP_NONE);
	RNA_def_property_boolean_sdna(prop, NULL, "flag", SC_SHOW_GPENCIL);
	RNA_def_property_ui_text(prop, "Show Grease Pencil",
	                         "Show grease pencil for this view");
	RNA_def_property_update(prop, NC_SPACE | ND_SPACE_CLIP, NULL);

	/* show filters */
	prop = RNA_def_property(srna, "show_filters", PROP_BOOLEAN, PROP_NONE);
	RNA_def_property_boolean_sdna(prop, NULL, "flag", SC_SHOW_FILTERS);
	RNA_def_property_ui_text(prop, "Show Filters", "Show filters for graph editor");
	RNA_def_property_update(prop, NC_SPACE | ND_SPACE_CLIP, NULL);

	/* show graph_frames */
	prop = RNA_def_property(srna, "show_graph_frames", PROP_BOOLEAN, PROP_NONE);
	RNA_def_property_boolean_sdna(prop, NULL, "flag", SC_SHOW_GRAPH_FRAMES);
	RNA_def_property_ui_text(prop, "Show Frames",
	                         "Show curve for per-frame average error (camera motion should be solved first)");
	RNA_def_property_update(prop, NC_SPACE | ND_SPACE_CLIP, NULL);

	/* show graph tracks motion */
	prop = RNA_def_property(srna, "show_graph_tracks_motion", PROP_BOOLEAN, PROP_NONE);
	RNA_def_property_boolean_sdna(prop, NULL, "flag", SC_SHOW_GRAPH_TRACKS_MOTION);
	RNA_def_property_ui_text(prop, "Show Tracks Motion",
	                         "Display the speed curves (in \"x\" direction red, in \"y\" direction green) "
	                         "for the selected tracks");
	RNA_def_property_update(prop, NC_SPACE | ND_SPACE_CLIP, NULL);

	/* show graph tracks motion */
	prop = RNA_def_property(srna, "show_graph_tracks_error", PROP_BOOLEAN, PROP_NONE);
	RNA_def_property_boolean_sdna(prop, NULL, "flag", SC_SHOW_GRAPH_TRACKS_ERROR);
	RNA_def_property_ui_text(prop, "Show Tracks Error",
	                         "Display the reprojection error curve for selected tracks");
	RNA_def_property_update(prop, NC_SPACE | ND_SPACE_CLIP, NULL);

	/* show_only_selected */
	prop = RNA_def_property(srna, "show_graph_only_selected", PROP_BOOLEAN, PROP_NONE);
	RNA_def_property_boolean_sdna(prop, NULL, "flag", SC_SHOW_GRAPH_SEL_ONLY);
	RNA_def_property_ui_text(prop, "Only Selected", "Only include channels relating to selected objects and data");
	RNA_def_property_ui_icon(prop, ICON_RESTRICT_SELECT_OFF, 0);
	RNA_def_property_update(prop, NC_SPACE | ND_SPACE_CLIP, NULL);

	/* show_hidden */
	prop = RNA_def_property(srna, "show_graph_hidden", PROP_BOOLEAN, PROP_NONE);
	RNA_def_property_boolean_sdna(prop, NULL, "flag", SC_SHOW_GRAPH_HIDDEN);
	RNA_def_property_ui_text(prop, "Display Hidden", "Include channels from objects/bone that aren't visible");
	RNA_def_property_ui_icon(prop, ICON_GHOST_ENABLED, 0);
	RNA_def_property_update(prop, NC_SPACE | ND_SPACE_CLIP, NULL);

	/* ** channels ** */

	/* show_red_channel */
	prop = RNA_def_property(srna, "show_red_channel", PROP_BOOLEAN, PROP_NONE);
	RNA_def_property_boolean_negative_sdna(prop, NULL, "postproc_flag", MOVIECLIP_DISABLE_RED);
	RNA_def_property_ui_text(prop, "Show Red Channel", "Show red channel in the frame");
	RNA_def_property_update(prop, NC_SPACE | ND_SPACE_CLIP, NULL);

	/* show_green_channel */
	prop = RNA_def_property(srna, "show_green_channel", PROP_BOOLEAN, PROP_NONE);
	RNA_def_property_boolean_negative_sdna(prop, NULL, "postproc_flag", MOVIECLIP_DISABLE_GREEN);
	RNA_def_property_ui_text(prop, "Show Green Channel", "Show green channel in the frame");
	RNA_def_property_update(prop, NC_SPACE | ND_SPACE_CLIP, NULL);

	/* show_blue_channel */
	prop = RNA_def_property(srna, "show_blue_channel", PROP_BOOLEAN, PROP_NONE);
	RNA_def_property_boolean_negative_sdna(prop, NULL, "postproc_flag", MOVIECLIP_DISABLE_BLUE);
	RNA_def_property_ui_text(prop, "Show Blue Channel", "Show blue channel in the frame");
	RNA_def_property_update(prop, NC_SPACE | ND_SPACE_CLIP, NULL);

	/* preview_grayscale */
	prop = RNA_def_property(srna, "use_grayscale_preview", PROP_BOOLEAN, PROP_NONE);
	RNA_def_property_boolean_sdna(prop, NULL, "postproc_flag", MOVIECLIP_PREVIEW_GRAYSCALE);
	RNA_def_property_ui_text(prop, "Grayscale", "Display frame in grayscale mode");
	RNA_def_property_update(prop, NC_MOVIECLIP | ND_DISPLAY, NULL);

	/* timeline */
	prop = RNA_def_property(srna, "show_seconds", PROP_BOOLEAN, PROP_NONE);
	RNA_def_property_boolean_sdna(prop, NULL, "flag", SC_SHOW_SECONDS);
	RNA_def_property_ui_text(prop, "Show Seconds", "Show timing in seconds not frames");
	RNA_def_property_update(prop, NC_MOVIECLIP | ND_DISPLAY, NULL);

	/* grease pencil source */
	prop = RNA_def_property(srna, "grease_pencil_source", PROP_ENUM, PROP_NONE);
	RNA_def_property_enum_sdna(prop, NULL, "gpencil_src");
	RNA_def_property_enum_items(prop, gpencil_source_items);
	RNA_def_property_ui_text(prop, "Grease Pencil Source", "Where the grease pencil comes from");
	RNA_def_property_translation_context(prop, BLT_I18NCONTEXT_ID_MOVIECLIP);
	RNA_def_property_update(prop, NC_MOVIECLIP | ND_DISPLAY, NULL);

	/* pivot point */
	prop = RNA_def_property(srna, "pivot_point", PROP_ENUM, PROP_NONE);
	RNA_def_property_enum_sdna(prop, NULL, "around");
	RNA_def_property_enum_items(prop, pivot_items);
	RNA_def_property_ui_text(prop, "Pivot Point", "Pivot center for rotation/scaling");
	RNA_def_property_update(prop, NC_SPACE | ND_SPACE_CLIP, NULL);
}


void RNA_def_space(BlenderRNA *brna)
{
	rna_def_space(brna);
	rna_def_space_image(brna);
	rna_def_space_sequencer(brna);
	rna_def_space_text(brna);
	rna_def_fileselect_params(brna);
	rna_def_filemenu_entry(brna);
	rna_def_space_filebrowser(brna);
	rna_def_space_outliner(brna);
	rna_def_space_view3d(brna);
	rna_def_space_buttons(brna);
	rna_def_space_dopesheet(brna);
	rna_def_space_graph(brna);
	rna_def_space_nla(brna);
	rna_def_space_console(brna);
	rna_def_console_line(brna);
	rna_def_space_info(brna);
	rna_def_space_userpref(brna);
	rna_def_node_tree_path(brna);
	rna_def_space_node(brna);
	rna_def_space_clip(brna);
}

#endif<|MERGE_RESOLUTION|>--- conflicted
+++ resolved
@@ -250,12 +250,9 @@
 #include "DNA_screen_types.h"
 #include "DNA_userdef_types.h"
 
-<<<<<<< HEAD
 #include "BLI_listbase.h"
-=======
 #include "BLI_path_util.h"
 #include "BLI_string.h"
->>>>>>> 324e10e7
 
 #include "BKE_animsys.h"
 #include "BKE_asset_engine.h"
@@ -1671,7 +1668,16 @@
 	return fileselectparams_recursion_level_items;
 }
 
-<<<<<<< HEAD
+static void rna_FileSelectPrams_filter_glob_set(PointerRNA *ptr, const char *value)
+{
+	FileSelectParams *params = ptr->data;
+
+	BLI_strncpy(params->filter_glob, value, sizeof(params->filter_glob));
+
+	/* Remove stupi things like last group being a wildcard-only one... */
+	BLI_path_extension_glob_validate(params->filter_glob);
+}
+
 static int rna_FileBrowser_AE_type_enum_get(PointerRNA *ptr)
 {
 	SpaceFile *sf = ptr->data;
@@ -1711,16 +1717,6 @@
 	SpaceFile *sfile = ptr->data;
 	AssetEngine *ae = ED_filelist_assetengine_get(sfile);
 	return rna_pointer_inherit_refine(ptr, &RNA_AssetEngine, ae);
-=======
-static void rna_FileSelectPrams_filter_glob_set(PointerRNA *ptr, const char *value)
-{
-	FileSelectParams *params = ptr->data;
-
-	BLI_strncpy(params->filter_glob, value, sizeof(params->filter_glob));
-
-	/* Remove stupi things like last group being a wildcard-only one... */
-	BLI_path_extension_glob_validate(params->filter_glob);
->>>>>>> 324e10e7
 }
 
 static void rna_FileBrowser_FSMenuEntry_path_get(PointerRNA *ptr, char *value)
