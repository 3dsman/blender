/**
 * $Id$
 *
 * ***** BEGIN GPL LICENSE BLOCK *****
 *
 * This program is free software; you can redistribute it and/or
 * modify it under the terms of the GNU General Public License
 * as published by the Free Software Foundation; either version 2
 * of the License, or (at your option) any later version.
 *
 * This program is distributed in the hope that it will be useful,
 * but WITHOUT ANY WARRANTY; without even the implied warranty of
 * MERCHANTABILITY or FITNESS FOR A PARTICULAR PURPOSE.  See the
 * GNU General Public License for more details.
 *
 * You should have received a copy of the GNU General Public License
 * along with this program; if not, write to the Free Software Foundation,
 * Inc., 51 Franklin Street, Fifth Floor, Boston, MA 02110-1301, USA.
 *
 * Contributor(s): Blender Foundation (2008), Thomas Dinges
 *
 * ***** END GPL LICENSE BLOCK *****
 */

#include <stdlib.h>

#include "RNA_define.h"

#include "rna_internal.h"

#include "DNA_cloth_types.h"
#include "DNA_object_types.h"
#include "DNA_object_force.h"
#include "DNA_particle_types.h"
#include "DNA_scene_types.h"
#include "DNA_smoke_types.h"

#include "WM_api.h"
#include "WM_types.h"

EnumPropertyItem effector_shape_items[] = {
	{PFIELD_SHAPE_POINT, "POINT", 0, "Point", ""},
	{PFIELD_SHAPE_PLANE, "PLANE", 0, "Plane", ""},
	{PFIELD_SHAPE_SURFACE, "SURFACE", 0, "Surface", ""},
	{PFIELD_SHAPE_POINTS, "POINTS", 0, "Every Point", ""},
	{0, NULL, 0, NULL, NULL}
};

EnumPropertyItem curve_shape_items[] = {
	{PFIELD_SHAPE_POINT, "POINT", 0, "Point", ""},
	{PFIELD_SHAPE_PLANE, "PLANE", 0, "Plane", ""},
	{PFIELD_SHAPE_SURFACE, "SURFACE", 0, "Curve", ""},
	{0, NULL, 0, NULL, NULL}
};

EnumPropertyItem empty_shape_items[] = {
	{PFIELD_SHAPE_POINT, "POINT", 0, "Point", ""},
	{PFIELD_SHAPE_PLANE, "PLANE", 0, "Plane", ""},
	{0, NULL, 0, NULL, NULL}
};

EnumPropertyItem vortex_shape_items[] = {
	{PFIELD_SHAPE_POINT, "POINT", 0, "Point", ""},
	{PFIELD_SHAPE_PLANE, "PLANE", 0, "Plane", ""},
	{PFIELD_SHAPE_SURFACE, "SURFACE", 0, "Surface falloff (New)", ""},
	{PFIELD_SHAPE_POINTS, "POINTS", 0, "Every Point (New)", ""},
	{0, NULL, 0, NULL, NULL}
};

EnumPropertyItem curve_vortex_shape_items[] = {
	{PFIELD_SHAPE_POINT, "POINT", 0, "Point", ""},
	{PFIELD_SHAPE_PLANE, "PLANE", 0, "Plane", ""},
	{PFIELD_SHAPE_SURFACE, "SURFACE", 0, "Curve (New)", ""},
	{0, NULL, 0, NULL, NULL}
};

EnumPropertyItem empty_vortex_shape_items[] = {
	{PFIELD_SHAPE_POINT, "POINT", 0, "Point", ""},
	{PFIELD_SHAPE_PLANE, "PLANE", 0, "Plane", ""},
	{0, NULL, 0, NULL, NULL}
};

#ifdef RNA_RUNTIME

#include "MEM_guardedalloc.h"

#include "DNA_modifier_types.h"
#include "DNA_texture_types.h"

#include "BKE_context.h"
#include "BKE_modifier.h"
#include "BKE_pointcache.h"
#include "BKE_depsgraph.h"

#include "BLI_blenlib.h"

#include "ED_object.h"

static void rna_Cache_change(Main *bmain, Scene *scene, PointerRNA *ptr)
{
	Object *ob = (Object*)ptr->id.data;
	PointCache *cache = (PointCache*)ptr->data;
	PTCacheID *pid = NULL;
	ListBase pidlist;

	if(!ob)
		return;

	cache->flag |= PTCACHE_OUTDATED;

	BKE_ptcache_ids_from_object(&pidlist, ob, NULL, 0);

	DAG_id_tag_update(&ob->id, OB_RECALC_DATA);

	for(pid=pidlist.first; pid; pid=pid->next) {
		if(pid->cache==cache)
			break;
	}

	if(pid) {
		/* Just make sure this wasn't changed. */
		if(pid->type == PTCACHE_TYPE_SMOKE_DOMAIN)
			cache->step = 1;
		BKE_ptcache_update_info(pid);
	}

	BLI_freelistN(&pidlist);
}

static void rna_Cache_toggle_disk_cache(Main *bmain, Scene *scene, PointerRNA *ptr)
{
	Object *ob = (Object*)ptr->id.data;
	PointCache *cache = (PointCache*)ptr->data;
	PTCacheID *pid = NULL;
	ListBase pidlist;

	if(!ob)
		return;

	BKE_ptcache_ids_from_object(&pidlist, ob, NULL, 0);

	for(pid=pidlist.first; pid; pid=pid->next) {
		if(pid->cache==cache)
			break;
	}

	/* smoke can only use disk cache */
	if(pid && pid->type != PTCACHE_TYPE_SMOKE_DOMAIN)
		BKE_ptcache_toggle_disk_cache(pid);
	else
		cache->flag ^= PTCACHE_DISK_CACHE;

	BLI_freelistN(&pidlist);
}

static void rna_Cache_idname_change(Main *bmain, Scene *scene, PointerRNA *ptr)
{
	Object *ob = (Object*)ptr->id.data;
	PointCache *cache = (PointCache*)ptr->data;
	PTCacheID *pid = NULL, *pid2= NULL;
	ListBase pidlist;
	int new_name = 1;

	if(!ob)
		return;

	/* TODO: check for proper characters */

	BKE_ptcache_ids_from_object(&pidlist, ob, NULL, 0);

	if(cache->flag & PTCACHE_EXTERNAL) {
		for(pid=pidlist.first; pid; pid=pid->next) {
			if(pid->cache==cache)
				break;
		}

		if(!pid)
			return;

		cache->flag |= (PTCACHE_BAKED|PTCACHE_DISK_CACHE|PTCACHE_SIMULATION_VALID);
		cache->flag &= ~(PTCACHE_OUTDATED|PTCACHE_FRAMES_SKIPPED);

<<<<<<< HEAD
		BKE_ptcache_load_external(pid);
		DAG_id_flush_update(&ob->id, OB_RECALC_DATA);
=======
		DAG_id_tag_update(&ob->id, OB_RECALC_DATA);
>>>>>>> 6d201907
	}
	else {
		for(pid=pidlist.first; pid; pid=pid->next) {
			if(pid->cache==cache)
				pid2 = pid;
			else if(strcmp(cache->name, "") && strcmp(cache->name,pid->cache->name)==0) {
				/*TODO: report "name exists" to user */
				strcpy(cache->name, cache->prev_name);
				new_name = 0;
			}
		}

		if(new_name) {
			if(pid2 && cache->flag & PTCACHE_DISK_CACHE) {
				char old_name[80];
				char new_name[80];

				strcpy(old_name, cache->prev_name);
				strcpy(new_name, cache->name);

				BKE_ptcache_disk_cache_rename(pid2, old_name, new_name);
			}

			strcpy(cache->prev_name, cache->name);
		}
	}

	BLI_freelistN(&pidlist);
}

static void rna_Cache_list_begin(CollectionPropertyIterator *iter, PointerRNA *ptr)
{
	Object *ob = ptr->id.data;
	PointCache *cache= ptr->data;
	PTCacheID *pid;
	ListBase pidlist;

	BKE_ptcache_ids_from_object(&pidlist, ob, NULL, 0);

	for(pid=pidlist.first; pid; pid=pid->next) {
		if(pid->cache == cache) {
			rna_iterator_listbase_begin(iter, pid->ptcaches, NULL);
			break;
		}
	}

	BLI_freelistN(&pidlist);
}
static void rna_Cache_active_point_cache_index_range(PointerRNA *ptr, int *min, int *max)
{
	Object *ob = ptr->id.data;
	PointCache *cache= ptr->data;
	PTCacheID *pid;
	ListBase pidlist;

	BKE_ptcache_ids_from_object(&pidlist, ob, NULL, 0);
	
	*min= 0;
	*max= 0;

	for(pid=pidlist.first; pid; pid=pid->next) {
		if(pid->cache == cache) {
			*max= BLI_countlist(pid->ptcaches)-1;
			*max= MAX2(0, *max);
			break;
		}
	}

	BLI_freelistN(&pidlist);
}

static int rna_Cache_active_point_cache_index_get(PointerRNA *ptr)
{
	Object *ob = ptr->id.data;
	PointCache *cache= ptr->data;
	PTCacheID *pid;
	ListBase pidlist;
	int num = 0;

	BKE_ptcache_ids_from_object(&pidlist, ob, NULL, 0);
	
	for(pid=pidlist.first; pid; pid=pid->next) {
		if(pid->cache == cache) {
			num = BLI_findindex(pid->ptcaches, cache);
			break;
		}
	}

	BLI_freelistN(&pidlist);

	return num;
}

static void rna_Cache_active_point_cache_index_set(struct PointerRNA *ptr, int value)
{
	Object *ob = ptr->id.data;
	PointCache *cache= ptr->data;
	PTCacheID *pid;
	ListBase pidlist;

	BKE_ptcache_ids_from_object(&pidlist, ob, NULL, 0);
	
	for(pid=pidlist.first; pid; pid=pid->next) {
		if(pid->cache == cache) {
			*(pid->cache_ptr) = BLI_findlink(pid->ptcaches, value);
			break;
		}
	}

	BLI_freelistN(&pidlist);
}

static void rna_PointCache_frame_step_range(PointerRNA *ptr, int *min, int *max)
{
	Object *ob = ptr->id.data;
	PointCache *cache= ptr->data;
	PTCacheID *pid;
	ListBase pidlist;

	*min= 1;
	*max= 20;

	BKE_ptcache_ids_from_object(&pidlist, ob, NULL, 0);
	
	for(pid=pidlist.first; pid; pid=pid->next) {
		if(pid->cache == cache) {
			if(ELEM3(pid->type, PTCACHE_TYPE_CLOTH, PTCACHE_TYPE_SMOKE_DOMAIN, PTCACHE_TYPE_SMOKE_HIGHRES))
				*max= 1;
			break;
		}
	}

	BLI_freelistN(&pidlist);
}

static char *rna_CollisionSettings_path(PointerRNA *ptr)
{
	Object *ob= (Object*)ptr->id.data;
	ModifierData *md = (ModifierData *)modifiers_findByType(ob, eModifierType_Collision);
	
	return BLI_sprintfN("modifiers[\"%s\"].settings", md->name);
}

static int rna_SoftBodySettings_use_edges_get(PointerRNA *ptr)
{
	Object *data= (Object*)(ptr->id.data);
	return (((data->softflag) & OB_SB_EDGES) != 0);
}

static void rna_SoftBodySettings_use_edges_set(PointerRNA *ptr, int value)
{
	Object *data= (Object*)(ptr->id.data);
	if(value) data->softflag |= OB_SB_EDGES;
	else data->softflag &= ~OB_SB_EDGES;
}

static int rna_SoftBodySettings_use_goal_get(PointerRNA *ptr)
{
	Object *data= (Object*)(ptr->id.data);
	return (((data->softflag) & OB_SB_GOAL) != 0);
}

static void rna_SoftBodySettings_use_goal_set(PointerRNA *ptr, int value)
{
	Object *data= (Object*)(ptr->id.data);
	if(value) data->softflag |= OB_SB_GOAL;
	else data->softflag &= ~OB_SB_GOAL;
}

static int rna_SoftBodySettings_stiff_quads_get(PointerRNA *ptr)
{
	Object *data= (Object*)(ptr->id.data);
	return (((data->softflag) & OB_SB_QUADS) != 0);
}

static void rna_SoftBodySettings_stiff_quads_set(PointerRNA *ptr, int value)
{
	Object *data= (Object*)(ptr->id.data);
	if(value) data->softflag |= OB_SB_QUADS;
	else data->softflag &= ~OB_SB_QUADS;
}

static int rna_SoftBodySettings_self_collision_get(PointerRNA *ptr)
{
	Object *data= (Object*)(ptr->id.data);
	return (((data->softflag) & OB_SB_SELF) != 0);
}

static void rna_SoftBodySettings_self_collision_set(PointerRNA *ptr, int value)
{
	Object *data= (Object*)(ptr->id.data);
	if(value) data->softflag |= OB_SB_SELF;
	else data->softflag &= ~OB_SB_SELF;
}

static int rna_SoftBodySettings_new_aero_get(PointerRNA *ptr)
{
	Object *data= (Object*)(ptr->id.data);
	if (data->softflag & OB_SB_AERO_ANGLE)
		return 1;
	else
		return 0;
}

static void rna_SoftBodySettings_new_aero_set(PointerRNA *ptr, int value)
{
	Object *data= (Object*)(ptr->id.data);
	if (value == 1)
		data->softflag |= OB_SB_AERO_ANGLE;
	else	/* value == 0 */
		data->softflag &= ~OB_SB_AERO_ANGLE;
}

static int rna_SoftBodySettings_face_collision_get(PointerRNA *ptr)
{
	Object *data= (Object*)(ptr->id.data);
	return (((data->softflag) & OB_SB_FACECOLL) != 0);
}

static void rna_SoftBodySettings_face_collision_set(PointerRNA *ptr, int value)
{
	Object *data= (Object*)(ptr->id.data);
	if(value) data->softflag |= OB_SB_FACECOLL;
	else data->softflag &= ~OB_SB_FACECOLL;
}

static int rna_SoftBodySettings_edge_collision_get(PointerRNA *ptr)
{
	Object *data= (Object*)(ptr->id.data);
	return (((data->softflag) & OB_SB_EDGECOLL) != 0);
}

static void rna_SoftBodySettings_edge_collision_set(PointerRNA *ptr, int value)
{
	Object *data= (Object*)(ptr->id.data);
	if(value) data->softflag |= OB_SB_EDGECOLL;
	else data->softflag &= ~OB_SB_EDGECOLL;
}

static void rna_SoftBodySettings_goal_vgroup_get(PointerRNA *ptr, char *value)
{
	SoftBody *sb= (SoftBody*)ptr->data;
	rna_object_vgroup_name_index_get(ptr, value, sb->vertgroup);
}

static int rna_SoftBodySettings_goal_vgroup_length(PointerRNA *ptr)
{
	SoftBody *sb= (SoftBody*)ptr->data;
	return rna_object_vgroup_name_index_length(ptr, sb->vertgroup);
}

static void rna_SoftBodySettings_goal_vgroup_set(PointerRNA *ptr, const char *value)
{
	SoftBody *sb= (SoftBody*)ptr->data;
	rna_object_vgroup_name_index_set(ptr, value, &sb->vertgroup);
}

static void rna_SoftBodySettings_mass_vgroup_set(PointerRNA *ptr, const char *value)
{
	SoftBody *sb= (SoftBody*)ptr->data;
	rna_object_vgroup_name_set(ptr, value, sb->namedVG_Mass, sizeof(sb->namedVG_Mass));
}

static void rna_SoftBodySettings_spring_vgroup_set(PointerRNA *ptr, const char *value)
{
	SoftBody *sb= (SoftBody*)ptr->data;
	rna_object_vgroup_name_set(ptr, value, sb->namedVG_Spring_K, sizeof(sb->namedVG_Spring_K));
}


static char *rna_SoftBodySettings_path(PointerRNA *ptr)
{
	Object *ob= (Object*)ptr->id.data;
	ModifierData *md = (ModifierData *)modifiers_findByType(ob, eModifierType_Softbody);
	
	return BLI_sprintfN("modifiers[\"%s\"].settings", md->name);
}

static int particle_id_check(PointerRNA *ptr)
{
	ID *id= ptr->id.data;

	return (GS(id->name) == ID_PA);
}

static void rna_FieldSettings_update(Main *bmain, Scene *scene, PointerRNA *ptr)
{
	if(particle_id_check(ptr)) {
		ParticleSettings *part = (ParticleSettings*)ptr->id.data;

		if(part->pd->forcefield != PFIELD_TEXTURE && part->pd->tex) {
			part->pd->tex->id.us--;
			part->pd->tex= 0;
		}

		if(part->pd2->forcefield != PFIELD_TEXTURE && part->pd2->tex) {
			part->pd2->tex->id.us--;
			part->pd2->tex= 0;
		}

		DAG_id_tag_update(&part->id, OB_RECALC_ALL|PSYS_RECALC_RESET);
		WM_main_add_notifier(NC_OBJECT|ND_DRAW, NULL);

	}
	else {
		Object *ob = (Object*)ptr->id.data;

		if(ob->pd->forcefield != PFIELD_TEXTURE && ob->pd->tex) {
			ob->pd->tex->id.us--;
			ob->pd->tex= 0;
		}

		DAG_id_tag_update(&ob->id, OB_RECALC_OB);
		WM_main_add_notifier(NC_OBJECT|ND_DRAW, ob);
	}
}

static void rna_FieldSettings_shape_update(Main *bmain, Scene *scene, PointerRNA *ptr)
{
	if(!particle_id_check(ptr)) {
		Object *ob= (Object*)ptr->id.data;
		PartDeflect *pd= ob->pd;
		ModifierData *md= modifiers_findByType(ob, eModifierType_Surface);

		/* add/remove modifier as needed */
		if(!md) {
			if(pd && (pd->shape == PFIELD_SHAPE_SURFACE) && ELEM(pd->forcefield,PFIELD_GUIDE,PFIELD_TEXTURE)==0)
				if(ELEM4(ob->type, OB_MESH, OB_SURF, OB_FONT, OB_CURVE))
					ED_object_modifier_add(NULL, bmain, scene, ob, NULL, eModifierType_Surface);
		}
		else {
			if(!pd || pd->shape != PFIELD_SHAPE_SURFACE)
				ED_object_modifier_remove(NULL, bmain, scene, ob, md);
		}

		WM_main_add_notifier(NC_OBJECT|ND_DRAW, ob);
	}
}

static void rna_FieldSettings_dependency_update(Main *bmain, Scene *scene, PointerRNA *ptr)
{
	if(particle_id_check(ptr)) {
		DAG_id_tag_update((ID*)ptr->id.data, OB_RECALC_ALL|PSYS_RECALC_RESET);
	}
	else {
		Object *ob= (Object*)ptr->id.data;

		/* do this before scene sort, that one checks for CU_PATH */
		/* XXX if(ob->type==OB_CURVE && ob->pd->forcefield==PFIELD_GUIDE) {
			Curve *cu= ob->data;
			cu->flag |= (CU_PATH|CU_3D);
			do_curvebuts(B_CU3D);  // all curves too
		}*/

		rna_FieldSettings_shape_update(bmain, scene, ptr);

		DAG_scene_sort(bmain, scene);

		if(ob->type == OB_CURVE && ob->pd->forcefield == PFIELD_GUIDE)
			DAG_id_tag_update(&ob->id, OB_RECALC_ALL);
		else
			DAG_id_tag_update(&ob->id, OB_RECALC_OB);

		WM_main_add_notifier(NC_OBJECT|ND_DRAW, ob);
	}
}

static char *rna_FieldSettings_path(PointerRNA *ptr)
{
	PartDeflect *pd = (PartDeflect *)ptr->data;
	
	/* Check through all possible places the settings can be to find the right one */
	
	if(particle_id_check(ptr)) {
		/* particle system force field */
		ParticleSettings *part = (ParticleSettings*)ptr->id.data;
		
		if (part->pd == pd)
			return BLI_sprintfN("force_field_1");
		else if (part->pd2 == pd)
			return BLI_sprintfN("force_field_2");
	} else {
		/* object force field */
		Object *ob= (Object*)ptr->id.data;
		
		if (ob->pd == pd)
			return BLI_sprintfN("field");
	}
	return NULL;
}

static void rna_EffectorWeight_update(Main *bmain, Scene *scene, PointerRNA *ptr)
{
	DAG_id_tag_update((ID*)ptr->id.data, OB_RECALC_DATA|PSYS_RECALC_RESET);

	WM_main_add_notifier(NC_OBJECT|ND_DRAW, NULL);
}

static void rna_EffectorWeight_dependency_update(Main *bmain, Scene *scene, PointerRNA *ptr)
{
	DAG_scene_sort(bmain, scene);

	DAG_id_tag_update((ID*)ptr->id.data, OB_RECALC_DATA|PSYS_RECALC_RESET);

	WM_main_add_notifier(NC_OBJECT|ND_DRAW, NULL);
}

static char *rna_EffectorWeight_path(PointerRNA *ptr)
{
	EffectorWeights *ew = (EffectorWeights *)ptr->data;
	/* Check through all possible places the settings can be to find the right one */
	
	if(particle_id_check(ptr)) {
		/* particle effector weights */
		ParticleSettings *part = (ParticleSettings*)ptr->id.data;
		
		if (part->effector_weights == ew)
			return BLI_sprintfN("effector_weights");
	} else {
		Object *ob= (Object*)ptr->id.data;
		ModifierData *md;
		
		/* check softbody modifier */
		md = (ModifierData *)modifiers_findByType(ob, eModifierType_Softbody);
		if (md) {
			/* no pointer from modifier data to actual softbody storage, would be good to add */
			if (ob->soft->effector_weights == ew)
				return BLI_sprintfN("modifiers[\"%s\"].settings.effector_weights", md->name);
		}
		
		/* check cloth modifier */
		md = (ModifierData *)modifiers_findByType(ob, eModifierType_Cloth);
		if (md) {
			ClothModifierData *cmd = (ClothModifierData *)md;
			
			if (cmd->sim_parms->effector_weights == ew)
				return BLI_sprintfN("modifiers[\"%s\"].settings.effector_weights", md->name);
		}
		
		/* check smoke modifier */
		md = (ModifierData *)modifiers_findByType(ob, eModifierType_Smoke);
		if (md) {
			SmokeModifierData *smd = (SmokeModifierData *)md;
			
			if (smd->domain->effector_weights == ew)
				return BLI_sprintfN("modifiers[\"%s\"].settings.effector_weights", md->name);
		}
	}
	return NULL;
}

static void rna_CollisionSettings_dependency_update(Main *bmain, Scene *scene, PointerRNA *ptr)
{
	Object *ob= (Object*)ptr->id.data;
	ModifierData *md= modifiers_findByType(ob, eModifierType_Collision);

	/* add/remove modifier as needed */
	if(ob->pd->deflect && !md)
		ED_object_modifier_add(NULL, bmain, scene, ob, NULL, eModifierType_Collision);
	else if(!ob->pd->deflect && md)
		ED_object_modifier_remove(NULL, bmain, scene, ob, md);

	WM_main_add_notifier(NC_OBJECT|ND_DRAW, ob);
}

static void rna_CollisionSettings_update(Main *bmain, Scene *scene, PointerRNA *ptr)
{
	Object *ob= (Object*)ptr->id.data;

	DAG_id_tag_update(&ob->id, OB_RECALC_ALL);
	WM_main_add_notifier(NC_OBJECT|ND_DRAW, ob);
}

static void rna_softbody_update(Main *bmain, Scene *scene, PointerRNA *ptr)
{
	Object *ob= (Object*)ptr->id.data;

	DAG_id_tag_update(&ob->id, OB_RECALC_DATA);
	WM_main_add_notifier(NC_OBJECT|ND_MODIFIER, ob);
}


static EnumPropertyItem *rna_Effector_shape_itemf(bContext *C, PointerRNA *ptr, int *free)
{
	Object *ob= NULL;

	if(particle_id_check(ptr))
		return empty_shape_items;
	
	ob= (Object*)ptr->id.data;
	
	if(ob->type == OB_CURVE) {
		if(ob->pd->forcefield == PFIELD_VORTEX)
			return curve_vortex_shape_items;

		return curve_shape_items;
	}
	else if(ELEM3(ob->type, OB_MESH, OB_SURF, OB_FONT)) {
		if(ob->pd->forcefield == PFIELD_VORTEX)
			return vortex_shape_items;

		return effector_shape_items;
	}
	else {
		if(ob->pd->forcefield == PFIELD_VORTEX)
			return empty_vortex_shape_items;

		return empty_shape_items;
	}
}

#else

/* ptcache.point_caches */
static void rna_def_ptcache_point_caches(BlenderRNA *brna, PropertyRNA *cprop)
{
	StructRNA *srna;
	PropertyRNA *prop;

	// FunctionRNA *func;
	// PropertyRNA *parm;

	RNA_def_property_srna(cprop, "PointCaches");
	srna= RNA_def_struct(brna, "PointCaches", NULL);
	RNA_def_struct_sdna(srna, "PointCache");
	RNA_def_struct_ui_text(srna, "Point Caches", "Collection of point caches");

	prop= RNA_def_property(srna, "active_index", PROP_INT, PROP_UNSIGNED);
	RNA_def_property_int_funcs(prop, "rna_Cache_active_point_cache_index_get", "rna_Cache_active_point_cache_index_set", "rna_Cache_active_point_cache_index_range");
	RNA_def_property_ui_text(prop, "Active Point Cache Index", "");
	RNA_def_property_update(prop, NC_OBJECT, "rna_Cache_change");
}

static void rna_def_pointcache(BlenderRNA *brna)
{
	StructRNA *srna;
	PropertyRNA *prop;

	srna= RNA_def_struct(brna, "PointCache", NULL);
	RNA_def_struct_ui_text(srna, "Point Cache", "Point cache for physics simulations");
	RNA_def_struct_ui_icon(srna, ICON_PHYSICS);
	
	prop= RNA_def_property(srna, "frame_start", PROP_INT, PROP_TIME);
	RNA_def_property_int_sdna(prop, NULL, "startframe");
	RNA_def_property_range(prop, 1, MAXFRAME);
	RNA_def_property_ui_text(prop, "Start", "Frame on which the simulation starts");
	
	prop= RNA_def_property(srna, "frame_end", PROP_INT, PROP_TIME);
	RNA_def_property_int_sdna(prop, NULL, "endframe");
	RNA_def_property_range(prop, 1, MAXFRAME);
	RNA_def_property_ui_text(prop, "End", "Frame on which the simulation stops");

	prop= RNA_def_property(srna, "frame_step", PROP_INT, PROP_NONE);
	RNA_def_property_int_sdna(prop, NULL, "step");
	RNA_def_property_range(prop, 1, 20);
	RNA_def_property_int_funcs(prop, NULL, NULL, "rna_PointCache_frame_step_range");
	RNA_def_property_ui_text(prop, "Cache Step", "Number of frames between cached frames");
	RNA_def_property_update(prop, NC_OBJECT, "rna_Cache_change");

	prop= RNA_def_property(srna, "index", PROP_INT, PROP_NONE);
	RNA_def_property_int_sdna(prop, NULL, "index");
	RNA_def_property_range(prop, -1, 100);
	RNA_def_property_ui_text(prop, "Cache Index", "Index number of cache files");
	RNA_def_property_update(prop, NC_OBJECT, "rna_Cache_idname_change");

	/* flags */
	prop= RNA_def_property(srna, "is_baked", PROP_BOOLEAN, PROP_NONE);
	RNA_def_property_boolean_sdna(prop, NULL, "flag", PTCACHE_BAKED);
	RNA_def_property_clear_flag(prop, PROP_EDITABLE);

	prop= RNA_def_property(srna, "is_baking", PROP_BOOLEAN, PROP_NONE);
	RNA_def_property_boolean_sdna(prop, NULL, "flag", PTCACHE_BAKING);
	RNA_def_property_clear_flag(prop, PROP_EDITABLE);

	prop= RNA_def_property(srna, "use_disk_cache", PROP_BOOLEAN, PROP_NONE);
	RNA_def_property_boolean_sdna(prop, NULL, "flag", PTCACHE_DISK_CACHE);
	RNA_def_property_ui_text(prop, "Disk Cache", "Save cache files to disk (.blend file must be saved first)");
	RNA_def_property_update(prop, NC_OBJECT, "rna_Cache_toggle_disk_cache");

	prop= RNA_def_property(srna, "is_outdated", PROP_BOOLEAN, PROP_NONE);
	RNA_def_property_boolean_sdna(prop, NULL, "flag", PTCACHE_OUTDATED);
	RNA_def_property_clear_flag(prop, PROP_EDITABLE);
	RNA_def_property_ui_text(prop, "Cache is outdated", "");

	prop= RNA_def_property(srna, "frames_skipped", PROP_BOOLEAN, PROP_NONE);
	RNA_def_property_boolean_sdna(prop, NULL, "flag", PTCACHE_FRAMES_SKIPPED);
	RNA_def_property_clear_flag(prop, PROP_EDITABLE);

	prop= RNA_def_property(srna, "name", PROP_STRING, PROP_NONE);
	RNA_def_property_string_sdna(prop, NULL, "name");
	RNA_def_property_ui_text(prop, "Name", "Cache name");
	RNA_def_property_update(prop, NC_OBJECT, "rna_Cache_idname_change");
	RNA_def_struct_name_property(srna, prop);

	prop= RNA_def_property(srna, "filepath", PROP_STRING, PROP_DIRPATH);
	RNA_def_property_string_sdna(prop, NULL, "path");
	RNA_def_property_ui_text(prop, "File Path", "Cache file path");
	RNA_def_property_update(prop, NC_OBJECT, "rna_Cache_idname_change");

	prop= RNA_def_property(srna, "use_quick_cache", PROP_BOOLEAN, PROP_NONE);
	RNA_def_property_boolean_sdna(prop, NULL, "flag", PTCACHE_QUICK_CACHE);
	RNA_def_property_ui_text(prop, "Quick Cache", "Update simulation with cache steps");
	RNA_def_property_update(prop, NC_OBJECT, "rna_Cache_change");

	prop= RNA_def_property(srna, "info", PROP_STRING, PROP_NONE);
	RNA_def_property_string_sdna(prop, NULL, "info");
	RNA_def_property_clear_flag(prop, PROP_EDITABLE);
	RNA_def_property_ui_text(prop, "Cache Info", "Info on current cache status");

	prop= RNA_def_property(srna, "use_external", PROP_BOOLEAN, PROP_NONE);
	RNA_def_property_boolean_sdna(prop, NULL, "flag", PTCACHE_EXTERNAL);
	RNA_def_property_ui_text(prop, "External", "Read cache from an external location");
	RNA_def_property_update(prop, NC_OBJECT, "rna_Cache_idname_change");
    
	prop= RNA_def_property(srna, "use_library_path", PROP_BOOLEAN, PROP_NONE);
	RNA_def_property_boolean_negative_sdna(prop, NULL, "flag", PTCACHE_IGNORE_LIBPATH);
	RNA_def_property_ui_text(prop, "Library Path", "Use this files path when library linked into another file.");
	RNA_def_property_update(prop, NC_OBJECT, "rna_Cache_idname_change");

	prop= RNA_def_property(srna, "point_caches", PROP_COLLECTION, PROP_NONE);
	RNA_def_property_collection_funcs(prop, "rna_Cache_list_begin", "rna_iterator_listbase_next", "rna_iterator_listbase_end", "rna_iterator_listbase_get", 0, 0, 0);
	RNA_def_property_struct_type(prop, "PointCache");
	RNA_def_property_ui_text(prop, "Point Cache List", "Point cache list");
	rna_def_ptcache_point_caches(brna, prop);
}

static void rna_def_collision(BlenderRNA *brna)
{
	StructRNA *srna;
	PropertyRNA *prop;

	srna= RNA_def_struct(brna, "CollisionSettings", NULL);
	RNA_def_struct_sdna(srna, "PartDeflect");
	RNA_def_struct_path_func(srna, "rna_CollisionSettings_path");
	RNA_def_struct_ui_text(srna, "Collision Settings", "Collision settings for object in physics simulation");
	
	prop= RNA_def_property(srna, "use", PROP_BOOLEAN, PROP_NONE);
	RNA_def_property_boolean_sdna(prop, NULL, "deflect", 1);
	RNA_def_property_ui_text(prop, "Enabled", "Enable this objects as a collider for physics systems");
	RNA_def_property_update(prop, 0, "rna_CollisionSettings_dependency_update");
	
	/* Particle Interaction */
	
	prop= RNA_def_property(srna, "damping_factor", PROP_FLOAT, PROP_NONE);
	RNA_def_property_float_sdna(prop, NULL, "pdef_damp");
	RNA_def_property_range(prop, 0.0f, 1.0f);
	RNA_def_property_ui_text(prop, "Damping Factor", "Amount of damping during particle collision");
	RNA_def_property_update(prop, 0, "rna_CollisionSettings_update");
	
	prop= RNA_def_property(srna, "damping_random", PROP_FLOAT, PROP_NONE);
	RNA_def_property_float_sdna(prop, NULL, "pdef_rdamp");
	RNA_def_property_range(prop, 0.0f, 1.0f);
	RNA_def_property_ui_text(prop, "Random Damping", "Random variation of damping");
	RNA_def_property_update(prop, 0, "rna_CollisionSettings_update");
	
	prop= RNA_def_property(srna, "friction_factor", PROP_FLOAT, PROP_NONE);
	RNA_def_property_float_sdna(prop, NULL, "pdef_frict");
	RNA_def_property_range(prop, 0.0f, 1.0f);
	RNA_def_property_ui_text(prop, "Friction Factor", "Amount of friction during particle collision");
	RNA_def_property_update(prop, 0, "rna_CollisionSettings_update");
	
	prop= RNA_def_property(srna, "friction_random", PROP_FLOAT, PROP_NONE);
	RNA_def_property_float_sdna(prop, NULL, "pdef_rfrict");
	RNA_def_property_range(prop, 0.0f, 1.0f);
	RNA_def_property_ui_text(prop, "Random Friction", "Random variation of friction");
	RNA_def_property_update(prop, 0, "rna_CollisionSettings_update");
		
	prop= RNA_def_property(srna, "permeability", PROP_FLOAT, PROP_NONE);
	RNA_def_property_float_sdna(prop, NULL, "pdef_perm");
	RNA_def_property_range(prop, 0.0f, 1.0f);
	RNA_def_property_ui_text(prop, "Permeability", "Chance that the particle will pass through the mesh");
	RNA_def_property_update(prop, 0, "rna_CollisionSettings_update");
	
	prop= RNA_def_property(srna, "use_particle_kill", PROP_BOOLEAN, PROP_NONE);
	RNA_def_property_boolean_sdna(prop, NULL, "flag", PDEFLE_KILL_PART);
	RNA_def_property_ui_text(prop, "Kill Particles", "Kill collided particles");
	RNA_def_property_update(prop, 0, "rna_CollisionSettings_update");

	prop= RNA_def_property(srna, "stickness", PROP_FLOAT, PROP_NONE);
	RNA_def_property_float_sdna(prop, NULL, "pdef_stickness");
	RNA_def_property_range(prop, 0.0f, 10.0f);
	RNA_def_property_ui_text(prop, "Stickness", "Amount of stickness to surface collision");
	RNA_def_property_update(prop, 0, "rna_CollisionSettings_update");
	
	/* Soft Body and Cloth Interaction */
	
	prop= RNA_def_property(srna, "thickness_inner", PROP_FLOAT, PROP_NONE);
	RNA_def_property_float_sdna(prop, NULL, "pdef_sbift");
	RNA_def_property_range(prop, 0.001f, 1.0f);
	RNA_def_property_ui_text(prop, "Inner Thickness", "Inner face thickness");
	RNA_def_property_update(prop, 0, "rna_CollisionSettings_update");
	
	prop= RNA_def_property(srna, "thickness_outer", PROP_FLOAT, PROP_NONE);
	RNA_def_property_float_sdna(prop, NULL, "pdef_sboft");
	RNA_def_property_range(prop, 0.001f, 1.0f);
	RNA_def_property_ui_text(prop, "Outer Thickness", "Outer face thickness");
	RNA_def_property_update(prop, 0, "rna_CollisionSettings_update");
	
	prop= RNA_def_property(srna, "damping", PROP_FLOAT, PROP_NONE);
	RNA_def_property_float_sdna(prop, NULL, "pdef_sbdamp");
	RNA_def_property_range(prop, 0.0f, 1.0f);
	RNA_def_property_ui_text(prop, "Damping", "Amount of damping during collision");
	RNA_def_property_update(prop, 0, "rna_CollisionSettings_update");
	
	/* Does this belong here?
	prop= RNA_def_property(srna, "collision_stack", PROP_BOOLEAN, PROP_NONE);
	RNA_def_property_boolean_sdna(prop, NULL, "softflag", OB_SB_COLLFINAL);
	RNA_def_property_ui_text(prop, "Collision from Stack", "Pick collision object from modifier stack (softbody only)");
	RNA_def_property_update(prop, 0, "rna_CollisionSettings_update");
	*/

	prop= RNA_def_property(srna, "absorption", PROP_FLOAT, PROP_FACTOR);
	RNA_def_property_range(prop, 0.0f, 1.0f);
	RNA_def_property_ui_range(prop, 0.0f, 1.0f, 1, 2);
	RNA_def_property_ui_text(prop, "Absorption", "How much of effector force gets lost during collision with this object (in percent)");
	RNA_def_property_update(prop, 0, "rna_CollisionSettings_update");
}

static void rna_def_effector_weight(BlenderRNA *brna)
{
	StructRNA *srna;
	PropertyRNA *prop;

	srna= RNA_def_struct(brna, "EffectorWeights", NULL);
	RNA_def_struct_sdna(srna, "EffectorWeights");
	RNA_def_struct_path_func(srna, "rna_EffectorWeight_path");
	RNA_def_struct_ui_text(srna, "Effector Weights", "Effector weights for physics simulation");
	RNA_def_struct_ui_icon(srna, ICON_PHYSICS);

	/* Flags */
	prop= RNA_def_property(srna, "apply_to_hair_growing", PROP_BOOLEAN, PROP_NONE);
	RNA_def_property_boolean_sdna(prop, NULL, "flag", EFF_WEIGHT_DO_HAIR);
	RNA_def_property_ui_text(prop, "Use For Growing Hair", "Use force fields when growing hair");
	RNA_def_property_update(prop, 0, "rna_EffectorWeight_update");
	
	/* General */
	prop= RNA_def_property(srna, "group", PROP_POINTER, PROP_NONE);
	RNA_def_property_flag(prop, PROP_EDITABLE);
	RNA_def_property_ui_text(prop, "Effector Group", "Limit effectors to this Group");
	RNA_def_property_update(prop, 0, "rna_EffectorWeight_dependency_update");

	prop= RNA_def_property(srna, "gravity", PROP_FLOAT, PROP_NONE);
	RNA_def_property_float_sdna(prop, NULL, "global_gravity");
	RNA_def_property_range(prop, -200.0f, 200.0f);
	RNA_def_property_ui_range(prop, 0.0f, 1.0f, 0.1, 3);
	RNA_def_property_ui_text(prop, "Gravity", "Global gravity weight");
	RNA_def_property_update(prop, 0, "rna_EffectorWeight_update");

	/* Effector weights */
	prop= RNA_def_property(srna, "all", PROP_FLOAT, PROP_NONE);
	RNA_def_property_float_sdna(prop, NULL, "weight[0]");
	RNA_def_property_range(prop, -200.0f, 200.0f);
	RNA_def_property_ui_range(prop, 0.0f, 1.0f, 0.1, 3);
	RNA_def_property_ui_text(prop, "All", "All effector's weight");
	RNA_def_property_update(prop, 0, "rna_EffectorWeight_update");

	prop= RNA_def_property(srna, "force", PROP_FLOAT, PROP_NONE);
	RNA_def_property_float_sdna(prop, NULL, "weight[1]");
	RNA_def_property_range(prop, -200.0f, 200.0f);
	RNA_def_property_ui_range(prop, 0.0f, 1.0f, 0.1, 3);
	RNA_def_property_ui_text(prop, "Force", "Force effector weight");
	RNA_def_property_update(prop, 0, "rna_EffectorWeight_update");

	prop= RNA_def_property(srna, "vortex", PROP_FLOAT, PROP_NONE);
	RNA_def_property_float_sdna(prop, NULL, "weight[2]");
	RNA_def_property_range(prop, -200.0f, 200.0f);
	RNA_def_property_ui_range(prop, 0.0f, 1.0f, 0.1, 3);
	RNA_def_property_ui_text(prop, "Vortex", "Vortex effector weight");
	RNA_def_property_update(prop, 0, "rna_EffectorWeight_update");

	prop= RNA_def_property(srna, "magnetic", PROP_FLOAT, PROP_NONE);
	RNA_def_property_float_sdna(prop, NULL, "weight[3]");
	RNA_def_property_range(prop, -200.0f, 200.0f);
	RNA_def_property_ui_range(prop, 0.0f, 1.0f, 0.1, 3);
	RNA_def_property_ui_text(prop, "Magnetic", "Magnetic effector weight");
	RNA_def_property_update(prop, 0, "rna_EffectorWeight_update");

	prop= RNA_def_property(srna, "wind", PROP_FLOAT, PROP_NONE);
	RNA_def_property_float_sdna(prop, NULL, "weight[4]");
	RNA_def_property_range(prop, -200.0f, 200.0f);
	RNA_def_property_ui_range(prop, 0.0f, 1.0f, 0.1, 3);
	RNA_def_property_ui_text(prop, "Wind", "Wind effector weight");
	RNA_def_property_update(prop, 0, "rna_EffectorWeight_update");

	prop= RNA_def_property(srna, "curve_guide", PROP_FLOAT, PROP_NONE);
	RNA_def_property_float_sdna(prop, NULL, "weight[5]");
	RNA_def_property_range(prop, -200.0f, 200.0f);
	RNA_def_property_ui_range(prop, 0.0f, 1.0f, 0.1, 3);
	RNA_def_property_ui_text(prop, "Curve Guide", "Curve guide effector weight");
	RNA_def_property_update(prop, 0, "rna_EffectorWeight_update");

	prop= RNA_def_property(srna, "texture", PROP_FLOAT, PROP_NONE);
	RNA_def_property_float_sdna(prop, NULL, "weight[6]");
	RNA_def_property_range(prop, -200.0f, 200.0f);
	RNA_def_property_ui_range(prop, 0.0f, 1.0f, 0.1, 3);
	RNA_def_property_ui_text(prop, "Texture", "Texture effector weight");
	RNA_def_property_update(prop, 0, "rna_EffectorWeight_update");

	prop= RNA_def_property(srna, "harmonic", PROP_FLOAT, PROP_NONE);
	RNA_def_property_float_sdna(prop, NULL, "weight[7]");
	RNA_def_property_range(prop, -200.0f, 200.0f);
	RNA_def_property_ui_range(prop, 0.0f, 1.0f, 0.1, 3);
	RNA_def_property_ui_text(prop, "Harmonic", "Harmonic effector weight");
	RNA_def_property_update(prop, 0, "rna_EffectorWeight_update");

	prop= RNA_def_property(srna, "charge", PROP_FLOAT, PROP_NONE);
	RNA_def_property_float_sdna(prop, NULL, "weight[8]");
	RNA_def_property_range(prop, -200.0f, 200.0f);
	RNA_def_property_ui_range(prop, 0.0f, 1.0f, 0.1, 3);
	RNA_def_property_ui_text(prop, "Charge", "Charge effector weight");
	RNA_def_property_update(prop, 0, "rna_EffectorWeight_update");

	prop= RNA_def_property(srna, "lennardjones", PROP_FLOAT, PROP_NONE);
	RNA_def_property_float_sdna(prop, NULL, "weight[9]");
	RNA_def_property_range(prop, -200.0f, 200.0f);
	RNA_def_property_ui_range(prop, 0.0f, 1.0f, 0.1, 3);
	RNA_def_property_ui_text(prop, "Lennard-Jones", "Lennard-Jones effector weight");
	RNA_def_property_update(prop, 0, "rna_EffectorWeight_update");

	prop= RNA_def_property(srna, "boid", PROP_FLOAT, PROP_NONE);
	RNA_def_property_float_sdna(prop, NULL, "weight[10]");
	RNA_def_property_range(prop, -200.0f, 200.0f);
	RNA_def_property_ui_range(prop, 0.0f, 1.0f, 0.1, 3);
	RNA_def_property_ui_text(prop, "Boid", "Boid effector weight");
	RNA_def_property_update(prop, 0, "rna_EffectorWeight_update");

	prop= RNA_def_property(srna, "turbulence", PROP_FLOAT, PROP_NONE);
	RNA_def_property_float_sdna(prop, NULL, "weight[11]");
	RNA_def_property_range(prop, -200.0f, 200.0f);
	RNA_def_property_ui_range(prop, 0.0f, 1.0f, 0.1, 3);
	RNA_def_property_ui_text(prop, "Turbulence", "Turbulence effector weight");
	RNA_def_property_update(prop, 0, "rna_EffectorWeight_update");

	prop= RNA_def_property(srna, "drag", PROP_FLOAT, PROP_NONE);
	RNA_def_property_float_sdna(prop, NULL, "weight[12]");
	RNA_def_property_range(prop, -200.0f, 200.0f);
	RNA_def_property_ui_range(prop, 0.0f, 1.0f, 0.1, 3);
	RNA_def_property_ui_text(prop, "Drag", "Drag effector weight");
	RNA_def_property_update(prop, 0, "rna_EffectorWeight_update");
}

static void rna_def_field(BlenderRNA *brna)
{
	StructRNA *srna;
	PropertyRNA *prop;
	
	static EnumPropertyItem field_type_items[] = {
		{0, "NONE", 0, "None", ""},
		{PFIELD_FORCE, "FORCE", ICON_FORCE_FORCE, "Force", ""},
		{PFIELD_WIND, "WIND", ICON_FORCE_WIND, "Wind", ""},
		{PFIELD_VORTEX, "VORTEX", ICON_FORCE_VORTEX, "Vortex", ""},
		{PFIELD_MAGNET, "MAGNET", ICON_FORCE_MAGNETIC, "Magnetic", ""},
		{PFIELD_HARMONIC, "HARMONIC", ICON_FORCE_HARMONIC, "Harmonic", ""},
		{PFIELD_CHARGE, "CHARGE", ICON_FORCE_CHARGE, "Charge", ""},
		{PFIELD_LENNARDJ, "LENNARDJ", ICON_FORCE_LENNARDJONES, "Lennard-Jones", ""},
		{PFIELD_TEXTURE, "TEXTURE", ICON_FORCE_TEXTURE, "Texture", ""},
		{PFIELD_GUIDE, "GUIDE", ICON_FORCE_CURVE, "Curve Guide", ""},
		{PFIELD_BOID, "BOID", ICON_FORCE_BOID, "Boid", ""},
		{PFIELD_TURBULENCE, "TURBULENCE", ICON_FORCE_TURBULENCE, "Turbulence", ""},
		{PFIELD_DRAG, "DRAG", ICON_FORCE_DRAG, "Drag", ""},
		{0, NULL, 0, NULL, NULL}};

	static EnumPropertyItem falloff_items[] = {
		{PFIELD_FALL_SPHERE, "SPHERE", 0, "Sphere", ""},
		{PFIELD_FALL_TUBE, "TUBE", 0, "Tube", ""},
		{PFIELD_FALL_CONE, "CONE", 0, "Cone", ""},
		{0, NULL, 0, NULL, NULL}};
		
	static EnumPropertyItem texture_items[] = {
		{PFIELD_TEX_RGB, "RGB", 0, "RGB", ""},
		{PFIELD_TEX_GRAD, "GRADIENT", 0, "Gradient", ""},
		{PFIELD_TEX_CURL, "CURL", 0, "Curl", ""},
		{0, NULL, 0, NULL, NULL}};

	static EnumPropertyItem zdirection_items[] = {
		{PFIELD_Z_BOTH, "BOTH", 0, "Both Z", ""},
		{PFIELD_Z_POS, "POSITIVE", 0, "+Z", ""},
		{PFIELD_Z_NEG, "NEGATIVE", 0, "-Z", ""},
		{0, NULL, 0, NULL, NULL}};
		
	static EnumPropertyItem guide_kink_items[] = {
		{0, "NONE", 0, "Nothing", ""},
		{1, "CURL", 0, "Curl", ""},
		{2, "RADIAL", 0, "Radial", ""},
		{3, "WAVE", 0, "Wave", ""},
		{4, "BRAID", 0, "Braid", ""},
		{5, "ROTATION", 0, "Rotation", ""},
		{6, "ROLL", 0, "Roll", ""},
		{0, NULL, 0, NULL, NULL}};
		
	static EnumPropertyItem guide_kink_axis_items[] = {
		{0, "X", 0, "X", ""},
		{1, "Y", 0, "Y", ""},
		{2, "Z", 0, "Z", ""},
		{0, NULL, 0, NULL, NULL}};

	srna= RNA_def_struct(brna, "FieldSettings", NULL);
	RNA_def_struct_sdna(srna, "PartDeflect");
	RNA_def_struct_path_func(srna, "rna_FieldSettings_path");
	RNA_def_struct_ui_text(srna, "Field Settings", "Field settings for an object in physics simulation");
	RNA_def_struct_ui_icon(srna, ICON_PHYSICS);
	
	/* Enums */
	
	prop= RNA_def_property(srna, "type", PROP_ENUM, PROP_NONE);
	RNA_def_property_enum_sdna(prop, NULL, "forcefield");
	RNA_def_property_enum_items(prop, field_type_items);
	RNA_def_property_ui_text(prop, "Type", "Type of field");
	RNA_def_property_update(prop, 0, "rna_FieldSettings_dependency_update");

	prop= RNA_def_property(srna, "shape", PROP_ENUM, PROP_NONE);
	RNA_def_property_enum_items(prop, effector_shape_items);
	RNA_def_property_enum_funcs(prop, NULL, NULL, "rna_Effector_shape_itemf");
	RNA_def_property_ui_text(prop, "Shape", "Which direction is used to calculate the effector force");
	RNA_def_property_update(prop, 0, "rna_FieldSettings_shape_update");
	
	prop= RNA_def_property(srna, "falloff_type", PROP_ENUM, PROP_NONE);
	RNA_def_property_enum_sdna(prop, NULL, "falloff");
	RNA_def_property_enum_items(prop, falloff_items);
	RNA_def_property_ui_text(prop, "Fall-Off", "Fall-off shape");
	RNA_def_property_update(prop, 0, "rna_FieldSettings_update");
	
	prop= RNA_def_property(srna, "texture_mode", PROP_ENUM, PROP_NONE);
	RNA_def_property_enum_sdna(prop, NULL, "tex_mode");
	RNA_def_property_enum_items(prop, texture_items);
	RNA_def_property_ui_text(prop, "Texture Mode", "How the texture effect is calculated (RGB & Curl need a RGB texture else Gradient will be used instead)");
	RNA_def_property_update(prop, 0, "rna_FieldSettings_update");

	prop= RNA_def_property(srna, "z_direction", PROP_ENUM, PROP_NONE);
	RNA_def_property_enum_sdna(prop, NULL, "zdir");
	RNA_def_property_enum_items(prop, zdirection_items);
	RNA_def_property_ui_text(prop, "Z Direction", "Effect in full or only positive/negative Z direction");
	RNA_def_property_update(prop, 0, "rna_FieldSettings_update");
	
	/* Float */
	
	prop= RNA_def_property(srna, "strength", PROP_FLOAT, PROP_NONE);
	RNA_def_property_float_sdna(prop, NULL, "f_strength");
	RNA_def_property_range(prop, -1000.0f, 1000.0f);
	RNA_def_property_ui_text(prop, "Strength", "Strength of force field");
	RNA_def_property_update(prop, 0, "rna_FieldSettings_update");

	/* different ui range to above */
	prop= RNA_def_property(srna, "linear_drag", PROP_FLOAT, PROP_NONE);
	RNA_def_property_float_sdna(prop, NULL, "f_strength");
	RNA_def_property_range(prop, -2.0f, 2.0f);
	RNA_def_property_ui_text(prop, "Linear Drag", "Drag component proportional to velocity");
	RNA_def_property_update(prop, 0, "rna_FieldSettings_update");

	prop= RNA_def_property(srna, "harmonic_damping", PROP_FLOAT, PROP_NONE);
	RNA_def_property_float_sdna(prop, NULL, "f_damp");
	RNA_def_property_range(prop, 0.0f, 10.0f);
	RNA_def_property_ui_text(prop, "Harmonic Damping", "Damping of the harmonic force");
	RNA_def_property_update(prop, 0, "rna_FieldSettings_update");

	/* different ui range to above */
	prop= RNA_def_property(srna, "quadratic_drag", PROP_FLOAT, PROP_NONE);
	RNA_def_property_float_sdna(prop, NULL, "f_damp");
	RNA_def_property_range(prop, -2.0f, 2.0f);
	RNA_def_property_ui_text(prop, "Quadratic Drag", "Drag component proportional to the square of velocity");
	RNA_def_property_update(prop, 0, "rna_FieldSettings_update");

	prop= RNA_def_property(srna, "flow", PROP_FLOAT, PROP_NONE);
	RNA_def_property_float_sdna(prop, NULL, "f_flow");
	RNA_def_property_range(prop, 0.0f, 10.0f);
	RNA_def_property_ui_text(prop, "Flow", "Convert effector force into air flow velocity");
	RNA_def_property_update(prop, 0, "rna_FieldSettings_update");

	/* different ui range to above */
	prop= RNA_def_property(srna, "inflow", PROP_FLOAT, PROP_NONE);
	RNA_def_property_float_sdna(prop, NULL, "f_flow");
	RNA_def_property_range(prop, -10.0f, 10.0f);
	RNA_def_property_ui_text(prop, "Inflow", "Inwards component of the vortex force");
	RNA_def_property_update(prop, 0, "rna_FieldSettings_update");

	prop= RNA_def_property(srna, "size", PROP_FLOAT, PROP_NONE);
	RNA_def_property_float_sdna(prop, NULL, "f_size");
	RNA_def_property_range(prop, 0.0f, 10.0f);
	RNA_def_property_ui_text(prop, "Size", "Size of the noise");
	RNA_def_property_update(prop, 0, "rna_FieldSettings_update");

	prop= RNA_def_property(srna, "rest_length", PROP_FLOAT, PROP_NONE);
	RNA_def_property_float_sdna(prop, NULL, "f_size");
	RNA_def_property_range(prop, 0.0f, 1000.0f);
	RNA_def_property_ui_text(prop, "Rest Length", "Rest length of the harmonic force");
	RNA_def_property_update(prop, 0, "rna_FieldSettings_update");
	
	prop= RNA_def_property(srna, "falloff_power", PROP_FLOAT, PROP_NONE);
	RNA_def_property_float_sdna(prop, NULL, "f_power");
	RNA_def_property_range(prop, 0.0f, 10.0f);
	RNA_def_property_ui_text(prop, "Falloff Power", "Falloff power (real gravitational falloff = 2)");
	RNA_def_property_update(prop, 0, "rna_FieldSettings_update");
	
	prop= RNA_def_property(srna, "distance_min", PROP_FLOAT, PROP_NONE);
	RNA_def_property_float_sdna(prop, NULL, "mindist");
	RNA_def_property_range(prop, 0.0f, 1000.0f);
	RNA_def_property_ui_text(prop, "Minimum Distance", "Minimum distance for the field's fall-off");
	RNA_def_property_update(prop, 0, "rna_FieldSettings_update");
	
	prop= RNA_def_property(srna, "distance_max", PROP_FLOAT, PROP_NONE);
	RNA_def_property_float_sdna(prop, NULL, "maxdist");
	RNA_def_property_range(prop, 0.0f, 1000.0f);
	RNA_def_property_ui_text(prop, "Maximum Distance", "Maximum distance for the field to work");
	RNA_def_property_update(prop, 0, "rna_FieldSettings_update");
	
	prop= RNA_def_property(srna, "radial_min", PROP_FLOAT, PROP_NONE);
	RNA_def_property_float_sdna(prop, NULL, "minrad");
	RNA_def_property_range(prop, 0.0f, 1000.0f);
	RNA_def_property_ui_text(prop, "Minimum Radial Distance", "Minimum radial distance for the field's fall-off");
	RNA_def_property_update(prop, 0, "rna_FieldSettings_update");
	
	prop= RNA_def_property(srna, "radial_max", PROP_FLOAT, PROP_NONE);
	RNA_def_property_float_sdna(prop, NULL, "maxrad");
	RNA_def_property_range(prop, 0.0f, 1000.0f);
	RNA_def_property_ui_text(prop, "Maximum Radial Distance", "Maximum radial distance for the field to work");
	RNA_def_property_update(prop, 0, "rna_FieldSettings_update");
	
	prop= RNA_def_property(srna, "radial_falloff", PROP_FLOAT, PROP_NONE);
	RNA_def_property_float_sdna(prop, NULL, "f_power_r");
	RNA_def_property_range(prop, 0.0f, 10.0f);
	RNA_def_property_ui_text(prop, "Radial Falloff Power", "Radial falloff power (real gravitational falloff = 2)");
	RNA_def_property_update(prop, 0, "rna_FieldSettings_update");

	prop= RNA_def_property(srna, "texture_nabla", PROP_FLOAT, PROP_NONE);
	RNA_def_property_float_sdna(prop, NULL, "tex_nabla");
	RNA_def_property_range(prop, 0.0001f, 1.0f);
	RNA_def_property_ui_text(prop, "Nabla", "Defines size of derivative offset used for calculating gradient and curl");
	RNA_def_property_update(prop, 0, "rna_FieldSettings_update");
	
	prop= RNA_def_property(srna, "noise", PROP_FLOAT, PROP_NONE);
	RNA_def_property_float_sdna(prop, NULL, "f_noise");
	RNA_def_property_range(prop, 0.0f, 10.0f);
	RNA_def_property_ui_text(prop, "Noise", "Noise of the force");
	RNA_def_property_update(prop, 0, "rna_FieldSettings_update");

	prop= RNA_def_property(srna, "seed", PROP_INT, PROP_UNSIGNED);
	RNA_def_property_range(prop, 1, 128);
	RNA_def_property_ui_text(prop, "Seed", "Seed of the noise");
	RNA_def_property_update(prop, 0, "rna_FieldSettings_update");

	/* Boolean */
	
	prop= RNA_def_property(srna, "use_min_distance", PROP_BOOLEAN, PROP_NONE);
	RNA_def_property_boolean_sdna(prop, NULL, "flag", PFIELD_USEMIN);
	RNA_def_property_ui_text(prop, "Use Min", "Use a minimum distance for the field's fall-off");
	RNA_def_property_update(prop, 0, "rna_FieldSettings_update");
	
	prop= RNA_def_property(srna, "use_max_distance", PROP_BOOLEAN, PROP_NONE);
	RNA_def_property_boolean_sdna(prop, NULL, "flag", PFIELD_USEMAX);
	RNA_def_property_ui_text(prop, "Use Max", "Use a maximum distance for the field to work");
	RNA_def_property_update(prop, 0, "rna_FieldSettings_update");
	
	prop= RNA_def_property(srna, "use_radial_min", PROP_BOOLEAN, PROP_NONE);
	RNA_def_property_boolean_sdna(prop, NULL, "flag", PFIELD_USEMINR);
	RNA_def_property_ui_text(prop, "Use Min", "Use a minimum radial distance for the field's fall-off");
	// "Use a minimum angle for the field's fall-off"
	RNA_def_property_update(prop, 0, "rna_FieldSettings_update");
	
	prop= RNA_def_property(srna, "use_radial_max", PROP_BOOLEAN, PROP_NONE);
	RNA_def_property_boolean_sdna(prop, NULL, "flag", PFIELD_USEMAXR);
	RNA_def_property_ui_text(prop, "Use Max", "Use a maximum radial distance for the field to work");
	// "Use a maximum angle for the field to work"
	RNA_def_property_update(prop, 0, "rna_FieldSettings_update");

	prop= RNA_def_property(srna, "use_object_coords", PROP_BOOLEAN, PROP_NONE);
	RNA_def_property_boolean_sdna(prop, NULL, "flag", PFIELD_TEX_OBJECT);
	RNA_def_property_ui_text(prop, "Use Coordinates", "Use object/global coordinates for texture");
	RNA_def_property_update(prop, 0, "rna_FieldSettings_update");

	prop= RNA_def_property(srna, "use_global_coords", PROP_BOOLEAN, PROP_NONE);
	RNA_def_property_boolean_sdna(prop, NULL, "flag", PFIELD_GLOBAL_CO);
	RNA_def_property_ui_text(prop, "Use Global Coordinates", "Use effector/global coordinates for turbulence");
	RNA_def_property_update(prop, 0, "rna_FieldSettings_update");
	
	prop= RNA_def_property(srna, "use_2d_force", PROP_BOOLEAN, PROP_NONE);
	RNA_def_property_boolean_sdna(prop, NULL, "flag", PFIELD_TEX_2D);
	RNA_def_property_ui_text(prop, "2D", "Apply force only in 2d");
	RNA_def_property_update(prop, 0, "rna_FieldSettings_update");
	
	prop= RNA_def_property(srna, "use_root_coords", PROP_BOOLEAN, PROP_NONE);
	RNA_def_property_boolean_sdna(prop, NULL, "flag", PFIELD_TEX_ROOTCO);
	RNA_def_property_ui_text(prop, "Root Texture Coordinates", "Texture coordinates from root particle locations");
	RNA_def_property_update(prop, 0, "rna_FieldSettings_update");

	prop= RNA_def_property(srna, "apply_to_location", PROP_BOOLEAN, PROP_NONE);
	RNA_def_property_boolean_sdna(prop, NULL, "flag", PFIELD_DO_LOCATION);
	RNA_def_property_ui_text(prop, "Location", "Effect particles' location");
	RNA_def_property_update(prop, 0, "rna_FieldSettings_update");

	prop= RNA_def_property(srna, "apply_to_rotation", PROP_BOOLEAN, PROP_NONE);
	RNA_def_property_boolean_sdna(prop, NULL, "flag", PFIELD_DO_ROTATION);
	RNA_def_property_ui_text(prop, "Rotation", "Effect particles' dynamic rotation");
	RNA_def_property_update(prop, 0, "rna_FieldSettings_update");

	prop= RNA_def_property(srna, "use_absorption", PROP_BOOLEAN, PROP_NONE);
	RNA_def_property_boolean_sdna(prop, NULL, "flag", PFIELD_VISIBILITY);
	RNA_def_property_ui_text(prop, "Absorption", "Force gets absorbed by collision objects");
	RNA_def_property_update(prop, 0, "rna_FieldSettings_update");

	prop= RNA_def_property(srna, "use_multiple_springs", PROP_BOOLEAN, PROP_NONE);
	RNA_def_property_boolean_sdna(prop, NULL, "flag", PFIELD_MULTIPLE_SPRINGS);
	RNA_def_property_ui_text(prop, "Multiple Springs", "Every point is effected by multiple springs");
	RNA_def_property_update(prop, 0, "rna_FieldSettings_update");
	
	/* Pointer */
	
	prop= RNA_def_property(srna, "texture", PROP_POINTER, PROP_NONE);
	RNA_def_property_pointer_sdna(prop, NULL, "tex");
	RNA_def_property_flag(prop, PROP_EDITABLE);
	RNA_def_property_ui_text(prop, "Texture", "Texture to use as force");
	RNA_def_property_update(prop, 0, "rna_FieldSettings_update");
	
	/********** Curve Guide Field Settings **********/
	
	prop= RNA_def_property(srna, "guide_minimum", PROP_FLOAT, PROP_NONE);
	RNA_def_property_float_sdna(prop, NULL, "f_strength");
	RNA_def_property_range(prop, 0.0f, 1000.0f);
	RNA_def_property_ui_text(prop, "Minimum Distance", "The distance from which particles are affected fully");
	RNA_def_property_update(prop, 0, "rna_FieldSettings_update");

	prop= RNA_def_property(srna, "guide_free", PROP_FLOAT, PROP_NONE);
	RNA_def_property_float_sdna(prop, NULL, "free_end");
	RNA_def_property_range(prop, 0.0f, 0.99f);
	RNA_def_property_ui_text(prop, "Free", "Guide-free time from particle life's end");
	RNA_def_property_update(prop, 0, "rna_FieldSettings_update");

	prop= RNA_def_property(srna, "use_guide_path_add", PROP_BOOLEAN, PROP_NONE);
	RNA_def_property_boolean_sdna(prop, NULL, "flag", PFIELD_GUIDE_PATH_ADD);
	RNA_def_property_ui_text(prop, "Additive", "Based on distance/falloff it adds a portion of the entire path");
	RNA_def_property_update(prop, 0, "rna_FieldSettings_update");

	prop= RNA_def_property(srna, "use_guide_path_weight", PROP_BOOLEAN, PROP_NONE);
	RNA_def_property_boolean_sdna(prop, NULL, "flag", PFIELD_GUIDE_PATH_WEIGHT);
	RNA_def_property_ui_text(prop, "Weights", "Use curve weights to influence the particle influence along the curve");
	RNA_def_property_update(prop, 0, "rna_FieldSettings_update");
	
	/* Clump Settings */
	
	prop= RNA_def_property(srna, "guide_clump_amount", PROP_FLOAT, PROP_NONE);
	RNA_def_property_float_sdna(prop, NULL, "clump_fac");
	RNA_def_property_range(prop, -1.0f, 1.0f);
	RNA_def_property_ui_text(prop, "Amount", "Amount of clumping");
	RNA_def_property_update(prop, 0, "rna_FieldSettings_update");
	
	prop= RNA_def_property(srna, "guide_clump_shape", PROP_FLOAT, PROP_NONE);
	RNA_def_property_float_sdna(prop, NULL, "clump_pow");
	RNA_def_property_range(prop, -0.999f, 0.999f);
	RNA_def_property_ui_text(prop, "Shape", "Shape of clumping");
	RNA_def_property_update(prop, 0, "rna_FieldSettings_update");
	
	/* Kink Settings */
	
	prop= RNA_def_property(srna, "guide_kink_type", PROP_ENUM, PROP_NONE);
	RNA_def_property_enum_sdna(prop, NULL, "kink");
	RNA_def_property_enum_items(prop, guide_kink_items);
	RNA_def_property_ui_text(prop, "Kink", "Type of periodic offset on the curve");
	RNA_def_property_update(prop, 0, "rna_FieldSettings_update");
	
	prop= RNA_def_property(srna, "guide_kink_axis", PROP_ENUM, PROP_NONE);
	RNA_def_property_enum_sdna(prop, NULL, "kink_axis");
	RNA_def_property_enum_items(prop, guide_kink_axis_items);
	RNA_def_property_ui_text(prop, "Axis", "Which axis to use for offset");
	RNA_def_property_update(prop, 0, "rna_FieldSettings_update");

	prop= RNA_def_property(srna, "guide_kink_frequency", PROP_FLOAT, PROP_NONE);
	RNA_def_property_float_sdna(prop, NULL, "kink_freq");
	RNA_def_property_range(prop, 0.0f, 10.0f);
	RNA_def_property_ui_text(prop, "Frequency", "The frequency of the offset (1/total length)");
	RNA_def_property_update(prop, 0, "rna_FieldSettings_update");
	
	prop= RNA_def_property(srna, "guide_kink_shape", PROP_FLOAT, PROP_NONE);
	RNA_def_property_float_sdna(prop, NULL, "kink_shape");
	RNA_def_property_range(prop, -0.999f, 0.999f);
	RNA_def_property_ui_text(prop, "Shape", "Adjust the offset to the beginning/end");
	RNA_def_property_update(prop, 0, "rna_FieldSettings_update");
	
	prop= RNA_def_property(srna, "guide_kink_amplitude", PROP_FLOAT, PROP_NONE);
	RNA_def_property_float_sdna(prop, NULL, "kink_amp");
	RNA_def_property_range(prop, 0.0f, 10.0f);
	RNA_def_property_ui_text(prop, "Amplitude", "The amplitude of the offset");
	RNA_def_property_update(prop, 0, "rna_FieldSettings_update");

	/* Variables used for Curve Guide, already wrapped, used for other fields too */
	// falloff_power, use_max_distance, maximum_distance
}

static void rna_def_game_softbody(BlenderRNA *brna)
{
	StructRNA *srna;
	PropertyRNA *prop;

	srna= RNA_def_struct(brna, "GameSoftBodySettings", NULL);
	RNA_def_struct_sdna(srna, "BulletSoftBody");
	RNA_def_struct_ui_text(srna, "Game Soft Body Settings", "Soft body simulation settings for an object in the game engine");
	
	/* Floats */
	
	prop= RNA_def_property(srna, "linear_stiffness", PROP_FLOAT, PROP_NONE);
	RNA_def_property_float_sdna(prop, NULL, "linStiff");
	RNA_def_property_range(prop, 0.0f, 1.0f);
	RNA_def_property_ui_text(prop, "Linear Stiffness", "Linear stiffness of the soft body links");
	
	prop= RNA_def_property(srna, "dynamic_friction", PROP_FLOAT, PROP_NONE);
	RNA_def_property_float_sdna(prop, NULL, "kDF");
	RNA_def_property_range(prop, 0.0f, 1.0f);
	RNA_def_property_ui_text(prop, "Friction", "Dynamic Friction");
	
	prop= RNA_def_property(srna, "shape_threshold", PROP_FLOAT, PROP_NONE);
	RNA_def_property_float_sdna(prop, NULL, "kMT");
	RNA_def_property_range(prop, 0.0f, 1.0f);
	RNA_def_property_ui_text(prop, "Threshold", "Shape matching threshold");
	
	prop= RNA_def_property(srna, "collision_margin", PROP_FLOAT, PROP_NONE);
	RNA_def_property_float_sdna(prop, NULL, "margin");
	RNA_def_property_range(prop, 0.01f, 1.0f);
	RNA_def_property_ui_text(prop, "Margin", "Collision margin for soft body. Small value makes the algorithm unstable");
	
	prop= RNA_def_property(srna, "weld_threshold", PROP_FLOAT, PROP_DISTANCE);
	RNA_def_property_float_sdna(prop, NULL, "welding");
	RNA_def_property_range(prop, 0.0f, 0.01f);
	RNA_def_property_ui_text(prop, "Welding", "Welding threshold: distance between nearby vertices to be considered equal => set to 0.0 to disable welding test and speed up scene loading (ok if the mesh has no duplicates)");

	/* Integers */
	
	prop= RNA_def_property(srna, "location_iterations", PROP_INT, PROP_NONE);
	RNA_def_property_int_sdna(prop, NULL, "piterations");
	RNA_def_property_range(prop, 0, 10);
	RNA_def_property_ui_text(prop, "Position Iterations", "Position solver iterations");
	
	prop= RNA_def_property(srna, "cluster_iterations", PROP_INT, PROP_NONE);
	RNA_def_property_int_sdna(prop, NULL, "numclusteriterations");
	RNA_def_property_range(prop, 1, 128);
	RNA_def_property_ui_text(prop, "Cluster Iterations", "Specify the number of cluster iterations");
	
	/* Booleans */
	
	prop= RNA_def_property(srna, "use_shape_match", PROP_BOOLEAN, PROP_NONE);
	RNA_def_property_boolean_sdna(prop, NULL, "flag", OB_BSB_SHAPE_MATCHING);
	RNA_def_property_ui_text(prop, "Shape Match", "Enable soft body shape matching goal");
	
	prop= RNA_def_property(srna, "use_bending_constraints", PROP_BOOLEAN, PROP_NONE);
	RNA_def_property_boolean_sdna(prop, NULL, "flag", OB_BSB_BENDING_CONSTRAINTS);
	RNA_def_property_ui_text(prop, "Bending Const", "Enable bending constraints");
	
	prop= RNA_def_property(srna, "use_cluster_rigid_to_softbody", PROP_BOOLEAN, PROP_NONE);
	RNA_def_property_boolean_sdna(prop, NULL, "collisionflags", OB_BSB_COL_CL_RS);
	RNA_def_property_ui_text(prop, "Rigid to Soft Body", "Enable cluster collision between soft and rigid body");
	
	prop= RNA_def_property(srna, "use_cluster_soft_to_softbody", PROP_BOOLEAN, PROP_NONE);
	RNA_def_property_boolean_sdna(prop, NULL, "collisionflags", OB_BSB_COL_CL_SS);
	RNA_def_property_ui_text(prop, "Soft to Soft Body", "Enable cluster collision between soft and soft body");
}

static void rna_def_softbody(BlenderRNA *brna)
{
	StructRNA *srna;
	PropertyRNA *prop;
	int matrix_dimsize[]= {3, 3};

	
	static EnumPropertyItem collision_type_items[] = {
		{SBC_MODE_MANUAL, "MANUAL", 0, "Manual", "Manual adjust"},
		{SBC_MODE_AVG, "AVERAGE", 0, "Average", "Average Spring length * Ball Size"},
		{SBC_MODE_MIN, "MINIMAL", 0, "Minimal", "Minimal Spring length * Ball Size"},
		{SBC_MODE_MAX, "MAXIMAL", 0, "Maximal", "Maximal Spring length * Ball Size"},
		{SBC_MODE_AVGMINMAX, "MINMAX", 0, "AvMinMax", "(Min+Max)/2 * Ball Size"},
		{0, NULL, 0, NULL, NULL}};
	
	static EnumPropertyItem aerodynamics_type[] = {
		{0, "SIMPLE", 0, "Simple", "Edges receive a drag force from surrounding media"},
		{1, "LIFT_FORCE", 0, "Lift Force", "Edges receive a lift force when passing through surrounding media"},
		{0, NULL, 0, NULL, NULL}};

	srna= RNA_def_struct(brna, "SoftBodySettings", NULL);
	RNA_def_struct_sdna(srna, "SoftBody");
	RNA_def_struct_path_func(srna, "rna_SoftBodySettings_path");
	RNA_def_struct_ui_text(srna, "Soft Body Settings", "Soft body simulation settings for an object");
	
	/* General Settings */
	
	prop= RNA_def_property(srna, "friction", PROP_FLOAT, PROP_NONE);
	RNA_def_property_float_sdna(prop, NULL, "mediafrict");
	RNA_def_property_range(prop, 0.0f, 50.0f);
	RNA_def_property_ui_text(prop, "Friction", "General media friction for point movements");
	RNA_def_property_update(prop, 0, "rna_softbody_update");
	
	prop= RNA_def_property(srna, "mass", PROP_FLOAT, PROP_NONE);
	RNA_def_property_float_sdna(prop, NULL, "nodemass");
	RNA_def_property_range(prop, 0.0f, 50000.0f);
	RNA_def_property_ui_text(prop, "Mass", "General Mass value");
	RNA_def_property_update(prop, 0, "rna_softbody_update");
	
	prop= RNA_def_property(srna, "vertex_group_mass", PROP_STRING, PROP_NONE);
	RNA_def_property_string_sdna(prop, NULL, "namedVG_Mass");
	RNA_def_property_ui_text(prop, "Mass Vertex Group", "Control point mass values");
	RNA_def_property_string_funcs(prop, NULL, NULL, "rna_SoftBodySettings_mass_vgroup_set");
	RNA_def_property_update(prop, 0, "rna_softbody_update");
	
	/* no longer used */
	prop= RNA_def_property(srna, "gravity", PROP_FLOAT, PROP_ACCELERATION);
	RNA_def_property_float_sdna(prop, NULL, "grav");
	RNA_def_property_range(prop, -10.0f, 10.0f);
	RNA_def_property_ui_text(prop, "Gravitation", "Apply gravitation to point movement");
	RNA_def_property_update(prop, 0, "rna_softbody_update");
	
	prop= RNA_def_property(srna, "speed", PROP_FLOAT, PROP_NONE);
	RNA_def_property_float_sdna(prop, NULL, "physics_speed");
	RNA_def_property_range(prop, 0.01f, 100.0f);
	RNA_def_property_ui_text(prop, "Speed", "Tweak timing for physics to control frequency and speed");
	RNA_def_property_update(prop, 0, "rna_softbody_update");
	
	/* Goal */
	
	prop= RNA_def_property(srna, "vertex_group_goal", PROP_STRING, PROP_NONE);
	RNA_def_property_string_sdna(prop, NULL, "vertgroup");
	RNA_def_property_clear_flag(prop, PROP_ANIMATABLE); /* not impossible .. but not supported yet */
	RNA_def_property_string_funcs(prop, "rna_SoftBodySettings_goal_vgroup_get", "rna_SoftBodySettings_goal_vgroup_length", "rna_SoftBodySettings_goal_vgroup_set");
	RNA_def_property_ui_text(prop, "Goal Vertex Group", "Control point weight values");
	
	prop= RNA_def_property(srna, "goal_min", PROP_FLOAT, PROP_NONE);
	RNA_def_property_float_sdna(prop, NULL, "mingoal");
	RNA_def_property_range(prop, 0.0f, 1.0f);
	RNA_def_property_ui_text(prop, "Goal Minimum", "Goal minimum, vertex weights are scaled to match this range");
	RNA_def_property_update(prop, 0, "rna_softbody_update");

	prop= RNA_def_property(srna, "goal_max", PROP_FLOAT, PROP_NONE);
	RNA_def_property_float_sdna(prop, NULL, "maxgoal");
	RNA_def_property_range(prop, 0.0f, 1.0f);
	RNA_def_property_ui_text(prop, "Goal Maximum", "Goal maximum, vertex weights are scaled to match this range");
	RNA_def_property_update(prop, 0, "rna_softbody_update");

	prop= RNA_def_property(srna, "goal_default", PROP_FLOAT, PROP_NONE);
	RNA_def_property_float_sdna(prop, NULL, "defgoal");
	RNA_def_property_clear_flag(prop, PROP_ANIMATABLE);
	RNA_def_property_range(prop, 0.0f, 1.0f);
	RNA_def_property_ui_text(prop, "Goal Default", "Default Goal (vertex target position) value, when no Vertex Group used");
	RNA_def_property_update(prop, 0, "rna_softbody_update");
	
	prop= RNA_def_property(srna, "goal_spring", PROP_FLOAT, PROP_NONE);
	RNA_def_property_float_sdna(prop, NULL, "goalspring");
	RNA_def_property_range(prop, 0.0f, 0.999f);
	RNA_def_property_ui_text(prop, "Goal Stiffness", "Goal (vertex target position) spring stiffness");
	RNA_def_property_update(prop, 0, "rna_softbody_update");
	
	prop= RNA_def_property(srna, "goal_friction", PROP_FLOAT, PROP_NONE);
	RNA_def_property_float_sdna(prop, NULL, "goalfrict");
	RNA_def_property_range(prop, 0.0f, 50.0f);
	RNA_def_property_ui_text(prop, "Goal Damping", "Goal (vertex target position) friction");
	RNA_def_property_update(prop, 0, "rna_softbody_update");
	
	/* Edge Spring Settings */
	
	prop= RNA_def_property(srna, "pull", PROP_FLOAT, PROP_NONE);
	RNA_def_property_float_sdna(prop, NULL, "inspring");
	RNA_def_property_range(prop, 0.0f, 0.999f);
	RNA_def_property_ui_text(prop, "Pull", "Edge spring stiffness when longer than rest length");
	RNA_def_property_update(prop, 0, "rna_softbody_update");
	
	prop= RNA_def_property(srna, "push", PROP_FLOAT, PROP_NONE);
	RNA_def_property_float_sdna(prop, NULL, "inpush");
	RNA_def_property_range(prop, 0.0f, 0.999f);
	RNA_def_property_ui_text(prop, "Push", "Edge spring stiffness when shorter than rest length");
	RNA_def_property_update(prop, 0, "rna_softbody_update");
	
	prop= RNA_def_property(srna, "damping", PROP_FLOAT, PROP_NONE);
	RNA_def_property_float_sdna(prop, NULL, "infrict");
	RNA_def_property_range(prop, 0.0f, 50.0f);
	RNA_def_property_ui_text(prop, "Damp", "Edge spring friction");
	RNA_def_property_update(prop, 0, "rna_softbody_update");
	
	prop= RNA_def_property(srna, "spring_length", PROP_FLOAT, PROP_NONE);
	RNA_def_property_float_sdna(prop, NULL, "springpreload");
	RNA_def_property_range(prop, 0.0f, 200.0f);
	RNA_def_property_ui_text(prop, "SL", "Alter spring length to shrink/blow up (unit %) 0 to disable");
	RNA_def_property_update(prop, 0, "rna_softbody_update");
	
	prop= RNA_def_property(srna, "aero", PROP_FLOAT, PROP_NONE);
	RNA_def_property_float_sdna(prop, NULL, "aeroedge");
	RNA_def_property_range(prop, 0.0f, 30000.0f);
	RNA_def_property_ui_text(prop, "Aero", "Make edges 'sail'");
	RNA_def_property_update(prop, 0, "rna_softbody_update");
	
	prop= RNA_def_property(srna, "plastic", PROP_FLOAT, PROP_NONE);
	RNA_def_property_float_sdna(prop, NULL, "plastic");
	RNA_def_property_range(prop, 0.0f, 100.0f);
	RNA_def_property_ui_text(prop, "Plastic", "Permanent deform");
	RNA_def_property_update(prop, 0, "rna_softbody_update");
	
	prop= RNA_def_property(srna, "bend", PROP_FLOAT, PROP_NONE);
	RNA_def_property_float_sdna(prop, NULL, "secondspring");
	RNA_def_property_range(prop, 0.0f, 10.0f);
	RNA_def_property_ui_text(prop, "Bending", "Bending Stiffness");
	RNA_def_property_update(prop, 0, "rna_softbody_update");
	
	prop= RNA_def_property(srna, "shear", PROP_FLOAT, PROP_NONE);
	RNA_def_property_float_sdna(prop, NULL, "shearstiff");
	RNA_def_property_range(prop, 0.0f, 1.0f);
	RNA_def_property_ui_text(prop, "Shear", "Shear Stiffness");
	
	prop= RNA_def_property(srna, "vertex_group_spring", PROP_STRING, PROP_NONE);
	RNA_def_property_string_sdna(prop, NULL, "namedVG_Spring_K");
	RNA_def_property_ui_text(prop, "Spring Vertex Group", "Control point spring strength values");
	RNA_def_property_string_funcs(prop, NULL, NULL, "rna_SoftBodySettings_spring_vgroup_set");
	RNA_def_property_update(prop, 0, "rna_softbody_update");
	
	/* Collision */
	
	prop= RNA_def_property(srna, "collision_type", PROP_ENUM, PROP_NONE);
	RNA_def_property_enum_sdna(prop, NULL, "sbc_mode");
	RNA_def_property_enum_items(prop, collision_type_items);
	RNA_def_property_clear_flag(prop, PROP_ANIMATABLE);
	RNA_def_property_ui_text(prop, "Collision Type", "Choose Collision Type");
	RNA_def_property_update(prop, 0, "rna_softbody_update");
	
	prop= RNA_def_property(srna, "ball_size", PROP_FLOAT, PROP_NONE);
	RNA_def_property_float_sdna(prop, NULL, "colball");
	RNA_def_property_clear_flag(prop, PROP_ANIMATABLE); /* code is not ready for that yet */
	RNA_def_property_range(prop, -10.0f, 10.0f);
	RNA_def_property_ui_text(prop, "Ball Size", "Absolute ball size or factor if not manual adjusted");
	RNA_def_property_update(prop, 0, "rna_softbody_update");
	
	prop= RNA_def_property(srna, "ball_stiff", PROP_FLOAT, PROP_NONE);
	RNA_def_property_float_sdna(prop, NULL, "ballstiff");
	RNA_def_property_range(prop, 0.001f, 100.0f);
	RNA_def_property_ui_text(prop, "Ball Size", "Ball inflating pressure");
	RNA_def_property_update(prop, 0, "rna_softbody_update");
	
	prop= RNA_def_property(srna, "ball_damp", PROP_FLOAT, PROP_NONE);
	RNA_def_property_float_sdna(prop, NULL, "balldamp");
	RNA_def_property_range(prop, 0.001f, 1.0f);
	RNA_def_property_ui_text(prop, "Ball Size", "Blending to inelastic collision");
	RNA_def_property_update(prop, 0, "rna_softbody_update");
	
	/* Solver */
	
	prop= RNA_def_property(srna, "error_threshold", PROP_FLOAT, PROP_NONE);
	RNA_def_property_float_sdna(prop, NULL, "rklimit");
	RNA_def_property_range(prop, 0.001f, 10.0f);
	RNA_def_property_ui_text(prop, "Error Limit", "The Runge-Kutta ODE solver error limit, low value gives more precision, high values speed");
	RNA_def_property_update(prop, 0, "rna_softbody_update");
	
	prop= RNA_def_property(srna, "step_min", PROP_INT, PROP_NONE);
	RNA_def_property_int_sdna(prop, NULL, "minloops");
	RNA_def_property_range(prop, 0, 30000);
	RNA_def_property_ui_text(prop, "Min Step", "Minimal # solver steps/frame");
	RNA_def_property_update(prop, 0, "rna_softbody_update");
	
	prop= RNA_def_property(srna, "step_max", PROP_INT, PROP_NONE);
	RNA_def_property_int_sdna(prop, NULL, "maxloops");
	RNA_def_property_range(prop, 0, 30000);
	RNA_def_property_ui_text(prop, "Max Step", "Maximal # solver steps/frame");
	RNA_def_property_update(prop, 0, "rna_softbody_update");
	
	prop= RNA_def_property(srna, "choke", PROP_INT, PROP_NONE);
	RNA_def_property_int_sdna(prop, NULL, "choke");
	RNA_def_property_range(prop, 0, 100);
	RNA_def_property_ui_text(prop, "Choke", "'Viscosity' inside collision target");
	RNA_def_property_update(prop, 0, "rna_softbody_update");
	
	prop= RNA_def_property(srna, "fuzzy", PROP_INT, PROP_NONE);
	RNA_def_property_int_sdna(prop, NULL, "fuzzyness");
	RNA_def_property_range(prop, 1, 100);
	RNA_def_property_ui_text(prop, "Fuzzy", "Fuzziness while on collision, high values make collsion handling faster but less stable");
	RNA_def_property_update(prop, 0, "rna_softbody_update");
	
	prop= RNA_def_property(srna, "use_auto_step", PROP_BOOLEAN, PROP_NONE);
	RNA_def_property_boolean_sdna(prop, NULL, "solverflags", SBSO_OLDERR);
	RNA_def_property_ui_text(prop, "V", "Use velocities for automagic step sizes");
	RNA_def_property_update(prop, 0, "rna_softbody_update");
	
	prop= RNA_def_property(srna, "use_diagnose", PROP_BOOLEAN, PROP_NONE);
	RNA_def_property_boolean_sdna(prop, NULL, "solverflags", SBSO_MONITOR);
	RNA_def_property_ui_text(prop, "Print Performance to Console", "Turn on SB diagnose console prints");
	
	prop= RNA_def_property(srna, "use_estimate_matrix", PROP_BOOLEAN, PROP_NONE);
	RNA_def_property_boolean_sdna(prop, NULL, "solverflags", SBSO_ESTIMATEIPO);
	RNA_def_property_ui_text(prop, "Estimate matrix", "estimate matrix .. split to COM , ROT ,SCALE ");


	/***********************************************************************************/
	/* these are not exactly settings, but reading calculated results*/
	/* but i did not want to start a new property struct */
	/* so rather rename this from SoftBodySettings to SoftBody */
	/* translation */
	prop= RNA_def_property(srna, "location_mass_center", PROP_FLOAT, PROP_TRANSLATION);
	RNA_def_property_float_sdna(prop, NULL, "lcom");
	RNA_def_property_ui_text(prop, "Center of mass", "Location of Center of mass");

	/* matrix */
	prop= RNA_def_property(srna, "rotation_estimate", PROP_FLOAT, PROP_MATRIX);
	RNA_def_property_float_sdna(prop, NULL, "lrot");
	RNA_def_property_multi_array(prop, 2, matrix_dimsize);
	RNA_def_property_ui_text(prop, "Rot Matrix", "Estimated rotation matrix");

	prop= RNA_def_property(srna, "scale_estimate", PROP_FLOAT, PROP_MATRIX);
	RNA_def_property_float_sdna(prop, NULL, "lscale");
	RNA_def_property_multi_array(prop, 2, matrix_dimsize);
	RNA_def_property_ui_text(prop, "Scale Matrix", "Estimated scale matrix");
	/***********************************************************************************/


	/* Flags */
	
	prop= RNA_def_property(srna, "use_goal", PROP_BOOLEAN, PROP_NONE);
	RNA_def_property_boolean_funcs(prop, "rna_SoftBodySettings_use_goal_get", "rna_SoftBodySettings_use_goal_set");
	RNA_def_property_clear_flag(prop, PROP_ANIMATABLE);
	RNA_def_property_ui_text(prop, "Use Goal", "Define forces for vertices to stick to animated position");
	RNA_def_property_update(prop, 0, "rna_softbody_update");
	
	prop= RNA_def_property(srna, "use_edges", PROP_BOOLEAN, PROP_NONE);
	RNA_def_property_boolean_funcs(prop, "rna_SoftBodySettings_use_edges_get", "rna_SoftBodySettings_use_edges_set");
	RNA_def_property_clear_flag(prop, PROP_ANIMATABLE);
	RNA_def_property_ui_text(prop, "Use Edges", "Use Edges as springs");
	RNA_def_property_update(prop, 0, "rna_softbody_update");
	
	prop= RNA_def_property(srna, "use_stiff_quads", PROP_BOOLEAN, PROP_NONE);
	RNA_def_property_boolean_funcs(prop, "rna_SoftBodySettings_stiff_quads_get", "rna_SoftBodySettings_stiff_quads_set");
	RNA_def_property_clear_flag(prop, PROP_ANIMATABLE);
	RNA_def_property_ui_text(prop, "Stiff Quads", "Adds diagonal springs on 4-gons");
	RNA_def_property_update(prop, 0, "rna_softbody_update");
	
	prop= RNA_def_property(srna, "use_edge_collision", PROP_BOOLEAN, PROP_NONE);
	RNA_def_property_boolean_funcs(prop, "rna_SoftBodySettings_edge_collision_get", "rna_SoftBodySettings_edge_collision_set");
	RNA_def_property_ui_text(prop, "Edge Collision", "Edges collide too");
	RNA_def_property_update(prop, 0, "rna_softbody_update");
	
	prop= RNA_def_property(srna, "use_face_collision", PROP_BOOLEAN, PROP_NONE);
	RNA_def_property_boolean_funcs(prop, "rna_SoftBodySettings_face_collision_get", "rna_SoftBodySettings_face_collision_set");
	RNA_def_property_ui_text(prop, "Face Collision", "Faces collide too, can be very slow");
	RNA_def_property_update(prop, 0, "rna_softbody_update");
	
	prop= RNA_def_property(srna, "aerodynamics_type", PROP_ENUM, PROP_NONE);
	RNA_def_property_enum_items(prop, aerodynamics_type);
	RNA_def_property_enum_funcs(prop, "rna_SoftBodySettings_new_aero_get", "rna_SoftBodySettings_new_aero_set", NULL);
	RNA_def_property_ui_text(prop, "Aerodynamics Type", "Method of calculating aerodynamic interaction");
	RNA_def_property_update(prop, 0, "rna_softbody_update");
	
	prop= RNA_def_property(srna, "use_self_collision", PROP_BOOLEAN, PROP_NONE);
	RNA_def_property_boolean_funcs(prop, "rna_SoftBodySettings_self_collision_get", "rna_SoftBodySettings_self_collision_set");
	RNA_def_property_clear_flag(prop, PROP_ANIMATABLE);
	RNA_def_property_ui_text(prop, "Self Collision", "Enable naive vertex ball self collision");
	RNA_def_property_update(prop, 0, "rna_softbody_update");

	prop= RNA_def_property(srna, "effector_weights", PROP_POINTER, PROP_NONE);
	RNA_def_property_pointer_sdna(prop, NULL, "effector_weights");
	RNA_def_property_struct_type(prop, "EffectorWeights");
	RNA_def_property_clear_flag(prop, PROP_EDITABLE);
	RNA_def_property_ui_text(prop, "Effector Weights", "");
}

void RNA_def_object_force(BlenderRNA *brna)
{
	rna_def_pointcache(brna);
	rna_def_collision(brna);
	rna_def_effector_weight(brna);
	rna_def_field(brna);
	rna_def_game_softbody(brna);
	rna_def_softbody(brna);
}

#endif<|MERGE_RESOLUTION|>--- conflicted
+++ resolved
@@ -180,12 +180,8 @@
 		cache->flag |= (PTCACHE_BAKED|PTCACHE_DISK_CACHE|PTCACHE_SIMULATION_VALID);
 		cache->flag &= ~(PTCACHE_OUTDATED|PTCACHE_FRAMES_SKIPPED);
 
-<<<<<<< HEAD
 		BKE_ptcache_load_external(pid);
-		DAG_id_flush_update(&ob->id, OB_RECALC_DATA);
-=======
 		DAG_id_tag_update(&ob->id, OB_RECALC_DATA);
->>>>>>> 6d201907
 	}
 	else {
 		for(pid=pidlist.first; pid; pid=pid->next) {
