/*
 * ***** BEGIN GPL LICENSE BLOCK *****
 *
 * This program is free software; you can redistribute it and/or
 * modify it under the terms of the GNU General Public License
 * as published by the Free Software Foundation; either version 2
 * of the License, or (at your option) any later version.
 *
 * This program is distributed in the hope that it will be useful,
 * but WITHOUT ANY WARRANTY; without even the implied warranty of
 * MERCHANTABILITY or FITNESS FOR A PARTICULAR PURPOSE.  See the
 * GNU General Public License for more details.
 *
 * You should have received a copy of the GNU General Public License
 * along with this program; if not, write to the Free Software Foundation,
 * Inc., 51 Franklin Street, Fifth Floor, Boston, MA 02110-1301, USA.
 *
 * Contributor(s): Blender Foundation (2008).
 *
 * ***** END GPL LICENSE BLOCK *****
 */

/** \file blender/makesrna/intern/rna_userdef.c
 *  \ingroup RNA
 */

#include <stdlib.h>

#include "DNA_curve_types.h"
#include "DNA_space_types.h"
#include "DNA_userdef_types.h"
#include "DNA_brush_types.h"
#include "DNA_view3d_types.h"
#include "DNA_scene_types.h"

#include "BLI_utildefines.h"

#include "BKE_sound.h"
#include "BKE_addon.h"

#include "RNA_access.h"
#include "RNA_define.h"
#include "RNA_enum_types.h"

#include "rna_internal.h"

#include "WM_api.h"
#include "WM_types.h"

#include "BLF_translation.h"

#ifdef WITH_CYCLES
static EnumPropertyItem compute_device_type_items[] = {
	{USER_COMPUTE_DEVICE_NONE, "NONE", 0, "None", "Don't use compute device"},
	{USER_COMPUTE_DEVICE_CUDA, "CUDA", 0, "CUDA", "Use CUDA for GPU acceleration"},
	{USER_COMPUTE_DEVICE_OPENCL, "OPENCL", 0, "OpenCL", "Use OpenCL for GPU acceleration"},
	{ 0, NULL, 0, NULL, NULL}
};
#endif

static EnumPropertyItem audio_device_items[] = {
	{0, "NONE", 0, "None", "Null device - there will be no audio output"},
#ifdef WITH_SDL
	{1, "SDL", 0, "SDL", "SDL device - simple direct media layer, recommended for sequencer usage"},
#endif
#ifdef WITH_OPENAL
	{2, "OPENAL", 0, "OpenAL", "OpenAL device - supports 3D audio, recommended for game engine usage"},
#endif
#ifdef WITH_JACK
	{3, "JACK", 0, "Jack", "JACK - Audio Connection Kit, recommended for pro audio users"},
#endif
	{0, NULL, 0, NULL, NULL}
};

EnumPropertyItem navigation_mode_items[] = {
	{VIEW_NAVIGATION_WALK, "WALK", 0, "Walk", "Interactively walk or free navigate around the scene"},
	{VIEW_NAVIGATION_FLY, "FLY", 0, "Fly", "Use fly dynamics to navigate the scene"},
	{0, NULL, 0, NULL, NULL}
};

#ifdef RNA_RUNTIME

#include "DNA_object_types.h"
#include "DNA_screen_types.h"

#include "BKE_blender.h"
#include "BKE_DerivedMesh.h"
#include "BKE_depsgraph.h"
#include "BKE_global.h"
#include "BKE_main.h"
#include "BKE_idprop.h"

#include "GPU_draw.h"
#include "GPU_select.h"

#include "BLF_api.h"

#include "MEM_guardedalloc.h"
#include "MEM_CacheLimiterC-Api.h"

#include "UI_interface.h"

#include "CCL_api.h"

#include "BKE_addon.h"

static void rna_userdef_update(Main *UNUSED(bmain), Scene *UNUSED(scene), PointerRNA *UNUSED(ptr))
{
	WM_main_add_notifier(NC_WINDOW, NULL);
}

/* also used by buffer swap switching */
static void rna_userdef_dpi_update(Main *UNUSED(bmain), Scene *UNUSED(scene), PointerRNA *UNUSED(ptr))
{
	/* font's are stored at each DPI level, without this we can easy load 100's of fonts */
	BLF_cache_clear();

	BKE_userdef_state();
	WM_main_add_notifier(NC_WINDOW, NULL);      /* full redraw */
	WM_main_add_notifier(NC_SCREEN | NA_EDITED, NULL);    /* refresh region sizes */
}

static void rna_userdef_language_update(Main *UNUSED(bmain), Scene *UNUSED(scene), PointerRNA *UNUSED(ptr))
{
	BLF_cache_clear();
	BLF_lang_set(NULL);
	UI_reinit_font();
}

static void rna_userdef_show_manipulator_update(Main *bmain, Scene *scene, PointerRNA *ptr)
{
	UserDef *userdef = (UserDef *)ptr->data;

	/* lame, loop over all views and set */
	bScreen *sc;
	ScrArea *sa;
	SpaceLink *sl;

	/* from scene copy to the other views */
	for (sc = bmain->screen.first; sc; sc = sc->id.next) {
		for (sa = sc->areabase.first; sa; sa = sa->next) {
			for (sl = sa->spacedata.first; sl; sl = sl->next) {
				if (sl->spacetype == SPACE_VIEW3D) {
					View3D *v3d = (View3D *)sl;
					if (userdef->tw_flag & V3D_USE_MANIPULATOR)
						v3d->twflag |= V3D_USE_MANIPULATOR;
					else
						v3d->twflag &= ~V3D_USE_MANIPULATOR;
				}
			}
		}
	}
	
	rna_userdef_update(bmain, scene, ptr);
}


static void rna_userdef_script_autoexec_update(Main *UNUSED(bmain), Scene *UNUSED(scene), PointerRNA *ptr)
{
	UserDef *userdef = (UserDef *)ptr->data;
	if (userdef->flag & USER_SCRIPT_AUTOEXEC_DISABLE) G.f &= ~G_SCRIPT_AUTOEXEC;
	else G.f |=  G_SCRIPT_AUTOEXEC;
}

static void rna_userdef_load_ui_update(Main *UNUSED(bmain), Scene *UNUSED(scene), PointerRNA *ptr)
{
	UserDef *userdef = (UserDef *)ptr->data;
	if (userdef->flag & USER_FILENOUI) G.fileflags |= G_FILE_NO_UI;
	else G.fileflags &= ~G_FILE_NO_UI;
}

static void rna_userdef_mipmap_update(Main *bmain, Scene *scene, PointerRNA *ptr)
{
	GPU_set_mipmap(!(U.gameflags & USER_DISABLE_MIPMAP));
	rna_userdef_update(bmain, scene, ptr);
}

static void rna_userdef_anisotropic_update(Main *bmain, Scene *scene, PointerRNA *ptr)
{
	GPU_set_anisotropic(U.anisotropic_filter);
	rna_userdef_update(bmain, scene, ptr);
}

static void rna_userdef_gl_gpu_mipmaps(Main *bmain, Scene *scene, PointerRNA *ptr)
{
	GPU_set_gpu_mipmapping(U.use_gpu_mipmap);
	rna_userdef_update(bmain, scene, ptr);
}

static void rna_userdef_gl_texture_limit_update(Main *bmain, Scene *scene, PointerRNA *ptr)
{
	GPU_free_images();
	rna_userdef_update(bmain, scene, ptr);
}

static void rna_userdef_gl_use_16bit_textures(Main *bmain, Scene *scene, PointerRNA *ptr)
{
	GPU_free_images();
	rna_userdef_update(bmain, scene, ptr);
}

static void rna_userdef_select_mouse_set(PointerRNA *ptr, int value)
{
	UserDef *userdef = (UserDef *)ptr->data;

	if (value) {
		userdef->flag |= USER_LMOUSESELECT;
		userdef->flag &= ~USER_TWOBUTTONMOUSE;
	}
	else
		userdef->flag &= ~USER_LMOUSESELECT;
}

static int rna_userdef_autokeymode_get(PointerRNA *ptr)
{
	UserDef *userdef = (UserDef *)ptr->data;
	short retval = userdef->autokey_mode;
	
	if (!(userdef->autokey_mode & AUTOKEY_ON))
		retval |= AUTOKEY_ON;

	return retval;
}

static void rna_userdef_autokeymode_set(PointerRNA *ptr, int value)
{
	UserDef *userdef = (UserDef *)ptr->data;

	if (value == AUTOKEY_MODE_NORMAL) {
		userdef->autokey_mode |= (AUTOKEY_MODE_NORMAL - AUTOKEY_ON);
		userdef->autokey_mode &= ~(AUTOKEY_MODE_EDITKEYS - AUTOKEY_ON);
	}
	else if (value == AUTOKEY_MODE_EDITKEYS) {
		userdef->autokey_mode |= (AUTOKEY_MODE_EDITKEYS - AUTOKEY_ON);
		userdef->autokey_mode &= ~(AUTOKEY_MODE_NORMAL - AUTOKEY_ON);
	}
}

static void rna_userdef_timecode_style_set(PointerRNA *ptr, int value)
{
	UserDef *userdef = (UserDef *)ptr->data;
	int required_size = userdef->v2d_min_gridsize;
	
	/* set the timecode style */
	userdef->timecode_style = value;
	
	/* adjust the v2d gridsize if needed so that timecodes don't overlap
	 * NOTE: most of these have been hand-picked to avoid overlaps while still keeping
	 * things from getting too blown out
	 */
	switch (value) {
		case USER_TIMECODE_MINIMAL:
		case USER_TIMECODE_SECONDS_ONLY:
			/* 35 is great most of the time, but not that great for full-blown */
			required_size = 35;
			break;
		case USER_TIMECODE_SMPTE_MSF:
			required_size = 50;
			break;
		case USER_TIMECODE_SMPTE_FULL:
			/* the granddaddy! */
			required_size = 65;
			break;
		case USER_TIMECODE_MILLISECONDS:
			required_size = 45;
			break;
	}
	
	if (U.v2d_min_gridsize < required_size)
		U.v2d_min_gridsize = required_size;
}

static PointerRNA rna_UserDef_view_get(PointerRNA *ptr)
{
	return rna_pointer_inherit_refine(ptr, &RNA_UserPreferencesView, ptr->data);
}

static PointerRNA rna_UserDef_edit_get(PointerRNA *ptr)
{
	return rna_pointer_inherit_refine(ptr, &RNA_UserPreferencesEdit, ptr->data);
}

static PointerRNA rna_UserDef_input_get(PointerRNA *ptr)
{
	return rna_pointer_inherit_refine(ptr, &RNA_UserPreferencesInput, ptr->data);
}

static PointerRNA rna_UserDef_filepaths_get(PointerRNA *ptr)
{
	return rna_pointer_inherit_refine(ptr, &RNA_UserPreferencesFilePaths, ptr->data);
}

static PointerRNA rna_UserDef_system_get(PointerRNA *ptr)
{
	return rna_pointer_inherit_refine(ptr, &RNA_UserPreferencesSystem, ptr->data);
}

static void rna_UserDef_audio_update(Main *bmain, Scene *UNUSED(scene), PointerRNA *UNUSED(ptr))
{
	sound_init(bmain);
}

static void rna_Userdef_memcache_update(Main *UNUSED(bmain), Scene *UNUSED(scene), PointerRNA *UNUSED(ptr))
{
	MEM_CacheLimiter_set_maximum(((size_t) U.memcachelimit) * 1024 * 1024);
}

static void rna_UserDef_weight_color_update(Main *bmain, Scene *scene, PointerRNA *ptr)
{
	Object *ob;

	bTheme *btheme = UI_GetTheme();
	vDM_ColorBand_store((U.flag & USER_CUSTOM_RANGE) ? (&U.coba_weight) : NULL, btheme->tv3d.vertex_unreferenced);

	for (ob = bmain->object.first; ob; ob = ob->id.next) {
		if (ob->mode & OB_MODE_WEIGHT_PAINT)
			DAG_id_tag_update(&ob->id, OB_RECALC_DATA);
	}

	rna_userdef_update(bmain, scene, ptr);
}

static void rna_UserDef_viewport_lights_update(Main *bmain, Scene *scene, PointerRNA *ptr)
{
	/* if all lights are off gpu_draw resets them all, [#27627]
	 * so disallow them all to be disabled */
	if (U.light[0].flag == 0 && U.light[1].flag == 0 && U.light[2].flag == 0) {
		SolidLight *light = ptr->data;
		light->flag |= 1;
	}

	WM_main_add_notifier(NC_SPACE | ND_SPACE_VIEW3D | NS_VIEW3D_GPU, NULL);
	rna_userdef_update(bmain, scene, ptr);
}

static int rna_Scene_GPU_selection_supported(UserDef *UNUSED(U))
{
	return GPU_select_query_check_support();
}

static void rna_userdef_autosave_update(Main *bmain, Scene *scene, PointerRNA *ptr)
{
	wmWindowManager *wm = bmain->wm.first;

	if (wm)
		WM_autosave_init(wm);
	rna_userdef_update(bmain, scene, ptr);
}

static bAddon *rna_userdef_addon_new(void)
{
	bAddon *bext = MEM_callocN(sizeof(bAddon), "bAddon");
	BLI_addtail(&U.addons, bext);
	return bext;
}

static void rna_userdef_addon_remove(ReportList *reports, PointerRNA *path_cmp_ptr)
{
	bAddon *bext = path_cmp_ptr->data;
	if (BLI_findindex(&U.addons, bext) == -1) {
		BKE_report(reports, RPT_ERROR, "Addon is no longer valid");
		return;
	}

	if (bext->prop) {
		IDP_FreeProperty(bext->prop);
		MEM_freeN(bext->prop);
	}

	BLI_freelinkN(&U.addons, bext);
	RNA_POINTER_INVALIDATE(path_cmp_ptr);
}

static bPathCompare *rna_userdef_pathcompare_new(void)
{
	bPathCompare *path_cmp = MEM_callocN(sizeof(bPathCompare), "bPathCompare");
	BLI_addtail(&U.autoexec_paths, path_cmp);
	return path_cmp;
}

static void rna_userdef_pathcompare_remove(ReportList *reports, PointerRNA *path_cmp_ptr)
{
	bPathCompare *path_cmp = path_cmp_ptr->data;
	if (BLI_findindex(&U.autoexec_paths, path_cmp) == -1) {
		BKE_report(reports, RPT_ERROR, "Excluded path is no longer valid");
		return;
	}

	BLI_freelinkN(&U.autoexec_paths, path_cmp);
	RNA_POINTER_INVALIDATE(path_cmp_ptr);
}

static void rna_userdef_temp_update(Main *UNUSED(bmain), Scene *UNUSED(scene), PointerRNA *UNUSED(ptr))
{
	BLI_temp_dir_init(U.tempdir);
}

static void rna_userdef_text_update(Main *UNUSED(bmain), Scene *UNUSED(scene), PointerRNA *UNUSED(ptr))
{
	BLF_cache_clear();
	WM_main_add_notifier(NC_WINDOW, NULL);
}

static PointerRNA rna_Theme_space_generic_get(PointerRNA *ptr)
{
	return rna_pointer_inherit_refine(ptr, &RNA_ThemeSpaceGeneric, ptr->data);
}

static PointerRNA rna_Theme_space_gradient_get(PointerRNA *ptr)
{
	return rna_pointer_inherit_refine(ptr, &RNA_ThemeSpaceGradient, ptr->data);
}

static PointerRNA rna_Theme_space_list_generic_get(PointerRNA *ptr)
{
	return rna_pointer_inherit_refine(ptr, &RNA_ThemeSpaceListGeneric, ptr->data);
}


#ifdef WITH_CYCLES
static EnumPropertyItem *rna_userdef_compute_device_type_itemf(bContext *UNUSED(C), PointerRNA *UNUSED(ptr),
                                                               PropertyRNA *UNUSED(prop), bool *r_free)
{
	EnumPropertyItem *item = NULL;
	int totitem = 0;

	/* add supported device types */
	RNA_enum_items_add_value(&item, &totitem, compute_device_type_items, USER_COMPUTE_DEVICE_NONE);
	if (CCL_compute_device_list(0))
		RNA_enum_items_add_value(&item, &totitem, compute_device_type_items, USER_COMPUTE_DEVICE_CUDA);
	if (CCL_compute_device_list(1))
		RNA_enum_items_add_value(&item, &totitem, compute_device_type_items, USER_COMPUTE_DEVICE_OPENCL);

	RNA_enum_item_end(&item, &totitem);
	*r_free = true;

	return item;
}

static int rna_userdef_compute_device_get(PointerRNA *UNUSED(ptr))
{
	if (U.compute_device_type == USER_COMPUTE_DEVICE_NONE)
		return 0;

	return U.compute_device_id;
}

static EnumPropertyItem *rna_userdef_compute_device_itemf(bContext *UNUSED(C), PointerRNA *UNUSED(ptr),
                                                          PropertyRNA *UNUSED(prop), bool *r_free)
{
	EnumPropertyItem tmp = {0, "", 0, "", ""};
	EnumPropertyItem *item = NULL;
	int totitem = 0;
	
	if (U.compute_device_type == USER_COMPUTE_DEVICE_NONE) {
		/* only add a single CPU device */
		tmp.value = 0;
		tmp.name = "CPU";
		tmp.identifier = "CPU";
		RNA_enum_item_add(&item, &totitem, &tmp);
	}
	else {
		/* get device list from cycles. it would be good to make this generic
		 * once we have more subsystems using opencl, for now this is easiest */
		int opencl = (U.compute_device_type == USER_COMPUTE_DEVICE_OPENCL);
		CCLDeviceInfo *devices = CCL_compute_device_list(opencl);
		int a;

		if (devices) {
			for (a = 0; devices[a].identifier[0]; a++) {
				tmp.value = devices[a].value;
				tmp.identifier = devices[a].identifier;
				tmp.name = devices[a].name;
				RNA_enum_item_add(&item, &totitem, &tmp);
			}
		}
		else {
			tmp.value = 0;
			tmp.name = "CPU";
			tmp.identifier = "CPU";
			RNA_enum_item_add(&item, &totitem, &tmp);
		}
	}

	RNA_enum_item_end(&item, &totitem);
	*r_free = true;

	return item;
}
#endif

static EnumPropertyItem *rna_userdef_audio_device_itemf(bContext *UNUSED(C), PointerRNA *UNUSED(ptr),
                                                        PropertyRNA *UNUSED(prop), bool *r_free)
{
#ifdef WITH_JACK
	int jack_supported = sound_is_jack_supported();

	if (jack_supported) {
		return audio_device_items;
	}
	else {
		int index = 0;
		int totitem = 0;
		EnumPropertyItem *item = NULL;

		/* NONE */
		RNA_enum_item_add(&item, &totitem, &audio_device_items[index++]);

#ifdef WITH_SDL
		RNA_enum_item_add(&item, &totitem, &audio_device_items[index++]);
#endif

#ifdef WITH_OPENAL
		RNA_enum_item_add(&item, &totitem, &audio_device_items[index++]);
#endif

		RNA_enum_item_end(&item, &totitem);
		*r_free = true;

		return item;
	}
#else
	(void)r_free;
	return audio_device_items;
#endif
}

#ifdef WITH_INTERNATIONAL
static EnumPropertyItem *rna_lang_enum_properties_itemf(bContext *UNUSED(C), PointerRNA *UNUSED(ptr),
                                                        PropertyRNA *UNUSED(prop), bool *UNUSED(r_free))
{
	return BLF_RNA_lang_enum_properties();
}
#endif

static IDProperty *rna_AddonPref_idprops(PointerRNA *ptr, bool create)
{
	if (create && !ptr->data) {
		IDPropertyTemplate val = {0};
		ptr->data = IDP_New(IDP_GROUP, &val, "RNA_AddonPreferences group");
	}

	return ptr->data;
}

static PointerRNA rna_Addon_preferences_get(PointerRNA *ptr)
{
	bAddon *addon = (bAddon *)ptr->data;
	bAddonPrefType *apt = BKE_addon_pref_type_find(addon->module, true);
	if (apt) {
		if (addon->prop == NULL) {
			IDPropertyTemplate val = {0};
			addon->prop = IDP_New(IDP_GROUP, &val, addon->module); /* name is unimportant  */
		}
		return rna_pointer_inherit_refine(ptr, apt->ext.srna, addon->prop);
	}
	else {
		return PointerRNA_NULL;
	}
}

static void rna_AddonPref_unregister(Main *UNUSED(bmain), StructRNA *type)
{
	bAddonPrefType *apt = RNA_struct_blender_type_get(type);

	if (!apt)
		return;

	RNA_struct_free_extension(type, &apt->ext);

	BKE_addon_pref_type_remove(apt);
	RNA_struct_free(&BLENDER_RNA, type);

	/* update while blender is running */
	WM_main_add_notifier(NC_WINDOW, NULL);
}

static StructRNA *rna_AddonPref_register(Main *bmain, ReportList *reports, void *data, const char *identifier,
                                         StructValidateFunc validate, StructCallbackFunc call, StructFreeFunc free)
{
	bAddonPrefType *apt, dummyapt = {{'\0'}};
	bAddon dummyaddon = {NULL};
	PointerRNA dummyhtr;
	// int have_function[1];

	/* setup dummy header & header type to store static properties in */
	RNA_pointer_create(NULL, &RNA_AddonPreferences, &dummyaddon, &dummyhtr);

	/* validate the python class */
	if (validate(&dummyhtr, data, NULL /* have_function */ ) != 0)
		return NULL;

	BLI_strncpy(dummyapt.idname, dummyaddon.module, sizeof(dummyapt.idname));
	if (strlen(identifier) >= sizeof(dummyapt.idname)) {
		BKE_reportf(reports, RPT_ERROR, "Registering addon-prefs class: '%s' is too long, maximum length is %d",
		            identifier, (int)sizeof(dummyapt.idname));
		return NULL;
	}

	/* check if we have registered this header type before, and remove it */
	apt = BKE_addon_pref_type_find(dummyaddon.module, true);
	if (apt) {
		if (apt->ext.srna) {
			rna_AddonPref_unregister(bmain, apt->ext.srna);
		}
	}

	/* create a new header type */
	apt = MEM_mallocN(sizeof(bAddonPrefType), "addonpreftype");
	memcpy(apt, &dummyapt, sizeof(dummyapt));
	BKE_addon_pref_type_add(apt);

	apt->ext.srna = RNA_def_struct_ptr(&BLENDER_RNA, identifier, &RNA_AddonPreferences);
	apt->ext.data = data;
	apt->ext.call = call;
	apt->ext.free = free;
	RNA_struct_blender_type_set(apt->ext.srna, apt);

//	apt->draw = (have_function[0]) ? header_draw : NULL;

	/* update while blender is running */
	WM_main_add_notifier(NC_WINDOW, NULL);

	return apt->ext.srna;
}

/* placeholder, doesn't do anything useful yet */
static StructRNA *rna_AddonPref_refine(PointerRNA *ptr)
{
	return (ptr->type) ? ptr->type : &RNA_AddonPreferences;
}

#else

static void rna_def_userdef_theme_ui_font_style(BlenderRNA *brna)
{
	StructRNA *srna;
	PropertyRNA *prop;
	
	static EnumPropertyItem font_kerning_style[] = {
		{0, "UNFITTED", 0, "Unfitted", "Use scaled but un-grid-fitted kerning distances"},
		{1, "FITTED", 0, "Fitted", "Use scaled and grid-fitted kerning distances"},
		{0, NULL, 0, NULL, NULL}
	};

	srna = RNA_def_struct(brna, "ThemeFontStyle", NULL);
	RNA_def_struct_sdna(srna, "uiFontStyle");
	RNA_def_struct_clear_flag(srna, STRUCT_UNDO);
	RNA_def_struct_ui_text(srna, "Font Style", "Theme settings for Font");
	
	prop = RNA_def_property(srna, "points", PROP_INT, PROP_NONE);
	RNA_def_property_range(prop, 6, 48);
	RNA_def_property_ui_text(prop, "Points", "");
	RNA_def_property_update(prop, 0, "rna_userdef_update");

	prop = RNA_def_property(srna, "font_kerning_style", PROP_ENUM, PROP_NONE);
	RNA_def_property_enum_sdna(prop, NULL, "kerning");
	RNA_def_property_enum_items(prop, font_kerning_style);
	RNA_def_property_ui_text(prop, "Kerning Style", "Which style to use for font kerning");
	RNA_def_property_update(prop, 0, "rna_userdef_update");

	prop = RNA_def_property(srna, "shadow", PROP_INT, PROP_PIXEL);
	RNA_def_property_range(prop, 0, 5);
	RNA_def_property_ui_text(prop, "Shadow Size", "Shadow size (0, 3 and 5 supported)");
	RNA_def_property_update(prop, 0, "rna_userdef_update");
	
	prop = RNA_def_property(srna, "shadow_offset_x", PROP_INT, PROP_PIXEL);
	RNA_def_property_int_sdna(prop, NULL, "shadx");
	RNA_def_property_range(prop, -10, 10);
	RNA_def_property_ui_text(prop, "Shadow X Offset", "Shadow offset in pixels");
	RNA_def_property_update(prop, 0, "rna_userdef_update");
	
	prop = RNA_def_property(srna, "shadow_offset_y", PROP_INT, PROP_PIXEL);
	RNA_def_property_int_sdna(prop, NULL, "shady");
	RNA_def_property_range(prop, -10, 10);
	RNA_def_property_ui_text(prop, "Shadow Y Offset", "Shadow offset in pixels");
	RNA_def_property_update(prop, 0, "rna_userdef_update");

	prop = RNA_def_property(srna, "shadow_alpha", PROP_FLOAT, PROP_NONE);
	RNA_def_property_float_sdna(prop, NULL, "shadowalpha");
	RNA_def_property_range(prop, 0.0f, 1.0f);
	RNA_def_property_ui_text(prop, "Shadow Alpha", "");
	RNA_def_property_update(prop, 0, "rna_userdef_update");

	prop = RNA_def_property(srna, "shadow_value", PROP_FLOAT, PROP_NONE);
	RNA_def_property_float_sdna(prop, NULL, "shadowcolor");
	RNA_def_property_range(prop, 0.0f, 1.0f);
	RNA_def_property_ui_text(prop, "Shadow Brightness", "Shadow color in gray value");
	RNA_def_property_update(prop, 0, "rna_userdef_update");
}

static void rna_def_userdef_theme_ui_style(BlenderRNA *brna)
{
	StructRNA *srna;
	PropertyRNA *prop;
	
	rna_def_userdef_theme_ui_font_style(brna);
	
	srna = RNA_def_struct(brna, "ThemeStyle", NULL);
	RNA_def_struct_sdna(srna, "uiStyle");
	RNA_def_struct_clear_flag(srna, STRUCT_UNDO);
	RNA_def_struct_ui_text(srna, "Style", "Theme settings for style sets");
	

	prop = RNA_def_property(srna, "panel_title", PROP_POINTER, PROP_NONE);
	RNA_def_property_flag(prop, PROP_NEVER_NULL);
	RNA_def_property_pointer_sdna(prop, NULL, "paneltitle");
	RNA_def_property_struct_type(prop, "ThemeFontStyle");
	RNA_def_property_ui_text(prop, "Panel Title Font", "");
	RNA_def_property_update(prop, 0, "rna_userdef_update");

	prop = RNA_def_property(srna, "widget_label", PROP_POINTER, PROP_NONE);
	RNA_def_property_flag(prop, PROP_NEVER_NULL);
	RNA_def_property_pointer_sdna(prop, NULL, "widgetlabel");
	RNA_def_property_struct_type(prop, "ThemeFontStyle");
	RNA_def_property_ui_text(prop, "Widget Label Style", "");
	RNA_def_property_update(prop, 0, "rna_userdef_update");
	
	prop = RNA_def_property(srna, "widget", PROP_POINTER, PROP_NONE);
	RNA_def_property_flag(prop, PROP_NEVER_NULL);
	RNA_def_property_pointer_sdna(prop, NULL, "widget");
	RNA_def_property_struct_type(prop, "ThemeFontStyle");
	RNA_def_property_ui_text(prop, "Widget Style", "");
	RNA_def_property_update(prop, 0, "rna_userdef_update");
	
}

static void rna_def_userdef_theme_ui_wcol(BlenderRNA *brna)
{
	StructRNA *srna;
	PropertyRNA *prop;
	
	srna = RNA_def_struct(brna, "ThemeWidgetColors", NULL);
	RNA_def_struct_sdna(srna, "uiWidgetColors");
	RNA_def_struct_clear_flag(srna, STRUCT_UNDO);
	RNA_def_struct_ui_text(srna, "Theme Widget Color Set", "Theme settings for widget color sets");
		
	prop = RNA_def_property(srna, "outline", PROP_FLOAT, PROP_COLOR_GAMMA);
	RNA_def_property_array(prop, 3);
	RNA_def_property_ui_text(prop, "Outline", "");
	RNA_def_property_update(prop, 0, "rna_userdef_update");
	
	prop = RNA_def_property(srna, "inner", PROP_FLOAT, PROP_COLOR_GAMMA);
	RNA_def_property_array(prop, 4);
	RNA_def_property_ui_text(prop, "Inner", "");
	RNA_def_property_update(prop, 0, "rna_userdef_update");
	
	prop = RNA_def_property(srna, "inner_sel", PROP_FLOAT, PROP_COLOR_GAMMA);
	RNA_def_property_array(prop, 4);
	RNA_def_property_ui_text(prop, "Inner Selected", "");
	RNA_def_property_update(prop, 0, "rna_userdef_update");
	
	prop = RNA_def_property(srna, "item", PROP_FLOAT, PROP_COLOR_GAMMA);
	RNA_def_property_array(prop, 4);
	RNA_def_property_ui_text(prop, "Item", "");
	RNA_def_property_update(prop, 0, "rna_userdef_update");
	
	prop = RNA_def_property(srna, "text", PROP_FLOAT, PROP_COLOR_GAMMA);
	RNA_def_property_array(prop, 3);
	RNA_def_property_ui_text(prop, "Text", "");
	RNA_def_property_update(prop, 0, "rna_userdef_update");
	
	prop = RNA_def_property(srna, "text_sel", PROP_FLOAT, PROP_COLOR_GAMMA);
	RNA_def_property_array(prop, 3);
	RNA_def_property_ui_text(prop, "Text Selected", "");
	RNA_def_property_update(prop, 0, "rna_userdef_update");
	
	prop = RNA_def_property(srna, "show_shaded", PROP_BOOLEAN, PROP_NONE);
	RNA_def_property_boolean_sdna(prop, NULL, "shaded", 1);
	RNA_def_property_ui_text(prop, "Shaded", "");
	RNA_def_property_update(prop, 0, "rna_userdef_update");
	
	prop = RNA_def_property(srna, "shadetop", PROP_INT, PROP_NONE);
	RNA_def_property_range(prop, -100, 100);
	RNA_def_property_ui_text(prop, "Shade Top", "");
	RNA_def_property_update(prop, 0, "rna_userdef_update");
	
	prop = RNA_def_property(srna, "shadedown", PROP_INT, PROP_NONE);
	RNA_def_property_range(prop, -100, 100);
	RNA_def_property_ui_text(prop, "Shade Down", "");
	RNA_def_property_update(prop, 0, "rna_userdef_update");
}

static void rna_def_userdef_theme_ui_wcol_state(BlenderRNA *brna)
{
	StructRNA *srna;
	PropertyRNA *prop;
	
	srna = RNA_def_struct(brna, "ThemeWidgetStateColors", NULL);
	RNA_def_struct_sdna(srna, "uiWidgetStateColors");
	RNA_def_struct_clear_flag(srna, STRUCT_UNDO);
	RNA_def_struct_ui_text(srna, "Theme Widget State Color", "Theme settings for widget state colors");
		
	prop = RNA_def_property(srna, "inner_anim", PROP_FLOAT, PROP_COLOR_GAMMA);
	RNA_def_property_array(prop, 3);
	RNA_def_property_ui_text(prop, "Animated", "");
	RNA_def_property_update(prop, 0, "rna_userdef_update");

	prop = RNA_def_property(srna, "inner_anim_sel", PROP_FLOAT, PROP_COLOR_GAMMA);
	RNA_def_property_array(prop, 3);
	RNA_def_property_ui_text(prop, "Animated Selected", "");
	RNA_def_property_update(prop, 0, "rna_userdef_update");
	
	prop = RNA_def_property(srna, "inner_key", PROP_FLOAT, PROP_COLOR_GAMMA);
	RNA_def_property_array(prop, 3);
	RNA_def_property_ui_text(prop, "Keyframe", "");
	RNA_def_property_update(prop, 0, "rna_userdef_update");

	prop = RNA_def_property(srna, "inner_key_sel", PROP_FLOAT, PROP_COLOR_GAMMA);
	RNA_def_property_array(prop, 3);
	RNA_def_property_ui_text(prop, "Keyframe Selected", "");
	RNA_def_property_update(prop, 0, "rna_userdef_update");

	prop = RNA_def_property(srna, "inner_driven", PROP_FLOAT, PROP_COLOR_GAMMA);
	RNA_def_property_array(prop, 3);
	RNA_def_property_ui_text(prop, "Driven", "");
	RNA_def_property_update(prop, 0, "rna_userdef_update");

	prop = RNA_def_property(srna, "inner_driven_sel", PROP_FLOAT, PROP_COLOR_GAMMA);
	RNA_def_property_array(prop, 3);
	RNA_def_property_ui_text(prop, "Driven Selected", "");
	RNA_def_property_update(prop, 0, "rna_userdef_update");

	prop = RNA_def_property(srna, "blend", PROP_FLOAT, PROP_FACTOR);
	RNA_def_property_ui_text(prop, "Blend", "");
	RNA_def_property_update(prop, 0, "rna_userdef_update");
}

static void rna_def_userdef_theme_ui_panel(BlenderRNA *brna)
{
	StructRNA *srna;
	PropertyRNA *prop;
	
	srna = RNA_def_struct(brna, "ThemePanelColors", NULL);
	RNA_def_struct_sdna(srna, "uiPanelColors");
	RNA_def_struct_clear_flag(srna, STRUCT_UNDO);
	RNA_def_struct_ui_text(srna, "Theme Panel Color", "Theme settings for panel colors");
		
	prop = RNA_def_property(srna, "header", PROP_FLOAT, PROP_COLOR_GAMMA);
	RNA_def_property_ui_text(prop, "Header", "");
	RNA_def_property_update(prop, 0, "rna_userdef_update");
	
	prop = RNA_def_property(srna, "back", PROP_FLOAT, PROP_COLOR_GAMMA);
	RNA_def_property_ui_text(prop, "Background", "");
	RNA_def_property_update(prop, 0, "rna_userdef_update");
	
	prop = RNA_def_property(srna, "show_header", PROP_BOOLEAN, PROP_NONE);
	RNA_def_property_ui_text(prop, "Show Header", "");
	RNA_def_property_update(prop, 0, "rna_userdef_update");

	prop = RNA_def_property(srna, "show_back", PROP_BOOLEAN, PROP_NONE);
	RNA_def_property_ui_text(prop, "Show Background", "");
	RNA_def_property_update(prop, 0, "rna_userdef_update");
}

static void rna_def_userdef_theme_ui_gradient(BlenderRNA *brna)
{
	StructRNA *srna;
	PropertyRNA *prop;

	srna = RNA_def_struct(brna, "ThemeGradientColors", NULL);
	RNA_def_struct_sdna(srna, "uiGradientColors");
	RNA_def_struct_clear_flag(srna, STRUCT_UNDO);
	RNA_def_struct_ui_text(srna, "Theme Background Color", "Theme settings for background colors and gradient");

	prop = RNA_def_property(srna, "show_grad", PROP_BOOLEAN, PROP_NONE);
	RNA_def_property_ui_text(prop, "Use Gradient",
	                         "Do a gradient for the background of the viewport working area");
	RNA_def_property_update(prop, 0, "rna_userdef_update");

	prop = RNA_def_property(srna, "gradient", PROP_FLOAT, PROP_COLOR_GAMMA);
	RNA_def_property_array(prop, 3);
	RNA_def_property_ui_text(prop, "Gradient Low", "");
	RNA_def_property_update(prop, 0, "rna_userdef_update");

	prop = RNA_def_property(srna, "high_gradient", PROP_FLOAT, PROP_COLOR_GAMMA);
	RNA_def_property_array(prop, 3);
	RNA_def_property_ui_text(prop, "Gradient High/Off", "");
	RNA_def_property_update(prop, 0, "rna_userdef_update");
}

static void rna_def_userdef_theme_ui(BlenderRNA *brna)
{
	StructRNA *srna;
	PropertyRNA *prop;

	rna_def_userdef_theme_ui_wcol(brna);
	rna_def_userdef_theme_ui_wcol_state(brna);
	rna_def_userdef_theme_ui_panel(brna);
	rna_def_userdef_theme_ui_gradient(brna);

	srna = RNA_def_struct(brna, "ThemeUserInterface", NULL);
	RNA_def_struct_sdna(srna, "ThemeUI");
	RNA_def_struct_clear_flag(srna, STRUCT_UNDO);
	RNA_def_struct_ui_text(srna, "Theme User Interface", "Theme settings for user interface elements");

	prop = RNA_def_property(srna, "wcol_regular", PROP_POINTER, PROP_NONE);
	RNA_def_property_flag(prop, PROP_NEVER_NULL);
	RNA_def_property_ui_text(prop, "Regular Widget Colors", "");
	RNA_def_property_update(prop, 0, "rna_userdef_update");
	
	prop = RNA_def_property(srna, "wcol_tool", PROP_POINTER, PROP_NONE);
	RNA_def_property_flag(prop, PROP_NEVER_NULL);
	RNA_def_property_ui_text(prop, "Tool Widget Colors", "");
	RNA_def_property_update(prop, 0, "rna_userdef_update");
	
	prop = RNA_def_property(srna, "wcol_radio", PROP_POINTER, PROP_NONE);
	RNA_def_property_flag(prop, PROP_NEVER_NULL);
	RNA_def_property_ui_text(prop, "Radio Widget Colors", "");
	RNA_def_property_update(prop, 0, "rna_userdef_update");
	
	prop = RNA_def_property(srna, "wcol_text", PROP_POINTER, PROP_NONE);
	RNA_def_property_flag(prop, PROP_NEVER_NULL);
	RNA_def_property_ui_text(prop, "Text Widget Colors", "");
	RNA_def_property_update(prop, 0, "rna_userdef_update");
	
	prop = RNA_def_property(srna, "wcol_option", PROP_POINTER, PROP_NONE);
	RNA_def_property_flag(prop, PROP_NEVER_NULL);
	RNA_def_property_ui_text(prop, "Option Widget Colors", "");
	RNA_def_property_update(prop, 0, "rna_userdef_update");

	prop = RNA_def_property(srna, "wcol_toggle", PROP_POINTER, PROP_NONE);
	RNA_def_property_flag(prop, PROP_NEVER_NULL);
	RNA_def_property_ui_text(prop, "Toggle Widget Colors", "");
	RNA_def_property_update(prop, 0, "rna_userdef_update");
	
	prop = RNA_def_property(srna, "wcol_num", PROP_POINTER, PROP_NONE);
	RNA_def_property_flag(prop, PROP_NEVER_NULL);
	RNA_def_property_ui_text(prop, "Number Widget Colors", "");
	RNA_def_property_update(prop, 0, "rna_userdef_update");
	
	prop = RNA_def_property(srna, "wcol_numslider", PROP_POINTER, PROP_NONE);
	RNA_def_property_flag(prop, PROP_NEVER_NULL);
	RNA_def_property_ui_text(prop, "Slider Widget Colors", "");
	RNA_def_property_update(prop, 0, "rna_userdef_update");
	
	prop = RNA_def_property(srna, "wcol_box", PROP_POINTER, PROP_NONE);
	RNA_def_property_flag(prop, PROP_NEVER_NULL);
	RNA_def_property_ui_text(prop, "Box Backdrop Colors", "");
	RNA_def_property_update(prop, 0, "rna_userdef_update");
	
	prop = RNA_def_property(srna, "wcol_menu", PROP_POINTER, PROP_NONE);
	RNA_def_property_flag(prop, PROP_NEVER_NULL);
	RNA_def_property_ui_text(prop, "Menu Widget Colors", "");
	RNA_def_property_update(prop, 0, "rna_userdef_update");
	
	prop = RNA_def_property(srna, "wcol_pulldown", PROP_POINTER, PROP_NONE);
	RNA_def_property_flag(prop, PROP_NEVER_NULL);
	RNA_def_property_ui_text(prop, "Pulldown Widget Colors", "");
	RNA_def_property_update(prop, 0, "rna_userdef_update");
	
	prop = RNA_def_property(srna, "wcol_menu_back", PROP_POINTER, PROP_NONE);
	RNA_def_property_flag(prop, PROP_NEVER_NULL);
	RNA_def_property_ui_text(prop, "Menu Backdrop Colors", "");
	RNA_def_property_update(prop, 0, "rna_userdef_update");
	prop = RNA_def_property(srna, "wcol_tooltip", PROP_POINTER, PROP_NONE);
	RNA_def_property_flag(prop, PROP_NEVER_NULL);
	RNA_def_property_ui_text(prop, "Tooltip Colors", "");
	RNA_def_property_update(prop, 0, "rna_userdef_update");
	
	prop = RNA_def_property(srna, "wcol_menu_item", PROP_POINTER, PROP_NONE);
	RNA_def_property_flag(prop, PROP_NEVER_NULL);
	RNA_def_property_ui_text(prop, "Menu Item Colors", "");
	RNA_def_property_update(prop, 0, "rna_userdef_update");

	prop = RNA_def_property(srna, "wcol_scroll", PROP_POINTER, PROP_NONE);
	RNA_def_property_flag(prop, PROP_NEVER_NULL);
	RNA_def_property_ui_text(prop, "Scroll Widget Colors", "");
	RNA_def_property_update(prop, 0, "rna_userdef_update");
	
	prop = RNA_def_property(srna, "wcol_progress", PROP_POINTER, PROP_NONE);
	RNA_def_property_flag(prop, PROP_NEVER_NULL);
	RNA_def_property_ui_text(prop, "Progress Bar Widget Colors", "");
	RNA_def_property_update(prop, 0, "rna_userdef_update");

	prop = RNA_def_property(srna, "wcol_list_item", PROP_POINTER, PROP_NONE);
	RNA_def_property_flag(prop, PROP_NEVER_NULL);
	RNA_def_property_ui_text(prop, "List Item Colors", "");
	RNA_def_property_update(prop, 0, "rna_userdef_update");

	prop = RNA_def_property(srna, "wcol_state", PROP_POINTER, PROP_NONE);
	RNA_def_property_flag(prop, PROP_NEVER_NULL);
	RNA_def_property_ui_text(prop, "State Colors", "");
	RNA_def_property_update(prop, 0, "rna_userdef_update");

	prop = RNA_def_property(srna, "menu_shadow_fac", PROP_FLOAT, PROP_FACTOR);
	RNA_def_property_ui_text(prop, "Menu Shadow Strength", "Blending factor for menu shadows");
	RNA_def_property_range(prop, 0.01f, 1.0f);
	RNA_def_property_update(prop, 0, "rna_userdef_update");
	
	prop = RNA_def_property(srna, "menu_shadow_width", PROP_INT, PROP_PIXEL);
	RNA_def_property_ui_text(prop, "Menu Shadow Width", "Width of menu shadows, set to zero to disable");
	RNA_def_property_range(prop, 0.0f, 24.0f);
	RNA_def_property_update(prop, 0, "rna_userdef_update");
	
	prop = RNA_def_property(srna, "icon_file", PROP_STRING, PROP_FILEPATH);
	RNA_def_property_string_sdna(prop, NULL, "iconfile");
	RNA_def_property_ui_text(prop, "Icon File", "");
	RNA_def_property_update(prop, 0, "rna_userdef_update");

	prop = RNA_def_property(srna, "icon_alpha", PROP_FLOAT, PROP_FACTOR);
	RNA_def_property_ui_text(prop, "Icon Alpha", "Transparency of icons in the interface, to reduce contrast");
	RNA_def_property_update(prop, 0, "rna_userdef_update");
	
	/* axis */
	prop = RNA_def_property(srna, "axis_x", PROP_FLOAT, PROP_COLOR_GAMMA);
	RNA_def_property_float_sdna(prop, NULL, "xaxis");
	RNA_def_property_array(prop, 3);
	RNA_def_property_ui_text(prop, "X Axis", "");
	RNA_def_property_update(prop, 0, "rna_userdef_update");
	
	prop = RNA_def_property(srna, "axis_y", PROP_FLOAT, PROP_COLOR_GAMMA);
	RNA_def_property_float_sdna(prop, NULL, "yaxis");
	RNA_def_property_array(prop, 3);
	RNA_def_property_ui_text(prop, "Y Axis", "");
	RNA_def_property_update(prop, 0, "rna_userdef_update");
	
	prop = RNA_def_property(srna, "axis_z", PROP_FLOAT, PROP_COLOR_GAMMA);
	RNA_def_property_float_sdna(prop, NULL, "zaxis");
	RNA_def_property_array(prop, 3);
	RNA_def_property_ui_text(prop, "Z Axis", "");
	RNA_def_property_update(prop, 0, "rna_userdef_update");
}

static void rna_def_userdef_theme_space_common(StructRNA *srna)
{
	PropertyRNA *prop;

	prop = RNA_def_property(srna, "title", PROP_FLOAT, PROP_COLOR_GAMMA);
	RNA_def_property_array(prop, 3);
	RNA_def_property_ui_text(prop, "Title", "");
	RNA_def_property_update(prop, 0, "rna_userdef_update");

	prop = RNA_def_property(srna, "text", PROP_FLOAT, PROP_COLOR_GAMMA);
	RNA_def_property_array(prop, 3);
	RNA_def_property_ui_text(prop, "Text", "");
	RNA_def_property_update(prop, 0, "rna_userdef_update");

	prop = RNA_def_property(srna, "text_hi", PROP_FLOAT, PROP_COLOR_GAMMA);
	RNA_def_property_array(prop, 3);
	RNA_def_property_ui_text(prop, "Text Highlight", "");
	RNA_def_property_update(prop, 0, "rna_userdef_update");

	/* header */
	prop = RNA_def_property(srna, "header", PROP_FLOAT, PROP_COLOR_GAMMA);
	RNA_def_property_array(prop, 3);
	RNA_def_property_ui_text(prop, "Header", "");
	RNA_def_property_update(prop, 0, "rna_userdef_update");

	prop = RNA_def_property(srna, "header_text", PROP_FLOAT, PROP_COLOR_GAMMA);
	RNA_def_property_array(prop, 3);
	RNA_def_property_ui_text(prop, "Header Text", "");
	RNA_def_property_update(prop, 0, "rna_userdef_update");

	prop = RNA_def_property(srna, "header_text_hi", PROP_FLOAT, PROP_COLOR_GAMMA);
	RNA_def_property_array(prop, 3);
	RNA_def_property_ui_text(prop, "Header Text Highlight", "");
	RNA_def_property_update(prop, 0, "rna_userdef_update");

	/* panel settings */
	prop = RNA_def_property(srna, "panelcolors", PROP_POINTER, PROP_NONE);
	RNA_def_property_flag(prop, PROP_NEVER_NULL);
	RNA_def_property_ui_text(prop, "Panel Colors", "");
	RNA_def_property_update(prop, 0, "rna_userdef_update");

	/* buttons */
/*	if (! ELEM(spacetype, SPACE_BUTS, SPACE_OUTLINER)) { */
	prop = RNA_def_property(srna, "button", PROP_FLOAT, PROP_COLOR_GAMMA);
	RNA_def_property_array(prop, 4);
	RNA_def_property_ui_text(prop, "Region Background", "");
	RNA_def_property_update(prop, 0, "rna_userdef_update");

	prop = RNA_def_property(srna, "button_title", PROP_FLOAT, PROP_COLOR_GAMMA);
	RNA_def_property_array(prop, 3);
	RNA_def_property_ui_text(prop, "Region Text Titles", "");
	RNA_def_property_update(prop, 0, "rna_userdef_update");

	prop = RNA_def_property(srna, "button_text", PROP_FLOAT, PROP_COLOR_GAMMA);
	RNA_def_property_array(prop, 3);
	RNA_def_property_ui_text(prop, "Region Text", "");
	RNA_def_property_update(prop, 0, "rna_userdef_update");

	prop = RNA_def_property(srna, "button_text_hi", PROP_FLOAT, PROP_COLOR_GAMMA);
	RNA_def_property_array(prop, 3);
	RNA_def_property_ui_text(prop, "Region Text Highlight", "");
	RNA_def_property_update(prop, 0, "rna_userdef_update");

	/* tabs */
	prop = RNA_def_property(srna, "tab_active", PROP_FLOAT, PROP_COLOR_GAMMA);
	RNA_def_property_array(prop, 3);
	RNA_def_property_ui_text(prop, "Tab Active", "");
	RNA_def_property_update(prop, 0, "rna_userdef_update");

	prop = RNA_def_property(srna, "tab_inactive", PROP_FLOAT, PROP_COLOR_GAMMA);
	RNA_def_property_array(prop, 3);
	RNA_def_property_ui_text(prop, "Tab Inactive", "");
	RNA_def_property_update(prop, 0, "rna_userdef_update");

	prop = RNA_def_property(srna, "tab_back", PROP_FLOAT, PROP_COLOR_GAMMA);
	RNA_def_property_array(prop, 4);
	RNA_def_property_ui_text(prop, "Tab Background", "");
	RNA_def_property_update(prop, 0, "rna_userdef_update");

	prop = RNA_def_property(srna, "tab_outline", PROP_FLOAT, PROP_COLOR_GAMMA);
	RNA_def_property_array(prop, 3);
	RNA_def_property_ui_text(prop, "Tab Outline", "");
	RNA_def_property_update(prop, 0, "rna_userdef_update");

/*	} */
}

static void rna_def_userdef_theme_space_gradient(BlenderRNA *brna)
{
	StructRNA *srna;
	PropertyRNA *prop;

	srna = RNA_def_struct(brna, "ThemeSpaceGradient", NULL);
	RNA_def_struct_sdna(srna, "ThemeSpace");
	RNA_def_struct_ui_text(srna, "Theme Space Settings", "");

	/* gradient/background settings */
	prop = RNA_def_property(srna, "gradients", PROP_POINTER, PROP_NONE);
	RNA_def_property_flag(prop, PROP_NEVER_NULL);
	RNA_def_property_ui_text(prop, "Gradient Colors", "");
	RNA_def_property_update(prop, 0, "rna_userdef_update");

	rna_def_userdef_theme_space_common(srna);
}

static void rna_def_userdef_theme_space_generic(BlenderRNA *brna)
{
	StructRNA *srna;
	PropertyRNA *prop;

	srna = RNA_def_struct(brna, "ThemeSpaceGeneric", NULL);
	RNA_def_struct_sdna(srna, "ThemeSpace");
	RNA_def_struct_ui_text(srna, "Theme Space Settings", "");

	prop = RNA_def_property(srna, "back", PROP_FLOAT, PROP_COLOR_GAMMA);
	RNA_def_property_array(prop, 3);
	RNA_def_property_ui_text(prop, "Window Background", "");
	RNA_def_property_update(prop, 0, "rna_userdef_update");

	rna_def_userdef_theme_space_common(srna);
}

/* list / channels */
static void rna_def_userdef_theme_space_list_generic(BlenderRNA *brna)
{
	StructRNA *srna;
	PropertyRNA *prop;

	srna = RNA_def_struct(brna, "ThemeSpaceListGeneric", NULL);
	RNA_def_struct_sdna(srna, "ThemeSpace");
	RNA_def_struct_ui_text(srna, "Theme Space List Settings", "");

	prop = RNA_def_property(srna, "list", PROP_FLOAT, PROP_COLOR_GAMMA);
	RNA_def_property_array(prop, 3);
	RNA_def_property_ui_text(prop, "Source List", "");
	RNA_def_property_update(prop, 0, "rna_userdef_update");

	prop = RNA_def_property(srna, "list_title", PROP_FLOAT, PROP_COLOR_GAMMA);
	RNA_def_property_array(prop, 3);
	RNA_def_property_ui_text(prop, "Source List Title", "");
	RNA_def_property_update(prop, 0, "rna_userdef_update");

	prop = RNA_def_property(srna, "list_text", PROP_FLOAT, PROP_COLOR_GAMMA);
	RNA_def_property_array(prop, 3);
	RNA_def_property_ui_text(prop, "Source List Text", "");
	RNA_def_property_update(prop, 0, "rna_userdef_update");

	prop = RNA_def_property(srna, "list_text_hi", PROP_FLOAT, PROP_COLOR_GAMMA);
	RNA_def_property_array(prop, 3);
	RNA_def_property_ui_text(prop, "Source List Text Highlight", "");
	RNA_def_property_update(prop, 0, "rna_userdef_update");
}

static void rna_def_userdef_theme_spaces_main(StructRNA *srna)
{
	PropertyRNA *prop;

	prop = RNA_def_property(srna, "space", PROP_POINTER, PROP_NONE);
	RNA_def_property_flag(prop, PROP_NEVER_NULL);
	RNA_def_property_struct_type(prop, "ThemeSpaceGeneric");
	RNA_def_property_pointer_funcs(prop, "rna_Theme_space_generic_get", NULL, NULL, NULL);
	RNA_def_property_ui_text(prop, "Theme Space", "Settings for space");
}

static void rna_def_userdef_theme_spaces_gradient(StructRNA *srna)
{
	PropertyRNA *prop;

	prop = RNA_def_property(srna, "space", PROP_POINTER, PROP_NONE);
	RNA_def_property_flag(prop, PROP_NEVER_NULL);
	RNA_def_property_struct_type(prop, "ThemeSpaceGradient");
	RNA_def_property_pointer_funcs(prop, "rna_Theme_space_gradient_get", NULL, NULL, NULL);
	RNA_def_property_ui_text(prop, "Theme Space", "Settings for space");
}

static void rna_def_userdef_theme_spaces_list_main(StructRNA *srna)
{
	PropertyRNA *prop;

	prop = RNA_def_property(srna, "space_list", PROP_POINTER, PROP_NONE);
	RNA_def_property_flag(prop, PROP_NEVER_NULL);
	RNA_def_property_struct_type(prop, "ThemeSpaceListGeneric");
	RNA_def_property_pointer_funcs(prop, "rna_Theme_space_list_generic_get", NULL, NULL, NULL);
	RNA_def_property_ui_text(prop, "Theme Space List", "Settings for space list");
}

static void rna_def_userdef_theme_spaces_vertex(StructRNA *srna)
{
	PropertyRNA *prop;

	prop = RNA_def_property(srna, "vertex", PROP_FLOAT, PROP_COLOR_GAMMA);
	RNA_def_property_array(prop, 3);
	RNA_def_property_ui_text(prop, "Vertex", "");
	RNA_def_property_update(prop, 0, "rna_userdef_update");

	prop = RNA_def_property(srna, "vertex_select", PROP_FLOAT, PROP_COLOR_GAMMA);
	RNA_def_property_array(prop, 3);
	RNA_def_property_ui_text(prop, "Vertex Select", "");
	RNA_def_property_update(prop, 0, "rna_userdef_update");

	prop = RNA_def_property(srna, "vertex_size", PROP_INT, PROP_NONE);
	RNA_def_property_range(prop, 1, 10);
	RNA_def_property_ui_text(prop, "Vertex Size", "");
	RNA_def_property_update(prop, 0, "rna_userdef_update");

	prop = RNA_def_property(srna, "vertex_unreferenced", PROP_FLOAT, PROP_COLOR_GAMMA);
	RNA_def_property_array(prop, 3);
	RNA_def_property_ui_text(prop, "Vertex Group Unreferenced", "");
	RNA_def_property_update(prop, 0, "rna_userdef_update");
}

static void rna_def_userdef_theme_spaces_edge(StructRNA *srna)
{
	PropertyRNA *prop;

	prop = RNA_def_property(srna, "edge_select", PROP_FLOAT, PROP_COLOR_GAMMA);
	RNA_def_property_array(prop, 3);
	RNA_def_property_ui_text(prop, "Edge Select", "");
	RNA_def_property_update(prop, 0, "rna_userdef_update");

	prop = RNA_def_property(srna, "edge_seam", PROP_FLOAT, PROP_COLOR_GAMMA);
	RNA_def_property_array(prop, 3);
	RNA_def_property_ui_text(prop, "Edge Seam", "");
	RNA_def_property_update(prop, 0, "rna_userdef_update");

	prop = RNA_def_property(srna, "edge_sharp", PROP_FLOAT, PROP_COLOR_GAMMA);
	RNA_def_property_array(prop, 3);
	RNA_def_property_ui_text(prop, "Edge Sharp", "");
	RNA_def_property_update(prop, 0, "rna_userdef_update");
	
	prop = RNA_def_property(srna, "edge_crease", PROP_FLOAT, PROP_COLOR_GAMMA);
	RNA_def_property_array(prop, 3);
	RNA_def_property_ui_text(prop, "Edge Crease", "");
	RNA_def_property_update(prop, 0, "rna_userdef_update");

	prop = RNA_def_property(srna, "edge_facesel", PROP_FLOAT, PROP_COLOR_GAMMA);
	RNA_def_property_array(prop, 3);
	RNA_def_property_ui_text(prop, "Edge UV Face Select", "");
	RNA_def_property_update(prop, 0, "rna_userdef_update");

	prop = RNA_def_property(srna, "freestyle_edge_mark", PROP_FLOAT, PROP_COLOR_GAMMA);
	RNA_def_property_array(prop, 3);
	RNA_def_property_ui_text(prop, "Freestyle Edge Mark", "");
	RNA_def_property_update(prop, 0, "rna_userdef_update");
}

static void rna_def_userdef_theme_spaces_face(StructRNA *srna)
{
	PropertyRNA *prop;

	prop = RNA_def_property(srna, "face", PROP_FLOAT, PROP_COLOR_GAMMA);
	RNA_def_property_array(prop, 4);
	RNA_def_property_ui_text(prop, "Face", "");
	RNA_def_property_update(prop, 0, "rna_userdef_update");

	prop = RNA_def_property(srna, "face_select", PROP_FLOAT, PROP_COLOR_GAMMA);
	RNA_def_property_array(prop, 4);
	RNA_def_property_ui_text(prop, "Face Selected", "");
	RNA_def_property_update(prop, 0, "rna_userdef_update");

	prop = RNA_def_property(srna, "face_dot", PROP_FLOAT, PROP_COLOR_GAMMA);
	RNA_def_property_array(prop, 3);
	RNA_def_property_ui_text(prop, "Face Dot Selected", "");
	RNA_def_property_update(prop, 0, "rna_userdef_update");

	prop = RNA_def_property(srna, "facedot_size", PROP_INT, PROP_NONE);
	RNA_def_property_range(prop, 1, 10);
	RNA_def_property_ui_text(prop, "Face Dot Size", "");
	RNA_def_property_update(prop, 0, "rna_userdef_update");

	prop = RNA_def_property(srna, "freestyle_face_mark", PROP_FLOAT, PROP_COLOR_GAMMA);
	RNA_def_property_array(prop, 4);
	RNA_def_property_ui_text(prop, "Freestyle Face Mark", "");
	RNA_def_property_update(prop, 0, "rna_userdef_update");
}

static void rna_def_userdef_theme_spaces_paint_curves(StructRNA *srna)
{
	PropertyRNA *prop;

	prop = RNA_def_property(srna, "paint_curve_handle", PROP_FLOAT, PROP_COLOR_GAMMA);
	RNA_def_property_array(prop, 4);
	RNA_def_property_ui_text(prop, "Paint Curve Handle", "");
	RNA_def_property_update(prop, 0, "rna_userdef_update");

	prop = RNA_def_property(srna, "paint_curve_pivot", PROP_FLOAT, PROP_COLOR_GAMMA);
	RNA_def_property_array(prop, 4);
	RNA_def_property_ui_text(prop, "Paint Curve Pivot", "");
	RNA_def_property_update(prop, 0, "rna_userdef_update");
}

static void rna_def_userdef_theme_spaces_curves(StructRNA *srna, bool incl_nurbs, bool incl_lastsel, bool incl_vector)
{
	PropertyRNA *prop;
	
	if (incl_nurbs) {
		prop = RNA_def_property(srna, "nurb_uline", PROP_FLOAT, PROP_COLOR_GAMMA);
		RNA_def_property_float_sdna(prop, NULL, "nurb_uline");
		RNA_def_property_array(prop, 3);
		RNA_def_property_ui_text(prop, "NURBS U-lines", "");
		RNA_def_property_update(prop, 0, "rna_userdef_update");

		prop = RNA_def_property(srna, "nurb_vline", PROP_FLOAT, PROP_COLOR_GAMMA);
		RNA_def_property_float_sdna(prop, NULL, "nurb_vline");
		RNA_def_property_array(prop, 3);
		RNA_def_property_ui_text(prop, "NURBS V-lines", "");
		RNA_def_property_update(prop, 0, "rna_userdef_update");

		prop = RNA_def_property(srna, "nurb_sel_uline", PROP_FLOAT, PROP_COLOR_GAMMA);
		RNA_def_property_float_sdna(prop, NULL, "nurb_sel_uline");
		RNA_def_property_array(prop, 3);
		RNA_def_property_ui_text(prop, "NURBS active U-lines", "");
		RNA_def_property_update(prop, 0, "rna_userdef_update");

		prop = RNA_def_property(srna, "nurb_sel_vline", PROP_FLOAT, PROP_COLOR_GAMMA);
		RNA_def_property_float_sdna(prop, NULL, "nurb_sel_vline");
		RNA_def_property_array(prop, 3);
		RNA_def_property_ui_text(prop, "NURBS active V-lines", "");
		RNA_def_property_update(prop, 0, "rna_userdef_update");

		prop = RNA_def_property(srna, "act_spline", PROP_FLOAT, PROP_COLOR_GAMMA);
		RNA_def_property_float_sdna(prop, NULL, "act_spline");
		RNA_def_property_array(prop, 3);
		RNA_def_property_ui_text(prop, "Active spline", "");
		RNA_def_property_update(prop, 0, "rna_userdef_update");
	}

	prop = RNA_def_property(srna, "handle_free", PROP_FLOAT, PROP_COLOR_GAMMA);
	RNA_def_property_float_sdna(prop, NULL, "handle_free");
	RNA_def_property_array(prop, 3);
	RNA_def_property_ui_text(prop, "Free handle color", "");
	RNA_def_property_update(prop, 0, "rna_userdef_update");

	prop = RNA_def_property(srna, "handle_auto", PROP_FLOAT, PROP_COLOR_GAMMA);
	RNA_def_property_float_sdna(prop, NULL, "handle_auto");
	RNA_def_property_array(prop, 3);
	RNA_def_property_ui_text(prop, "Auto handle color", "");
	RNA_def_property_update(prop, 0, "rna_userdef_update");

	if (incl_vector) {
		prop = RNA_def_property(srna, "handle_vect", PROP_FLOAT, PROP_COLOR_GAMMA);
		RNA_def_property_float_sdna(prop, NULL, "handle_vect");
		RNA_def_property_array(prop, 3);
		RNA_def_property_ui_text(prop, "Vector handle color", "");
		RNA_def_property_update(prop, 0, "rna_userdef_update");

		prop = RNA_def_property(srna, "handle_sel_vect", PROP_FLOAT, PROP_COLOR_GAMMA);
		RNA_def_property_float_sdna(prop, NULL, "handle_sel_vect");
		RNA_def_property_array(prop, 3);
		RNA_def_property_ui_text(prop, "Vector handle selected color", "");
		RNA_def_property_update(prop, 0, "rna_userdef_update");
	}

	prop = RNA_def_property(srna, "handle_align", PROP_FLOAT, PROP_COLOR_GAMMA);
	RNA_def_property_float_sdna(prop, NULL, "handle_align");
	RNA_def_property_array(prop, 3);
	RNA_def_property_ui_text(prop, "Align handle color", "");
	RNA_def_property_update(prop, 0, "rna_userdef_update");

	prop = RNA_def_property(srna, "handle_sel_free", PROP_FLOAT, PROP_COLOR_GAMMA);
	RNA_def_property_float_sdna(prop, NULL, "handle_sel_free");
	RNA_def_property_array(prop, 3);
	RNA_def_property_ui_text(prop, "Free handle selected color", "");
	RNA_def_property_update(prop, 0, "rna_userdef_update");

	prop = RNA_def_property(srna, "handle_sel_auto", PROP_FLOAT, PROP_COLOR_GAMMA);
	RNA_def_property_float_sdna(prop, NULL, "handle_sel_auto");
	RNA_def_property_array(prop, 3);
	RNA_def_property_ui_text(prop, "Auto handle selected color", "");
	RNA_def_property_update(prop, 0, "rna_userdef_update");

	prop = RNA_def_property(srna, "handle_sel_align", PROP_FLOAT, PROP_COLOR_GAMMA);
	RNA_def_property_float_sdna(prop, NULL, "handle_sel_align");
	RNA_def_property_array(prop, 3);
	RNA_def_property_ui_text(prop, "Align handle selected color", "");
	RNA_def_property_update(prop, 0, "rna_userdef_update");
	
	if (incl_nurbs == false) {
		/* assume that when nurbs are off, this is for 2D (i.e. anim) editors */
		prop = RNA_def_property(srna, "handle_auto_clamped", PROP_FLOAT, PROP_COLOR_GAMMA);
		RNA_def_property_float_sdna(prop, NULL, "handle_auto_clamped");
		RNA_def_property_array(prop, 3);
		RNA_def_property_ui_text(prop, "Auto-Clamped handle color", "");
		RNA_def_property_update(prop, 0, "rna_userdef_update");
		
		prop = RNA_def_property(srna, "handle_sel_auto_clamped", PROP_FLOAT, PROP_COLOR_GAMMA);
		RNA_def_property_float_sdna(prop, NULL, "handle_sel_auto_clamped");
		RNA_def_property_array(prop, 3);
		RNA_def_property_ui_text(prop, "Auto-Clamped handle selected color", "");
		RNA_def_property_update(prop, 0, "rna_userdef_update");
	}

	if (incl_lastsel) {
		prop = RNA_def_property(srna, "lastsel_point", PROP_FLOAT, PROP_COLOR_GAMMA);
		RNA_def_property_float_sdna(prop, NULL, "lastsel_point");
		RNA_def_property_array(prop, 3);
		RNA_def_property_ui_text(prop, "Last selected point", "");
		RNA_def_property_update(prop, 0, "rna_userdef_update");
	}
}

static void rna_def_userdef_theme_space_view3d(BlenderRNA *brna)
{
	StructRNA *srna;
	PropertyRNA *prop;

	/* space_view3d */

	srna = RNA_def_struct(brna, "ThemeView3D", NULL);
	RNA_def_struct_sdna(srna, "ThemeSpace");
	RNA_def_struct_clear_flag(srna, STRUCT_UNDO);
	RNA_def_struct_ui_text(srna, "Theme 3D View", "Theme settings for the 3D View");

	rna_def_userdef_theme_spaces_gradient(srna);

	prop = RNA_def_property(srna, "grid", PROP_FLOAT, PROP_COLOR_GAMMA);
	RNA_def_property_array(prop, 3);
	RNA_def_property_ui_text(prop, "Grid", "");
	RNA_def_property_update(prop, 0, "rna_userdef_update");

	prop = RNA_def_property(srna, "wire", PROP_FLOAT, PROP_COLOR_GAMMA);
	RNA_def_property_array(prop, 3);
	RNA_def_property_ui_text(prop, "Wire", "");
	RNA_def_property_update(prop, 0, "rna_userdef_update");

	prop = RNA_def_property(srna, "wire_edit", PROP_FLOAT, PROP_COLOR_GAMMA);
	RNA_def_property_array(prop, 3);
	RNA_def_property_ui_text(prop, "Wire Edit", "");
	RNA_def_property_update(prop, 0, "rna_userdef_update");

	prop = RNA_def_property(srna, "lamp", PROP_FLOAT, PROP_COLOR_GAMMA);
	RNA_def_property_array(prop, 4);
	RNA_def_property_ui_text(prop, "Lamp", "");
	RNA_def_property_update(prop, 0, "rna_userdef_update");

	prop = RNA_def_property(srna, "speaker", PROP_FLOAT, PROP_COLOR_GAMMA);
	RNA_def_property_array(prop, 3);
	RNA_def_property_ui_text(prop, "Speaker", "");
	RNA_def_property_update(prop, 0, "rna_userdef_update");
	
	prop = RNA_def_property(srna, "camera", PROP_FLOAT, PROP_COLOR_GAMMA);
	RNA_def_property_array(prop, 3);
	RNA_def_property_ui_text(prop, "Camera", "");
	RNA_def_property_update(prop, 0, "rna_userdef_update");

	prop = RNA_def_property(srna, "view_overlay", PROP_FLOAT, PROP_COLOR_GAMMA);
	RNA_def_property_array(prop, 3);
	RNA_def_property_ui_text(prop, "View Overlay", "");
	RNA_def_property_update(prop, 0, "rna_userdef_update");

	prop = RNA_def_property(srna, "empty", PROP_FLOAT, PROP_COLOR_GAMMA);
	RNA_def_property_array(prop, 3);
	RNA_def_property_ui_text(prop, "Empty", "");
	RNA_def_property_update(prop, 0, "rna_userdef_update");

	prop = RNA_def_property(srna, "object_selected", PROP_FLOAT, PROP_COLOR_GAMMA);
	RNA_def_property_float_sdna(prop, NULL, "select");
	RNA_def_property_array(prop, 3);
	RNA_def_property_ui_text(prop, "Object Selected", "");
	RNA_def_property_update(prop, 0, "rna_userdef_update");

	prop = RNA_def_property(srna, "object_active", PROP_FLOAT, PROP_COLOR_GAMMA);
	RNA_def_property_float_sdna(prop, NULL, "active");
	RNA_def_property_array(prop, 3);
	RNA_def_property_ui_text(prop, "Active Object", "");
	RNA_def_property_update(prop, 0, "rna_userdef_update");

	prop = RNA_def_property(srna, "object_grouped", PROP_FLOAT, PROP_COLOR_GAMMA);
	RNA_def_property_float_sdna(prop, NULL, "group");
	RNA_def_property_array(prop, 3);
	RNA_def_property_ui_text(prop, "Object Grouped", "");
	RNA_def_property_update(prop, 0, "rna_userdef_update");

	prop = RNA_def_property(srna, "object_grouped_active", PROP_FLOAT, PROP_COLOR_GAMMA);
	RNA_def_property_float_sdna(prop, NULL, "group_active");
	RNA_def_property_array(prop, 3);
	RNA_def_property_ui_text(prop, "Object Grouped Active", "");
	RNA_def_property_update(prop, 0, "rna_userdef_update");

	prop = RNA_def_property(srna, "transform", PROP_FLOAT, PROP_COLOR_GAMMA);
	RNA_def_property_array(prop, 3);
	RNA_def_property_ui_text(prop, "Transform", "");
	RNA_def_property_update(prop, 0, "rna_userdef_update");
	
	rna_def_userdef_theme_spaces_vertex(srna);
	rna_def_userdef_theme_spaces_edge(srna);
	rna_def_userdef_theme_spaces_face(srna);
	rna_def_userdef_theme_spaces_curves(srna, true, true, true);

	prop = RNA_def_property(srna, "extra_edge_len", PROP_FLOAT, PROP_COLOR_GAMMA);
	RNA_def_property_array(prop, 3);
	RNA_def_property_ui_text(prop, "Edge Length Text", "");
	RNA_def_property_update(prop, 0, "rna_userdef_update");

	prop = RNA_def_property(srna, "extra_edge_angle", PROP_FLOAT, PROP_COLOR_GAMMA);
	RNA_def_property_array(prop, 3);
	RNA_def_property_ui_text(prop, "Edge Angle Text", "");
	RNA_def_property_update(prop, 0, "rna_userdef_update");

	prop = RNA_def_property(srna, "extra_face_angle", PROP_FLOAT, PROP_COLOR_GAMMA);
	RNA_def_property_array(prop, 3);
	RNA_def_property_ui_text(prop, "Face Angle Text", "");
	RNA_def_property_update(prop, 0, "rna_userdef_update");

	prop = RNA_def_property(srna, "extra_face_area", PROP_FLOAT, PROP_COLOR_GAMMA);
	RNA_def_property_array(prop, 3);
	RNA_def_property_ui_text(prop, "Face Area Text", "");
	RNA_def_property_update(prop, 0, "rna_userdef_update");

	prop = RNA_def_property(srna, "editmesh_active", PROP_FLOAT, PROP_COLOR_GAMMA);
	RNA_def_property_array(prop, 4);
	RNA_def_property_ui_text(prop, "Active Vert/Edge/Face", "");
	RNA_def_property_update(prop, 0, "rna_userdef_update");

	prop = RNA_def_property(srna, "normal", PROP_FLOAT, PROP_COLOR_GAMMA);
	RNA_def_property_array(prop, 3);
	RNA_def_property_ui_text(prop, "Face Normal", "");
	RNA_def_property_update(prop, 0, "rna_userdef_update");

	prop = RNA_def_property(srna, "vertex_normal", PROP_FLOAT, PROP_COLOR_GAMMA);
	RNA_def_property_array(prop, 3);
	RNA_def_property_ui_text(prop, "Vertex Normal", "");
	RNA_def_property_update(prop, 0, "rna_userdef_update");

	prop = RNA_def_property(srna, "bone_solid", PROP_FLOAT, PROP_COLOR_GAMMA);
	RNA_def_property_array(prop, 3);
	RNA_def_property_ui_text(prop, "Bone Solid", "");
	RNA_def_property_update(prop, 0, "rna_userdef_update");

	prop = RNA_def_property(srna, "bone_pose", PROP_FLOAT, PROP_COLOR_GAMMA);
	RNA_def_property_array(prop, 3);
	RNA_def_property_ui_text(prop, "Bone Pose", "");
	RNA_def_property_update(prop, 0, "rna_userdef_update");

	prop = RNA_def_property(srna, "bone_pose_active", PROP_FLOAT, PROP_COLOR_GAMMA);
	RNA_def_property_array(prop, 3);
	RNA_def_property_ui_text(prop, "Bone Pose Active", "");
	RNA_def_property_update(prop, 0, "rna_userdef_update");

	prop = RNA_def_property(srna, "frame_current", PROP_FLOAT, PROP_COLOR_GAMMA);
	RNA_def_property_float_sdna(prop, NULL, "cframe");
	RNA_def_property_array(prop, 3);
	RNA_def_property_ui_text(prop, "Current Frame", "");
	RNA_def_property_update(prop, 0, "rna_userdef_update");

	prop = RNA_def_property(srna, "outline_width", PROP_INT, PROP_NONE);
	RNA_def_property_range(prop, 1, 5);
	RNA_def_property_ui_text(prop, "Outline Width", "");
	RNA_def_property_update(prop, 0, "rna_userdef_update");

	prop = RNA_def_property(srna, "bundle_solid", PROP_FLOAT, PROP_COLOR_GAMMA);
	RNA_def_property_float_sdna(prop, NULL, "bundle_solid");
	RNA_def_property_array(prop, 3);
	RNA_def_property_ui_text(prop, "Bundle Solid", "");
	RNA_def_property_update(prop, 0, "rna_userdef_update");

	prop = RNA_def_property(srna, "camera_path", PROP_FLOAT, PROP_COLOR_GAMMA);
	RNA_def_property_float_sdna(prop, NULL, "camera_path");
	RNA_def_property_array(prop, 3);
	RNA_def_property_ui_text(prop, "Camera Path", "");
	RNA_def_property_update(prop, 0, "rna_userdef_update");

	prop = RNA_def_property(srna, "skin_root", PROP_FLOAT, PROP_COLOR_GAMMA);
	RNA_def_property_array(prop, 3);
	RNA_def_property_ui_text(prop, "Skin Root", "");
	RNA_def_property_update(prop, 0, "rna_userdef_update");

	rna_def_userdef_theme_spaces_paint_curves(srna);
}


static void rna_def_userdef_theme_space_graph(BlenderRNA *brna)
{
	StructRNA *srna;
	PropertyRNA *prop;

	/* space_graph */
	srna = RNA_def_struct(brna, "ThemeGraphEditor", NULL);
	RNA_def_struct_sdna(srna, "ThemeSpace");
	RNA_def_struct_clear_flag(srna, STRUCT_UNDO);
	RNA_def_struct_ui_text(srna, "Theme Graph Editor", "Theme settings for the graph editor");

	rna_def_userdef_theme_spaces_main(srna);
	rna_def_userdef_theme_spaces_list_main(srna);

	prop = RNA_def_property(srna, "grid", PROP_FLOAT, PROP_COLOR_GAMMA);
	RNA_def_property_array(prop, 3);
	RNA_def_property_ui_text(prop, "Grid", "");
	RNA_def_property_update(prop, 0, "rna_userdef_update");

	prop = RNA_def_property(srna, "frame_current", PROP_FLOAT, PROP_COLOR_GAMMA);
	RNA_def_property_float_sdna(prop, NULL, "cframe");
	RNA_def_property_array(prop, 3);
	RNA_def_property_ui_text(prop, "Current Frame", "");
	RNA_def_property_update(prop, 0, "rna_userdef_update");
	
	prop = RNA_def_property(srna, "window_sliders", PROP_FLOAT, PROP_COLOR_GAMMA);
	RNA_def_property_float_sdna(prop, NULL, "shade1");
	RNA_def_property_array(prop, 3);
	RNA_def_property_ui_text(prop, "Window Sliders", "");
	RNA_def_property_update(prop, 0, "rna_userdef_update");

	prop = RNA_def_property(srna, "channels_region", PROP_FLOAT, PROP_COLOR_GAMMA);
	RNA_def_property_float_sdna(prop, NULL, "shade2");
	RNA_def_property_array(prop, 3);
	RNA_def_property_ui_text(prop, "Channels Region", "");
	RNA_def_property_update(prop, 0, "rna_userdef_update");
	
	prop = RNA_def_property(srna, "dopesheet_channel", PROP_FLOAT, PROP_COLOR_GAMMA);
	RNA_def_property_float_sdna(prop, NULL, "ds_channel");
	RNA_def_property_array(prop, 3);
	RNA_def_property_ui_text(prop, "Dope Sheet Channel", "");
	RNA_def_property_update(prop, 0, "rna_userdef_update");
	
	prop = RNA_def_property(srna, "dopesheet_subchannel", PROP_FLOAT, PROP_COLOR_GAMMA);
	RNA_def_property_float_sdna(prop, NULL, "ds_subchannel");
	RNA_def_property_array(prop, 3);
	RNA_def_property_ui_text(prop, "Dope Sheet Sub-Channel", "");
	RNA_def_property_update(prop, 0, "rna_userdef_update");
	
	prop = RNA_def_property(srna, "channel_group", PROP_FLOAT, PROP_COLOR_GAMMA);
	RNA_def_property_float_sdna(prop, NULL, "group");
	RNA_def_property_array(prop, 3);
	RNA_def_property_ui_text(prop, "Channel Group", "");
	RNA_def_property_update(prop, 0, "rna_userdef_update");

	prop = RNA_def_property(srna, "active_channels_group", PROP_FLOAT, PROP_COLOR_GAMMA);
	RNA_def_property_float_sdna(prop, NULL, "group_active");
	RNA_def_property_array(prop, 3);
	RNA_def_property_ui_text(prop, "Active Channel Group", "");
	RNA_def_property_update(prop, 0, "rna_userdef_update");
	
	rna_def_userdef_theme_spaces_vertex(srna);
	rna_def_userdef_theme_spaces_curves(srna, false, true, true);
	
	prop = RNA_def_property(srna, "handle_vertex", PROP_FLOAT, PROP_COLOR_GAMMA);
	RNA_def_property_array(prop, 3);
	RNA_def_property_ui_text(prop, "Handle Vertex", "");
	RNA_def_property_update(prop, 0, "rna_userdef_update");

	prop = RNA_def_property(srna, "handle_vertex_select", PROP_FLOAT, PROP_COLOR_GAMMA);
	RNA_def_property_array(prop, 3);
	RNA_def_property_ui_text(prop, "Handle Vertex Select", "");
	RNA_def_property_update(prop, 0, "rna_userdef_update");

	prop = RNA_def_property(srna, "handle_vertex_size", PROP_INT, PROP_NONE);
	RNA_def_property_range(prop, 0, 255);
	RNA_def_property_ui_text(prop, "Handle Vertex Size", "");
	RNA_def_property_update(prop, 0, "rna_userdef_update");
}

static void rna_def_userdef_theme_space_file(BlenderRNA *brna)
{
	StructRNA *srna;
	PropertyRNA *prop;

	/* space_file  */

	srna = RNA_def_struct(brna, "ThemeFileBrowser", NULL);
	RNA_def_struct_sdna(srna, "ThemeSpace");
	RNA_def_struct_clear_flag(srna, STRUCT_UNDO);
	RNA_def_struct_ui_text(srna, "Theme File Browser", "Theme settings for the File Browser");

	rna_def_userdef_theme_spaces_main(srna);
	rna_def_userdef_theme_spaces_list_main(srna);

	prop = RNA_def_property(srna, "selected_file", PROP_FLOAT, PROP_COLOR_GAMMA);
	RNA_def_property_float_sdna(prop, NULL, "hilite");
	RNA_def_property_array(prop, 3);
	RNA_def_property_ui_text(prop, "Selected File", "");
	RNA_def_property_update(prop, 0, "rna_userdef_update");

	prop = RNA_def_property(srna, "scrollbar", PROP_FLOAT, PROP_COLOR_GAMMA);
	RNA_def_property_float_sdna(prop, NULL, "shade1");
	RNA_def_property_array(prop, 3);
	RNA_def_property_ui_text(prop, "Scrollbar", "");
	RNA_def_property_update(prop, 0, "rna_userdef_update");

	prop = RNA_def_property(srna, "scroll_handle", PROP_FLOAT, PROP_COLOR_GAMMA);
	RNA_def_property_float_sdna(prop, NULL, "shade2");
	RNA_def_property_array(prop, 3);
	RNA_def_property_ui_text(prop, "Scroll Handle", "");
	RNA_def_property_update(prop, 0, "rna_userdef_update");

	prop = RNA_def_property(srna, "active_file", PROP_FLOAT, PROP_COLOR_GAMMA);
	RNA_def_property_float_sdna(prop, NULL, "active");
	RNA_def_property_array(prop, 3);
	RNA_def_property_ui_text(prop, "Active File", "");
	RNA_def_property_update(prop, 0, "rna_userdef_update");
	
	prop = RNA_def_property(srna, "active_file_text", PROP_FLOAT, PROP_COLOR_GAMMA);
	RNA_def_property_float_sdna(prop, NULL, "grid");
	RNA_def_property_array(prop, 3);
	RNA_def_property_ui_text(prop, "Active File Text", "");
	RNA_def_property_update(prop, 0, "rna_userdef_update");
}

static void rna_def_userdef_theme_space_outliner(BlenderRNA *brna)
{
	StructRNA *srna;
	PropertyRNA *prop;

	/* space_outliner */

	srna = RNA_def_struct(brna, "ThemeOutliner", NULL);
	RNA_def_struct_sdna(srna, "ThemeSpace");
	RNA_def_struct_clear_flag(srna, STRUCT_UNDO);
	RNA_def_struct_ui_text(srna, "Theme Outliner", "Theme settings for the Outliner");

	rna_def_userdef_theme_spaces_main(srna);

	prop = RNA_def_property(srna, "match", PROP_FLOAT, PROP_COLOR_GAMMA);
	RNA_def_property_array(prop, 3);
	RNA_def_property_ui_text(prop, "Filter Match", "");
	RNA_def_property_update(prop, 0, "rna_userdef_update");

	prop = RNA_def_property(srna, "selected_highlight", PROP_FLOAT, PROP_COLOR_GAMMA);
	RNA_def_property_array(prop, 3);
	RNA_def_property_ui_text(prop, "Selected Highlight", "");
	RNA_def_property_update(prop, 0, "rna_userdef_update");
}

static void rna_def_userdef_theme_space_userpref(BlenderRNA *brna)
{
	StructRNA *srna;

	/* space_userpref */

	srna = RNA_def_struct(brna, "ThemeUserPreferences", NULL);
	RNA_def_struct_sdna(srna, "ThemeSpace");
	RNA_def_struct_clear_flag(srna, STRUCT_UNDO);
	RNA_def_struct_ui_text(srna, "Theme User Preferences", "Theme settings for the User Preferences");

	rna_def_userdef_theme_spaces_main(srna);
}

static void rna_def_userdef_theme_space_console(BlenderRNA *brna)
{
	StructRNA *srna;
	PropertyRNA *prop;

	/* space_console */

	srna = RNA_def_struct(brna, "ThemeConsole", NULL);
	RNA_def_struct_sdna(srna, "ThemeSpace");
	RNA_def_struct_clear_flag(srna, STRUCT_UNDO);
	RNA_def_struct_ui_text(srna, "Theme Console", "Theme settings for the Console");
	
	rna_def_userdef_theme_spaces_main(srna);
	
	prop = RNA_def_property(srna, "line_output", PROP_FLOAT, PROP_COLOR_GAMMA);
	RNA_def_property_float_sdna(prop, NULL, "console_output");
	RNA_def_property_array(prop, 3);
	RNA_def_property_ui_text(prop, "Line Output", "");
	RNA_def_property_update(prop, 0, "rna_userdef_update");
	
	prop = RNA_def_property(srna, "line_input", PROP_FLOAT, PROP_COLOR_GAMMA);
	RNA_def_property_float_sdna(prop, NULL, "console_input");
	RNA_def_property_array(prop, 3);
	RNA_def_property_ui_text(prop, "Line Input", "");
	RNA_def_property_update(prop, 0, "rna_userdef_update");
	
	prop = RNA_def_property(srna, "line_info", PROP_FLOAT, PROP_COLOR_GAMMA);
	RNA_def_property_float_sdna(prop, NULL, "console_info");
	RNA_def_property_array(prop, 3);
	RNA_def_property_ui_text(prop, "Line Info", "");
	RNA_def_property_update(prop, 0, "rna_userdef_update");
	
	prop = RNA_def_property(srna, "line_error", PROP_FLOAT, PROP_COLOR_GAMMA);
	RNA_def_property_float_sdna(prop, NULL, "console_error");
	RNA_def_property_array(prop, 3);
	RNA_def_property_ui_text(prop, "Line Error", "");
	RNA_def_property_update(prop, 0, "rna_userdef_update");
	
	prop = RNA_def_property(srna, "cursor", PROP_FLOAT, PROP_COLOR_GAMMA);
	RNA_def_property_float_sdna(prop, NULL, "console_cursor");
	RNA_def_property_array(prop, 3);
	RNA_def_property_ui_text(prop, "Cursor", "");
	RNA_def_property_update(prop, 0, "rna_userdef_update");

	prop = RNA_def_property(srna, "select", PROP_FLOAT, PROP_COLOR_GAMMA);
	RNA_def_property_float_sdna(prop, NULL, "console_select");
	RNA_def_property_array(prop, 4);
	RNA_def_property_ui_text(prop, "Selection", "");
	RNA_def_property_update(prop, 0, "rna_userdef_update");

}

static void rna_def_userdef_theme_space_info(BlenderRNA *brna)
{
	StructRNA *srna;
	PropertyRNA *prop;

	/* space_info */

	srna = RNA_def_struct(brna, "ThemeInfo", NULL);
	RNA_def_struct_sdna(srna, "ThemeSpace");
	RNA_def_struct_clear_flag(srna, STRUCT_UNDO);
	RNA_def_struct_ui_text(srna, "Theme Info", "Theme settings for Info");

	rna_def_userdef_theme_spaces_main(srna);

	prop = RNA_def_property(srna, "info_selected", PROP_FLOAT, PROP_COLOR_GAMMA);
	RNA_def_property_float_sdna(prop, NULL, "info_selected");
	RNA_def_property_array(prop, 3);
	RNA_def_property_ui_text(prop, "Selected Line Background", "");
	RNA_def_property_update(prop, 0, "rna_userdef_update");

	prop = RNA_def_property(srna, "info_selected_text", PROP_FLOAT, PROP_COLOR_GAMMA);
	RNA_def_property_float_sdna(prop, NULL, "info_selected_text");
	RNA_def_property_array(prop, 3);
	RNA_def_property_ui_text(prop, "Selected Line Text", "");
	RNA_def_property_update(prop, 0, "rna_userdef_update");

	prop = RNA_def_property(srna, "info_error", PROP_FLOAT, PROP_COLOR_GAMMA);
	RNA_def_property_float_sdna(prop, NULL, "info_error");
	RNA_def_property_array(prop, 3);
	RNA_def_property_ui_text(prop, "Error Background", "");
	RNA_def_property_update(prop, 0, "rna_userdef_update");

	prop = RNA_def_property(srna, "info_error_text", PROP_FLOAT, PROP_COLOR_GAMMA);
	RNA_def_property_float_sdna(prop, NULL, "info_error_text");
	RNA_def_property_array(prop, 3);
	RNA_def_property_ui_text(prop, "Error Text", "");
	RNA_def_property_update(prop, 0, "rna_userdef_update");

	prop = RNA_def_property(srna, "info_warning", PROP_FLOAT, PROP_COLOR_GAMMA);
	RNA_def_property_float_sdna(prop, NULL, "info_warning");
	RNA_def_property_array(prop, 3);
	RNA_def_property_ui_text(prop, "Warning Background", "");
	RNA_def_property_update(prop, 0, "rna_userdef_update");

	prop = RNA_def_property(srna, "info_warning_text", PROP_FLOAT, PROP_COLOR_GAMMA);
	RNA_def_property_float_sdna(prop, NULL, "info_warning_text");
	RNA_def_property_array(prop, 3);
	RNA_def_property_ui_text(prop, "Warning Text", "");
	RNA_def_property_update(prop, 0, "rna_userdef_update");

	prop = RNA_def_property(srna, "info_info", PROP_FLOAT, PROP_COLOR_GAMMA);
	RNA_def_property_float_sdna(prop, NULL, "info_info");
	RNA_def_property_array(prop, 3);
	RNA_def_property_ui_text(prop, "Info Background", "");
	RNA_def_property_update(prop, 0, "rna_userdef_update");

	prop = RNA_def_property(srna, "info_info_text", PROP_FLOAT, PROP_COLOR_GAMMA);
	RNA_def_property_float_sdna(prop, NULL, "info_info_text");
	RNA_def_property_array(prop, 3);
	RNA_def_property_ui_text(prop, "Info Text", "");
	RNA_def_property_update(prop, 0, "rna_userdef_update");

	prop = RNA_def_property(srna, "info_debug", PROP_FLOAT, PROP_COLOR_GAMMA);
	RNA_def_property_float_sdna(prop, NULL, "info_debug");
	RNA_def_property_array(prop, 3);
	RNA_def_property_ui_text(prop, "Debug Background", "");
	RNA_def_property_update(prop, 0, "rna_userdef_update");

	prop = RNA_def_property(srna, "info_debug_text", PROP_FLOAT, PROP_COLOR_GAMMA);
	RNA_def_property_float_sdna(prop, NULL, "info_debug_text");
	RNA_def_property_array(prop, 3);
	RNA_def_property_ui_text(prop, "Debug Text", "");
	RNA_def_property_update(prop, 0, "rna_userdef_update");
}


static void rna_def_userdef_theme_space_text(BlenderRNA *brna)
{
	StructRNA *srna;
	PropertyRNA *prop;

	/* space_text */

	srna = RNA_def_struct(brna, "ThemeTextEditor", NULL);
	RNA_def_struct_sdna(srna, "ThemeSpace");
	RNA_def_struct_clear_flag(srna, STRUCT_UNDO);
	RNA_def_struct_ui_text(srna, "Theme Text Editor", "Theme settings for the Text Editor");

	rna_def_userdef_theme_spaces_main(srna);

	prop = RNA_def_property(srna, "line_numbers_background", PROP_FLOAT, PROP_COLOR_GAMMA);
	RNA_def_property_float_sdna(prop, NULL, "grid");
	RNA_def_property_array(prop, 3);
	RNA_def_property_ui_text(prop, "Line Numbers Background", "");
	RNA_def_property_update(prop, 0, "rna_userdef_update");

	/* no longer used */
#if 0
	prop = RNA_def_property(srna, "scroll_bar", PROP_FLOAT, PROP_COLOR_GAMMA);
	RNA_def_property_float_sdna(prop, NULL, "shade1");
	RNA_def_property_array(prop, 3);
	RNA_def_property_ui_text(prop, "Scroll Bar", "");
	RNA_def_property_update(prop, 0, "rna_userdef_update");
#endif

	prop = RNA_def_property(srna, "selected_text", PROP_FLOAT, PROP_COLOR_GAMMA);
	RNA_def_property_float_sdna(prop, NULL, "shade2");
	RNA_def_property_array(prop, 3);
	RNA_def_property_ui_text(prop, "Selected Text", "");
	RNA_def_property_update(prop, 0, "rna_userdef_update");

	prop = RNA_def_property(srna, "cursor", PROP_FLOAT, PROP_COLOR_GAMMA);
	RNA_def_property_float_sdna(prop, NULL, "hilite");
	RNA_def_property_array(prop, 3);
	RNA_def_property_ui_text(prop, "Cursor", "");
	RNA_def_property_update(prop, 0, "rna_userdef_update");
	
	prop = RNA_def_property(srna, "syntax_builtin", PROP_FLOAT, PROP_COLOR_GAMMA);
	RNA_def_property_float_sdna(prop, NULL, "syntaxb");
	RNA_def_property_array(prop, 3);
	RNA_def_property_ui_text(prop, "Syntax Built-in", "");
	RNA_def_property_update(prop, 0, "rna_userdef_update");
	
	prop = RNA_def_property(srna, "syntax_symbols", PROP_FLOAT, PROP_COLOR_GAMMA);
	RNA_def_property_float_sdna(prop, NULL, "syntaxs");
	RNA_def_property_array(prop, 3);
	RNA_def_property_ui_text(prop, "Syntax Symbols", "");
	RNA_def_property_update(prop, 0, "rna_userdef_update");

	prop = RNA_def_property(srna, "syntax_special", PROP_FLOAT, PROP_COLOR_GAMMA);
	RNA_def_property_float_sdna(prop, NULL, "syntaxv");
	RNA_def_property_array(prop, 3);
	RNA_def_property_ui_text(prop, "Syntax Special", "");
	RNA_def_property_update(prop, 0, "rna_userdef_update");

	prop = RNA_def_property(srna, "syntax_preprocessor", PROP_FLOAT, PROP_COLOR_GAMMA);
	RNA_def_property_float_sdna(prop, NULL, "syntaxd");
	RNA_def_property_array(prop, 3);
	RNA_def_property_ui_text(prop, "Syntax PreProcessor", "");
	RNA_def_property_update(prop, 0, "rna_userdef_update");

	prop = RNA_def_property(srna, "syntax_reserved", PROP_FLOAT, PROP_COLOR_GAMMA);
	RNA_def_property_float_sdna(prop, NULL, "syntaxr");
	RNA_def_property_array(prop, 3);
	RNA_def_property_ui_text(prop, "Syntax Reserved", "");
	RNA_def_property_update(prop, 0, "rna_userdef_update");

	prop = RNA_def_property(srna, "syntax_comment", PROP_FLOAT, PROP_COLOR_GAMMA);
	RNA_def_property_float_sdna(prop, NULL, "syntaxc");
	RNA_def_property_array(prop, 3);
	RNA_def_property_ui_text(prop, "Syntax Comment", "");
	RNA_def_property_update(prop, 0, "rna_userdef_update");
	
	prop = RNA_def_property(srna, "syntax_string", PROP_FLOAT, PROP_COLOR_GAMMA);
	RNA_def_property_float_sdna(prop, NULL, "syntaxl");
	RNA_def_property_array(prop, 3);
	RNA_def_property_ui_text(prop, "Syntax String", "");
	RNA_def_property_update(prop, 0, "rna_userdef_update");

	prop = RNA_def_property(srna, "syntax_numbers", PROP_FLOAT, PROP_COLOR_GAMMA);
	RNA_def_property_float_sdna(prop, NULL, "syntaxn");
	RNA_def_property_array(prop, 3);
	RNA_def_property_ui_text(prop, "Syntax Numbers", "");
	RNA_def_property_update(prop, 0, "rna_userdef_update");
}

static void rna_def_userdef_theme_space_node(BlenderRNA *brna)
{
	StructRNA *srna;
	PropertyRNA *prop;

	/* space_node */

	srna = RNA_def_struct(brna, "ThemeNodeEditor", NULL);
	RNA_def_struct_sdna(srna, "ThemeSpace");
	RNA_def_struct_clear_flag(srna, STRUCT_UNDO);
	RNA_def_struct_ui_text(srna, "Theme Node Editor", "Theme settings for the Node Editor");

	rna_def_userdef_theme_spaces_main(srna);
	rna_def_userdef_theme_spaces_list_main(srna);

	prop = RNA_def_property(srna, "node_selected", PROP_FLOAT, PROP_COLOR_GAMMA);
	RNA_def_property_float_sdna(prop, NULL, "select");
	RNA_def_property_array(prop, 3);
	RNA_def_property_ui_text(prop, "Node Selected", "");
	RNA_def_property_update(prop, 0, "rna_userdef_update");

	prop = RNA_def_property(srna, "node_active", PROP_FLOAT, PROP_COLOR_GAMMA);
	RNA_def_property_float_sdna(prop, NULL, "active");
	RNA_def_property_array(prop, 3);
	RNA_def_property_ui_text(prop, "Active Node", "");
	RNA_def_property_update(prop, 0, "rna_userdef_update");

	prop = RNA_def_property(srna, "wire", PROP_FLOAT, PROP_COLOR_GAMMA);
	RNA_def_property_float_sdna(prop, NULL, "wire");
	RNA_def_property_array(prop, 3);
	RNA_def_property_ui_text(prop, "Wires", "");
	RNA_def_property_update(prop, 0, "rna_userdef_update");

	prop = RNA_def_property(srna, "wire_select", PROP_FLOAT, PROP_COLOR_GAMMA);
	RNA_def_property_float_sdna(prop, NULL, "edge_select");
	RNA_def_property_array(prop, 3);
	RNA_def_property_ui_text(prop, "Wire Select", "");
	RNA_def_property_update(prop, 0, "rna_userdef_update");

	prop = RNA_def_property(srna, "selected_text", PROP_FLOAT, PROP_COLOR_GAMMA);
	RNA_def_property_float_sdna(prop, NULL, "shade2");
	RNA_def_property_array(prop, 3);
	RNA_def_property_ui_text(prop, "Selected Text", "");
	RNA_def_property_update(prop, 0, "rna_userdef_update");

	prop = RNA_def_property(srna, "node_backdrop", PROP_FLOAT, PROP_COLOR_GAMMA);
	RNA_def_property_float_sdna(prop, NULL, "syntaxl");
	RNA_def_property_array(prop, 4);
	RNA_def_property_ui_text(prop, "Node Backdrop", "");
	RNA_def_property_update(prop, 0, "rna_userdef_update");
	
	prop = RNA_def_property(srna, "converter_node", PROP_FLOAT, PROP_COLOR_GAMMA);
	RNA_def_property_float_sdna(prop, NULL, "syntaxv");
	RNA_def_property_array(prop, 3);
	RNA_def_property_ui_text(prop, "Converter Node", "");
	RNA_def_property_update(prop, 0, "rna_userdef_update");
	
	prop = RNA_def_property(srna, "color_node", PROP_FLOAT, PROP_COLOR_GAMMA);
	RNA_def_property_float_sdna(prop, NULL, "syntaxb");
	RNA_def_property_array(prop, 3);
	RNA_def_property_ui_text(prop, "Color Node", "");
	RNA_def_property_update(prop, 0, "rna_userdef_update");

	prop = RNA_def_property(srna, "group_node", PROP_FLOAT, PROP_COLOR_GAMMA);
	RNA_def_property_float_sdna(prop, NULL, "syntaxc");
	RNA_def_property_array(prop, 3);
	RNA_def_property_ui_text(prop, "Group Node", "");
	RNA_def_property_update(prop, 0, "rna_userdef_update");

	prop = RNA_def_property(srna, "group_socket_node", PROP_FLOAT, PROP_COLOR_GAMMA);
	RNA_def_property_float_sdna(prop, NULL, "console_output");
	RNA_def_property_array(prop, 3);
	RNA_def_property_ui_text(prop, "Group Socket Node", "");
	RNA_def_property_update(prop, 0, "rna_userdef_update");

	prop = RNA_def_property(srna, "frame_node", PROP_FLOAT, PROP_COLOR_GAMMA);
	RNA_def_property_float_sdna(prop, NULL, "movie");
	RNA_def_property_array(prop, 4);
	RNA_def_property_ui_text(prop, "Frame Node", "");
	RNA_def_property_update(prop, 0, "rna_userdef_update");
	
	prop = RNA_def_property(srna, "matte_node", PROP_FLOAT, PROP_COLOR_GAMMA);
	RNA_def_property_float_sdna(prop, NULL, "syntaxs");
	RNA_def_property_array(prop, 3);
	RNA_def_property_ui_text(prop, "Matte Node", "");
	RNA_def_property_update(prop, 0, "rna_userdef_update");

	prop = RNA_def_property(srna, "distor_node", PROP_FLOAT, PROP_COLOR_GAMMA);
	RNA_def_property_float_sdna(prop, NULL, "syntaxd");
	RNA_def_property_array(prop, 3);
	RNA_def_property_ui_text(prop, "Distort Node", "");
	RNA_def_property_update(prop, 0, "rna_userdef_update");

	prop = RNA_def_property(srna, "noodle_curving", PROP_INT, PROP_NONE);
	RNA_def_property_int_sdna(prop, NULL, "noodle_curving");
	RNA_def_property_int_default(prop, 5);
	RNA_def_property_range(prop, 0, 10);
	RNA_def_property_ui_text(prop, "Noodle curving", "Curving of the noodle");
	RNA_def_property_update(prop, 0, "rna_userdef_update");

	prop = RNA_def_property(srna, "input_node", PROP_FLOAT, PROP_COLOR_GAMMA);
	RNA_def_property_float_sdna(prop, NULL, "syntaxn");
	RNA_def_property_array(prop, 3);
	RNA_def_property_ui_text(prop, "Input Node", "");
	RNA_def_property_update(prop, 0, "rna_userdef_update");

	prop = RNA_def_property(srna, "output_node", PROP_FLOAT, PROP_COLOR_GAMMA);
	RNA_def_property_float_sdna(prop, NULL, "nodeclass_output");
	RNA_def_property_array(prop, 3);
	RNA_def_property_ui_text(prop, "Output Node", "");
	RNA_def_property_update(prop, 0, "rna_userdef_update");

	prop = RNA_def_property(srna, "filter_node", PROP_FLOAT, PROP_COLOR_GAMMA);
	RNA_def_property_float_sdna(prop, NULL, "nodeclass_filter");
	RNA_def_property_array(prop, 3);
	RNA_def_property_ui_text(prop, "Filter Node", "");
	RNA_def_property_update(prop, 0, "rna_userdef_update");

	prop = RNA_def_property(srna, "vector_node", PROP_FLOAT, PROP_COLOR_GAMMA);
	RNA_def_property_float_sdna(prop, NULL, "nodeclass_vector");
	RNA_def_property_array(prop, 3);
	RNA_def_property_ui_text(prop, "Vector Node", "");
	RNA_def_property_update(prop, 0, "rna_userdef_update");

	prop = RNA_def_property(srna, "texture_node", PROP_FLOAT, PROP_COLOR_GAMMA);
	RNA_def_property_float_sdna(prop, NULL, "nodeclass_texture");
	RNA_def_property_array(prop, 3);
	RNA_def_property_ui_text(prop, "Texture Node", "");
	RNA_def_property_update(prop, 0, "rna_userdef_update");

	prop = RNA_def_property(srna, "shader_node", PROP_FLOAT, PROP_COLOR_GAMMA);
	RNA_def_property_float_sdna(prop, NULL, "nodeclass_shader");
	RNA_def_property_array(prop, 3);
	RNA_def_property_ui_text(prop, "Shader Node", "");
	RNA_def_property_update(prop, 0, "rna_userdef_update");

	prop = RNA_def_property(srna, "script_node", PROP_FLOAT, PROP_COLOR_GAMMA);
	RNA_def_property_float_sdna(prop, NULL, "nodeclass_script");
	RNA_def_property_array(prop, 3);
	RNA_def_property_ui_text(prop, "Script Node", "");
	RNA_def_property_update(prop, 0, "rna_userdef_update");

	prop = RNA_def_property(srna, "pattern_node", PROP_FLOAT, PROP_COLOR_GAMMA);
	RNA_def_property_float_sdna(prop, NULL, "nodeclass_pattern");
	RNA_def_property_array(prop, 3);
	RNA_def_property_ui_text(prop, "Pattern Node", "");
	RNA_def_property_update(prop, 0, "rna_userdef_update");

	prop = RNA_def_property(srna, "layout_node", PROP_FLOAT, PROP_COLOR_GAMMA);
	RNA_def_property_float_sdna(prop, NULL, "nodeclass_layout");
	RNA_def_property_array(prop, 3);
	RNA_def_property_ui_text(prop, "Layout Node", "");
	RNA_def_property_update(prop, 0, "rna_userdef_update");
}

static void rna_def_userdef_theme_space_logic(BlenderRNA *brna)
{
	StructRNA *srna;
//	PropertyRNA *prop;
	
	/* space_logic */
	
	srna = RNA_def_struct(brna, "ThemeLogicEditor", NULL);
	RNA_def_struct_sdna(srna, "ThemeSpace");
	RNA_def_struct_clear_flag(srna, STRUCT_UNDO);
	RNA_def_struct_ui_text(srna, "Theme Logic Editor", "Theme settings for the Logic Editor");
	
	rna_def_userdef_theme_spaces_main(srna);
	
}


static void rna_def_userdef_theme_space_buts(BlenderRNA *brna)
{
	StructRNA *srna;
//	PropertyRNA *prop;

	/* space_buts */

	srna = RNA_def_struct(brna, "ThemeProperties", NULL);
	RNA_def_struct_sdna(srna, "ThemeSpace");
	RNA_def_struct_clear_flag(srna, STRUCT_UNDO);
	RNA_def_struct_ui_text(srna, "Theme Properties", "Theme settings for the Properties");

	rna_def_userdef_theme_spaces_main(srna);

}

static void rna_def_userdef_theme_space_time(BlenderRNA *brna)
{
	StructRNA *srna;
	PropertyRNA *prop;

	/* space_time */

	srna = RNA_def_struct(brna, "ThemeTimeline", NULL);
	RNA_def_struct_sdna(srna, "ThemeSpace");
	RNA_def_struct_clear_flag(srna, STRUCT_UNDO);
	RNA_def_struct_ui_text(srna, "Theme Timeline", "Theme settings for the Timeline");

	rna_def_userdef_theme_spaces_main(srna);

	prop = RNA_def_property(srna, "grid", PROP_FLOAT, PROP_COLOR_GAMMA);
	RNA_def_property_array(prop, 3);
	RNA_def_property_ui_text(prop, "Grid", "");
	RNA_def_property_update(prop, 0, "rna_userdef_update");

	prop = RNA_def_property(srna, "frame_current", PROP_FLOAT, PROP_COLOR_GAMMA);
	RNA_def_property_float_sdna(prop, NULL, "cframe");
	RNA_def_property_array(prop, 3);
	RNA_def_property_ui_text(prop, "Current Frame", "");
	RNA_def_property_update(prop, 0, "rna_userdef_update");
}

static void rna_def_userdef_theme_space_image(BlenderRNA *brna)
{
	StructRNA *srna;
	PropertyRNA *prop;

	/* space_image */

	srna = RNA_def_struct(brna, "ThemeImageEditor", NULL);
	RNA_def_struct_sdna(srna, "ThemeSpace");
	RNA_def_struct_clear_flag(srna, STRUCT_UNDO);
	RNA_def_struct_ui_text(srna, "Theme Image Editor", "Theme settings for the Image Editor");

	rna_def_userdef_theme_spaces_main(srna);
	rna_def_userdef_theme_spaces_vertex(srna);
	rna_def_userdef_theme_spaces_face(srna);

	prop = RNA_def_property(srna, "editmesh_active", PROP_FLOAT, PROP_COLOR_GAMMA);
	RNA_def_property_array(prop, 4);
	RNA_def_property_ui_text(prop, "Active Vert/Edge/Face", "");
	RNA_def_property_update(prop, 0, "rna_userdef_update");

	prop = RNA_def_property(srna, "wire_edit", PROP_FLOAT, PROP_COLOR_GAMMA);
	RNA_def_property_array(prop, 3);
	RNA_def_property_ui_text(prop, "Wire Edit", "");
	RNA_def_property_update(prop, 0, "rna_userdef_update");

	prop = RNA_def_property(srna, "edge_select", PROP_FLOAT, PROP_COLOR_GAMMA);
	RNA_def_property_array(prop, 3);
	RNA_def_property_ui_text(prop, "Edge Select", "");
	RNA_def_property_update(prop, 0, "rna_userdef_update");

	prop = RNA_def_property(srna, "scope_back", PROP_FLOAT, PROP_COLOR_GAMMA);
	RNA_def_property_float_sdna(prop, NULL, "preview_back");
	RNA_def_property_array(prop, 4);
	RNA_def_property_ui_text(prop, "Scope region background color", "");
	RNA_def_property_update(prop, 0, "rna_userdef_update");

	prop = RNA_def_property(srna, "preview_stitch_face", PROP_FLOAT, PROP_COLOR_GAMMA);
	RNA_def_property_float_sdna(prop, NULL, "preview_stitch_face");
	RNA_def_property_array(prop, 4);
	RNA_def_property_ui_text(prop, "Stitch preview face color", "");
	RNA_def_property_update(prop, 0, "rna_userdef_update");

	prop = RNA_def_property(srna, "preview_stitch_edge", PROP_FLOAT, PROP_COLOR_GAMMA);
	RNA_def_property_float_sdna(prop, NULL, "preview_stitch_edge");
	RNA_def_property_array(prop, 4);
	RNA_def_property_ui_text(prop, "Stitch preview edge color", "");
	RNA_def_property_update(prop, 0, "rna_userdef_update");

	prop = RNA_def_property(srna, "preview_stitch_vert", PROP_FLOAT, PROP_COLOR_GAMMA);
	RNA_def_property_float_sdna(prop, NULL, "preview_stitch_vert");
	RNA_def_property_array(prop, 4);
	RNA_def_property_ui_text(prop, "Stitch preview vertex color", "");
	RNA_def_property_update(prop, 0, "rna_userdef_update");

	prop = RNA_def_property(srna, "preview_stitch_stitchable", PROP_FLOAT, PROP_COLOR_GAMMA);
	RNA_def_property_float_sdna(prop, NULL, "preview_stitch_stitchable");
	RNA_def_property_array(prop, 4);
	RNA_def_property_ui_text(prop, "Stitch preview stitchable color", "");
	RNA_def_property_update(prop, 0, "rna_userdef_update");

	prop = RNA_def_property(srna, "preview_stitch_unstitchable", PROP_FLOAT, PROP_COLOR_GAMMA);
	RNA_def_property_float_sdna(prop, NULL, "preview_stitch_unstitchable");
	RNA_def_property_array(prop, 4);
	RNA_def_property_ui_text(prop, "Stitch preview unstitchable color", "");
	RNA_def_property_update(prop, 0, "rna_userdef_update");

	prop = RNA_def_property(srna, "preview_stitch_active", PROP_FLOAT, PROP_COLOR_GAMMA);
	RNA_def_property_float_sdna(prop, NULL, "preview_stitch_active");
	RNA_def_property_array(prop, 4);
	RNA_def_property_ui_text(prop, "Stitch preview active island", "");
	RNA_def_property_update(prop, 0, "rna_userdef_update");

	prop = RNA_def_property(srna, "uv_shadow", PROP_FLOAT, PROP_COLOR_GAMMA);
	RNA_def_property_float_sdna(prop, NULL, "uv_shadow");
	RNA_def_property_array(prop, 4);
	RNA_def_property_ui_text(prop, "Texture paint/Modifier UVs", "");
	RNA_def_property_update(prop, 0, "rna_userdef_update");

	prop = RNA_def_property(srna, "uv_others", PROP_FLOAT, PROP_COLOR_GAMMA);
	RNA_def_property_float_sdna(prop, NULL, "uv_others");
	RNA_def_property_array(prop, 4);
	RNA_def_property_ui_text(prop, "Other Object UVs", "");
	RNA_def_property_update(prop, 0, "rna_userdef_update");

	prop = RNA_def_property(srna, "frame_current", PROP_FLOAT, PROP_COLOR_GAMMA);
	RNA_def_property_float_sdna(prop, NULL, "cframe");
	RNA_def_property_array(prop, 3);
	RNA_def_property_ui_text(prop, "Current Frame", "");
	RNA_def_property_update(prop, 0, "rna_userdef_update");

	rna_def_userdef_theme_spaces_curves(srna, false, false, false);

	rna_def_userdef_theme_spaces_paint_curves(srna);
}

static void rna_def_userdef_theme_space_seq(BlenderRNA *brna)
{
	StructRNA *srna;
	PropertyRNA *prop;

	/* space_seq */

	srna = RNA_def_struct(brna, "ThemeSequenceEditor", NULL);
	RNA_def_struct_sdna(srna, "ThemeSpace");
	RNA_def_struct_clear_flag(srna, STRUCT_UNDO);
	RNA_def_struct_ui_text(srna, "Theme Sequence Editor", "Theme settings for the Sequence Editor");

	rna_def_userdef_theme_spaces_main(srna);

	prop = RNA_def_property(srna, "grid", PROP_FLOAT, PROP_COLOR_GAMMA);
	RNA_def_property_array(prop, 3);
	RNA_def_property_ui_text(prop, "Grid", "");
	RNA_def_property_update(prop, 0, "rna_userdef_update");

	prop = RNA_def_property(srna, "window_sliders", PROP_FLOAT, PROP_COLOR_GAMMA);
	RNA_def_property_float_sdna(prop, NULL, "shade1");
	RNA_def_property_array(prop, 3);
	RNA_def_property_ui_text(prop, "Window Sliders", "");
	RNA_def_property_update(prop, 0, "rna_userdef_update");

	prop = RNA_def_property(srna, "movie_strip", PROP_FLOAT, PROP_COLOR_GAMMA);
	RNA_def_property_float_sdna(prop, NULL, "movie");
	RNA_def_property_array(prop, 3);
	RNA_def_property_ui_text(prop, "Movie Strip", "");
	RNA_def_property_update(prop, 0, "rna_userdef_update");

	prop = RNA_def_property(srna, "movieclip_strip", PROP_FLOAT, PROP_COLOR_GAMMA);
	RNA_def_property_float_sdna(prop, NULL, "movieclip");
	RNA_def_property_array(prop, 3);
	RNA_def_property_ui_text(prop, "Clip Strip", "");
	RNA_def_property_update(prop, 0, "rna_userdef_update");

	prop = RNA_def_property(srna, "image_strip", PROP_FLOAT, PROP_COLOR_GAMMA);
	RNA_def_property_float_sdna(prop, NULL, "image");
	RNA_def_property_array(prop, 3);
	RNA_def_property_ui_text(prop, "Image Strip", "");
	RNA_def_property_update(prop, 0, "rna_userdef_update");

	prop = RNA_def_property(srna, "scene_strip", PROP_FLOAT, PROP_COLOR_GAMMA);
	RNA_def_property_float_sdna(prop, NULL, "scene");
	RNA_def_property_array(prop, 3);
	RNA_def_property_ui_text(prop, "Scene Strip", "");
	RNA_def_property_update(prop, 0, "rna_userdef_update");

	prop = RNA_def_property(srna, "audio_strip", PROP_FLOAT, PROP_COLOR_GAMMA);
	RNA_def_property_float_sdna(prop, NULL, "audio");
	RNA_def_property_array(prop, 3);
	RNA_def_property_ui_text(prop, "Audio Strip", "");
	RNA_def_property_update(prop, 0, "rna_userdef_update");

	prop = RNA_def_property(srna, "effect_strip", PROP_FLOAT, PROP_COLOR_GAMMA);
	RNA_def_property_float_sdna(prop, NULL, "effect");
	RNA_def_property_array(prop, 3);
	RNA_def_property_ui_text(prop, "Effect Strip", "");
	RNA_def_property_update(prop, 0, "rna_userdef_update");

	prop = RNA_def_property(srna, "transition_strip", PROP_FLOAT, PROP_COLOR_GAMMA);
	RNA_def_property_float_sdna(prop, NULL, "transition");
	RNA_def_property_array(prop, 3);
	RNA_def_property_ui_text(prop, "Transition Strip", "");
	RNA_def_property_update(prop, 0, "rna_userdef_update");

	prop = RNA_def_property(srna, "meta_strip", PROP_FLOAT, PROP_COLOR_GAMMA);
	RNA_def_property_float_sdna(prop, NULL, "meta");
	RNA_def_property_array(prop, 3);
	RNA_def_property_ui_text(prop, "Meta Strip", "");
	RNA_def_property_update(prop, 0, "rna_userdef_update");

	prop = RNA_def_property(srna, "frame_current", PROP_FLOAT, PROP_COLOR_GAMMA);
	RNA_def_property_float_sdna(prop, NULL, "cframe");
	RNA_def_property_array(prop, 3);
	RNA_def_property_ui_text(prop, "Current Frame", "");
	RNA_def_property_update(prop, 0, "rna_userdef_update");

	prop = RNA_def_property(srna, "keyframe", PROP_FLOAT, PROP_COLOR_GAMMA);
	RNA_def_property_float_sdna(prop, NULL, "vertex_select");
	RNA_def_property_array(prop, 3);
	RNA_def_property_ui_text(prop, "Keyframe", "");
	RNA_def_property_update(prop, 0, "rna_userdef_update");

	prop = RNA_def_property(srna, "draw_action", PROP_FLOAT, PROP_COLOR_GAMMA);
	RNA_def_property_float_sdna(prop, NULL, "bone_pose");
	RNA_def_property_array(prop, 3);
	RNA_def_property_ui_text(prop, "Draw Action", "");
	RNA_def_property_update(prop, 0, "rna_userdef_update");
	
	prop = RNA_def_property(srna, "preview_back", PROP_FLOAT, PROP_COLOR_GAMMA);
	RNA_def_property_float_sdna(prop, NULL, "preview_back");
	RNA_def_property_array(prop, 3);
	RNA_def_property_ui_text(prop, "Preview Background", "");
	RNA_def_property_update(prop, 0, "rna_userdef_update");
}

static void rna_def_userdef_theme_space_action(BlenderRNA *brna)
{
	StructRNA *srna;
	PropertyRNA *prop;

	/* space_action */

	srna = RNA_def_struct(brna, "ThemeDopeSheet", NULL);
	RNA_def_struct_sdna(srna, "ThemeSpace");
	RNA_def_struct_clear_flag(srna, STRUCT_UNDO);
	RNA_def_struct_ui_text(srna, "Theme Dope Sheet", "Theme settings for the Dope Sheet");

	rna_def_userdef_theme_spaces_main(srna);
	rna_def_userdef_theme_spaces_list_main(srna);

	prop = RNA_def_property(srna, "grid", PROP_FLOAT, PROP_COLOR_GAMMA);
	RNA_def_property_array(prop, 3);
	RNA_def_property_ui_text(prop, "Grid", "");
	RNA_def_property_update(prop, 0, "rna_userdef_update");
	
	prop = RNA_def_property(srna, "frame_current", PROP_FLOAT, PROP_COLOR_GAMMA);
	RNA_def_property_float_sdna(prop, NULL, "cframe");
	RNA_def_property_array(prop, 3);
	RNA_def_property_ui_text(prop, "Current Frame", "");
	RNA_def_property_update(prop, 0, "rna_userdef_update");
	
	prop = RNA_def_property(srna, "value_sliders", PROP_FLOAT, PROP_COLOR_GAMMA);
	RNA_def_property_float_sdna(prop, NULL, "face");
	RNA_def_property_array(prop, 3);
	RNA_def_property_ui_text(prop, "Value Sliders", "");
	RNA_def_property_update(prop, 0, "rna_userdef_update");

	prop = RNA_def_property(srna, "view_sliders", PROP_FLOAT, PROP_COLOR_GAMMA);
	RNA_def_property_float_sdna(prop, NULL, "shade1");
	RNA_def_property_array(prop, 3);
	RNA_def_property_ui_text(prop, "View Sliders", "");
	RNA_def_property_update(prop, 0, "rna_userdef_update");
	
	
	prop = RNA_def_property(srna, "dopesheet_channel", PROP_FLOAT, PROP_COLOR_GAMMA);
	RNA_def_property_float_sdna(prop, NULL, "ds_channel");
	RNA_def_property_array(prop, 3);
	RNA_def_property_ui_text(prop, "Dope Sheet Channel", "");
	RNA_def_property_update(prop, 0, "rna_userdef_update");
	
	prop = RNA_def_property(srna, "dopesheet_subchannel", PROP_FLOAT, PROP_COLOR_GAMMA);
	RNA_def_property_float_sdna(prop, NULL, "ds_subchannel");
	RNA_def_property_array(prop, 3);
	RNA_def_property_ui_text(prop, "Dope Sheet Sub-Channel", "");
	RNA_def_property_update(prop, 0, "rna_userdef_update");
	
	
	prop = RNA_def_property(srna, "channels", PROP_FLOAT, PROP_COLOR_GAMMA);
	RNA_def_property_float_sdna(prop, NULL, "shade2");
	RNA_def_property_array(prop, 3);
	RNA_def_property_ui_text(prop, "Channels", "");
	RNA_def_property_update(prop, 0, "rna_userdef_update");

	prop = RNA_def_property(srna, "channels_selected", PROP_FLOAT, PROP_COLOR_GAMMA);
	RNA_def_property_float_sdna(prop, NULL, "hilite");
	RNA_def_property_array(prop, 3);
	RNA_def_property_ui_text(prop, "Channels Selected", "");
	RNA_def_property_update(prop, 0, "rna_userdef_update");

	prop = RNA_def_property(srna, "channel_group", PROP_FLOAT, PROP_COLOR_GAMMA);
	RNA_def_property_float_sdna(prop, NULL, "group");
	RNA_def_property_array(prop, 3);
	RNA_def_property_ui_text(prop, "Channel Group", "");
	RNA_def_property_update(prop, 0, "rna_userdef_update");

	prop = RNA_def_property(srna, "active_channels_group", PROP_FLOAT, PROP_COLOR_GAMMA);
	RNA_def_property_float_sdna(prop, NULL, "group_active");
	RNA_def_property_array(prop, 3);
	RNA_def_property_ui_text(prop, "Active Channel Group", "");
	RNA_def_property_update(prop, 0, "rna_userdef_update");
	
	
	prop = RNA_def_property(srna, "long_key", PROP_FLOAT, PROP_COLOR_GAMMA);
	RNA_def_property_float_sdna(prop, NULL, "strip");
	RNA_def_property_array(prop, 3);
	RNA_def_property_ui_text(prop, "Long Key", "");
	RNA_def_property_update(prop, 0, "rna_userdef_update");

	prop = RNA_def_property(srna, "long_key_selected", PROP_FLOAT, PROP_COLOR_GAMMA);
	RNA_def_property_float_sdna(prop, NULL, "strip_select");
	RNA_def_property_array(prop, 3);
	RNA_def_property_ui_text(prop, "Long Key Selected", "");
	RNA_def_property_update(prop, 0, "rna_userdef_update");

	
	
	prop = RNA_def_property(srna, "keyframe", PROP_FLOAT, PROP_COLOR_GAMMA);
	RNA_def_property_float_sdna(prop, NULL, "keytype_keyframe");
	RNA_def_property_array(prop, 3);
	RNA_def_property_ui_text(prop, "Keyframe", "Color of Keyframe");
	RNA_def_property_update(prop, 0, "rna_userdef_update");
	
	prop = RNA_def_property(srna, "keyframe_selected", PROP_FLOAT, PROP_COLOR_GAMMA);
	RNA_def_property_float_sdna(prop, NULL, "keytype_keyframe_select");
	RNA_def_property_array(prop, 3);
	RNA_def_property_ui_text(prop, "Keyframe Selected", "Color of selected keyframe");
	RNA_def_property_update(prop, 0, "rna_userdef_update");
	
	prop = RNA_def_property(srna, "keyframe_extreme", PROP_FLOAT, PROP_COLOR_GAMMA);
	RNA_def_property_float_sdna(prop, NULL, "keytype_extreme");
	RNA_def_property_array(prop, 3);
	RNA_def_property_ui_text(prop, "Extreme Keyframe", "Color of extreme keyframe");
	RNA_def_property_update(prop, 0, "rna_userdef_update");
	
	prop = RNA_def_property(srna, "keyframe_extreme_selected", PROP_FLOAT, PROP_COLOR_GAMMA);
	RNA_def_property_float_sdna(prop, NULL, "keytype_extreme_select");
	RNA_def_property_array(prop, 3);
	RNA_def_property_ui_text(prop, "Extreme Keyframe Selected", "Color of selected extreme keyframe");
	RNA_def_property_update(prop, 0, "rna_userdef_update");
	
	prop = RNA_def_property(srna, "keyframe_breakdown", PROP_FLOAT, PROP_COLOR_GAMMA);
	RNA_def_property_float_sdna(prop, NULL, "keytype_breakdown");
	RNA_def_property_array(prop, 3);
	RNA_def_property_ui_text(prop, "Breakdown Keyframe", "Color of breakdown keyframe");
	RNA_def_property_update(prop, 0, "rna_userdef_update");
	
	prop = RNA_def_property(srna, "keyframe_breakdown_selected", PROP_FLOAT, PROP_COLOR_GAMMA);
	RNA_def_property_float_sdna(prop, NULL, "keytype_breakdown_select");
	RNA_def_property_array(prop, 3);
	RNA_def_property_ui_text(prop, "Breakdown Keyframe Selected", "Color of selected breakdown keyframe");
	RNA_def_property_update(prop, 0, "rna_userdef_update");
	
	prop = RNA_def_property(srna, "keyframe_jitter", PROP_FLOAT, PROP_COLOR_GAMMA);
	RNA_def_property_float_sdna(prop, NULL, "keytype_jitter");
	RNA_def_property_array(prop, 3);
	RNA_def_property_ui_text(prop, "Jitter Keyframe", "Color of jitter keyframe");
	RNA_def_property_update(prop, 0, "rna_userdef_update");
	
	prop = RNA_def_property(srna, "keyframe_jitter_selected", PROP_FLOAT, PROP_COLOR_GAMMA);
	RNA_def_property_float_sdna(prop, NULL, "keytype_jitter_select");
	RNA_def_property_array(prop, 3);
	RNA_def_property_ui_text(prop, "Jitter Keyframe Selected", "Color of selected jitter keyframe");
	RNA_def_property_update(prop, 0, "rna_userdef_update");
	
	prop = RNA_def_property(srna, "keyframe_border", PROP_FLOAT, PROP_COLOR_GAMMA);
	RNA_def_property_float_sdna(prop, NULL, "keyborder");
	RNA_def_property_array(prop, 4);
	RNA_def_property_ui_text(prop, "Keyframe Border", "Color of keyframe border");
	RNA_def_property_update(prop, 0, "rna_userdef_update");
	
	prop = RNA_def_property(srna, "keyframe_border_selected", PROP_FLOAT, PROP_COLOR_GAMMA);
	RNA_def_property_float_sdna(prop, NULL, "keyborder_select");
	RNA_def_property_array(prop, 4);
	RNA_def_property_ui_text(prop, "Keyframe Border Selected", "Color of selected keyframe border");
	RNA_def_property_update(prop, 0, "rna_userdef_update");
	
	
	prop = RNA_def_property(srna, "summary", PROP_FLOAT, PROP_COLOR_GAMMA);
	RNA_def_property_float_sdna(prop, NULL, "anim_active");
	RNA_def_property_array(prop, 4);
	RNA_def_property_ui_text(prop, "Summary", "Color of summary channel");
	RNA_def_property_update(prop, 0, "rna_userdef_update");
}

static void rna_def_userdef_theme_space_nla(BlenderRNA *brna)
{
	StructRNA *srna;
	PropertyRNA *prop;

	/* space_nla */
	srna = RNA_def_struct(brna, "ThemeNLAEditor", NULL);
	RNA_def_struct_sdna(srna, "ThemeSpace");
	RNA_def_struct_clear_flag(srna, STRUCT_UNDO);
	RNA_def_struct_ui_text(srna, "Theme NLA Editor", "Theme settings for the NLA Editor");

	rna_def_userdef_theme_spaces_main(srna);
	rna_def_userdef_theme_spaces_list_main(srna);

	prop = RNA_def_property(srna, "grid", PROP_FLOAT, PROP_COLOR_GAMMA);
	RNA_def_property_array(prop, 3);
	RNA_def_property_ui_text(prop, "Grid", "");
	RNA_def_property_update(prop, 0, "rna_userdef_update");

	prop = RNA_def_property(srna, "view_sliders", PROP_FLOAT, PROP_COLOR_GAMMA);
	RNA_def_property_float_sdna(prop, NULL, "shade1");
	RNA_def_property_array(prop, 3);
	RNA_def_property_ui_text(prop, "View Sliders", "");
	RNA_def_property_update(prop, 0, "rna_userdef_update");
	
	prop = RNA_def_property(srna, "active_action", PROP_FLOAT, PROP_COLOR_GAMMA);
	RNA_def_property_float_sdna(prop, NULL, "anim_active");
	RNA_def_property_array(prop, 4);
	RNA_def_property_ui_text(prop, "Active Action", "Animation data block has active action");
	RNA_def_property_update(prop, 0, "rna_userdef_update");
	
	prop = RNA_def_property(srna, "active_action_unset", PROP_FLOAT, PROP_COLOR_GAMMA);
	RNA_def_property_float_sdna(prop, NULL, "anim_non_active");
	RNA_def_property_array(prop, 4);
	RNA_def_property_ui_text(prop, "No Active Action", "Animation data block doesn't have active action");
	RNA_def_property_update(prop, 0, "rna_userdef_update");
	
	prop = RNA_def_property(srna, "strips", PROP_FLOAT, PROP_COLOR_GAMMA);
	RNA_def_property_float_sdna(prop, NULL, "strip");
	RNA_def_property_array(prop, 3);
	RNA_def_property_ui_text(prop, "Strips", "Action-Clip Strip - Unselected");
	RNA_def_property_update(prop, 0, "rna_userdef_update");
	
	prop = RNA_def_property(srna, "strips_selected", PROP_FLOAT, PROP_COLOR_GAMMA);
	RNA_def_property_float_sdna(prop, NULL, "strip_select");
	RNA_def_property_array(prop, 3);
	RNA_def_property_ui_text(prop, "Strips Selected", "Action-Clip Strip - Selected");
	RNA_def_property_update(prop, 0, "rna_userdef_update");
	
	prop = RNA_def_property(srna, "transition_strips", PROP_FLOAT, PROP_COLOR_GAMMA);
	RNA_def_property_float_sdna(prop, NULL, "nla_transition");
	RNA_def_property_array(prop, 3);
	RNA_def_property_ui_text(prop, "Transitions", "Transition Strip - Unselected");
	RNA_def_property_update(prop, 0, "rna_userdef_update");
	
	prop = RNA_def_property(srna, "transition_strips_selected", PROP_FLOAT, PROP_COLOR_GAMMA);
	RNA_def_property_float_sdna(prop, NULL, "nla_transition_sel");
	RNA_def_property_array(prop, 3);
	RNA_def_property_ui_text(prop, "Transitions Selected", "Transition Strip - Selected");
	RNA_def_property_update(prop, 0, "rna_userdef_update");
	
	prop = RNA_def_property(srna, "meta_strips", PROP_FLOAT, PROP_COLOR_GAMMA);
	RNA_def_property_float_sdna(prop, NULL, "nla_meta");
	RNA_def_property_array(prop, 3);
	RNA_def_property_ui_text(prop, "Meta Strips", "Meta Strip - Unselected (for grouping related strips)");
	RNA_def_property_update(prop, 0, "rna_userdef_update");
	
	prop = RNA_def_property(srna, "meta_strips_selected", PROP_FLOAT, PROP_COLOR_GAMMA);
	RNA_def_property_float_sdna(prop, NULL, "nla_meta_sel");
	RNA_def_property_array(prop, 3);
	RNA_def_property_ui_text(prop, "Meta Strips Selected", "Meta Strip - Selected (for grouping related strips)");
	RNA_def_property_update(prop, 0, "rna_userdef_update");
	
	prop = RNA_def_property(srna, "sound_strips", PROP_FLOAT, PROP_COLOR_GAMMA);
	RNA_def_property_float_sdna(prop, NULL, "nla_sound");
	RNA_def_property_array(prop, 3);
	RNA_def_property_ui_text(prop, "Sound Strips", 
	                         "Sound Strip - Unselected (for timing speaker sounds)");
	RNA_def_property_update(prop, 0, "rna_userdef_update");
	
	prop = RNA_def_property(srna, "sound_strips_selected", PROP_FLOAT, PROP_COLOR_GAMMA);
	RNA_def_property_float_sdna(prop, NULL, "nla_sound_sel");
	RNA_def_property_array(prop, 3);
	RNA_def_property_ui_text(prop, "Sound Strips Selected", 
	                         "Sound Strip - Selected (for timing speaker sounds)");
	RNA_def_property_update(prop, 0, "rna_userdef_update");
	
	prop = RNA_def_property(srna, "tweak", PROP_FLOAT, PROP_COLOR_GAMMA);
	RNA_def_property_float_sdna(prop, NULL, "nla_tweaking");
	RNA_def_property_array(prop, 3);
	RNA_def_property_ui_text(prop, "Tweak", "Color for strip/action being 'tweaked' or edited");
	RNA_def_property_update(prop, 0, "rna_userdef_update");
	
	prop = RNA_def_property(srna, "tweak_duplicate", PROP_FLOAT, PROP_COLOR_GAMMA);
	RNA_def_property_float_sdna(prop, NULL, "nla_tweakdupli");
	RNA_def_property_array(prop, 3);
	RNA_def_property_ui_text(prop, "Tweak Duplicate Flag", 
	                         "Warning/error indicator color for strips referencing the strip being tweaked");
	RNA_def_property_update(prop, 0, "rna_userdef_update");
	
	prop = RNA_def_property(srna, "keyframe_border", PROP_FLOAT, PROP_COLOR_GAMMA);
	RNA_def_property_float_sdna(prop, NULL, "keyborder");
	RNA_def_property_array(prop, 4);
	RNA_def_property_ui_text(prop, "Keyframe Border", "Color of keyframe border");
	RNA_def_property_update(prop, 0, "rna_userdef_update");
	
	prop = RNA_def_property(srna, "keyframe_border_selected", PROP_FLOAT, PROP_COLOR_GAMMA);
	RNA_def_property_float_sdna(prop, NULL, "keyborder_select");
	RNA_def_property_array(prop, 4);
	RNA_def_property_ui_text(prop, "Keyframe Border Selected", "Color of selected keyframe border");
	RNA_def_property_update(prop, 0, "rna_userdef_update");
	
	prop = RNA_def_property(srna, "frame_current", PROP_FLOAT, PROP_COLOR_GAMMA);
	RNA_def_property_float_sdna(prop, NULL, "cframe");
	RNA_def_property_array(prop, 3);
	RNA_def_property_ui_text(prop, "Current Frame", "");
	RNA_def_property_update(prop, 0, "rna_userdef_update");
}

static void rna_def_userdef_theme_colorset(BlenderRNA *brna)
{
	StructRNA *srna;
	PropertyRNA *prop;

	srna = RNA_def_struct(brna, "ThemeBoneColorSet", NULL);
	RNA_def_struct_sdna(srna, "ThemeWireColor");
	RNA_def_struct_clear_flag(srna, STRUCT_UNDO);
	RNA_def_struct_ui_text(srna, "Theme Bone Color Set", "Theme settings for bone color sets");

	prop = RNA_def_property(srna, "normal", PROP_FLOAT, PROP_COLOR_GAMMA);
	RNA_def_property_float_sdna(prop, NULL, "solid");
	RNA_def_property_array(prop, 3);
	RNA_def_property_ui_text(prop, "Normal", "Color used for the surface of bones");
	RNA_def_property_update(prop, 0, "rna_userdef_update");

	prop = RNA_def_property(srna, "select", PROP_FLOAT, PROP_COLOR_GAMMA);
	RNA_def_property_float_sdna(prop, NULL, "select");
	RNA_def_property_array(prop, 3);
	RNA_def_property_ui_text(prop, "Select", "Color used for selected bones");
	RNA_def_property_update(prop, 0, "rna_userdef_update");

	prop = RNA_def_property(srna, "active", PROP_FLOAT, PROP_COLOR_GAMMA);
	RNA_def_property_array(prop, 3);
	RNA_def_property_ui_text(prop, "Active", "Color used for active bones");
	RNA_def_property_update(prop, 0, "rna_userdef_update");

	prop = RNA_def_property(srna, "show_colored_constraints", PROP_BOOLEAN, PROP_NONE);
	RNA_def_property_boolean_sdna(prop, NULL, "flag", TH_WIRECOLOR_CONSTCOLS);
	RNA_def_property_ui_text(prop, "Colored Constraints",
	                         "Allow the use of colors indicating constraints/keyed status");
	RNA_def_property_update(prop, 0, "rna_userdef_update");
}

static void rna_def_userdef_theme_space_clip(BlenderRNA *brna)
{
	StructRNA *srna;
	PropertyRNA *prop;

	/* space_clip */

	srna = RNA_def_struct(brna, "ThemeClipEditor", NULL);
	RNA_def_struct_sdna(srna, "ThemeSpace");
	RNA_def_struct_clear_flag(srna, STRUCT_UNDO);
	RNA_def_struct_ui_text(srna, "Theme Clip Editor", "Theme settings for the Movie Clip Editor");

	rna_def_userdef_theme_spaces_main(srna);
	rna_def_userdef_theme_spaces_list_main(srna);

	prop = RNA_def_property(srna, "marker_outline", PROP_FLOAT, PROP_COLOR_GAMMA);
	RNA_def_property_float_sdna(prop, NULL, "marker_outline");
	RNA_def_property_array(prop, 3);
	RNA_def_property_ui_text(prop, "Marker Outline Color", "Color of marker's outline");
	RNA_def_property_update(prop, 0, "rna_userdef_update");

	prop = RNA_def_property(srna, "marker", PROP_FLOAT, PROP_COLOR_GAMMA);
	RNA_def_property_float_sdna(prop, NULL, "marker");
	RNA_def_property_array(prop, 3);
	RNA_def_property_ui_text(prop, "Marker Color", "Color of marker");
	RNA_def_property_update(prop, 0, "rna_userdef_update");

	prop = RNA_def_property(srna, "active_marker", PROP_FLOAT, PROP_COLOR_GAMMA);
	RNA_def_property_float_sdna(prop, NULL, "act_marker");
	RNA_def_property_array(prop, 3);
	RNA_def_property_ui_text(prop, "Active Marker", "Color of active marker");
	RNA_def_property_update(prop, 0, "rna_userdef_update");

	prop = RNA_def_property(srna, "selected_marker", PROP_FLOAT, PROP_COLOR_GAMMA);
	RNA_def_property_float_sdna(prop, NULL, "sel_marker");
	RNA_def_property_array(prop, 3);
	RNA_def_property_ui_text(prop, "Selected Marker", "Color of selected marker");
	RNA_def_property_update(prop, 0, "rna_userdef_update");

	prop = RNA_def_property(srna, "disabled_marker", PROP_FLOAT, PROP_COLOR_GAMMA);
	RNA_def_property_float_sdna(prop, NULL, "dis_marker");
	RNA_def_property_array(prop, 3);
	RNA_def_property_ui_text(prop, "Disabled Marker", "Color of disabled marker");
	RNA_def_property_update(prop, 0, "rna_userdef_update");

	prop = RNA_def_property(srna, "locked_marker", PROP_FLOAT, PROP_COLOR_GAMMA);
	RNA_def_property_float_sdna(prop, NULL, "lock_marker");
	RNA_def_property_array(prop, 3);
	RNA_def_property_ui_text(prop, "Locked Marker", "Color of locked marker");
	RNA_def_property_update(prop, 0, "rna_userdef_update");

	prop = RNA_def_property(srna, "path_before", PROP_FLOAT, PROP_COLOR_GAMMA);
	RNA_def_property_float_sdna(prop, NULL, "path_before");
	RNA_def_property_array(prop, 3);
	RNA_def_property_ui_text(prop, "Path Before", "Color of path before current frame");
	RNA_def_property_update(prop, 0, "rna_userdef_update");

	prop = RNA_def_property(srna, "path_after", PROP_FLOAT, PROP_COLOR_GAMMA);
	RNA_def_property_float_sdna(prop, NULL, "path_after");
	RNA_def_property_array(prop, 3);
	RNA_def_property_ui_text(prop, "Path After", "Color of path after current frame");
	RNA_def_property_update(prop, 0, "rna_userdef_update");

	prop = RNA_def_property(srna, "grid", PROP_FLOAT, PROP_COLOR_GAMMA);
	RNA_def_property_array(prop, 3);
	RNA_def_property_ui_text(prop, "Grid", "");
	RNA_def_property_update(prop, 0, "rna_userdef_update");

	prop = RNA_def_property(srna, "frame_current", PROP_FLOAT, PROP_COLOR_GAMMA);
	RNA_def_property_float_sdna(prop, NULL, "cframe");
	RNA_def_property_array(prop, 3);
	RNA_def_property_ui_text(prop, "Current Frame", "");
	RNA_def_property_update(prop, 0, "rna_userdef_update");

	prop = RNA_def_property(srna, "handle_vertex", PROP_FLOAT, PROP_COLOR_GAMMA);
	RNA_def_property_array(prop, 3);
	RNA_def_property_ui_text(prop, "Handle Vertex", "");
	RNA_def_property_update(prop, 0, "rna_userdef_update");

	prop = RNA_def_property(srna, "handle_vertex_select", PROP_FLOAT, PROP_COLOR_GAMMA);
	RNA_def_property_array(prop, 3);
	RNA_def_property_ui_text(prop, "Handle Vertex Select", "");
	RNA_def_property_update(prop, 0, "rna_userdef_update");

	prop = RNA_def_property(srna, "handle_vertex_size", PROP_INT, PROP_NONE);
	RNA_def_property_range(prop, 0, 255);
	RNA_def_property_ui_text(prop, "Handle Vertex Size", "");
	RNA_def_property_update(prop, 0, "rna_userdef_update");

	prop = RNA_def_property(srna, "strips", PROP_FLOAT, PROP_COLOR_GAMMA);
	RNA_def_property_float_sdna(prop, NULL, "strip");
	RNA_def_property_array(prop, 3);
	RNA_def_property_ui_text(prop, "Strips", "");
	RNA_def_property_update(prop, 0, "rna_userdef_update");

	prop = RNA_def_property(srna, "strips_selected", PROP_FLOAT, PROP_COLOR_GAMMA);
	RNA_def_property_float_sdna(prop, NULL, "strip_select");
	RNA_def_property_array(prop, 3);
	RNA_def_property_ui_text(prop, "Strips Selected", "");
	RNA_def_property_update(prop, 0, "rna_userdef_update");

	rna_def_userdef_theme_spaces_curves(srna, false, false, false);
}

static void rna_def_userdef_themes(BlenderRNA *brna)
{
	StructRNA *srna;
	PropertyRNA *prop;
	
	static EnumPropertyItem active_theme_area[] = {
		{0, "USER_INTERFACE", ICON_UI, "User Interface", ""},
		{19, "STYLE", ICON_FONTPREVIEW, "Text Style", ""},
		{18, "BONE_COLOR_SETS", ICON_COLOR, "Bone Color Sets", ""},
		{1, "VIEW_3D", ICON_VIEW3D, "3D View", ""},
		{2, "TIMELINE", ICON_TIME, "Timeline", ""},
		{3, "GRAPH_EDITOR", ICON_IPO, "Graph Editor", ""},
		{4, "DOPESHEET_EDITOR", ICON_ACTION, "Dope Sheet", ""},
		{5, "NLA_EDITOR", ICON_NLA, "NLA Editor", ""},
		{6, "IMAGE_EDITOR", ICON_IMAGE_COL, "UV/Image Editor", ""},
		{7, "SEQUENCE_EDITOR", ICON_SEQUENCE, "Video Sequence Editor", ""},
		{8, "TEXT_EDITOR", ICON_TEXT, "Text Editor", ""},
		{9, "NODE_EDITOR", ICON_NODETREE, "Node Editor", ""},
		{10, "LOGIC_EDITOR", ICON_LOGIC, "Logic Editor", ""},
		{11, "PROPERTIES", ICON_BUTS, "Properties", ""},
		{12, "OUTLINER", ICON_OOPS, "Outliner", ""},
		{14, "USER_PREFERENCES", ICON_PREFERENCES, "User Preferences", ""},
		{15, "INFO", ICON_INFO, "Info", ""},
		{16, "FILE_BROWSER", ICON_FILESEL, "File Browser", ""},
		{17, "CONSOLE", ICON_CONSOLE, "Python Console", ""},
		{20, "CLIP_EDITOR", ICON_CLIP, "Movie Clip Editor", ""},
		{0, NULL, 0, NULL, NULL}
	};

	srna = RNA_def_struct(brna, "Theme", NULL);
	RNA_def_struct_sdna(srna, "bTheme");
	RNA_def_struct_clear_flag(srna, STRUCT_UNDO);
	RNA_def_struct_ui_text(srna, "Theme", "Theme settings defining draw style and colors in the user interface");

	prop = RNA_def_property(srna, "name", PROP_STRING, PROP_NONE);
	RNA_def_property_ui_text(prop, "Name", "Name of the theme");
	RNA_def_struct_name_property(srna, prop);
	/* XXX: for now putting this in presets is silly - its just Default */
	RNA_def_property_flag(prop, PROP_SKIP_SAVE);

	prop = RNA_def_property(srna, "theme_area", PROP_ENUM, PROP_NONE);
	RNA_def_property_enum_sdna(prop, NULL, "active_theme_area");
	RNA_def_property_flag(prop, PROP_SKIP_SAVE);
	RNA_def_property_enum_items(prop, active_theme_area);
	RNA_def_property_ui_text(prop, "Active Theme Area", "");

	prop = RNA_def_property(srna, "user_interface", PROP_POINTER, PROP_NONE);
	RNA_def_property_flag(prop, PROP_NEVER_NULL);
	RNA_def_property_pointer_sdna(prop, NULL, "tui");
	RNA_def_property_struct_type(prop, "ThemeUserInterface");
	RNA_def_property_ui_text(prop, "User Interface", "");

	prop = RNA_def_property(srna, "view_3d", PROP_POINTER, PROP_NONE);
	RNA_def_property_flag(prop, PROP_NEVER_NULL);
	RNA_def_property_pointer_sdna(prop, NULL, "tv3d");
	RNA_def_property_struct_type(prop, "ThemeView3D");
	RNA_def_property_ui_text(prop, "3D View", "");

	prop = RNA_def_property(srna, "graph_editor", PROP_POINTER, PROP_NONE);
	RNA_def_property_flag(prop, PROP_NEVER_NULL);
	RNA_def_property_pointer_sdna(prop, NULL, "tipo");
	RNA_def_property_struct_type(prop, "ThemeGraphEditor");
	RNA_def_property_ui_text(prop, "Graph Editor", "");

	prop = RNA_def_property(srna, "file_browser", PROP_POINTER, PROP_NONE);
	RNA_def_property_flag(prop, PROP_NEVER_NULL);
	RNA_def_property_pointer_sdna(prop, NULL, "tfile");
	RNA_def_property_struct_type(prop, "ThemeFileBrowser");
	RNA_def_property_ui_text(prop, "File Browser", "");

	prop = RNA_def_property(srna, "nla_editor", PROP_POINTER, PROP_NONE);
	RNA_def_property_flag(prop, PROP_NEVER_NULL);
	RNA_def_property_pointer_sdna(prop, NULL, "tnla");
	RNA_def_property_struct_type(prop, "ThemeNLAEditor");
	RNA_def_property_ui_text(prop, "NLA Editor", "");

	prop = RNA_def_property(srna, "dopesheet_editor", PROP_POINTER, PROP_NONE);
	RNA_def_property_flag(prop, PROP_NEVER_NULL);
	RNA_def_property_pointer_sdna(prop, NULL, "tact");
	RNA_def_property_struct_type(prop, "ThemeDopeSheet");
	RNA_def_property_ui_text(prop, "Dope Sheet", "");

	prop = RNA_def_property(srna, "image_editor", PROP_POINTER, PROP_NONE);
	RNA_def_property_flag(prop, PROP_NEVER_NULL);
	RNA_def_property_pointer_sdna(prop, NULL, "tima");
	RNA_def_property_struct_type(prop, "ThemeImageEditor");
	RNA_def_property_ui_text(prop, "Image Editor", "");

	prop = RNA_def_property(srna, "sequence_editor", PROP_POINTER, PROP_NONE);
	RNA_def_property_flag(prop, PROP_NEVER_NULL);
	RNA_def_property_pointer_sdna(prop, NULL, "tseq");
	RNA_def_property_struct_type(prop, "ThemeSequenceEditor");
	RNA_def_property_ui_text(prop, "Sequence Editor", "");

	prop = RNA_def_property(srna, "properties", PROP_POINTER, PROP_NONE);
	RNA_def_property_flag(prop, PROP_NEVER_NULL);
	RNA_def_property_pointer_sdna(prop, NULL, "tbuts");
	RNA_def_property_struct_type(prop, "ThemeProperties");
	RNA_def_property_ui_text(prop, "Properties", "");

	prop = RNA_def_property(srna, "text_editor", PROP_POINTER, PROP_NONE);
	RNA_def_property_flag(prop, PROP_NEVER_NULL);
	RNA_def_property_pointer_sdna(prop, NULL, "text");
	RNA_def_property_struct_type(prop, "ThemeTextEditor");
	RNA_def_property_ui_text(prop, "Text Editor", "");

	prop = RNA_def_property(srna, "timeline", PROP_POINTER, PROP_NONE);
	RNA_def_property_flag(prop, PROP_NEVER_NULL);
	RNA_def_property_pointer_sdna(prop, NULL, "ttime");
	RNA_def_property_struct_type(prop, "ThemeTimeline");
	RNA_def_property_ui_text(prop, "Timeline", "");

	prop = RNA_def_property(srna, "node_editor", PROP_POINTER, PROP_NONE);
	RNA_def_property_flag(prop, PROP_NEVER_NULL);
	RNA_def_property_pointer_sdna(prop, NULL, "tnode");
	RNA_def_property_struct_type(prop, "ThemeNodeEditor");
	RNA_def_property_ui_text(prop, "Node Editor", "");

	prop = RNA_def_property(srna, "logic_editor", PROP_POINTER, PROP_NONE);
	RNA_def_property_flag(prop, PROP_NEVER_NULL);
	RNA_def_property_pointer_sdna(prop, NULL, "tlogic");
	RNA_def_property_struct_type(prop, "ThemeLogicEditor");
	RNA_def_property_ui_text(prop, "Logic Editor", "");
	
	prop = RNA_def_property(srna, "outliner", PROP_POINTER, PROP_NONE);
	RNA_def_property_flag(prop, PROP_NEVER_NULL);
	RNA_def_property_pointer_sdna(prop, NULL, "toops");
	RNA_def_property_struct_type(prop, "ThemeOutliner");
	RNA_def_property_ui_text(prop, "Outliner", "");

	prop = RNA_def_property(srna, "info", PROP_POINTER, PROP_NONE);
	RNA_def_property_flag(prop, PROP_NEVER_NULL);
	RNA_def_property_pointer_sdna(prop, NULL, "tinfo");
	RNA_def_property_struct_type(prop, "ThemeInfo");
	RNA_def_property_ui_text(prop, "Info", "");

	prop = RNA_def_property(srna, "user_preferences", PROP_POINTER, PROP_NONE);
	RNA_def_property_flag(prop, PROP_NEVER_NULL);
	RNA_def_property_pointer_sdna(prop, NULL, "tuserpref");
	RNA_def_property_struct_type(prop, "ThemeUserPreferences");
	RNA_def_property_ui_text(prop, "User Preferences", "");
	
	prop = RNA_def_property(srna, "console", PROP_POINTER, PROP_NONE);
	RNA_def_property_flag(prop, PROP_NEVER_NULL);
	RNA_def_property_pointer_sdna(prop, NULL, "tconsole");
	RNA_def_property_struct_type(prop, "ThemeConsole");
	RNA_def_property_ui_text(prop, "Console", "");

	prop = RNA_def_property(srna, "bone_color_sets", PROP_COLLECTION, PROP_NONE);
	RNA_def_property_flag(prop, PROP_NEVER_NULL);
	RNA_def_property_collection_sdna(prop, NULL, "tarm", "");
	RNA_def_property_struct_type(prop, "ThemeBoneColorSet");
	RNA_def_property_ui_text(prop, "Bone Color Sets", "");

	prop = RNA_def_property(srna, "clip_editor", PROP_POINTER, PROP_NONE);
	RNA_def_property_flag(prop, PROP_NEVER_NULL);
	RNA_def_property_pointer_sdna(prop, NULL, "tclip");
	RNA_def_property_struct_type(prop, "ThemeClipEditor");
	RNA_def_property_ui_text(prop, "Clip Editor", "");
}

static void rna_def_userdef_addon(BlenderRNA *brna)
{
	StructRNA *srna;
	PropertyRNA *prop;

	srna = RNA_def_struct(brna, "Addon", NULL);
	RNA_def_struct_sdna(srna, "bAddon");
	RNA_def_struct_clear_flag(srna, STRUCT_UNDO);
	RNA_def_struct_ui_text(srna, "Addon", "Python addons to be loaded automatically");

	prop = RNA_def_property(srna, "module", PROP_STRING, PROP_NONE);
	RNA_def_property_ui_text(prop, "Module", "Module name");
	RNA_def_struct_name_property(srna, prop);

	/* Collection active property */
	prop = RNA_def_property(srna, "preferences", PROP_POINTER, PROP_NONE);
	RNA_def_property_struct_type(prop, "AddonPreferences");
	RNA_def_property_pointer_funcs(prop, "rna_Addon_preferences_get", NULL, NULL, NULL);
}

static void rna_def_userdef_pathcompare(BlenderRNA *brna)
{
	StructRNA *srna;
	PropertyRNA *prop;

	srna = RNA_def_struct(brna, "PathCompare", NULL);
	RNA_def_struct_sdna(srna, "bPathCompare");
	RNA_def_struct_clear_flag(srna, STRUCT_UNDO);
	RNA_def_struct_ui_text(srna, "Path Compare", "Match paths against this value");

	prop = RNA_def_property(srna, "path", PROP_STRING, PROP_DIRPATH);
	RNA_def_property_ui_text(prop, "Path", "");
	RNA_def_struct_name_property(srna, prop);

	prop = RNA_def_property(srna, "use_glob", PROP_BOOLEAN, PROP_NONE);
	RNA_def_property_boolean_sdna(prop, NULL, "flag", USER_PATHCMP_GLOB);
	RNA_def_property_ui_text(prop, "Use Wildcard", "Enable wildcard globbing");
}

static void rna_def_userdef_addon_pref(BlenderRNA *brna)
{
	StructRNA *srna;
	PropertyRNA *prop;

	srna = RNA_def_struct(brna, "AddonPreferences", NULL);
	RNA_def_struct_ui_text(srna, "Addon Preferences", "");
	RNA_def_struct_sdna(srna, "bAddon");  /* WARNING: only a bAddon during registration */

	RNA_def_struct_refine_func(srna, "rna_AddonPref_refine");
	RNA_def_struct_register_funcs(srna, "rna_AddonPref_register", "rna_AddonPref_unregister", NULL);
	RNA_def_struct_idprops_func(srna, "rna_AddonPref_idprops");

	/* registration */
	RNA_define_verify_sdna(0);
	prop = RNA_def_property(srna, "bl_idname", PROP_STRING, PROP_NONE);
	RNA_def_property_string_sdna(prop, NULL, "module");
	RNA_def_property_flag(prop, PROP_REGISTER);
	RNA_define_verify_sdna(1);
}


static void rna_def_userdef_dothemes(BlenderRNA *brna)
{
	
	rna_def_userdef_theme_ui_style(brna);
	rna_def_userdef_theme_ui(brna);

	rna_def_userdef_theme_space_generic(brna);
	rna_def_userdef_theme_space_gradient(brna);
	rna_def_userdef_theme_space_list_generic(brna);
	
	rna_def_userdef_theme_space_view3d(brna);
	rna_def_userdef_theme_space_graph(brna);
	rna_def_userdef_theme_space_file(brna);
	rna_def_userdef_theme_space_nla(brna);
	rna_def_userdef_theme_space_action(brna);
	rna_def_userdef_theme_space_image(brna);
	rna_def_userdef_theme_space_seq(brna);
	rna_def_userdef_theme_space_buts(brna);
	rna_def_userdef_theme_space_text(brna);
	rna_def_userdef_theme_space_time(brna);
	rna_def_userdef_theme_space_node(brna);
	rna_def_userdef_theme_space_outliner(brna);
	rna_def_userdef_theme_space_info(brna);
	rna_def_userdef_theme_space_userpref(brna);
	rna_def_userdef_theme_space_console(brna);
	rna_def_userdef_theme_space_logic(brna);
	rna_def_userdef_theme_space_clip(brna);
	rna_def_userdef_theme_colorset(brna);
	rna_def_userdef_themes(brna);
}

static void rna_def_userdef_solidlight(BlenderRNA *brna)
{
	StructRNA *srna;
	PropertyRNA *prop;
	static float default_dir[3] = {0.f, 1.f, 0.f};

	srna = RNA_def_struct(brna, "UserSolidLight", NULL);
	RNA_def_struct_sdna(srna, "SolidLight");
	RNA_def_struct_clear_flag(srna, STRUCT_UNDO);
	RNA_def_struct_ui_text(srna, "Solid Light", "Light used for OpenGL lighting in solid draw mode");
	
	prop = RNA_def_property(srna, "use", PROP_BOOLEAN, PROP_NONE);
	RNA_def_property_boolean_sdna(prop, NULL, "flag", 1);
	RNA_def_property_ui_text(prop, "Enabled", "Enable this OpenGL light in solid draw mode");
	RNA_def_property_update(prop, 0, "rna_UserDef_viewport_lights_update");

	prop = RNA_def_property(srna, "direction", PROP_FLOAT, PROP_DIRECTION);
	RNA_def_property_float_sdna(prop, NULL, "vec");
	RNA_def_property_array(prop, 3);
	RNA_def_property_float_array_default(prop, default_dir);
	RNA_def_property_ui_text(prop, "Direction", "Direction that the OpenGL light is shining");
	RNA_def_property_update(prop, 0, "rna_UserDef_viewport_lights_update");

	prop = RNA_def_property(srna, "diffuse_color", PROP_FLOAT, PROP_COLOR);
	RNA_def_property_float_sdna(prop, NULL, "col");
	RNA_def_property_array(prop, 3);
	RNA_def_property_ui_text(prop, "Diffuse Color", "Diffuse color of the OpenGL light");
	RNA_def_property_update(prop, 0, "rna_UserDef_viewport_lights_update");

	prop = RNA_def_property(srna, "specular_color", PROP_FLOAT, PROP_COLOR);
	RNA_def_property_float_sdna(prop, NULL, "spec");
	RNA_def_property_array(prop, 3);
	RNA_def_property_ui_text(prop, "Specular Color", "Color of the light's specular highlight");
	RNA_def_property_update(prop, 0, "rna_UserDef_viewport_lights_update");
}

static void rna_def_userdef_walk_navigation(BlenderRNA *brna)
{
	StructRNA *srna;
	PropertyRNA *prop;

	srna = RNA_def_struct(brna, "WalkNavigation", NULL);
	RNA_def_struct_sdna(srna, "WalkNavigation");
	RNA_def_struct_clear_flag(srna, STRUCT_UNDO);
	RNA_def_struct_ui_text(srna, "Walk Navigation", "Walk navigation settings");

	prop = RNA_def_property(srna, "mouse_speed", PROP_FLOAT, PROP_NONE);
	RNA_def_property_range(prop, 0.01f, 10.0f);
	RNA_def_property_ui_text(prop, "Mouse Sensitivity", "Speed factor for when looking around, high values mean faster mouse movement");

	prop = RNA_def_property(srna, "walk_speed", PROP_FLOAT, PROP_VELOCITY);
	RNA_def_property_range(prop, 0.01f, 100.f);
	RNA_def_property_ui_text(prop, "Walk Speed", "Base speed for walking and flying");

	prop = RNA_def_property(srna, "walk_speed_factor", PROP_FLOAT, PROP_NONE);
	RNA_def_property_range(prop, 0.01f, 10.f);
	RNA_def_property_ui_text(prop, "Speed Factor", "Multiplication factor when using the fast or slow modifiers");

	prop = RNA_def_property(srna, "view_height", PROP_FLOAT, PROP_UNIT_LENGTH);
	RNA_def_property_ui_range(prop, 0.1f, 10.f, 0.1, 2);
	RNA_def_property_range(prop, 0.f, 1000.f);
	RNA_def_property_ui_text(prop, "View Height", "View distance from the floor when walking");

	prop = RNA_def_property(srna, "jump_height", PROP_FLOAT, PROP_UNIT_LENGTH);
	RNA_def_property_ui_range(prop, 0.1f, 10.f, 0.1, 2);
	RNA_def_property_range(prop, 0.1f, 100.f);
	RNA_def_property_ui_text(prop, "Jump Height", "Maximum height of a jump");

	prop = RNA_def_property(srna, "teleport_time", PROP_FLOAT, PROP_NONE);
	RNA_def_property_range(prop, 0.f, 10.f);
	RNA_def_property_ui_text(prop, "Teleport Duration", "Interval of time warp when teleporting in navigation mode");

	prop = RNA_def_property(srna, "use_gravity", PROP_BOOLEAN, PROP_BOOLEAN);
	RNA_def_property_boolean_sdna(prop, NULL, "flag", USER_WALK_GRAVITY);
	RNA_def_property_ui_text(prop, "Gravity", "Walk with gravity, or free navigate");

	prop = RNA_def_property(srna, "use_mouse_reverse", PROP_BOOLEAN, PROP_BOOLEAN);
	RNA_def_property_boolean_sdna(prop, NULL, "flag", USER_WALK_MOUSE_REVERSE);
	RNA_def_property_ui_text(prop, "Reverse Mouse", "Reverse the mouse look");
}

static void rna_def_userdef_view(BlenderRNA *brna)
{
	static EnumPropertyItem timecode_styles[] = {
		{USER_TIMECODE_MINIMAL, "MINIMAL", 0, "Minimal Info",
		                        "Most compact representation, uses '+' as separator for sub-second frame numbers, "
		                        "with left and right truncation of the timecode as necessary"},
		{USER_TIMECODE_SMPTE_FULL, "SMPTE", 0, "SMPTE (Full)", "Full SMPTE timecode (format is HH:MM:SS:FF)"},
		{USER_TIMECODE_SMPTE_MSF, "SMPTE_COMPACT", 0, "SMPTE (Compact)",
		                          "SMPTE timecode showing minutes, seconds, and frames only - "
		                          "hours are also shown if necessary, but not by default"},
		{USER_TIMECODE_MILLISECONDS, "MILLISECONDS", 0, "Compact with Milliseconds",
		                             "Similar to SMPTE (Compact), except that instead of frames, "
		                             "milliseconds are shown instead"},
		{USER_TIMECODE_SECONDS_ONLY, "SECONDS_ONLY", 0, "Only Seconds",
		                             "Direct conversion of frame numbers to seconds"},
		{0, NULL, 0, NULL, NULL}
	};
	
	PropertyRNA *prop;
	StructRNA *srna;
	
	srna = RNA_def_struct(brna, "UserPreferencesView", NULL);
	RNA_def_struct_sdna(srna, "UserDef");
	RNA_def_struct_nested(brna, srna, "UserPreferences");
	RNA_def_struct_clear_flag(srna, STRUCT_UNDO);
	RNA_def_struct_ui_text(srna, "View & Controls", "Preferences related to viewing data");

	/* View  */

	/* display */
	prop = RNA_def_property(srna, "show_tooltips", PROP_BOOLEAN, PROP_NONE);
	RNA_def_property_boolean_sdna(prop, NULL, "flag", USER_TOOLTIPS);
	RNA_def_property_ui_text(prop, "Tooltips", "Display tooltips");

	prop = RNA_def_property(srna, "show_tooltips_python", PROP_BOOLEAN, PROP_NONE);
	RNA_def_property_boolean_negative_sdna(prop, NULL, "flag", USER_TOOLTIPS_PYTHON);
	RNA_def_property_ui_text(prop, "Python Tooltips", "Show Python references in tooltips");

	prop = RNA_def_property(srna, "show_object_info", PROP_BOOLEAN, PROP_NONE);
	RNA_def_property_boolean_sdna(prop, NULL, "uiflag", USER_DRAWVIEWINFO);
	RNA_def_property_ui_text(prop, "Display Object Info", "Display objects name and frame number in 3D view");
	RNA_def_property_update(prop, 0, "rna_userdef_update");

	prop = RNA_def_property(srna, "use_global_scene", PROP_BOOLEAN, PROP_NONE);
	RNA_def_property_boolean_sdna(prop, NULL, "flag", USER_SCENEGLOBAL);
	RNA_def_property_ui_text(prop, "Global Scene", "Force the current Scene to be displayed in all Screens");
	RNA_def_property_update(prop, 0, "rna_userdef_update");

	prop = RNA_def_property(srna, "show_large_cursors", PROP_BOOLEAN, PROP_NONE);
	RNA_def_property_boolean_sdna(prop, NULL, "curssize", 0);
	RNA_def_property_ui_text(prop, "Large Cursors", "Use large mouse cursors when available");
	RNA_def_property_update(prop, 0, "rna_userdef_update");

	prop = RNA_def_property(srna, "show_view_name", PROP_BOOLEAN, PROP_NONE);
	RNA_def_property_boolean_sdna(prop, NULL, "uiflag", USER_SHOW_VIEWPORTNAME);
	RNA_def_property_ui_text(prop, "Show View Name", "Show the name of the view's direction in each 3D View");
	RNA_def_property_update(prop, 0, "rna_userdef_update");

	prop = RNA_def_property(srna, "show_splash", PROP_BOOLEAN, PROP_NONE);
	RNA_def_property_boolean_negative_sdna(prop, NULL, "uiflag", USER_SPLASH_DISABLE);
	RNA_def_property_ui_text(prop, "Show Splash", "Display splash screen on startup");

	prop = RNA_def_property(srna, "show_playback_fps", PROP_BOOLEAN, PROP_NONE);
	RNA_def_property_boolean_sdna(prop, NULL, "uiflag", USER_SHOW_FPS);
	RNA_def_property_ui_text(prop, "Show Playback FPS",
	                         "Show the frames per second screen refresh rate, while animation is played back");
	RNA_def_property_update(prop, 0, "rna_userdef_update");
	
	/* menus */
	prop = RNA_def_property(srna, "use_mouse_over_open", PROP_BOOLEAN, PROP_NONE);
	RNA_def_property_boolean_sdna(prop, NULL, "uiflag", USER_MENUOPENAUTO);
	RNA_def_property_ui_text(prop, "Open On Mouse Over",
	                         "Open menu buttons and pulldowns automatically when the mouse is hovering");
	
	prop = RNA_def_property(srna, "open_toplevel_delay", PROP_INT, PROP_NONE);
	RNA_def_property_int_sdna(prop, NULL, "menuthreshold1");
	RNA_def_property_range(prop, 1, 40);
	RNA_def_property_ui_text(prop, "Top Level Menu Open Delay",
	                         "Time delay in 1/10 seconds before automatically opening top level menus");

	prop = RNA_def_property(srna, "open_sublevel_delay", PROP_INT, PROP_NONE);
	RNA_def_property_int_sdna(prop, NULL, "menuthreshold2");
	RNA_def_property_range(prop, 1, 40);
	RNA_def_property_ui_text(prop, "Sub Level Menu Open Delay",
	                         "Time delay in 1/10 seconds before automatically opening sub level menus");

	prop = RNA_def_property(srna, "use_quit_dialog", PROP_BOOLEAN, PROP_NONE);
	RNA_def_property_boolean_sdna(prop, NULL, "uiflag", USER_QUIT_PROMPT);
	RNA_def_property_ui_text(prop, "Prompt Quit",
	                         "Asks for confirmation when quitting through the window close button");

	/* Toolbox click-hold delay */
	prop = RNA_def_property(srna, "open_left_mouse_delay", PROP_INT, PROP_NONE);
	RNA_def_property_int_sdna(prop, NULL, "tb_leftmouse");
	RNA_def_property_range(prop, 1, 40);
	RNA_def_property_ui_text(prop, "Hold LMB Open Toolbox Delay",
	                         "Time in 1/10 seconds to hold the Left Mouse Button before opening the toolbox");

	prop = RNA_def_property(srna, "open_right_mouse_delay", PROP_INT, PROP_NONE);
	RNA_def_property_int_sdna(prop, NULL, "tb_rightmouse");
	RNA_def_property_range(prop, 1, 40);
	RNA_def_property_ui_text(prop, "Hold RMB Open Toolbox Delay",
	                         "Time in 1/10 seconds to hold the Right Mouse Button before opening the toolbox");

	prop = RNA_def_property(srna, "show_column_layout", PROP_BOOLEAN, PROP_NONE);
	RNA_def_property_boolean_sdna(prop, NULL, "uiflag", USER_PLAINMENUS);
	RNA_def_property_ui_text(prop, "Toolbox Column Layout", "Use a column layout for toolbox");

	prop = RNA_def_property(srna, "use_directional_menus", PROP_BOOLEAN, PROP_NONE);
	RNA_def_property_boolean_negative_sdna(prop, NULL, "uiflag", USER_MENUFIXEDORDER);
	RNA_def_property_ui_text(prop, "Contents Follow Opening Direction",
	                         "Otherwise menus, etc will always be top to bottom, left to right, "
	                         "no matter opening direction");

	prop = RNA_def_property(srna, "use_global_pivot", PROP_BOOLEAN, PROP_NONE);
	RNA_def_property_boolean_sdna(prop, NULL, "uiflag", USER_LOCKAROUND);
	RNA_def_property_ui_text(prop, "Global Pivot", "Lock the same rotation/scaling pivot in all 3D Views");

	prop = RNA_def_property(srna, "use_mouse_depth_navigate", PROP_BOOLEAN, PROP_NONE);
	RNA_def_property_boolean_sdna(prop, NULL, "uiflag", USER_ZBUF_ORBIT);
	RNA_def_property_ui_text(prop, "Auto Depth",
	                         "Use the depth under the mouse to improve view pan/rotate/zoom functionality");

	prop = RNA_def_property(srna, "use_mouse_depth_cursor", PROP_BOOLEAN, PROP_NONE);
	RNA_def_property_boolean_sdna(prop, NULL, "uiflag", USER_ZBUF_CURSOR);
	RNA_def_property_ui_text(prop, "Cursor Depth",
	                         "Use the depth under the mouse when placing the cursor");

	prop = RNA_def_property(srna, "use_camera_lock_parent", PROP_BOOLEAN, PROP_NONE);
	RNA_def_property_boolean_negative_sdna(prop, NULL, "uiflag", USER_CAM_LOCK_NO_PARENT);
	RNA_def_property_ui_text(prop, "Camera Parent Lock",
	                         "When the camera is locked to the view and in fly mode, "
	                         "transform the parent rather than the camera");

	/* view zoom */
	prop = RNA_def_property(srna, "use_zoom_to_mouse", PROP_BOOLEAN, PROP_NONE);
	RNA_def_property_boolean_sdna(prop, NULL, "uiflag", USER_ZOOM_TO_MOUSEPOS);
	RNA_def_property_ui_text(prop, "Zoom To Mouse Position",
	                         "Zoom in towards the mouse pointer's position in the 3D view, "
	                         "rather than the 2D window center");

	/* view rotation */
	prop = RNA_def_property(srna, "use_auto_perspective", PROP_BOOLEAN, PROP_NONE);
	RNA_def_property_boolean_sdna(prop, NULL, "uiflag", USER_AUTOPERSP);
	RNA_def_property_ui_text(prop, "Auto Perspective",
	                         "Automatically switch between orthographic and perspective when changing "
	                         "from top/front/side views");

	prop = RNA_def_property(srna, "use_rotate_around_active", PROP_BOOLEAN, PROP_NONE);
	RNA_def_property_boolean_sdna(prop, NULL, "uiflag", USER_ORBIT_SELECTION);
	RNA_def_property_ui_text(prop, "Rotate Around Selection", "Use selection as the pivot point");
	
	/* mini axis */
	prop = RNA_def_property(srna, "show_mini_axis", PROP_BOOLEAN, PROP_NONE);
	RNA_def_property_boolean_sdna(prop, NULL, "uiflag", USER_SHOW_ROTVIEWICON);
	RNA_def_property_ui_text(prop, "Show Mini Axes",
	                         "Show a small rotating 3D axes in the bottom left corner of the 3D View");
	RNA_def_property_update(prop, 0, "rna_userdef_update");

	prop = RNA_def_property(srna, "mini_axis_size", PROP_INT, PROP_NONE);
	RNA_def_property_int_sdna(prop, NULL, "rvisize");
	RNA_def_property_range(prop, 10, 64);
	RNA_def_property_ui_text(prop, "Mini Axes Size", "The axes icon's size");
	RNA_def_property_update(prop, 0, "rna_userdef_update");

	prop = RNA_def_property(srna, "mini_axis_brightness", PROP_INT, PROP_NONE);
	RNA_def_property_int_sdna(prop, NULL, "rvibright");
	RNA_def_property_range(prop, 0, 10);
	RNA_def_property_ui_text(prop, "Mini Axes Brightness", "Brightness of the icon");
	RNA_def_property_update(prop, 0, "rna_userdef_update");

	prop = RNA_def_property(srna, "smooth_view", PROP_INT, PROP_NONE);
	RNA_def_property_int_sdna(prop, NULL, "smooth_viewtx");
	RNA_def_property_range(prop, 0, 1000);
	RNA_def_property_ui_text(prop, "Smooth View", "Time to animate the view in milliseconds, zero to disable");

	prop = RNA_def_property(srna, "rotation_angle", PROP_INT, PROP_NONE);
	RNA_def_property_int_sdna(prop, NULL, "pad_rot_angle");
	RNA_def_property_range(prop, 0, 90);
	RNA_def_property_ui_text(prop, "Rotation Angle", "Rotation step for numerical pad keys (2 4 6 8)");

	/* 3D transform widget */
	prop = RNA_def_property(srna, "show_manipulator", PROP_BOOLEAN, PROP_NONE);
	RNA_def_property_boolean_sdna(prop, NULL, "tw_flag", V3D_USE_MANIPULATOR);
	RNA_def_property_ui_text(prop, "Manipulator", "Use 3D transform manipulator");
	RNA_def_property_update(prop, 0, "rna_userdef_show_manipulator_update");

	prop = RNA_def_property(srna, "manipulator_size", PROP_INT, PROP_PIXEL);
	RNA_def_property_int_sdna(prop, NULL, "tw_size");
	RNA_def_property_range(prop, 10, 200);
	RNA_def_property_int_default(prop, 75);
	RNA_def_property_ui_text(prop, "Manipulator Size", "Diameter of the manipulator");
	RNA_def_property_update(prop, 0, "rna_userdef_update");

	prop = RNA_def_property(srna, "manipulator_handle_size", PROP_INT, PROP_PERCENTAGE);
	RNA_def_property_int_sdna(prop, NULL, "tw_handlesize");
	RNA_def_property_range(prop, 2, 40);
	RNA_def_property_int_default(prop, 25);
	RNA_def_property_ui_text(prop, "Manipulator Handle Size", "Size of manipulator handles as percentage of the radius");
	RNA_def_property_update(prop, 0, "rna_userdef_update");

	prop = RNA_def_property(srna, "manipulator_hotspot", PROP_INT, PROP_PIXEL);
	RNA_def_property_int_sdna(prop, NULL, "tw_hotspot");
	RNA_def_property_range(prop, 4, 40);
	RNA_def_property_int_default(prop, 14);
	RNA_def_property_ui_text(prop, "Manipulator Hotspot", "Distance around the handles to accept mouse clicks");

	prop = RNA_def_property(srna, "object_origin_size", PROP_INT, PROP_PIXEL);
	RNA_def_property_int_sdna(prop, NULL, "obcenter_dia");
	RNA_def_property_range(prop, 4, 10);
	RNA_def_property_ui_text(prop, "Object Origin Size", "Diameter in Pixels for Object/Lamp origin display");
	RNA_def_property_update(prop, 0, "rna_userdef_update");
	
	/* View2D Grid Displays */
	prop = RNA_def_property(srna, "view2d_grid_spacing_min", PROP_INT, PROP_PIXEL);
	RNA_def_property_int_sdna(prop, NULL, "v2d_min_gridsize");
	RNA_def_property_range(prop, 1, 500); /* XXX: perhaps the lower range should only go down to 5? */
	RNA_def_property_ui_text(prop, "2D View Minimum Grid Spacing",
	                         "Minimum number of pixels between each gridline in 2D Viewports");
	RNA_def_property_update(prop, 0, "rna_userdef_update");
	
	/* TODO: add a setter for this, so that we can bump up the minimum size as necessary... */
	prop = RNA_def_property(srna, "timecode_style", PROP_ENUM, PROP_NONE);
	RNA_def_property_enum_items(prop, timecode_styles);
	RNA_def_property_enum_sdna(prop, NULL, "timecode_style");
	RNA_def_property_enum_funcs(prop, NULL, "rna_userdef_timecode_style_set", NULL);
	RNA_def_property_ui_text(prop, "TimeCode Style",
	                         "Format of Time Codes displayed when not displaying timing in terms of frames");
	RNA_def_property_update(prop, 0, "rna_userdef_update");
}

static void rna_def_userdef_edit(BlenderRNA *brna)
{
	PropertyRNA *prop;
	StructRNA *srna;

	static EnumPropertyItem auto_key_modes[] = {
		{AUTOKEY_MODE_NORMAL, "ADD_REPLACE_KEYS", 0, "Add/Replace", ""},
		{AUTOKEY_MODE_EDITKEYS, "REPLACE_KEYS", 0, "Replace", ""},
		{0, NULL, 0, NULL, NULL}
	};
		
	static const EnumPropertyItem material_link_items[] = {
		{0, "OBDATA", 0, "ObData", "Toggle whether the material is linked to object data or the object block"},
		{USER_MAT_ON_OB, "OBJECT", 0, "Object",
		                 "Toggle whether the material is linked to object data or the object block"},
		{0, NULL, 0, NULL, NULL}
	};
		
	static const EnumPropertyItem object_align_items[] = {
		{0, "WORLD", 0, "World", "Align newly added objects to the world coordinate system"},
		{USER_ADD_VIEWALIGNED, "VIEW", 0, "View", "Align newly added objects facing the active 3D View direction"},
		{0, NULL, 0, NULL, NULL}
	};

	srna = RNA_def_struct(brna, "UserPreferencesEdit", NULL);
	RNA_def_struct_sdna(srna, "UserDef");
	RNA_def_struct_nested(brna, srna, "UserPreferences");
	RNA_def_struct_clear_flag(srna, STRUCT_UNDO);
	RNA_def_struct_ui_text(srna, "Edit Methods", "Settings for interacting with Blender data");
	
	/* Edit Methods */
	
	prop = RNA_def_property(srna, "material_link", PROP_ENUM, PROP_NONE);
	RNA_def_property_enum_bitflag_sdna(prop, NULL, "flag");
	RNA_def_property_enum_items(prop, material_link_items);
	RNA_def_property_ui_text(prop, "Material Link To",
	                         "Toggle whether the material is linked to object data or the object block");
	
	prop = RNA_def_property(srna, "object_align", PROP_ENUM, PROP_NONE);
	RNA_def_property_enum_bitflag_sdna(prop, NULL, "flag");
	RNA_def_property_enum_items(prop, object_align_items);
	RNA_def_property_ui_text(prop, "Align Object To",
	                         "When adding objects from a 3D View menu, either align them with that view or "
	                         "with the world");

	prop = RNA_def_property(srna, "use_enter_edit_mode", PROP_BOOLEAN, PROP_NONE);
	RNA_def_property_boolean_sdna(prop, NULL, "flag", USER_ADD_EDITMODE);
	RNA_def_property_ui_text(prop, "Enter Edit Mode", "Enter Edit Mode automatically after adding a new object");

	prop = RNA_def_property(srna, "use_drag_immediately", PROP_BOOLEAN, PROP_NONE);
	RNA_def_property_boolean_sdna(prop, NULL, "flag", USER_RELEASECONFIRM);
	RNA_def_property_ui_text(prop, "Release confirms",
	                         "Moving things with a mouse drag confirms when releasing the button");
	
	/* Undo */
	prop = RNA_def_property(srna, "undo_steps", PROP_INT, PROP_NONE);
	RNA_def_property_int_sdna(prop, NULL, "undosteps");
	RNA_def_property_range(prop, 0, 64);
	RNA_def_property_ui_text(prop, "Undo Steps", "Number of undo steps available (smaller values conserve memory)");

	prop = RNA_def_property(srna, "undo_memory_limit", PROP_INT, PROP_NONE);
	RNA_def_property_int_sdna(prop, NULL, "undomemory");
	RNA_def_property_range(prop, 0, 32767);
	RNA_def_property_ui_text(prop, "Undo Memory Size", "Maximum memory usage in megabytes (0 means unlimited)");

	prop = RNA_def_property(srna, "use_global_undo", PROP_BOOLEAN, PROP_NONE);
	RNA_def_property_boolean_sdna(prop, NULL, "uiflag", USER_GLOBALUNDO);
	RNA_def_property_ui_text(prop, "Global Undo",
	                         "Global undo works by keeping a full copy of the file itself in memory, "
	                         "so takes extra memory");

	/* auto keyframing */
	prop = RNA_def_property(srna, "use_auto_keying", PROP_BOOLEAN, PROP_NONE);
	RNA_def_property_boolean_sdna(prop, NULL, "autokey_mode", AUTOKEY_ON);
	RNA_def_property_ui_text(prop, "Auto Keying Enable",
	                         "Automatic keyframe insertion for Objects and Bones "
	                         "(default setting used for new Scenes)");
	RNA_def_property_ui_icon(prop, ICON_REC, 0);

	prop = RNA_def_property(srna, "auto_keying_mode", PROP_ENUM, PROP_NONE);
	RNA_def_property_enum_items(prop, auto_key_modes);
	RNA_def_property_enum_funcs(prop, "rna_userdef_autokeymode_get", "rna_userdef_autokeymode_set", NULL);
	RNA_def_property_ui_text(prop, "Auto Keying Mode",
	                         "Mode of automatic keyframe insertion for Objects and Bones "
	                         "(default setting used for new Scenes)");

	prop = RNA_def_property(srna, "use_keyframe_insert_available", PROP_BOOLEAN, PROP_NONE);
	RNA_def_property_boolean_sdna(prop, NULL, "autokey_flag", AUTOKEY_FLAG_INSERTAVAIL);
	RNA_def_property_ui_text(prop, "Auto Keyframe Insert Available",
	                         "Automatic keyframe insertion in available F-Curves");

	prop = RNA_def_property(srna, "use_auto_keying_warning", PROP_BOOLEAN, PROP_NONE);
	RNA_def_property_boolean_negative_sdna(prop, NULL, "autokey_flag", AUTOKEY_FLAG_NOWARNING);
	RNA_def_property_ui_text(prop, "Show Auto Keying Warning",
	                         "Show warning indicators when transforming objects and bones if auto keying is enabled");
	
	/* keyframing settings */
	prop = RNA_def_property(srna, "use_keyframe_insert_needed", PROP_BOOLEAN, PROP_NONE);
	RNA_def_property_boolean_sdna(prop, NULL, "autokey_flag", AUTOKEY_FLAG_INSERTNEEDED);
	RNA_def_property_ui_text(prop, "Keyframe Insert Needed", "Keyframe insertion only when keyframe needed");

	prop = RNA_def_property(srna, "use_visual_keying", PROP_BOOLEAN, PROP_NONE);
	RNA_def_property_boolean_sdna(prop, NULL, "autokey_flag", AUTOKEY_FLAG_AUTOMATKEY);
	RNA_def_property_ui_text(prop, "Visual Keying", "Use Visual keying automatically for constrained objects");
	
	prop = RNA_def_property(srna, "use_insertkey_xyz_to_rgb", PROP_BOOLEAN, PROP_NONE);
	RNA_def_property_boolean_sdna(prop, NULL, "autokey_flag", AUTOKEY_FLAG_XYZ2RGB);
	RNA_def_property_ui_text(prop, "New F-Curve Colors - XYZ to RGB",
	                         "Color for newly added transformation F-Curves (Location, Rotation, Scale) "
	                         "and also Color is based on the transform axis");
	
	prop = RNA_def_property(srna, "keyframe_new_interpolation_type", PROP_ENUM, PROP_NONE);
	RNA_def_property_enum_items(prop, beztriple_interpolation_mode_items);
	RNA_def_property_enum_sdna(prop, NULL, "ipo_new");
	RNA_def_property_ui_text(prop, "New Interpolation Type",
	                         "Interpolation mode used for first keyframe on newly added F-Curves "
	                         "(subsequent keyframes take interpolation from preceding keyframe)");
	
	prop = RNA_def_property(srna, "keyframe_new_handle_type", PROP_ENUM, PROP_NONE);
	RNA_def_property_enum_items(prop, keyframe_handle_type_items);
	RNA_def_property_enum_sdna(prop, NULL, "keyhandles_new");
	RNA_def_property_ui_text(prop, "New Handles Type", "Handle type for handles of new keyframes");
	
	/* frame numbers */
	prop = RNA_def_property(srna, "use_negative_frames", PROP_BOOLEAN, PROP_NONE);
	RNA_def_property_boolean_negative_sdna(prop, NULL, "flag", USER_NONEGFRAMES);
	RNA_def_property_ui_text(prop, "Allow Negative Frames",
	                         "Current frame number can be manually set to a negative value");

	/* fcurve opacity */
	prop = RNA_def_property(srna, "fcurve_unselected_alpha", PROP_FLOAT, PROP_FACTOR);
	RNA_def_property_float_sdna(prop, NULL, "fcu_inactive_alpha");
	RNA_def_property_range(prop, 0.001f, 1.0f);
	RNA_def_property_ui_text(prop, "Unselected F-Curve Visibility",
	                         "Amount that unselected F-Curves stand out from the background (Graph Editor)");
	RNA_def_property_update(prop, NC_SPACE | ND_SPACE_GRAPH, NULL);
	
	/* grease pencil */
	prop = RNA_def_property(srna, "grease_pencil_manhattan_distance", PROP_INT, PROP_PIXEL);
	RNA_def_property_int_sdna(prop, NULL, "gp_manhattendist");
	RNA_def_property_range(prop, 0, 100);
	RNA_def_property_ui_text(prop, "Grease Pencil Manhattan Distance",
	                         "Pixels moved by mouse per axis when drawing stroke");

	prop = RNA_def_property(srna, "grease_pencil_euclidean_distance", PROP_INT, PROP_PIXEL);
	RNA_def_property_int_sdna(prop, NULL, "gp_euclideandist");
	RNA_def_property_range(prop, 0, 100);
	RNA_def_property_ui_text(prop, "Grease Pencil Euclidean Distance",
	                         "Distance moved by mouse when drawing stroke to include");

	prop = RNA_def_property(srna, "use_grease_pencil_smooth_stroke", PROP_BOOLEAN, PROP_NONE);
	RNA_def_property_boolean_sdna(prop, NULL, "gp_settings", GP_PAINT_DOSMOOTH);
	RNA_def_property_ui_text(prop, "Grease Pencil Smooth Stroke", "Smooth the final stroke");

	prop = RNA_def_property(srna, "use_grease_pencil_simplify_stroke", PROP_BOOLEAN, PROP_NONE);
	RNA_def_property_boolean_sdna(prop, NULL, "gp_settings", GP_PAINT_DOSIMPLIFY);
	RNA_def_property_ui_text(prop, "Grease Pencil Simplify Stroke", "Simplify the final stroke");

	prop = RNA_def_property(srna, "grease_pencil_eraser_radius", PROP_INT, PROP_PIXEL);
	RNA_def_property_int_sdna(prop, NULL, "gp_eraser");
	RNA_def_property_range(prop, 0, 100);
	RNA_def_property_ui_text(prop, "Grease Pencil Eraser Radius", "Radius of eraser 'brush'");
	
	
	prop = RNA_def_property(srna, "grease_pencil_default_color", PROP_FLOAT, PROP_COLOR);
	RNA_def_property_float_sdna(prop, NULL, "gpencil_new_layer_col");
	RNA_def_property_array(prop, 4);
	RNA_def_property_ui_text(prop, "Grease Pencil Default Color", "Color of new Grease Pencil layers");
	
	/* sculpt and paint */

	prop = RNA_def_property(srna, "sculpt_paint_overlay_color", PROP_FLOAT, PROP_COLOR_GAMMA);
	RNA_def_property_float_sdna(prop, NULL, "sculpt_paint_overlay_col");
	RNA_def_property_array(prop, 3);
	RNA_def_property_ui_text(prop, "Sculpt/Paint Overlay Color", "Color of texture overlay");

	/* duplication linking */
	prop = RNA_def_property(srna, "use_duplicate_mesh", PROP_BOOLEAN, PROP_NONE);
	RNA_def_property_boolean_sdna(prop, NULL, "dupflag", USER_DUP_MESH);
	RNA_def_property_ui_text(prop, "Duplicate Mesh", "Causes mesh data to be duplicated with the object");

	prop = RNA_def_property(srna, "use_duplicate_surface", PROP_BOOLEAN, PROP_NONE);
	RNA_def_property_boolean_sdna(prop, NULL, "dupflag", USER_DUP_SURF);
	RNA_def_property_ui_text(prop, "Duplicate Surface", "Causes surface data to be duplicated with the object");
	
	prop = RNA_def_property(srna, "use_duplicate_curve", PROP_BOOLEAN, PROP_NONE);
	RNA_def_property_boolean_sdna(prop, NULL, "dupflag", USER_DUP_CURVE);
	RNA_def_property_ui_text(prop, "Duplicate Curve", "Causes curve data to be duplicated with the object");

	prop = RNA_def_property(srna, "use_duplicate_text", PROP_BOOLEAN, PROP_NONE);
	RNA_def_property_boolean_sdna(prop, NULL, "dupflag", USER_DUP_FONT);
	RNA_def_property_ui_text(prop, "Duplicate Text", "Causes text data to be duplicated with the object");

	prop = RNA_def_property(srna, "use_duplicate_metaball", PROP_BOOLEAN, PROP_NONE);
	RNA_def_property_boolean_sdna(prop, NULL, "dupflag", USER_DUP_MBALL);
	RNA_def_property_ui_text(prop, "Duplicate Metaball", "Causes metaball data to be duplicated with the object");
	
	prop = RNA_def_property(srna, "use_duplicate_armature", PROP_BOOLEAN, PROP_NONE);
	RNA_def_property_boolean_sdna(prop, NULL, "dupflag", USER_DUP_ARM);
	RNA_def_property_ui_text(prop, "Duplicate Armature", "Causes armature data to be duplicated with the object");

	prop = RNA_def_property(srna, "use_duplicate_lamp", PROP_BOOLEAN, PROP_NONE);
	RNA_def_property_boolean_sdna(prop, NULL, "dupflag", USER_DUP_LAMP);
	RNA_def_property_ui_text(prop, "Duplicate Lamp", "Causes lamp data to be duplicated with the object");

	prop = RNA_def_property(srna, "use_duplicate_material", PROP_BOOLEAN, PROP_NONE);
	RNA_def_property_boolean_sdna(prop, NULL, "dupflag", USER_DUP_MAT);
	RNA_def_property_ui_text(prop, "Duplicate Material", "Causes material data to be duplicated with the object");

	prop = RNA_def_property(srna, "use_duplicate_texture", PROP_BOOLEAN, PROP_NONE);
	RNA_def_property_boolean_sdna(prop, NULL, "dupflag", USER_DUP_TEX);
	RNA_def_property_ui_text(prop, "Duplicate Texture", "Causes texture data to be duplicated with the object");
		
	/* xxx */
	prop = RNA_def_property(srna, "use_duplicate_fcurve", PROP_BOOLEAN, PROP_NONE);
	RNA_def_property_boolean_sdna(prop, NULL, "dupflag", USER_DUP_IPO);
	RNA_def_property_ui_text(prop, "Duplicate F-Curve", "Causes F-curve data to be duplicated with the object");
	/* xxx */
	prop = RNA_def_property(srna, "use_duplicate_action", PROP_BOOLEAN, PROP_NONE);
	RNA_def_property_boolean_sdna(prop, NULL, "dupflag", USER_DUP_ACT);
	RNA_def_property_ui_text(prop, "Duplicate Action", "Causes actions to be duplicated with the object");
	
	prop = RNA_def_property(srna, "use_duplicate_particle", PROP_BOOLEAN, PROP_NONE);
	RNA_def_property_boolean_sdna(prop, NULL, "dupflag", USER_DUP_PSYS);
	RNA_def_property_ui_text(prop, "Duplicate Particle", "Causes particle systems to be duplicated with the object");
}

static void rna_def_userdef_system(BlenderRNA *brna)
{
	FunctionRNA *func;
	PropertyRNA *prop;
	PropertyRNA *parm;
	StructRNA *srna;

	static EnumPropertyItem gl_texture_clamp_items[] = {
		{0, "CLAMP_OFF", 0, "Off", ""},
		{8192, "CLAMP_8192", 0, "8192", ""},
		{4096, "CLAMP_4096", 0, "4096", ""},
		{2048, "CLAMP_2048", 0, "2048", ""},
		{1024, "CLAMP_1024", 0, "1024", ""},
		{512, "CLAMP_512", 0, "512", ""},
		{256, "CLAMP_256", 0, "256", ""},
		{128, "CLAMP_128", 0, "128", ""},
		{0, NULL, 0, NULL, NULL}
	};

	static EnumPropertyItem anisotropic_items[] = {
		{1, "FILTER_0", 0, "Off", ""},
		{2, "FILTER_2", 0, "2x", ""},
		{4, "FILTER_4", 0, "4x", ""},
		{8, "FILTER_8", 0, "8x", ""},
		{16, "FILTER_16", 0, "16x", ""},
		{0, NULL, 0, NULL, NULL}
	};

	static EnumPropertyItem audio_mixing_samples_items[] = {
		{256, "SAMPLES_256", 0, "256", "Set audio mixing buffer size to 256 samples"},
		{512, "SAMPLES_512", 0, "512", "Set audio mixing buffer size to 512 samples"},
		{1024, "SAMPLES_1024", 0, "1024", "Set audio mixing buffer size to 1024 samples"},
		{2048, "SAMPLES_2048", 0, "2048", "Set audio mixing buffer size to 2048 samples"},
		{4096, "SAMPLES_4096", 0, "4096", "Set audio mixing buffer size to 4096 samples"},
		{8192, "SAMPLES_8192", 0, "8192", "Set audio mixing buffer size to 8192 samples"},
		{16384, "SAMPLES_16384", 0, "16384", "Set audio mixing buffer size to 16384 samples"},
		{32768, "SAMPLES_32768", 0, "32768", "Set audio mixing buffer size to 32768 samples"},
		{0, NULL, 0, NULL, NULL}
	};

	static EnumPropertyItem audio_rate_items[] = {
/*		{8000, "RATE_8000", 0, "8 kHz", "Set audio sampling rate to 8000 samples per second"}, */
/*		{11025, "RATE_11025", 0, "11.025 kHz", "Set audio sampling rate to 11025 samples per second"}, */
/*		{16000, "RATE_16000", 0, "16 kHz", "Set audio sampling rate to 16000 samples per second"}, */
/*		{22050, "RATE_22050", 0, "22.05 kHz", "Set audio sampling rate to 22050 samples per second"}, */
/*		{32000, "RATE_32000", 0, "32 kHz", "Set audio sampling rate to 32000 samples per second"}, */
		{44100, "RATE_44100", 0, "44.1 kHz", "Set audio sampling rate to 44100 samples per second"},
		{48000, "RATE_48000", 0, "48 kHz", "Set audio sampling rate to 48000 samples per second"},
/*		{88200, "RATE_88200", 0, "88.2 kHz", "Set audio sampling rate to 88200 samples per second"}, */
		{96000, "RATE_96000", 0, "96 kHz", "Set audio sampling rate to 96000 samples per second"},
		{192000, "RATE_192000", 0, "192 kHz", "Set audio sampling rate to 192000 samples per second"},
		{0, NULL, 0, NULL, NULL}
	};

	static EnumPropertyItem audio_format_items[] = {
		{0x01, "U8", 0, "8-bit Unsigned", "Set audio sample format to 8 bit unsigned integer"},
		{0x12, "S16", 0, "16-bit Signed", "Set audio sample format to 16 bit signed integer"},
		{0x13, "S24", 0, "24-bit Signed", "Set audio sample format to 24 bit signed integer"},
		{0x14, "S32", 0, "32-bit Signed", "Set audio sample format to 32 bit signed integer"},
		{0x24, "FLOAT", 0, "32-bit Float", "Set audio sample format to 32 bit float"},
		{0x28, "DOUBLE", 0, "64-bit Float", "Set audio sample format to 64 bit float"},
		{0, NULL, 0, NULL, NULL}
	};

	static EnumPropertyItem audio_channel_items[] = {
		{1, "MONO", 0, "Mono", "Set audio channels to mono"},
		{2, "STEREO", 0, "Stereo", "Set audio channels to stereo"},
		{4, "SURROUND4", 0, "4 Channels", "Set audio channels to 4 channels"},
		{6, "SURROUND51", 0, "5.1 Surround", "Set audio channels to 5.1 surround sound"},
		{8, "SURROUND71", 0, "7.1 Surround", "Set audio channels to 7.1 surround sound"},
		{0, NULL, 0, NULL, NULL}
	};

	static EnumPropertyItem draw_method_items[] = {
		{USER_DRAW_AUTOMATIC, "AUTOMATIC", 0, "Automatic", "Automatically set based on graphics card and driver"},
		{USER_DRAW_TRIPLE, "TRIPLE_BUFFER", 0, "Triple Buffer",
		                   "Use a third buffer for minimal redraws at the cost of more memory"},
		{USER_DRAW_OVERLAP, "OVERLAP", 0, "Overlap",
		                    "Redraw all overlapping regions, minimal memory usage but more redraws"},
		{USER_DRAW_OVERLAP_FLIP, "OVERLAP_FLIP", 0, "Overlap Flip",
		                         "Redraw all overlapping regions, minimal memory usage but more redraws "
		                         "(for graphics drivers that do flipping)"},
		{USER_DRAW_FULL, "FULL", 0, "Full",
		                 "Do a full redraw each time, slow, only use for reference or when everything else fails"},
		{0, NULL, 0, NULL, NULL}
	};
	
	static EnumPropertyItem color_picker_types[] = {
		{USER_CP_CIRCLE_HSV, "CIRCLE_HSV", 0, "Circle (HSV)", "A circular Hue/Saturation color wheel, with Value slider"},
		{USER_CP_CIRCLE_HSL, "CIRCLE_HSL", 0, "Circle (HSL)", "A circular Hue/Saturation color wheel, with Lightness slider"},
		{USER_CP_SQUARE_SV, "SQUARE_SV", 0, "Square (SV + H)", "A square showing Saturation/Value, with Hue slider"},
		{USER_CP_SQUARE_HS, "SQUARE_HS", 0, "Square (HS + V)", "A square showing Hue/Saturation, with Value slider"},
		{USER_CP_SQUARE_HV, "SQUARE_HV", 0, "Square (HV + S)", "A square showing Hue/Value, with Saturation slider"},
		{0, NULL, 0, NULL, NULL}
	};
	
	static EnumPropertyItem multi_sample_levels[] = {
		{USER_MULTISAMPLE_NONE, "NONE", 0, "No MultiSample", "Do not use OpenGL MultiSample"},
		{USER_MULTISAMPLE_2, "2", 0, "MultiSample: 2", "Use 2x OpenGL MultiSample (requires restart)"},
		{USER_MULTISAMPLE_4, "4", 0, "MultiSample: 4", "Use 4x OpenGL MultiSample (requires restart)"},
		{USER_MULTISAMPLE_8, "8", 0, "MultiSample: 8", "Use 8x OpenGL MultiSample (requires restart)"},
		{USER_MULTISAMPLE_16, "16", 0, "MultiSample: 16", "Use 16x OpenGL MultiSample (requires restart)"},
		{0, NULL, 0, NULL, NULL}
	};
	
	static EnumPropertyItem language_items[] = {
		{0, "DEFAULT", 0, "Default (Default)", ""},
		{0, NULL, 0, NULL, NULL}
	};

#ifdef WITH_CYCLES
	static EnumPropertyItem compute_device_items[] = {
		{0, "CPU", 0, "CPU", ""},
		{ 0, NULL, 0, NULL, NULL}
	};
#endif

	static EnumPropertyItem image_draw_methods[] = {
		{IMAGE_DRAW_METHOD_2DTEXTURE, "2DTEXTURE", 0, "2D Texture", "Use CPU for display transform and draw image with 2D texture"},
		{IMAGE_DRAW_METHOD_GLSL, "GLSL", 0, "GLSL", "Use GLSL shaders for display transform and draw image with 2D texture"},
		{IMAGE_DRAW_METHOD_DRAWPIXELS, "DRAWPIXELS", 0, "DrawPixels", "Use CPU for display transform and draw image using DrawPixels"},
		{0, NULL, 0, NULL, NULL}
	};

<<<<<<< HEAD
	static EnumPropertyItem stereo_display_items[] = {
		{S3D_DISPLAY_ANAGLYPH, "ANAGLYPH", 0, "Anaglyph", "Render two differently filtered colored images for each eye. Anaglyph glasses are required"},
/*		{S3D_DISPLAY_BLURAY, "BLURAY", 0, "Blu-ray", ""}, */
		{S3D_DISPLAY_EPILEPSY, "EPILEPSY", 0, "Dr. Epilepsy", "Wiggle stereoscopy. Quickly alternate between images for left and right eye"},
		{S3D_DISPLAY_INTERLACE, "INTERLACE", 0, "Interlace", "Render two images for each eye into one interlaced image. 3D-ready monitor is requiered"},
		{S3D_DISPLAY_PAGEFLIP, "TIMESEQUENTIAL", 0, "Time Sequential", "Renders alternate eyes (also known as pageflip). It requires Quadbuffer support in the graphic card"},
		{S3D_DISPLAY_SIDEBYSIDE, "SIDEBYSIDE", 0, "Side-by-Side", "Render images for left and right eye side-by-side"},
		{S3D_DISPLAY_TOPBOTTOM, "TOPBOTTOM", 0, "Top-Bottom", "Render images for left and right eye one above another"},
		{0, NULL, 0, NULL, NULL}
	};

	static EnumPropertyItem stereo_anaglyph_type_items[] = {
		{S3D_ANAGLYPH_REDCYAN, "RED_CYAN", 0, "Red-Cyan", ""},
		{S3D_ANAGLYPH_GREENMAGENTA, "GREEN_MAGENTA", 0, "Green-Magenta", ""},
		{S3D_ANAGLYPH_YELLOWBLUE, "YELLOW_BLUE", 0, "Yellow-Blue", ""},
		{0, NULL, 0, NULL, NULL}
	};

	static EnumPropertyItem stereo_interlace_type_items[] = {
		{S3D_INTERLACE_ROW, "ROW_INTERLEAVED", 0, "Row Interleaved", ""},
		{S3D_INTERLACE_COLUMN, "COLUMN_INTERLEAVED", 0, "Column Interleaved", ""},
		{S3D_INTERLACE_CHECKERBOARD, "CHECKERBOARD_INTERLEAVED", 0, "Checkerboard Interleaved", ""},
		{0, NULL, 0, NULL, NULL}
=======
	static EnumPropertyItem gpu_select_method_items[] = {
	    {USER_SELECT_AUTO, "AUTO", 0, "Automatic", ""},
	    {USER_SELECT_USE_SELECT_RENDERMODE, "GL_SELECT", 0, "OpenGL Select", ""},
	    {USER_SELECT_USE_OCCLUSION_QUERY, "GL_QUERY", 0, "OpenGL Occlusion Queries", ""},
	    {0, NULL, 0, NULL, NULL}
>>>>>>> 6582215f
	};

	srna = RNA_def_struct(brna, "UserPreferencesSystem", NULL);
	RNA_def_struct_sdna(srna, "UserDef");
	RNA_def_struct_nested(brna, srna, "UserPreferences");
	RNA_def_struct_clear_flag(srna, STRUCT_UNDO);
	RNA_def_struct_ui_text(srna, "System & OpenGL", "Graphics driver and operating system settings");

	/* Language */
	
	prop = RNA_def_property(srna, "use_international_fonts", PROP_BOOLEAN, PROP_NONE);
	RNA_def_property_boolean_sdna(prop, NULL, "transopts", USER_DOTRANSLATE);
	RNA_def_property_ui_text(prop, "International Fonts", "Use international fonts");
	RNA_def_property_update(prop, NC_WINDOW, "rna_userdef_language_update");

	prop = RNA_def_property(srna, "dpi", PROP_INT, PROP_NONE);
	RNA_def_property_int_sdna(prop, NULL, "dpi");
	RNA_def_property_range(prop, 48, 144);
	RNA_def_property_ui_text(prop, "DPI", "Font size and resolution for display");
	RNA_def_property_update(prop, 0, "rna_userdef_dpi_update");

	prop = RNA_def_property(srna, "font_path_ui", PROP_STRING, PROP_FILEPATH);
	RNA_def_property_string_sdna(prop, NULL, "font_path_ui");
	RNA_def_property_ui_text(prop, "Interface Font", "Path to interface font");
	RNA_def_property_update(prop, NC_WINDOW, "rna_userdef_language_update");

	prop = RNA_def_property(srna, "scrollback", PROP_INT, PROP_UNSIGNED);
	RNA_def_property_int_sdna(prop, NULL, "scrollback");
	RNA_def_property_range(prop, 32, 32768);
	RNA_def_property_ui_text(prop, "Scrollback", "Maximum number of lines to store for the console buffer");

	prop = RNA_def_property(srna, "author", PROP_STRING, PROP_NONE);
	RNA_def_property_string_sdna(prop, NULL, "author");
	RNA_def_property_string_maxlength(prop, 80);
	RNA_def_property_ui_text(prop, "Author",
	                         "Name that will be used in exported files when format supports such feature");

	/* Language Selection */

	prop = RNA_def_property(srna, "language", PROP_ENUM, PROP_NONE);
	RNA_def_property_enum_items(prop, language_items);
#ifdef WITH_INTERNATIONAL
	RNA_def_property_enum_funcs(prop, NULL, NULL, "rna_lang_enum_properties_itemf");
#endif
	RNA_def_property_ui_text(prop, "Language", "Language used for translation");
	RNA_def_property_update(prop, NC_WINDOW, "rna_userdef_language_update");

	prop = RNA_def_property(srna, "use_translate_tooltips", PROP_BOOLEAN, PROP_NONE);
	RNA_def_property_boolean_sdna(prop, NULL, "transopts", USER_TR_TOOLTIPS);
	RNA_def_property_ui_text(prop, "Translate Tooltips", "Translate tooltips");
	RNA_def_property_update(prop, 0, "rna_userdef_update");

	prop = RNA_def_property(srna, "use_translate_interface", PROP_BOOLEAN, PROP_NONE);
	RNA_def_property_boolean_sdna(prop, NULL, "transopts", USER_TR_IFACE);
	RNA_def_property_ui_text(prop, "Translate Interface", "Translate interface");
	RNA_def_property_update(prop, 0, "rna_userdef_update");

	prop = RNA_def_property(srna, "use_translate_new_dataname", PROP_BOOLEAN, PROP_NONE);
	RNA_def_property_boolean_sdna(prop, NULL, "transopts", USER_TR_NEWDATANAME);
	RNA_def_property_ui_text(prop, "Translate New Names", "Translate new data names (when adding/creating some)");
	RNA_def_property_update(prop, 0, "rna_userdef_update");

	prop = RNA_def_property(srna, "use_textured_fonts", PROP_BOOLEAN, PROP_NONE);
	RNA_def_property_boolean_sdna(prop, NULL, "transopts", USER_USETEXTUREFONT);
	RNA_def_property_ui_text(prop, "Textured Fonts", "Use textures for drawing international fonts");
	RNA_def_property_update(prop, 0, "rna_userdef_update");

	/* System & OpenGL */

	prop = RNA_def_property(srna, "solid_lights", PROP_COLLECTION, PROP_NONE);
	RNA_def_property_collection_sdna(prop, NULL, "light", "");
	RNA_def_property_struct_type(prop, "UserSolidLight");
	RNA_def_property_ui_text(prop, "Solid Lights", "Lights user to display objects in solid draw mode");

	prop = RNA_def_property(srna, "use_weight_color_range", PROP_BOOLEAN, PROP_NONE);
	RNA_def_property_boolean_sdna(prop, NULL, "flag", USER_CUSTOM_RANGE);
	RNA_def_property_ui_text(prop, "Use Weight Color Range",
	                         "Enable color range used for weight visualization in weight painting mode");
	RNA_def_property_update(prop, 0, "rna_UserDef_weight_color_update");

	prop = RNA_def_property(srna, "weight_color_range", PROP_POINTER, PROP_NONE);
	RNA_def_property_flag(prop, PROP_NEVER_NULL);
	RNA_def_property_pointer_sdna(prop, NULL, "coba_weight");
	RNA_def_property_struct_type(prop, "ColorRamp");
	RNA_def_property_ui_text(prop, "Weight Color Range",
	                         "Color range used for weight visualization in weight painting mode");
	RNA_def_property_update(prop, 0, "rna_UserDef_weight_color_update");

	prop = RNA_def_property(srna, "color_picker_type", PROP_ENUM, PROP_NONE);
	RNA_def_property_enum_items(prop, color_picker_types);
	RNA_def_property_enum_sdna(prop, NULL, "color_picker_type");
	RNA_def_property_ui_text(prop, "Color Picker Type", "Different styles of displaying the color picker widget");
	RNA_def_property_update(prop, 0, "rna_userdef_update");
	
	prop = RNA_def_property(srna, "use_preview_images", PROP_BOOLEAN, PROP_NONE);
	RNA_def_property_boolean_sdna(prop, NULL, "uiflag", USER_ALLWINCODECS);
	RNA_def_property_ui_text(prop, "Enable All Codecs",
	                         "Allow user to choose any codec (Windows only, might generate instability)");

	prop = RNA_def_property(srna, "use_scripts_auto_execute", PROP_BOOLEAN, PROP_NONE);
	RNA_def_property_boolean_negative_sdna(prop, NULL, "flag", USER_SCRIPT_AUTOEXEC_DISABLE);
	RNA_def_property_ui_text(prop, "Auto Run Python Scripts",
	                         "Allow any .blend file to run scripts automatically "
	                         "(unsafe with blend files from an untrusted source)");
	RNA_def_property_update(prop, 0, "rna_userdef_script_autoexec_update");

	prop = RNA_def_property(srna, "use_tabs_as_spaces", PROP_BOOLEAN, PROP_NONE);
	RNA_def_property_boolean_negative_sdna(prop, NULL, "flag", USER_TXT_TABSTOSPACES_DISABLE);
	RNA_def_property_ui_text(prop, "Tabs as Spaces",
	                         "Automatically convert all new tabs into spaces for new and loaded text files");

	prop = RNA_def_property(srna, "prefetch_frames", PROP_INT, PROP_NONE);
	RNA_def_property_int_sdna(prop, NULL, "prefetchframes");
	RNA_def_property_range(prop, 0, INT_MAX);
	RNA_def_property_ui_range(prop, 0, 500, 1, -1);
	RNA_def_property_ui_text(prop, "Prefetch Frames", "Number of frames to render ahead during playback (sequencer only)");

	prop = RNA_def_property(srna, "memory_cache_limit", PROP_INT, PROP_NONE);
	RNA_def_property_int_sdna(prop, NULL, "memcachelimit");
	RNA_def_property_range(prop, 0, (sizeof(void *) == 8) ? 1024 * 32 : 1024); /* 32 bit 2 GB, 64 bit 32 GB */
	RNA_def_property_ui_text(prop, "Memory Cache Limit", "Memory cache limit (in megabytes)");
	RNA_def_property_update(prop, 0, "rna_Userdef_memcache_update");

	prop = RNA_def_property(srna, "frame_server_port", PROP_INT, PROP_NONE);
	RNA_def_property_int_sdna(prop, NULL, "frameserverport");
	RNA_def_property_range(prop, 0, 32727);
	RNA_def_property_ui_text(prop, "Frame Server Port", "Frameserver Port for Frameserver Rendering");

	prop = RNA_def_property(srna, "gl_clip_alpha", PROP_FLOAT, PROP_NONE);
	RNA_def_property_float_sdna(prop, NULL, "glalphaclip");
	RNA_def_property_range(prop, 0.0f, 1.0f);
	RNA_def_property_ui_text(prop, "Clip Alpha", "Clip alpha below this threshold in the 3D textured view");
	RNA_def_property_update(prop, 0, "rna_userdef_update");
	
	prop = RNA_def_property(srna, "use_mipmaps", PROP_BOOLEAN, PROP_NONE);
	RNA_def_property_boolean_negative_sdna(prop, NULL, "gameflags", USER_DISABLE_MIPMAP);
	RNA_def_property_ui_text(prop, "Mipmaps",
	                         "Scale textures for the 3D View (looks nicer but uses more memory and slows image "
	                         "reloading)");
	RNA_def_property_update(prop, 0, "rna_userdef_mipmap_update");

	prop = RNA_def_property(srna, "use_16bit_textures", PROP_BOOLEAN, PROP_NONE);
	RNA_def_property_boolean_sdna(prop, NULL, "use_16bit_textures", 1);
	RNA_def_property_ui_text(prop, "16 Bit Float Textures", "Use 16 bit per component texture for float images");
	RNA_def_property_update(prop, 0, "rna_userdef_gl_use_16bit_textures");

	prop = RNA_def_property(srna, "use_gpu_mipmap", PROP_BOOLEAN, PROP_NONE);
	RNA_def_property_boolean_sdna(prop, NULL, "use_gpu_mipmap", 1);
	RNA_def_property_ui_text(prop, "GPU Mipmap Generation", "Generate Image Mipmaps on the GPU");
	RNA_def_property_update(prop, 0, "rna_userdef_gl_gpu_mipmaps");

	prop = RNA_def_property(srna, "image_draw_method", PROP_ENUM, PROP_NONE);
	RNA_def_property_enum_items(prop, image_draw_methods);
	RNA_def_property_enum_sdna(prop, NULL, "image_draw_method");
	RNA_def_property_ui_text(prop, "Image Draw Method", "Method used for displaying images on the screen");
	RNA_def_property_update(prop, 0, "rna_userdef_update");

	prop = RNA_def_property(srna, "use_vertex_buffer_objects", PROP_BOOLEAN, PROP_NONE);
	RNA_def_property_boolean_negative_sdna(prop, NULL, "gameflags", USER_DISABLE_VBO);
	RNA_def_property_ui_text(prop, "VBOs",
	                         "Use Vertex Buffer Objects (or Vertex Arrays, if unsupported) for viewport rendering");
	/* this isn't essential but nice to check if VBO draws any differently */
	RNA_def_property_update(prop, NC_WINDOW, NULL);

	prop = RNA_def_property(srna, "anisotropic_filter", PROP_ENUM, PROP_NONE);
	RNA_def_property_enum_sdna(prop, NULL, "anisotropic_filter");
	RNA_def_property_enum_items(prop, anisotropic_items);
	RNA_def_property_enum_default(prop, 1);
	RNA_def_property_ui_text(prop, "Anisotropic Filter",
	                         "Quality of the anisotropic filtering (values greater than 1.0 enable anisotropic "
	                         "filtering)");
	RNA_def_property_update(prop, 0, "rna_userdef_anisotropic_update");
	
	prop = RNA_def_property(srna, "gl_texture_limit", PROP_ENUM, PROP_NONE);
	RNA_def_property_enum_sdna(prop, NULL, "glreslimit");
	RNA_def_property_enum_items(prop, gl_texture_clamp_items);
	RNA_def_property_ui_text(prop, "GL Texture Limit", "Limit the texture size to save graphics memory");
	RNA_def_property_update(prop, 0, "rna_userdef_gl_texture_limit_update");

	prop = RNA_def_property(srna, "texture_time_out", PROP_INT, PROP_NONE);
	RNA_def_property_int_sdna(prop, NULL, "textimeout");
	RNA_def_property_range(prop, 0, 3600);
	RNA_def_property_ui_text(prop, "Texture Time Out",
	                         "Time since last access of a GL texture in seconds after which it is freed "
	                         "(set to 0 to keep textures allocated)");

	prop = RNA_def_property(srna, "texture_collection_rate", PROP_INT, PROP_NONE);
	RNA_def_property_int_sdna(prop, NULL, "texcollectrate");
	RNA_def_property_range(prop, 1, 3600);
	RNA_def_property_ui_text(prop, "Texture Collection Rate",
	                         "Number of seconds between each run of the GL texture garbage collector");

	prop = RNA_def_property(srna, "window_draw_method", PROP_ENUM, PROP_NONE);
	RNA_def_property_enum_sdna(prop, NULL, "wmdrawmethod");
	RNA_def_property_enum_items(prop, draw_method_items);
	RNA_def_property_ui_text(prop, "Window Draw Method", "Drawing method used by the window manager");
	RNA_def_property_update(prop, 0, "rna_userdef_dpi_update");

	prop = RNA_def_property(srna, "audio_mixing_buffer", PROP_ENUM, PROP_NONE);
	RNA_def_property_enum_sdna(prop, NULL, "mixbufsize");
	RNA_def_property_enum_items(prop, audio_mixing_samples_items);
	RNA_def_property_ui_text(prop, "Audio Mixing Buffer", "Number of samples used by the audio mixing buffer");
	RNA_def_property_update(prop, 0, "rna_UserDef_audio_update");

	prop = RNA_def_property(srna, "audio_device", PROP_ENUM, PROP_NONE);
	RNA_def_property_enum_sdna(prop, NULL, "audiodevice");
	RNA_def_property_enum_items(prop, audio_device_items);
	RNA_def_property_enum_funcs(prop, NULL, NULL, "rna_userdef_audio_device_itemf");
	RNA_def_property_ui_text(prop, "Audio Device", "Audio output device");
	RNA_def_property_update(prop, 0, "rna_UserDef_audio_update");

	prop = RNA_def_property(srna, "audio_sample_rate", PROP_ENUM, PROP_NONE);
	RNA_def_property_enum_sdna(prop, NULL, "audiorate");
	RNA_def_property_enum_items(prop, audio_rate_items);
	RNA_def_property_ui_text(prop, "Audio Sample Rate", "Audio sample rate");
	RNA_def_property_update(prop, 0, "rna_UserDef_audio_update");

	prop = RNA_def_property(srna, "audio_sample_format", PROP_ENUM, PROP_NONE);
	RNA_def_property_enum_sdna(prop, NULL, "audioformat");
	RNA_def_property_enum_items(prop, audio_format_items);
	RNA_def_property_ui_text(prop, "Audio Sample Format", "Audio sample format");
	RNA_def_property_update(prop, 0, "rna_UserDef_audio_update");

	prop = RNA_def_property(srna, "audio_channels", PROP_ENUM, PROP_NONE);
	RNA_def_property_enum_sdna(prop, NULL, "audiochannels");
	RNA_def_property_enum_items(prop, audio_channel_items);
	RNA_def_property_ui_text(prop, "Audio Channels", "Audio channel count");
	RNA_def_property_update(prop, 0, "rna_UserDef_audio_update");

	prop = RNA_def_property(srna, "screencast_fps", PROP_INT, PROP_NONE);
	RNA_def_property_int_sdna(prop, NULL, "scrcastfps");
	RNA_def_property_range(prop, 10, 100);
	RNA_def_property_ui_text(prop, "FPS", "Frame rate for the screencast to be played back");

	prop = RNA_def_property(srna, "screencast_wait_time", PROP_INT, PROP_NONE);
	RNA_def_property_int_sdna(prop, NULL, "scrcastwait");
	RNA_def_property_range(prop, 10, 1000);
	RNA_def_property_ui_text(prop, "Wait Timer (ms)",
	                         "Time in milliseconds between each frame recorded for screencast");

	prop = RNA_def_property(srna, "use_text_antialiasing", PROP_BOOLEAN, PROP_NONE);
	RNA_def_property_boolean_negative_sdna(prop, NULL, "text_render", USER_TEXT_DISABLE_AA);
	RNA_def_property_ui_text(prop, "Text Anti-aliasing", "Draw user interface text anti-aliased");
	RNA_def_property_update(prop, 0, "rna_userdef_text_update");

	func = RNA_def_function(srna, "is_occlusion_query_supported", "rna_Scene_GPU_selection_supported");
	parm = RNA_def_boolean(func, "is_supported", 0, "Occlusion Query Support",
	                       "Check if GPU supports Occlusion Queries");
	RNA_def_function_return(func, parm);

	prop = RNA_def_property(srna, "select_method", PROP_ENUM, PROP_NONE);
	RNA_def_property_enum_sdna(prop, NULL, "gpu_select_method");
	RNA_def_property_enum_items(prop, gpu_select_method_items);
	RNA_def_property_ui_text(prop, "Selection Method",
	                         "Use OpenGL occlusion queries or selection render mode to accelerate selection");

	/* Full scene anti-aliasing */
	prop = RNA_def_property(srna, "multi_sample", PROP_ENUM, PROP_NONE);
	RNA_def_property_enum_bitflag_sdna(prop, NULL, "ogl_multisamples");
	RNA_def_property_enum_items(prop, multi_sample_levels);
	RNA_def_property_ui_text(prop, "MultiSample",
	                         "Enable OpenGL multi-sampling, only for systems that support it, requires restart");

	prop = RNA_def_property(srna, "use_region_overlap", PROP_BOOLEAN, PROP_NONE);
	RNA_def_property_boolean_sdna(prop, NULL, "uiflag2", USER_REGION_OVERLAP);
	RNA_def_property_ui_text(prop, "Region Overlap",
	                         "Draw tool/property regions over the main region, when using Triple Buffer");
	RNA_def_property_update(prop, 0, "rna_userdef_dpi_update");
	
	/* Stereo - Multiview */
	prop = RNA_def_property(srna, "stereo_display", PROP_ENUM, PROP_NONE);
	RNA_def_property_enum_sdna(prop, NULL, "stereo_display");
	RNA_def_property_enum_items(prop, stereo_display_items);
	RNA_def_property_ui_text(prop, "Stereo Display", "");
	RNA_def_property_update(prop, NC_SPACE | ND_SPACE_PROPERTIES | NC_IMAGE, NULL);

	prop = RNA_def_property(srna, "stereo_anaglyph_type", PROP_ENUM, PROP_NONE);
	RNA_def_property_enum_items(prop, stereo_anaglyph_type_items);
	RNA_def_property_ui_text(prop, "Anaglyph Type", "");
	RNA_def_property_update(prop, NC_SPACE | ND_SPACE_PROPERTIES, NULL);

	prop = RNA_def_property(srna, "stereo_interlace_type", PROP_ENUM, PROP_NONE);
	RNA_def_property_enum_items(prop, stereo_interlace_type_items);
	RNA_def_property_ui_text(prop, "Interlace Type", "");
	RNA_def_property_update(prop, NC_SPACE | ND_SPACE_PROPERTIES, NULL);

	prop = RNA_def_property(srna, "stereo_epilepsy_interval", PROP_FLOAT, PROP_TIME);
	RNA_def_property_range(prop, 0.01f, 10.0f);
	RNA_def_property_ui_range(prop, 0.05f, 1.0f, 1.0f, 2);
	RNA_def_property_ui_text(prop, "Interval", "Preferred interval in seconds between switching left/right views");

	prop = RNA_def_property(srna, "use_stereo_interlace_swap", PROP_BOOLEAN, PROP_NONE);
	RNA_def_property_boolean_sdna(prop, NULL, "stereo_flag", S3D_INTERLACE_SWAP);
	RNA_def_property_ui_text(prop, "Swap Left/Right", "Swap left and right stereo channels");
	RNA_def_property_update(prop, NC_SPACE | ND_SPACE_PROPERTIES | NC_IMAGE, NULL);

	prop = RNA_def_property(srna, "use_stereo_sidebyside_crosseyed", PROP_BOOLEAN, PROP_NONE);
	RNA_def_property_boolean_sdna(prop, NULL, "stereo_flag", S3D_SIDEBYSIDE_CROSSEYED);
	RNA_def_property_ui_text(prop, "Cross-Eyed", "Right eye should see left image and vice-versa");
	RNA_def_property_update(prop, NC_SPACE | ND_SPACE_PROPERTIES | NC_IMAGE, NULL);

#ifdef WITH_CYCLES
	prop = RNA_def_property(srna, "compute_device_type", PROP_ENUM, PROP_NONE);
	RNA_def_property_flag(prop, PROP_ENUM_NO_CONTEXT);
	RNA_def_property_enum_sdna(prop, NULL, "compute_device_type");
	RNA_def_property_enum_items(prop, compute_device_type_items);
	RNA_def_property_enum_funcs(prop, NULL, NULL, "rna_userdef_compute_device_type_itemf");
	RNA_def_property_ui_text(prop, "Compute Device Type", "Device to use for computation (rendering with Cycles)");
	RNA_def_property_update(prop, NC_SPACE | ND_SPACE_PROPERTIES, NULL);

	prop = RNA_def_property(srna, "compute_device", PROP_ENUM, PROP_NONE);
	RNA_def_property_flag(prop, PROP_ENUM_NO_CONTEXT);
	RNA_def_property_enum_sdna(prop, NULL, "compute_device_id");
	RNA_def_property_enum_items(prop, compute_device_items);
	RNA_def_property_enum_funcs(prop, "rna_userdef_compute_device_get", NULL, "rna_userdef_compute_device_itemf");
	RNA_def_property_ui_text(prop, "Compute Device", "Device to use for computation");
#endif
}

static void rna_def_userdef_input(BlenderRNA *brna)
{
	PropertyRNA *prop;
	StructRNA *srna;

	static EnumPropertyItem select_mouse_items[] = {
		{USER_LMOUSESELECT, "LEFT", 0, "Left", "Use left Mouse Button for selection"},
		{0, "RIGHT", 0, "Right", "Use Right Mouse Button for selection"},
		{0, NULL, 0, NULL, NULL}
	};

	static EnumPropertyItem view_rotation_items[] = {
		{0, "TURNTABLE", 0, "Turntable", "Use turntable style rotation in the viewport"},
		{USER_TRACKBALL, "TRACKBALL", 0, "Trackball", "Use trackball style rotation in the viewport"},
		{0, NULL, 0, NULL, NULL}
	};

	static EnumPropertyItem ndof_view_navigation_items[] = {
		{0, "FREE", 0, "Free", "Use full 6 degrees of freedom by default"},
		{NDOF_MODE_ORBIT, "ORBIT", 0, "Orbit", "Orbit about the view center by default"},
		{0, NULL, 0, NULL, NULL}
	};

	static EnumPropertyItem ndof_view_rotation_items[] = {
		{NDOF_TURNTABLE, "TURNTABLE", 0, "Turntable", "Use turntable style rotation in the viewport"},
		{0, "TRACKBALL", 0, "Trackball", "Use trackball style rotation in the viewport"},
		{0, NULL, 0, NULL, NULL}
	};

	static EnumPropertyItem view_zoom_styles[] = {
		{USER_ZOOM_CONT, "CONTINUE", 0, "Continue", "Old style zoom, continues while moving mouse up or down"},
		{USER_ZOOM_DOLLY, "DOLLY", 0, "Dolly", "Zoom in and out based on vertical mouse movement"},
		{USER_ZOOM_SCALE, "SCALE", 0, "Scale",
		                  "Zoom in and out like scaling the view, mouse movements relative to center"},
		{0, NULL, 0, NULL, NULL}
	};
	
	static EnumPropertyItem view_zoom_axes[] = {
		{0, "VERTICAL", 0, "Vertical", "Zoom in and out based on vertical mouse movement"},
		{USER_ZOOM_HORIZ, "HORIZONTAL", 0, "Horizontal", "Zoom in and out based on horizontal mouse movement"},
		{0, NULL, 0, NULL, NULL}
	};
		
	srna = RNA_def_struct(brna, "UserPreferencesInput", NULL);
	RNA_def_struct_sdna(srna, "UserDef");
	RNA_def_struct_nested(brna, srna, "UserPreferences");
	RNA_def_struct_clear_flag(srna, STRUCT_UNDO);
	RNA_def_struct_ui_text(srna, "Input", "Settings for input devices");
	
	prop = RNA_def_property(srna, "select_mouse", PROP_ENUM, PROP_NONE);
	RNA_def_property_enum_bitflag_sdna(prop, NULL, "flag");
	RNA_def_property_enum_items(prop, select_mouse_items);
	RNA_def_property_enum_funcs(prop, NULL, "rna_userdef_select_mouse_set", NULL);
	RNA_def_property_ui_text(prop, "Select Mouse", "Mouse button used for selection");
	
	prop = RNA_def_property(srna, "view_zoom_method", PROP_ENUM, PROP_NONE);
	RNA_def_property_enum_sdna(prop, NULL, "viewzoom");
	RNA_def_property_enum_items(prop, view_zoom_styles);
	RNA_def_property_ui_text(prop, "Zoom Style", "Which style to use for viewport scaling");
	
	prop = RNA_def_property(srna, "view_zoom_axis", PROP_ENUM, PROP_NONE);
	RNA_def_property_enum_bitflag_sdna(prop, NULL, "uiflag");
	RNA_def_property_enum_items(prop, view_zoom_axes);
	RNA_def_property_ui_text(prop, "Zoom Axis", "Axis of mouse movement to zoom in or out on");
	
	prop = RNA_def_property(srna, "invert_mouse_zoom", PROP_BOOLEAN, PROP_NONE);
	RNA_def_property_boolean_sdna(prop, NULL, "uiflag", USER_ZOOM_INVERT);
	RNA_def_property_ui_text(prop, "Invert Zoom Direction", "Invert the axis of mouse movement for zooming");
	
	prop = RNA_def_property(srna, "view_rotate_method", PROP_ENUM, PROP_NONE);
	RNA_def_property_enum_bitflag_sdna(prop, NULL, "flag");
	RNA_def_property_enum_items(prop, view_rotation_items);
	RNA_def_property_ui_text(prop, "View Rotation", "Rotation style in the viewport");
	
	prop = RNA_def_property(srna, "use_mouse_continuous", PROP_BOOLEAN, PROP_NONE);
	RNA_def_property_boolean_sdna(prop, NULL, "uiflag", USER_CONTINUOUS_MOUSE);
	RNA_def_property_ui_text(prop, "Continuous Grab",
	                         "Allow moving the mouse outside the view on some manipulations "
	                         "(transform, ui control drag)");

	/* View Navigation */
	prop = RNA_def_property(srna, "navigation_mode", PROP_ENUM, PROP_NONE);
	RNA_def_property_enum_sdna(prop, NULL, "navigation_mode");
	RNA_def_property_enum_items(prop, navigation_mode_items);
	RNA_def_property_ui_text(prop, "View Navigation", "Which method to use for viewport navigation");

	prop = RNA_def_property(srna, "walk_navigation", PROP_POINTER, PROP_NONE);
	RNA_def_property_pointer_sdna(prop, NULL, "walk_navigation");
	RNA_def_property_flag(prop, PROP_NEVER_NULL);
	RNA_def_property_struct_type(prop, "WalkNavigation");
	RNA_def_property_ui_text(prop, "Walk Navigation", "Settings for walk navigation mode");

	/* tweak tablet & mouse preset */
	prop = RNA_def_property(srna, "drag_threshold", PROP_INT, PROP_PIXEL);
	RNA_def_property_int_sdna(prop, NULL, "dragthreshold");
	RNA_def_property_range(prop, 3, 40);
	RNA_def_property_ui_text(prop, "Drag Threshold",
	                         "Amount of pixels you have to drag before dragging UI items happens");

	prop = RNA_def_property(srna, "tweak_threshold", PROP_INT, PROP_PIXEL);
	RNA_def_property_int_sdna(prop, NULL, "tweak_threshold");
	RNA_def_property_range(prop, 3, 1024);
	RNA_def_property_ui_text(prop, "Tweak Threshold",
	                         "Number of pixels you have to drag before tweak event is triggered");

	/* 3D mouse settings */
	/* global options */
	prop = RNA_def_property(srna, "ndof_sensitivity", PROP_FLOAT, PROP_NONE);
	RNA_def_property_range(prop, 0.01f, 40.0f);
	RNA_def_property_ui_text(prop, "Sensitivity", "Overall sensitivity of the 3D Mouse for panning");
	
	prop = RNA_def_property(srna, "ndof_orbit_sensitivity", PROP_FLOAT, PROP_NONE);
	RNA_def_property_range(prop, 0.01f, 40.0f);
	RNA_def_property_ui_text(prop, "Orbit Sensitivity", "Overall sensitivity of the 3D Mouse for orbiting");

	prop = RNA_def_property(srna, "ndof_pan_yz_swap_axis", PROP_BOOLEAN, PROP_NONE);
	RNA_def_property_boolean_sdna(prop, NULL, "ndof_flag", NDOF_PAN_YZ_SWAP_AXIS);
	RNA_def_property_ui_text(prop, "Y/Z Swap Axis",
	                         "Pan using up/down on the device (otherwise forward/backward)");

	prop = RNA_def_property(srna, "ndof_zoom_invert", PROP_BOOLEAN, PROP_NONE);
	RNA_def_property_boolean_sdna(prop, NULL, "ndof_flag", NDOF_ZOOM_INVERT);
	RNA_def_property_ui_text(prop, "Invert Zoom", "Zoom using opposite direction");

	/* 3D view */
	prop = RNA_def_property(srna, "ndof_show_guide", PROP_BOOLEAN, PROP_NONE);
	RNA_def_property_boolean_sdna(prop, NULL, "ndof_flag", NDOF_SHOW_GUIDE);
	RNA_def_property_ui_text(prop, "Show Navigation Guide", "Display the center and axis during rotation");
	/* TODO: update description when fly-mode visuals are in place  ("projected position in fly mode")*/
	
	/* 3D view */
	prop = RNA_def_property(srna, "ndof_view_navigate_method", PROP_ENUM, PROP_NONE);
	RNA_def_property_enum_bitflag_sdna(prop, NULL, "ndof_flag");
	RNA_def_property_enum_items(prop, ndof_view_navigation_items);
	RNA_def_property_ui_text(prop, "NDOF View Navigate", "Navigation style in the viewport");

	prop = RNA_def_property(srna, "ndof_view_rotate_method", PROP_ENUM, PROP_NONE);
	RNA_def_property_enum_bitflag_sdna(prop, NULL, "ndof_flag");
	RNA_def_property_enum_items(prop, ndof_view_rotation_items);
	RNA_def_property_ui_text(prop, "NDOF View Rotation", "Rotation style in the viewport");

	/* 3D view: yaw */
	prop = RNA_def_property(srna, "ndof_rotx_invert_axis", PROP_BOOLEAN, PROP_NONE);
	RNA_def_property_boolean_sdna(prop, NULL, "ndof_flag", NDOF_ROTX_INVERT_AXIS);
	RNA_def_property_ui_text(prop, "Invert Pitch (X) Axis", "");

	/* 3D view: pitch */
	prop = RNA_def_property(srna, "ndof_roty_invert_axis", PROP_BOOLEAN, PROP_NONE);
	RNA_def_property_boolean_sdna(prop, NULL, "ndof_flag", NDOF_ROTY_INVERT_AXIS);
	RNA_def_property_ui_text(prop, "Invert Yaw (Y) Axis", "");

	/* 3D view: roll */
	prop = RNA_def_property(srna, "ndof_rotz_invert_axis", PROP_BOOLEAN, PROP_NONE);
	RNA_def_property_boolean_sdna(prop, NULL, "ndof_flag", NDOF_ROTZ_INVERT_AXIS);
	RNA_def_property_ui_text(prop, "Invert Roll (Z) Axis", "");

	/* 3D view: pan x */
	prop = RNA_def_property(srna, "ndof_panx_invert_axis", PROP_BOOLEAN, PROP_NONE);
	RNA_def_property_boolean_sdna(prop, NULL, "ndof_flag", NDOF_PANX_INVERT_AXIS);
	RNA_def_property_ui_text(prop, "Invert X Axis", "");

	/* 3D view: pan y */
	prop = RNA_def_property(srna, "ndof_pany_invert_axis", PROP_BOOLEAN, PROP_NONE);
	RNA_def_property_boolean_sdna(prop, NULL, "ndof_flag", NDOF_PANY_INVERT_AXIS);
	RNA_def_property_ui_text(prop, "Invert Y Axis", "");

	/* 3D view: pan z */
	prop = RNA_def_property(srna, "ndof_panz_invert_axis", PROP_BOOLEAN, PROP_NONE);
	RNA_def_property_boolean_sdna(prop, NULL, "ndof_flag", NDOF_PANZ_INVERT_AXIS);
	RNA_def_property_ui_text(prop, "Invert Z Axis", "");

	/* 3D view: fly */
	prop = RNA_def_property(srna, "ndof_lock_horizon", PROP_BOOLEAN, PROP_NONE);
	RNA_def_property_boolean_sdna(prop, NULL, "ndof_flag", NDOF_LOCK_HORIZON);
	RNA_def_property_ui_text(prop, "Lock Horizon", "Keep horizon level while flying with 3D Mouse");

	prop = RNA_def_property(srna, "ndof_fly_helicopter", PROP_BOOLEAN, PROP_NONE);
	RNA_def_property_boolean_sdna(prop, NULL, "ndof_flag", NDOF_FLY_HELICOPTER);
	RNA_def_property_ui_text(prop, "Helicopter Mode", "Device up/down directly controls your Z position");


	prop = RNA_def_property(srna, "mouse_double_click_time", PROP_INT, PROP_NONE);
	RNA_def_property_int_sdna(prop, NULL, "dbl_click_time");
	RNA_def_property_range(prop, 1, 1000);
	RNA_def_property_ui_text(prop, "Double Click Timeout", "Time/delay (in ms) for a double click");

	prop = RNA_def_property(srna, "use_mouse_emulate_3_button", PROP_BOOLEAN, PROP_NONE);
	RNA_def_property_boolean_sdna(prop, NULL, "flag", USER_TWOBUTTONMOUSE);
	RNA_def_property_ui_text(prop, "Emulate 3 Button Mouse",
	                         "Emulate Middle Mouse with Alt+Left Mouse (doesn't work with Left Mouse Select option)");

	prop = RNA_def_property(srna, "use_emulate_numpad", PROP_BOOLEAN, PROP_NONE);
	RNA_def_property_boolean_sdna(prop, NULL, "flag", USER_NONUMPAD);
	RNA_def_property_ui_text(prop, "Emulate Numpad", "Main 1 to 0 keys act as the numpad ones (useful for laptops)");
	
	/* middle mouse button */
	prop = RNA_def_property(srna, "use_mouse_mmb_paste", PROP_BOOLEAN, PROP_NONE);
	RNA_def_property_boolean_sdna(prop, NULL, "uiflag", USER_MMB_PASTE);
	RNA_def_property_ui_text(prop, "Middle Mouse Paste",
	                         "In text window, paste with middle mouse button instead of panning");
	
	prop = RNA_def_property(srna, "invert_zoom_wheel", PROP_BOOLEAN, PROP_NONE);
	RNA_def_property_boolean_sdna(prop, NULL, "uiflag", USER_WHEELZOOMDIR);
	RNA_def_property_ui_text(prop, "Wheel Invert Zoom", "Swap the Mouse Wheel zoom direction");

	prop = RNA_def_property(srna, "wheel_scroll_lines", PROP_INT, PROP_NONE);
	RNA_def_property_int_sdna(prop, NULL, "wheellinescroll");
	RNA_def_property_range(prop, 0, 32);
	RNA_def_property_ui_text(prop, "Wheel Scroll Lines", "Number of lines scrolled at a time with the mouse wheel");
	
	prop = RNA_def_property(srna, "use_trackpad_natural", PROP_BOOLEAN, PROP_NONE);
	RNA_def_property_boolean_sdna(prop, NULL, "uiflag2", USER_TRACKPAD_NATURAL);
	RNA_def_property_ui_text(prop, "Trackpad Natural",
	                         "If your system uses 'natural' scrolling, this option keeps consistent trackpad usage throughout the UI");

	prop = RNA_def_property(srna, "active_keyconfig", PROP_STRING, PROP_DIRPATH);
	RNA_def_property_string_sdna(prop, NULL, "keyconfigstr");
	RNA_def_property_ui_text(prop, "Key Config", "The name of the active key configuration");
}

static void rna_def_userdef_filepaths(BlenderRNA *brna)
{
	PropertyRNA *prop;
	StructRNA *srna;
	
	static EnumPropertyItem anim_player_presets[] = {
		{0, "INTERNAL", 0, "Internal", "Built-in animation player"},
		{2, "DJV", 0, "Djv", "Open source frame player: http://djv.sourceforge.net"},
		{3, "FRAMECYCLER", 0, "FrameCycler", "Frame player from IRIDAS"},
		{4, "RV", 0, "rv", "Frame player from Tweak Software"},
		{5, "MPLAYER", 0, "MPlayer", "Media player for video & png/jpeg/sgi image sequences"},
		{50, "CUSTOM", 0, "Custom", "Custom animation player executable path"},
		{0, NULL, 0, NULL, NULL}
	};
	
	srna = RNA_def_struct(brna, "UserPreferencesFilePaths", NULL);
	RNA_def_struct_sdna(srna, "UserDef");
	RNA_def_struct_nested(brna, srna, "UserPreferences");
	RNA_def_struct_clear_flag(srna, STRUCT_UNDO);
	RNA_def_struct_ui_text(srna, "File Paths", "Default paths for external files");
	
	prop = RNA_def_property(srna, "show_hidden_files_datablocks", PROP_BOOLEAN, PROP_NONE);
	RNA_def_property_boolean_sdna(prop, NULL, "uiflag", USER_HIDE_DOT);
	RNA_def_property_ui_text(prop, "Hide Dot Files/Datablocks", "Hide files/datablocks that start with a dot (.*)");
	
	prop = RNA_def_property(srna, "use_filter_files", PROP_BOOLEAN, PROP_NONE);
	RNA_def_property_boolean_sdna(prop, NULL, "uiflag", USER_FILTERFILEEXTS);
	RNA_def_property_ui_text(prop, "Filter File Extensions",
	                         "Display only files with extensions in the image select window");
	
	prop = RNA_def_property(srna, "hide_recent_locations", PROP_BOOLEAN, PROP_NONE);
	RNA_def_property_boolean_sdna(prop, NULL, "uiflag", USER_HIDE_RECENT);
	RNA_def_property_ui_text(prop, "Hide Recent Locations", "Hide recent locations in the file selector");

	prop = RNA_def_property(srna, "hide_system_bookmarks", PROP_BOOLEAN, PROP_NONE);
	RNA_def_property_boolean_sdna(prop, NULL, "uiflag", USER_HIDE_SYSTEM_BOOKMARKS);
	RNA_def_property_ui_text(prop, "Hide System Bookmarks", "Hide system bookmarks in the file selector");

	prop = RNA_def_property(srna, "show_thumbnails", PROP_BOOLEAN, PROP_NONE);
	RNA_def_property_boolean_sdna(prop, NULL, "uiflag", USER_SHOW_THUMBNAILS);
	RNA_def_property_ui_text(prop, "Show Thumbnails", "Open in thumbnail view for images and movies");

	prop = RNA_def_property(srna, "use_relative_paths", PROP_BOOLEAN, PROP_NONE);
	RNA_def_property_boolean_sdna(prop, NULL, "flag", USER_RELPATHS);
	RNA_def_property_ui_text(prop, "Relative Paths", "Default relative path option for the file selector");
	
	prop = RNA_def_property(srna, "use_file_compression", PROP_BOOLEAN, PROP_NONE);
	RNA_def_property_boolean_sdna(prop, NULL, "flag", USER_FILECOMPRESS);
	RNA_def_property_ui_text(prop, "Compress File", "Enable file compression when saving .blend files");

	prop = RNA_def_property(srna, "use_load_ui", PROP_BOOLEAN, PROP_NONE);
	RNA_def_property_boolean_negative_sdna(prop, NULL, "flag", USER_FILENOUI);
	RNA_def_property_ui_text(prop, "Load UI", "Load user interface setup when loading .blend files");
	RNA_def_property_update(prop, 0, "rna_userdef_load_ui_update");

	prop = RNA_def_property(srna, "font_directory", PROP_STRING, PROP_DIRPATH);
	RNA_def_property_string_sdna(prop, NULL, "fontdir");
	RNA_def_property_ui_text(prop, "Fonts Directory", "The default directory to search for loading fonts");

	prop = RNA_def_property(srna, "texture_directory", PROP_STRING, PROP_DIRPATH);
	RNA_def_property_string_sdna(prop, NULL, "textudir");
	RNA_def_property_ui_text(prop, "Textures Directory", "The default directory to search for textures");

	prop = RNA_def_property(srna, "render_output_directory", PROP_STRING, PROP_DIRPATH);
	RNA_def_property_string_sdna(prop, NULL, "renderdir");
	RNA_def_property_ui_text(prop, "Render Output Directory",
	                         "The default directory for rendering output, for new scenes");

	prop = RNA_def_property(srna, "script_directory", PROP_STRING, PROP_DIRPATH);
	RNA_def_property_string_sdna(prop, NULL, "pythondir");
	RNA_def_property_ui_text(prop, "Python Scripts Directory",
	                         "Alternate script path, matching the default layout with subdirs: "
	                         "startup, addons & modules (requires restart)");
	/* TODO, editing should reset sys.path! */

	prop = RNA_def_property(srna, "i18n_branches_directory", PROP_STRING, PROP_DIRPATH);
	RNA_def_property_string_sdna(prop, NULL, "i18ndir");
	RNA_def_property_ui_text(prop, "Translation Branches Directory",
	                         "The path to the '/branches' directory of your local svn-translation copy, "
	                         "to allow translating from the UI");

	prop = RNA_def_property(srna, "sound_directory", PROP_STRING, PROP_DIRPATH);
	RNA_def_property_string_sdna(prop, NULL, "sounddir");
	RNA_def_property_ui_text(prop, "Sounds Directory", "The default directory to search for sounds");

	prop = RNA_def_property(srna, "temporary_directory", PROP_STRING, PROP_DIRPATH);
	RNA_def_property_string_sdna(prop, NULL, "tempdir");
	RNA_def_property_ui_text(prop, "Temporary Directory", "The directory for storing temporary save files");
	RNA_def_property_update(prop, 0, "rna_userdef_temp_update");

	prop = RNA_def_property(srna, "render_cache_directory", PROP_STRING, PROP_DIRPATH);
	RNA_def_property_string_sdna(prop, NULL, "render_cachedir");
	RNA_def_property_ui_text(prop, "Render Cache Path", "Where to cache raw render results");

	prop = RNA_def_property(srna, "image_editor", PROP_STRING, PROP_FILEPATH);
	RNA_def_property_string_sdna(prop, NULL, "image_editor");
	RNA_def_property_ui_text(prop, "Image Editor", "Path to an image editor");
	
	prop = RNA_def_property(srna, "animation_player", PROP_STRING, PROP_FILEPATH);
	RNA_def_property_string_sdna(prop, NULL, "anim_player");
	RNA_def_property_ui_text(prop, "Animation Player", "Path to a custom animation/frame sequence player");

	prop = RNA_def_property(srna, "animation_player_preset", PROP_ENUM, PROP_NONE);
	RNA_def_property_enum_sdna(prop, NULL, "anim_player_preset");
	RNA_def_property_enum_items(prop, anim_player_presets);
	RNA_def_property_ui_text(prop, "Animation Player Preset", "Preset configs for external animation players");
	
	/* Autosave  */

	prop = RNA_def_property(srna, "save_version", PROP_INT, PROP_NONE);
	RNA_def_property_int_sdna(prop, NULL, "versions");
	RNA_def_property_range(prop, 0, 32);
	RNA_def_property_ui_text(prop, "Save Versions",
	                         "The number of old versions to maintain in the current directory, when manually saving");

	prop = RNA_def_property(srna, "use_auto_save_temporary_files", PROP_BOOLEAN, PROP_NONE);
	RNA_def_property_boolean_sdna(prop, NULL, "flag", USER_AUTOSAVE);
	RNA_def_property_ui_text(prop, "Auto Save Temporary Files",
	                         "Automatic saving of temporary files in temp directory, uses process ID");
	RNA_def_property_update(prop, 0, "rna_userdef_autosave_update");

	prop = RNA_def_property(srna, "auto_save_time", PROP_INT, PROP_NONE);
	RNA_def_property_int_sdna(prop, NULL, "savetime");
	RNA_def_property_range(prop, 1, 60);
	RNA_def_property_ui_text(prop, "Auto Save Time",
	                         "The time (in minutes) to wait between automatic temporary saves");
	RNA_def_property_update(prop, 0, "rna_userdef_autosave_update");

	prop = RNA_def_property(srna, "use_keep_session", PROP_BOOLEAN, PROP_NONE);
	RNA_def_property_boolean_sdna(prop, NULL, "uiflag2", USER_KEEP_SESSION);
	RNA_def_property_ui_text(prop, "Keep Session",
	                         "Always load session recovery and save it after quitting Blender");
	
	prop = RNA_def_property(srna, "recent_files", PROP_INT, PROP_NONE);
	RNA_def_property_range(prop, 0, 30);
	RNA_def_property_ui_text(prop, "Recent Files", "Maximum number of recently opened files to remember");

	prop = RNA_def_property(srna, "use_save_preview_images", PROP_BOOLEAN, PROP_NONE);
	RNA_def_property_boolean_sdna(prop, NULL, "flag", USER_SAVE_PREVIEWS);
	RNA_def_property_ui_text(prop, "Save Preview Images",
	                         "Enables automatic saving of preview images in the .blend file");
}

static void rna_def_userdef_addon_collection(BlenderRNA *brna, PropertyRNA *cprop)
{
	StructRNA *srna;
	FunctionRNA *func;
	PropertyRNA *parm;

	RNA_def_property_srna(cprop, "Addons");
	srna = RNA_def_struct(brna, "Addons", NULL);
	RNA_def_struct_clear_flag(srna, STRUCT_UNDO);
	RNA_def_struct_ui_text(srna, "User Addons", "Collection of addons");

	func = RNA_def_function(srna, "new", "rna_userdef_addon_new");
	RNA_def_function_flag(func, FUNC_NO_SELF);
	RNA_def_function_ui_description(func, "Add a new addon");
	/* return type */
	parm = RNA_def_pointer(func, "addon", "Addon", "", "Addon datablock");
	RNA_def_function_return(func, parm);

	func = RNA_def_function(srna, "remove", "rna_userdef_addon_remove");
	RNA_def_function_flag(func, FUNC_NO_SELF | FUNC_USE_REPORTS);
	RNA_def_function_ui_description(func, "Remove addon");
	parm = RNA_def_pointer(func, "addon", "Addon", "", "Addon to remove");
	RNA_def_property_flag(parm, PROP_REQUIRED | PROP_NEVER_NULL | PROP_RNAPTR);
	RNA_def_property_clear_flag(parm, PROP_THICK_WRAP);
}

static void rna_def_userdef_autoexec_path_collection(BlenderRNA *brna, PropertyRNA *cprop)
{
	StructRNA *srna;
	FunctionRNA *func;
	PropertyRNA *parm;

	RNA_def_property_srna(cprop, "PathCompareCollection");
	srna = RNA_def_struct(brna, "PathCompareCollection", NULL);
	RNA_def_struct_clear_flag(srna, STRUCT_UNDO);
	RNA_def_struct_ui_text(srna, "Paths Compare", "Collection of paths");

	func = RNA_def_function(srna, "new", "rna_userdef_pathcompare_new");
	RNA_def_function_flag(func, FUNC_NO_SELF);
	RNA_def_function_ui_description(func, "Add a new path");
	/* return type */
	parm = RNA_def_pointer(func, "pathcmp", "PathCompare", "", "");
	RNA_def_function_return(func, parm);

	func = RNA_def_function(srna, "remove", "rna_userdef_pathcompare_remove");
	RNA_def_function_flag(func, FUNC_NO_SELF | FUNC_USE_REPORTS);
	RNA_def_function_ui_description(func, "Remove path");
	parm = RNA_def_pointer(func, "pathcmp", "PathCompare", "", "");
	RNA_def_property_flag(parm, PROP_REQUIRED | PROP_NEVER_NULL | PROP_RNAPTR);
	RNA_def_property_clear_flag(parm, PROP_THICK_WRAP);
}

void RNA_def_userdef(BlenderRNA *brna)
{
	StructRNA *srna;
	PropertyRNA *prop;

	static EnumPropertyItem user_pref_sections[] = {
		{USER_SECTION_INTERFACE, "INTERFACE", 0, "Interface", ""},
		{USER_SECTION_EDIT, "EDITING", 0, "Editing", ""},
		{USER_SECTION_INPUT, "INPUT", 0, "Input", ""},
		{USER_SECTION_ADDONS, "ADDONS", 0, "Addons", ""},
		{USER_SECTION_THEME, "THEMES", 0, "Themes", ""},
		{USER_SECTION_FILE, "FILES", 0, "File", ""},
		{USER_SECTION_SYSTEM, "SYSTEM", 0, "System", ""},
		{0, NULL, 0, NULL, NULL}
	};

	rna_def_userdef_dothemes(brna);
	rna_def_userdef_solidlight(brna);
	rna_def_userdef_walk_navigation(brna);

	srna = RNA_def_struct(brna, "UserPreferences", NULL);
	RNA_def_struct_sdna(srna, "UserDef");
	RNA_def_struct_clear_flag(srna, STRUCT_UNDO);
	RNA_def_struct_ui_text(srna, "User Preferences", "Global user preferences");

	prop = RNA_def_property(srna, "active_section", PROP_ENUM, PROP_NONE);
	RNA_def_property_enum_sdna(prop, NULL, "userpref");
	RNA_def_property_enum_items(prop, user_pref_sections);
	RNA_def_property_ui_text(prop, "Active Section",
	                         "Active section of the user preferences shown in the user interface");
	RNA_def_property_update(prop, 0, "rna_userdef_update");

	prop = RNA_def_property(srna, "themes", PROP_COLLECTION, PROP_NONE);
	RNA_def_property_collection_sdna(prop, NULL, "themes", NULL);
	RNA_def_property_struct_type(prop, "Theme");
	RNA_def_property_ui_text(prop, "Themes", "");

	prop = RNA_def_property(srna, "ui_styles", PROP_COLLECTION, PROP_NONE);
	RNA_def_property_collection_sdna(prop, NULL, "uistyles", NULL);
	RNA_def_property_struct_type(prop, "ThemeStyle");
	RNA_def_property_ui_text(prop, "Styles", "");
	
	prop = RNA_def_property(srna, "addons", PROP_COLLECTION, PROP_NONE);
	RNA_def_property_collection_sdna(prop, NULL, "addons", NULL);
	RNA_def_property_struct_type(prop, "Addon");
	RNA_def_property_ui_text(prop, "Addon", "");
	rna_def_userdef_addon_collection(brna, prop);

	prop = RNA_def_property(srna, "autoexec_paths", PROP_COLLECTION, PROP_NONE);
	RNA_def_property_collection_sdna(prop, NULL, "autoexec_paths", NULL);
	RNA_def_property_struct_type(prop, "PathCompare");
	RNA_def_property_ui_text(prop, "Autoexec Paths", "");
	rna_def_userdef_autoexec_path_collection(brna, prop);

	/* nested structs */
	prop = RNA_def_property(srna, "view", PROP_POINTER, PROP_NONE);
	RNA_def_property_flag(prop, PROP_NEVER_NULL);
	RNA_def_property_struct_type(prop, "UserPreferencesView");
	RNA_def_property_pointer_funcs(prop, "rna_UserDef_view_get", NULL, NULL, NULL);
	RNA_def_property_ui_text(prop, "View & Controls", "Preferences related to viewing data");

	prop = RNA_def_property(srna, "edit", PROP_POINTER, PROP_NONE);
	RNA_def_property_flag(prop, PROP_NEVER_NULL);
	RNA_def_property_struct_type(prop, "UserPreferencesEdit");
	RNA_def_property_pointer_funcs(prop, "rna_UserDef_edit_get", NULL, NULL, NULL);
	RNA_def_property_ui_text(prop, "Edit Methods", "Settings for interacting with Blender data");
	
	prop = RNA_def_property(srna, "inputs", PROP_POINTER, PROP_NONE);
	RNA_def_property_flag(prop, PROP_NEVER_NULL);
	RNA_def_property_struct_type(prop, "UserPreferencesInput");
	RNA_def_property_pointer_funcs(prop, "rna_UserDef_input_get", NULL, NULL, NULL);
	RNA_def_property_ui_text(prop, "Inputs", "Settings for input devices");
	
	prop = RNA_def_property(srna, "filepaths", PROP_POINTER, PROP_NONE);
	RNA_def_property_flag(prop, PROP_NEVER_NULL);
	RNA_def_property_struct_type(prop, "UserPreferencesFilePaths");
	RNA_def_property_pointer_funcs(prop, "rna_UserDef_filepaths_get", NULL, NULL, NULL);
	RNA_def_property_ui_text(prop, "File Paths", "Default paths for external files");
	
	prop = RNA_def_property(srna, "system", PROP_POINTER, PROP_NONE);
	RNA_def_property_flag(prop, PROP_NEVER_NULL);
	RNA_def_property_struct_type(prop, "UserPreferencesSystem");
	RNA_def_property_pointer_funcs(prop, "rna_UserDef_system_get", NULL, NULL, NULL);
	RNA_def_property_ui_text(prop, "System & OpenGL", "Graphics driver and operating system settings");
	
	rna_def_userdef_view(brna);
	rna_def_userdef_edit(brna);
	rna_def_userdef_input(brna);
	rna_def_userdef_filepaths(brna);
	rna_def_userdef_system(brna);
	rna_def_userdef_addon(brna);
	rna_def_userdef_addon_pref(brna);
	rna_def_userdef_pathcompare(brna);
	
}

#endif<|MERGE_RESOLUTION|>--- conflicted
+++ resolved
@@ -3716,7 +3716,13 @@
 		{0, NULL, 0, NULL, NULL}
 	};
 
-<<<<<<< HEAD
+	static EnumPropertyItem gpu_select_method_items[] = {
+	    {USER_SELECT_AUTO, "AUTO", 0, "Automatic", ""},
+	    {USER_SELECT_USE_SELECT_RENDERMODE, "GL_SELECT", 0, "OpenGL Select", ""},
+	    {USER_SELECT_USE_OCCLUSION_QUERY, "GL_QUERY", 0, "OpenGL Occlusion Queries", ""},
+	    {0, NULL, 0, NULL, NULL}
+	};
+
 	static EnumPropertyItem stereo_display_items[] = {
 		{S3D_DISPLAY_ANAGLYPH, "ANAGLYPH", 0, "Anaglyph", "Render two differently filtered colored images for each eye. Anaglyph glasses are required"},
 /*		{S3D_DISPLAY_BLURAY, "BLURAY", 0, "Blu-ray", ""}, */
@@ -3740,13 +3746,6 @@
 		{S3D_INTERLACE_COLUMN, "COLUMN_INTERLEAVED", 0, "Column Interleaved", ""},
 		{S3D_INTERLACE_CHECKERBOARD, "CHECKERBOARD_INTERLEAVED", 0, "Checkerboard Interleaved", ""},
 		{0, NULL, 0, NULL, NULL}
-=======
-	static EnumPropertyItem gpu_select_method_items[] = {
-	    {USER_SELECT_AUTO, "AUTO", 0, "Automatic", ""},
-	    {USER_SELECT_USE_SELECT_RENDERMODE, "GL_SELECT", 0, "OpenGL Select", ""},
-	    {USER_SELECT_USE_OCCLUSION_QUERY, "GL_QUERY", 0, "OpenGL Occlusion Queries", ""},
-	    {0, NULL, 0, NULL, NULL}
->>>>>>> 6582215f
 	};
 
 	srna = RNA_def_struct(brna, "UserPreferencesSystem", NULL);
