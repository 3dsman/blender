/*
 * ***** BEGIN GPL LICENSE BLOCK *****
 *
 * This program is free software; you can redistribute it and/or
 * modify it under the terms of the GNU General Public License
 * as published by the Free Software Foundation; either version 2
 * of the License, or (at your option) any later version.
 *
 * This program is distributed in the hope that it will be useful,
 * but WITHOUT ANY WARRANTY; without even the implied warranty of
 * MERCHANTABILITY or FITNESS FOR A PARTICULAR PURPOSE.  See the
 * GNU General Public License for more details.
 *
 * You should have received a copy of the GNU General Public License
 * along with this program; if not, write to the Free Software Foundation,
 * Inc., 51 Franklin Street, Fifth Floor, Boston, MA 02110-1301, USA.
 *
 * Contributor(s): Blender Foundation (2008).
 *
 * ***** END GPL LICENSE BLOCK *****
 */

/** \file blender/makesrna/intern/rna_ID.c
 *  \ingroup RNA
 */

#include <stdlib.h>
#include <stdio.h>

#include "DNA_ID.h"
#include "DNA_vfont_types.h"
#include "DNA_material_types.h"
#include "DNA_object_types.h"

#include "BLI_utildefines.h"
#include "BLI_math_base.h"

#include "BKE_icons.h"
#include "BKE_object.h"

#include "RNA_access.h"
#include "RNA_define.h"
#include "RNA_enum_types.h"

#include "WM_types.h"

#include "rna_internal.h"

/* enum of ID-block types
 * NOTE: need to keep this in line with the other defines for these
 */
const EnumPropertyItem rna_enum_id_type_items[] = {
	{ID_AC, "ACTION", ICON_ACTION, "Action", ""},
	{ID_AR, "ARMATURE", ICON_ARMATURE_DATA, "Armature", ""},
	{ID_BR, "BRUSH", ICON_BRUSH_DATA, "Brush", ""},
	{ID_CA, "CAMERA", ICON_CAMERA_DATA, "Camera", ""},
	{ID_CF, "CACHEFILE", ICON_FILE, "Cache File", ""},
	{ID_CU, "CURVE", ICON_CURVE_DATA, "Curve", ""},
	{ID_VF, "FONT", ICON_FONT_DATA, "Font", ""},
	{ID_GD, "GREASEPENCIL", ICON_GREASEPENCIL, "Grease Pencil", ""},
	{ID_GR, "COLLECTION", ICON_GROUP, "Collection", ""},
	{ID_IM, "IMAGE", ICON_IMAGE_DATA, "Image", ""},
	{ID_KE, "KEY", ICON_SHAPEKEY_DATA, "Key", ""},
	{ID_LA, "LAMP", ICON_LAMP_DATA, "Lamp", ""},
	{ID_LI, "LIBRARY", ICON_LIBRARY_DATA_DIRECT, "Library", ""},
	{ID_LS, "LINESTYLE", ICON_LINE_DATA, "Line Style", ""},
	{ID_LT, "LATTICE", ICON_LATTICE_DATA, "Lattice", ""},
	{ID_MSK, "MASK", ICON_MOD_MASK, "Mask", ""},
	{ID_MA, "MATERIAL", ICON_MATERIAL_DATA, "Material", ""},
	{ID_MB, "META", ICON_META_DATA, "Metaball", ""},
	{ID_ME, "MESH", ICON_MESH_DATA, "Mesh", ""},
	{ID_MC, "MOVIECLIP", ICON_CLIP, "Movie Clip", ""},
	{ID_NT, "NODETREE", ICON_NODETREE, "Node Tree", ""},
	{ID_OB, "OBJECT", ICON_OBJECT_DATA, "Object", ""},
	{ID_PC, "PAINTCURVE", ICON_CURVE_BEZCURVE, "Paint Curve", ""},
	{ID_PAL, "PALETTE", ICON_COLOR, "Palette", ""},
	{ID_PA, "PARTICLE", ICON_PARTICLE_DATA, "Particle", ""},
	{ID_LP, "LIGHT_PROBE", ICON_LIGHTPROBE_CUBEMAP, "Light Probe", ""},
	{ID_SCE, "SCENE", ICON_SCENE_DATA, "Scene", ""},
	{ID_SO, "SOUND", ICON_SOUND, "Sound", ""},
	{ID_SPK, "SPEAKER", ICON_SPEAKER, "Speaker", ""},
	{ID_TXT, "TEXT", ICON_TEXT, "Text", ""},
	{ID_TE, "TEXTURE", ICON_TEXTURE_DATA, "Texture", ""},
	{ID_WM, "WINDOWMANAGER", ICON_FULLSCREEN, "Window Manager", ""},
	{ID_WO, "WORLD", ICON_WORLD_DATA, "World", ""},
	{ID_WS, "WORKSPACE", ICON_SPLITSCREEN, "Workspace", ""},
	{0, NULL, 0, NULL, NULL}
};

#ifdef RNA_RUNTIME

#include "DNA_anim_types.h"

#include "BLI_listbase.h"

#include "BKE_font.h"
#include "BKE_idprop.h"
#include "BKE_library.h"
#include "BKE_library_query.h"
#include "BKE_library_override.h"
#include "BKE_library_remap.h"
#include "BKE_animsys.h"
#include "BKE_material.h"
#include "BKE_global.h"  /* XXX, remove me */

#include "DEG_depsgraph.h"
#include "DEG_depsgraph_build.h"

#include "WM_api.h"

void rna_ID_override_static_property_operation_refname_get(PointerRNA *ptr, char *value)
{
	IDOverrideStaticPropertyOperation *opop = ptr->data;
	strcpy(value, (opop->subitem_reference_name == NULL) ? "" : opop->subitem_reference_name);
}

int rna_ID_override_static_property_operation_refname_length(PointerRNA *ptr)
{
	IDOverrideStaticPropertyOperation *opop = ptr->data;
	return (opop->subitem_reference_name == NULL) ? 0 : strlen(opop->subitem_reference_name);
}

void rna_ID_override_static_property_operation_locname_get(PointerRNA *ptr, char *value)
{
	IDOverrideStaticPropertyOperation *opop = ptr->data;
	strcpy(value, (opop->subitem_local_name == NULL) ? "" : opop->subitem_local_name);
}

int rna_ID_override_static_property_operation_locname_length(PointerRNA *ptr)
{
	IDOverrideStaticPropertyOperation *opop = ptr->data;
	return (opop->subitem_local_name == NULL) ? 0 : strlen(opop->subitem_local_name);
}


/* name functions that ignore the first two ID characters */
void rna_ID_name_get(PointerRNA *ptr, char *value)
{
	ID *id = (ID *)ptr->data;
	BLI_strncpy(value, id->name + 2, sizeof(id->name) - 2);
}

int rna_ID_name_length(PointerRNA *ptr)
{
	ID *id = (ID *)ptr->data;
	return strlen(id->name + 2);
}

void rna_ID_name_set(PointerRNA *ptr, const char *value)
{
	ID *id = (ID *)ptr->data;
	BLI_strncpy_utf8(id->name + 2, value, sizeof(id->name) - 2);
	BLI_libblock_ensure_unique_name(G.main, id->name);
}

static int rna_ID_name_editable(PointerRNA *ptr, const char **UNUSED(r_info))
{
	ID *id = (ID *)ptr->data;
	
	if (GS(id->name) == ID_VF) {
		VFont *vfont = (VFont *)id;
		if (BKE_vfont_is_builtin(vfont))
			return false;
	}
	
	return PROP_EDITABLE;
}

short RNA_type_to_ID_code(const StructRNA *type)
{
	const StructRNA *base_type = RNA_struct_base_child_of(type, &RNA_ID);
	if (UNLIKELY(base_type == NULL)) {
		return 0;
	}
	if (base_type == &RNA_Action) return ID_AC;
	if (base_type == &RNA_Armature) return ID_AR;
	if (base_type == &RNA_Brush) return ID_BR;
	if (base_type == &RNA_CacheFile) return ID_CF;
	if (base_type == &RNA_Camera) return ID_CA;
	if (base_type == &RNA_Curve) return ID_CU;
	if (base_type == &RNA_GreasePencil) return ID_GD;
	if (base_type == &RNA_Collection) return ID_GR;
	if (base_type == &RNA_Image) return ID_IM;
	if (base_type == &RNA_Key) return ID_KE;
	if (base_type == &RNA_Lamp) return ID_LA;
	if (base_type == &RNA_Library) return ID_LI;
	if (base_type == &RNA_FreestyleLineStyle) return ID_LS;
	if (base_type == &RNA_Lattice) return ID_LT;
	if (base_type == &RNA_Material) return ID_MA;
	if (base_type == &RNA_MetaBall) return ID_MB;
	if (base_type == &RNA_MovieClip) return ID_MC;
	if (base_type == &RNA_Mesh) return ID_ME;
	if (base_type == &RNA_Mask) return ID_MSK;
	if (base_type == &RNA_NodeTree) return ID_NT;
	if (base_type == &RNA_Object) return ID_OB;
	if (base_type == &RNA_ParticleSettings) return ID_PA;
	if (base_type == &RNA_Palette) return ID_PAL;
	if (base_type == &RNA_PaintCurve) return ID_PC;
	if (base_type == &RNA_LightProbe) return ID_LP;
	if (base_type == &RNA_Scene) return ID_SCE;
	if (base_type == &RNA_Screen) return ID_SCR;
	if (base_type == &RNA_Sound) return ID_SO;
	if (base_type == &RNA_Speaker) return ID_SPK;
	if (base_type == &RNA_Texture) return ID_TE;
	if (base_type == &RNA_Text) return ID_TXT;
	if (base_type == &RNA_VectorFont) return ID_VF;
	if (base_type == &RNA_WorkSpace) return ID_WS;
	if (base_type == &RNA_World) return ID_WO;
	if (base_type == &RNA_WindowManager) return ID_WM;

	return 0;
}

StructRNA *ID_code_to_RNA_type(short idcode)
{
	/* Note, this switch doesn't use a 'default',
	 * so adding new ID's causes a warning. */
	switch ((ID_Type)idcode) {
		case ID_AC: return &RNA_Action;
		case ID_AR: return &RNA_Armature;
		case ID_BR: return &RNA_Brush;
		case ID_CA: return &RNA_Camera;
		case ID_CF: return &RNA_CacheFile;
		case ID_CU: return &RNA_Curve;
		case ID_GD: return &RNA_GreasePencil;
<<<<<<< HEAD
		case ID_GM: return &RNA_Groom;
		case ID_GR: return &RNA_Group;
=======
		case ID_GR: return &RNA_Collection;
>>>>>>> 94fd828d
		case ID_IM: return &RNA_Image;
		case ID_KE: return &RNA_Key;
		case ID_LA: return &RNA_Lamp;
		case ID_LI: return &RNA_Library;
		case ID_LS: return &RNA_FreestyleLineStyle;
		case ID_LT: return &RNA_Lattice;
		case ID_MA: return &RNA_Material;
		case ID_MB: return &RNA_MetaBall;
		case ID_MC: return &RNA_MovieClip;
		case ID_ME: return &RNA_Mesh;
		case ID_MSK: return &RNA_Mask;
		case ID_NT: return &RNA_NodeTree;
		case ID_OB: return &RNA_Object;
		case ID_PA: return &RNA_ParticleSettings;
		case ID_PAL: return &RNA_Palette;
		case ID_PC: return &RNA_PaintCurve;
		case ID_LP: return &RNA_LightProbe;
		case ID_SCE: return &RNA_Scene;
		case ID_SCR: return &RNA_Screen;
		case ID_SO: return &RNA_Sound;
		case ID_SPK: return &RNA_Speaker;
		case ID_TE: return &RNA_Texture;
		case ID_TXT: return &RNA_Text;
		case ID_VF: return &RNA_VectorFont;
		case ID_WM: return &RNA_WindowManager;
		case ID_WO: return &RNA_World;
		case ID_WS: return &RNA_WorkSpace;

		/* deprecated */
		case ID_IP: break;
	}

	return &RNA_ID;
}

StructRNA *rna_ID_refine(PointerRNA *ptr)
{
	ID *id = (ID *)ptr->data;

	return ID_code_to_RNA_type(GS(id->name));
}

IDProperty *rna_ID_idprops(PointerRNA *ptr, bool create)
{
	return IDP_GetProperties(ptr->data, create);
}

void rna_ID_fake_user_set(PointerRNA *ptr, int value)
{
	ID *id = (ID *)ptr->data;

	if (value) {
		id_fake_user_set(id);
	}
	else {
		id_fake_user_clear(id);
	}
}

IDProperty *rna_PropertyGroup_idprops(PointerRNA *ptr, bool UNUSED(create))
{
	return ptr->data;
}

void rna_PropertyGroup_unregister(Main *UNUSED(bmain), StructRNA *type)
{
	RNA_struct_free(&BLENDER_RNA, type);
}

StructRNA *rna_PropertyGroup_register(
        Main *UNUSED(bmain), ReportList *reports, void *data, const char *identifier,
        StructValidateFunc validate, StructCallbackFunc UNUSED(call),
        StructFreeFunc UNUSED(free))
{
	PointerRNA dummyptr;

	/* create dummy pointer */
	RNA_pointer_create(NULL, &RNA_PropertyGroup, NULL, &dummyptr);

	/* validate the python class */
	if (validate(&dummyptr, data, NULL) != 0)
		return NULL;

	/* note: it looks like there is no length limit on the srna id since its
	 * just a char pointer, but take care here, also be careful that python
	 * owns the string pointer which it could potentially free while blender
	 * is running. */
	if (BLI_strnlen(identifier, MAX_IDPROP_NAME) == MAX_IDPROP_NAME) {
		BKE_reportf(reports, RPT_ERROR, "Registering id property class: '%s' is too long, maximum length is %d",
		            identifier, MAX_IDPROP_NAME);
		return NULL;
	}

	return RNA_def_struct_ptr(&BLENDER_RNA, identifier, &RNA_PropertyGroup);  /* XXX */
}

StructRNA *rna_PropertyGroup_refine(PointerRNA *ptr)
{
	return ptr->type;
}

static ID *rna_ID_copy(ID *id, Main *bmain)
{
	ID *newid;

	if (id_copy(bmain, id, &newid, false)) {
		if (newid) id_us_min(newid);
		return newid;
	}
	
	return NULL;
}

static ID *rna_ID_override_create(ID *id, Main *bmain)
{
	if (id->lib == NULL) {
		return NULL;
	}

	return BKE_override_static_create_from_id(bmain, id);
}

static void rna_ID_update_tag(ID *id, ReportList *reports, int flag)
{
	/* XXX, new function for this! */
#if 0
	if (ob->type == OB_FONT) {
		Curve *cu = ob->data;
		freedisplist(&cu->disp);
		BKE_vfont_to_curve(bmain, sce, ob, FO_EDIT, NULL);
	}
#endif

	if (flag == 0) {
		/* pass */
	}
	else {
		/* ensure flag us correct for the type */
		switch (GS(id->name)) {
			case ID_OB:
				if (flag & ~(OB_RECALC_ALL)) {
					BKE_report(reports, RPT_ERROR, "'Refresh' incompatible with Object ID type");
					return;
				}
				break;
				/* Could add particle updates later */
#if 0
			case ID_PA:
				if (flag & ~(OB_RECALC_ALL | PSYS_RECALC)) {
					BKE_report(reports, RPT_ERROR, "'Refresh' incompatible with ParticleSettings ID type");
					return;
				}
				break;
#endif
			default:
				BKE_report(reports, RPT_ERROR, "This ID type is not compatible with any 'refresh' options");
				return;
		}
	}

	DEG_id_tag_update(id, flag);
}

static void rna_ID_user_clear(ID *id)
{
	id_fake_user_clear(id);
	id->us = 0; /* don't save */
}

static void rna_ID_user_remap(ID *id, Main *bmain, ID *new_id)
{
	if ((GS(id->name) == GS(new_id->name)) && (id != new_id)) {
		/* For now, do not allow remapping data in linked data from here... */
		BKE_libblock_remap(bmain, id, new_id, ID_REMAP_SKIP_INDIRECT_USAGE | ID_REMAP_SKIP_NEVER_NULL_USAGE);
	}
}

static struct ID *rna_ID_make_local(struct ID *self, Main *bmain, int clear_proxy)
{
	/* Special case, as we can't rely on id_make_local(); it clears proxies. */
	if (!clear_proxy && GS(self->name) == ID_OB) {
		BKE_object_make_local_ex(bmain, (Object *)self, false, clear_proxy);
	}
	else {
		id_make_local(bmain, self, false, false);
	}

	ID *ret_id = self->newid ? self->newid : self;
	BKE_id_clear_newpoin(self);
	return ret_id;
}


static AnimData * rna_ID_animation_data_create(ID *id, Main *bmain)
{
	AnimData *adt = BKE_animdata_add_id(id);
	DEG_relations_tag_update(bmain);
	return adt;
}

static void rna_ID_animation_data_free(ID *id, Main *bmain)
{
	BKE_animdata_free(id, true);
	DEG_relations_tag_update(bmain);
}

#ifdef WITH_PYTHON
void **rna_ID_instance(PointerRNA *ptr)
{
	ID *id = (ID *)ptr->data;
	return &id->py_instance;
}
#endif

static void rna_IDPArray_begin(CollectionPropertyIterator *iter, PointerRNA *ptr)
{
	IDProperty *prop = (IDProperty *)ptr->data;
	rna_iterator_array_begin(iter, IDP_IDPArray(prop), sizeof(IDProperty), prop->len, 0, NULL);
}

static int rna_IDPArray_length(PointerRNA *ptr)
{
	IDProperty *prop = (IDProperty *)ptr->data;
	return prop->len;
}

int rna_IDMaterials_assign_int(PointerRNA *ptr, int key, const PointerRNA *assign_ptr)
{
	ID *id =           ptr->id.data;
	short *totcol = give_totcolp_id(id);
	Material *mat_id = assign_ptr->id.data;
	if (totcol && (key >= 0 && key < *totcol)) {
		assign_material_id(id, mat_id, key + 1);
		return 1;
	}
	else {
		return 0;
	}
}

static void rna_IDMaterials_append_id(ID *id, Main *bmain, Material *ma)
{
	BKE_material_append_id(bmain, id, ma);

	WM_main_add_notifier(NC_OBJECT | ND_DRAW, id);
	WM_main_add_notifier(NC_OBJECT | ND_OB_SHADING, id);
}

static Material *rna_IDMaterials_pop_id(ID *id, Main *bmain, ReportList *reports, int index_i, int remove_material_slot)
{
	Material *ma;
	short *totcol = give_totcolp_id(id);
	const short totcol_orig = *totcol;
	if (index_i < 0) {
		index_i += (*totcol);
	}

	if ((index_i < 0) || (index_i >= (*totcol))) {
		BKE_report(reports, RPT_ERROR, "Index out of range");
		return NULL;
	}

	ma = BKE_material_pop_id(bmain, id, index_i, remove_material_slot);

	if (*totcol == totcol_orig) {
		BKE_report(reports, RPT_ERROR, "No material to removed");
		return NULL;
	}

	DEG_id_tag_update(id, OB_RECALC_DATA);
	WM_main_add_notifier(NC_OBJECT | ND_DRAW, id);
	WM_main_add_notifier(NC_OBJECT | ND_OB_SHADING, id);

	return ma;
}

static void rna_IDMaterials_clear_id(ID *id, int remove_material_slot)
{
	BKE_material_clear_id(G.main, id, remove_material_slot);

	DEG_id_tag_update(id, OB_RECALC_DATA);
	WM_main_add_notifier(NC_OBJECT | ND_DRAW, id);
	WM_main_add_notifier(NC_OBJECT | ND_OB_SHADING, id);
}

static void rna_Library_filepath_set(PointerRNA *ptr, const char *value)
{
	Library *lib = (Library *)ptr->data;
	BKE_library_filepath_set(lib, value);
}

/* ***** ImagePreview ***** */

static void rna_ImagePreview_is_custom_set(PointerRNA *ptr, int value, enum eIconSizes size)
{
	ID *id = ptr->id.data;
	PreviewImage *prv_img = (PreviewImage *)ptr->data;

	if (id != NULL) {
		BLI_assert(prv_img == BKE_previewimg_id_ensure(id));
	}

	if ((value && (prv_img->flag[size] & PRV_USER_EDITED)) || (!value && !(prv_img->flag[size] & PRV_USER_EDITED))) {
		return;
	}

	if (value)
		prv_img->flag[size] |= PRV_USER_EDITED;
	else
		prv_img->flag[size] &= ~PRV_USER_EDITED;

	prv_img->flag[size] |= PRV_CHANGED;

	BKE_previewimg_clear_single(prv_img, size);
}

static void rna_ImagePreview_size_get(PointerRNA *ptr, int *values, enum eIconSizes size)
{
	ID *id = (ID *)ptr->id.data;
	PreviewImage *prv_img = (PreviewImage *)ptr->data;

	if (id != NULL) {
		BLI_assert(prv_img == BKE_previewimg_id_ensure(id));
	}

	BKE_previewimg_ensure(prv_img, size);

	values[0] = prv_img->w[size];
	values[1] = prv_img->h[size];
}

static void rna_ImagePreview_size_set(PointerRNA *ptr, const int *values, enum eIconSizes size)
{
	ID *id = (ID *)ptr->id.data;
	PreviewImage *prv_img = (PreviewImage *)ptr->data;

	if (id != NULL) {
		BLI_assert(prv_img == BKE_previewimg_id_ensure(id));
	}

	BKE_previewimg_clear_single(prv_img, size);

	if (values[0] && values[1]) {
		prv_img->rect[size] = MEM_callocN(values[0] * values[1] * sizeof(unsigned int), "prv_rect");

		prv_img->w[size] = values[0];
		prv_img->h[size] = values[1];
	}

	prv_img->flag[size] |= (PRV_CHANGED | PRV_USER_EDITED);
}


static int rna_ImagePreview_pixels_get_length(PointerRNA *ptr, int length[RNA_MAX_ARRAY_DIMENSION], enum eIconSizes size)
{
	ID *id = ptr->id.data;
	PreviewImage *prv_img = (PreviewImage *)ptr->data;

	if (id != NULL) {
		BLI_assert(prv_img == BKE_previewimg_id_ensure(id));
	}

	BKE_previewimg_ensure(prv_img, size);

	length[0] = prv_img->w[size] * prv_img->h[size];

	return length[0];
}

static void rna_ImagePreview_pixels_get(PointerRNA *ptr, int *values, enum eIconSizes size)
{
	ID *id = ptr->id.data;
	PreviewImage *prv_img = (PreviewImage *)ptr->data;

	if (id != NULL) {
		BLI_assert(prv_img == BKE_previewimg_id_ensure(id));
	}

	BKE_previewimg_ensure(prv_img, size);

	memcpy(values, prv_img->rect[size], prv_img->w[size] * prv_img->h[size] * sizeof(unsigned int));
}

static void rna_ImagePreview_pixels_set(PointerRNA *ptr, const int *values, enum eIconSizes size)
{
	ID *id = ptr->id.data;
	PreviewImage *prv_img = (PreviewImage *)ptr->data;

	if (id != NULL) {
		BLI_assert(prv_img == BKE_previewimg_id_ensure(id));
	}

	memcpy(prv_img->rect[size], values, prv_img->w[size] * prv_img->h[size] * sizeof(unsigned int));
	prv_img->flag[size] |= PRV_USER_EDITED;
}


static int rna_ImagePreview_pixels_float_get_length(
        PointerRNA *ptr, int length[RNA_MAX_ARRAY_DIMENSION], enum eIconSizes size)
{
	ID *id = ptr->id.data;
	PreviewImage *prv_img = (PreviewImage *)ptr->data;

	BLI_assert(sizeof(unsigned int) == 4);

	if (id != NULL) {
		BLI_assert(prv_img == BKE_previewimg_id_ensure(id));
	}

	BKE_previewimg_ensure(prv_img, size);

	length[0] = prv_img->w[size] * prv_img->h[size] * 4;

	return length[0];
}

static void rna_ImagePreview_pixels_float_get(PointerRNA *ptr, float *values, enum eIconSizes size)
{
	ID *id = ptr->id.data;
	PreviewImage *prv_img = (PreviewImage *)ptr->data;

	unsigned char *data = (unsigned char *)prv_img->rect[size];
	const size_t len = prv_img->w[size] * prv_img->h[size] * 4;
	size_t i;

	BLI_assert(sizeof(unsigned int) == 4);

	if (id != NULL) {
		BLI_assert(prv_img == BKE_previewimg_id_ensure(id));
	}

	BKE_previewimg_ensure(prv_img, size);

	for (i = 0; i < len; i++) {
		values[i] = data[i] * (1.0f / 255.0f);
	}
}

static void rna_ImagePreview_pixels_float_set(PointerRNA *ptr, const float *values, enum eIconSizes size)
{
	ID *id = ptr->id.data;
	PreviewImage *prv_img = (PreviewImage *)ptr->data;

	unsigned char *data = (unsigned char *)prv_img->rect[size];
	const size_t len = prv_img->w[size] * prv_img->h[size] * 4;
	size_t i;

	BLI_assert(sizeof(unsigned int) == 4);

	if (id != NULL) {
		BLI_assert(prv_img == BKE_previewimg_id_ensure(id));
	}

	for (i = 0; i < len; i++) {
		data[i] = unit_float_to_uchar_clamp(values[i]);
	}
	prv_img->flag[size] |= PRV_USER_EDITED;
}


static void rna_ImagePreview_is_image_custom_set(PointerRNA *ptr, int value)
{
	rna_ImagePreview_is_custom_set(ptr, value, ICON_SIZE_PREVIEW);
}

static void rna_ImagePreview_image_size_get(PointerRNA *ptr, int *values)
{
	rna_ImagePreview_size_get(ptr, values, ICON_SIZE_PREVIEW);
}

static void rna_ImagePreview_image_size_set(PointerRNA *ptr, const int *values)
{
	rna_ImagePreview_size_set(ptr, values, ICON_SIZE_PREVIEW);
}

static int rna_ImagePreview_image_pixels_get_length(PointerRNA *ptr, int length[RNA_MAX_ARRAY_DIMENSION])
{
	return rna_ImagePreview_pixels_get_length(ptr, length, ICON_SIZE_PREVIEW);
}

static void rna_ImagePreview_image_pixels_get(PointerRNA *ptr, int *values)
{
	rna_ImagePreview_pixels_get(ptr, values, ICON_SIZE_PREVIEW);
}

static void rna_ImagePreview_image_pixels_set(PointerRNA *ptr, const int *values)
{
	rna_ImagePreview_pixels_set(ptr, values, ICON_SIZE_PREVIEW);
}

static int rna_ImagePreview_image_pixels_float_get_length(PointerRNA *ptr, int length[RNA_MAX_ARRAY_DIMENSION])
{
	return rna_ImagePreview_pixels_float_get_length(ptr, length, ICON_SIZE_PREVIEW);
}

static void rna_ImagePreview_image_pixels_float_get(PointerRNA *ptr, float *values)
{
	rna_ImagePreview_pixels_float_get(ptr, values, ICON_SIZE_PREVIEW);
}

static void rna_ImagePreview_image_pixels_float_set(PointerRNA *ptr, const float *values)
{
	rna_ImagePreview_pixels_float_set(ptr, values, ICON_SIZE_PREVIEW);
}


static void rna_ImagePreview_is_icon_custom_set(PointerRNA *ptr, int value)
{
	rna_ImagePreview_is_custom_set(ptr, value, ICON_SIZE_ICON);
}

static void rna_ImagePreview_icon_size_get(PointerRNA *ptr, int *values)
{
	rna_ImagePreview_size_get(ptr, values, ICON_SIZE_ICON);
}

static void rna_ImagePreview_icon_size_set(PointerRNA *ptr, const int *values)
{
	rna_ImagePreview_size_set(ptr, values, ICON_SIZE_ICON);
}

static int rna_ImagePreview_icon_pixels_get_length(PointerRNA *ptr, int length[RNA_MAX_ARRAY_DIMENSION])
{
	return rna_ImagePreview_pixels_get_length(ptr, length, ICON_SIZE_ICON);
}

static void rna_ImagePreview_icon_pixels_get(PointerRNA *ptr, int *values)
{
	rna_ImagePreview_pixels_get(ptr, values, ICON_SIZE_ICON);
}

static void rna_ImagePreview_icon_pixels_set(PointerRNA *ptr, const int *values)
{
	rna_ImagePreview_pixels_set(ptr, values, ICON_SIZE_ICON);
}

static int rna_ImagePreview_icon_pixels_float_get_length(PointerRNA *ptr, int length[RNA_MAX_ARRAY_DIMENSION])
{
	return rna_ImagePreview_pixels_float_get_length(ptr, length, ICON_SIZE_ICON);
}

static void rna_ImagePreview_icon_pixels_float_get(PointerRNA *ptr, float *values)
{
	rna_ImagePreview_pixels_float_get(ptr, values, ICON_SIZE_ICON);
}

static void rna_ImagePreview_icon_pixels_float_set(PointerRNA *ptr, const float *values)
{
	rna_ImagePreview_pixels_float_set(ptr, values, ICON_SIZE_ICON);
}


static int rna_ImagePreview_icon_id_get(PointerRNA *ptr)
{
	/* Using a callback here allows us to only generate icon matching that preview when icon_id is requested. */
	return BKE_icon_preview_ensure(ptr->id.data, (PreviewImage *)(ptr->data));
}
static void rna_ImagePreview_icon_reload(PreviewImage *prv)
{
	/* will lazy load on next use, but only in case icon is not user-modified! */
	if (!(prv->flag[ICON_SIZE_ICON] & PRV_USER_EDITED) && !(prv->flag[ICON_SIZE_PREVIEW] & PRV_USER_EDITED)) {
		BKE_previewimg_clear(prv);
	}
}

static PointerRNA rna_IDPreview_get(PointerRNA *ptr)
{
	ID *id = (ID *)ptr->data;
	PreviewImage *prv_img = BKE_previewimg_id_ensure(id);

	return rna_pointer_inherit_refine(ptr, &RNA_ImagePreview, prv_img);
}

static int rna_ID_is_updated_get(PointerRNA *ptr)
{
	ID *id = (ID *)ptr->data;
	/* TODO(sergey): Do we need to limit some of flags here? */
	return ((id->recalc & ID_RECALC_ALL) != 0);
}

static int rna_ID_is_updated_data_get(PointerRNA *ptr)
{
	ID *id = (ID *)ptr->data;
	if (GS(id->name) != ID_OB) {
		return 0;
	}
	Object *object = (Object *)id;
	ID *data = object->data;
	if (data == NULL) {
		return 0;
	}
	return ((data->recalc & ID_RECALC_ALL) != 0);
}

static IDProperty *rna_IDPropertyWrapPtr_idprops(PointerRNA *ptr, bool UNUSED(create))
{
	if (ptr == NULL) {
		return NULL;
	}
	return ptr->data;
}

#else

static void rna_def_ID_properties(BlenderRNA *brna)
{
	StructRNA *srna;
	PropertyRNA *prop;

	/* this is struct is used for holding the virtual
	 * PropertyRNA's for ID properties */
	srna = RNA_def_struct(brna, "PropertyGroupItem", NULL);
	RNA_def_struct_sdna(srna, "IDProperty");
	RNA_def_struct_ui_text(srna, "ID Property", "Property that stores arbitrary, user defined properties");
	
	/* IDP_STRING */
	prop = RNA_def_property(srna, "string", PROP_STRING, PROP_NONE);
	RNA_def_property_flag(prop, PROP_EXPORT | PROP_IDPROPERTY);

	/* IDP_INT */
	prop = RNA_def_property(srna, "int", PROP_INT, PROP_NONE);
	RNA_def_property_flag(prop, PROP_EXPORT | PROP_IDPROPERTY);

	prop = RNA_def_property(srna, "int_array", PROP_INT, PROP_NONE);
	RNA_def_property_flag(prop, PROP_EXPORT | PROP_IDPROPERTY);
	RNA_def_property_array(prop, 1);

	/* IDP_FLOAT */
	prop = RNA_def_property(srna, "float", PROP_FLOAT, PROP_NONE);
	RNA_def_property_flag(prop, PROP_EXPORT | PROP_IDPROPERTY);

	prop = RNA_def_property(srna, "float_array", PROP_FLOAT, PROP_NONE);
	RNA_def_property_flag(prop, PROP_EXPORT | PROP_IDPROPERTY);
	RNA_def_property_array(prop, 1);

	/* IDP_DOUBLE */
	prop = RNA_def_property(srna, "double", PROP_FLOAT, PROP_NONE);
	RNA_def_property_flag(prop, PROP_EXPORT | PROP_IDPROPERTY);

	prop = RNA_def_property(srna, "double_array", PROP_FLOAT, PROP_NONE);
	RNA_def_property_flag(prop, PROP_EXPORT | PROP_IDPROPERTY);
	RNA_def_property_array(prop, 1);

	/* IDP_GROUP */
	prop = RNA_def_property(srna, "group", PROP_POINTER, PROP_NONE);
	RNA_def_property_flag(prop, PROP_EXPORT | PROP_IDPROPERTY);
	RNA_def_property_clear_flag(prop, PROP_EDITABLE);
	RNA_def_property_struct_type(prop, "PropertyGroup");

	prop = RNA_def_property(srna, "collection", PROP_COLLECTION, PROP_NONE);
	RNA_def_property_flag(prop, PROP_EXPORT | PROP_IDPROPERTY);
	RNA_def_property_struct_type(prop, "PropertyGroup");

	prop = RNA_def_property(srna, "idp_array", PROP_COLLECTION, PROP_NONE);
	RNA_def_property_struct_type(prop, "PropertyGroup");
	RNA_def_property_collection_funcs(prop, "rna_IDPArray_begin", "rna_iterator_array_next", "rna_iterator_array_end",
	                                  "rna_iterator_array_get", "rna_IDPArray_length", NULL, NULL, NULL);
	RNA_def_property_flag(prop, PROP_EXPORT | PROP_IDPROPERTY);

	/* never tested, maybe its useful to have this? */
#if 0
	prop = RNA_def_property(srna, "name", PROP_STRING, PROP_NONE);
	RNA_def_property_flag(prop, PROP_EXPORT | PROP_IDPROPERTY);
	RNA_def_property_clear_flag(prop, PROP_EDITABLE);
	RNA_def_property_ui_text(prop, "Name", "Unique name used in the code and scripting");
	RNA_def_struct_name_property(srna, prop);
#endif

	/* IDP_ID */
	prop = RNA_def_property(srna, "id", PROP_POINTER, PROP_NONE);
	RNA_def_property_flag(prop, PROP_EXPORT | PROP_IDPROPERTY | PROP_NEVER_UNLINK);
	RNA_def_property_struct_type(prop, "ID");


	/* ID property groups > level 0, since level 0 group is merged
	 * with native RNA properties. the builtin_properties will take
	 * care of the properties here */
	srna = RNA_def_struct(brna, "PropertyGroup", NULL);
	RNA_def_struct_sdna(srna, "IDPropertyGroup");
	RNA_def_struct_ui_text(srna, "ID Property Group", "Group of ID properties");
	RNA_def_struct_idprops_func(srna, "rna_PropertyGroup_idprops");
	RNA_def_struct_register_funcs(srna, "rna_PropertyGroup_register", "rna_PropertyGroup_unregister", NULL);
	RNA_def_struct_refine_func(srna, "rna_PropertyGroup_refine");

	/* important so python types can have their name used in list views
	 * however this isn't prefect because it overrides how python would set the name
	 * when we only really want this so RNA_def_struct_name_property() is set to something useful */
	prop = RNA_def_property(srna, "name", PROP_STRING, PROP_NONE);
	RNA_def_property_flag(prop, PROP_EXPORT | PROP_IDPROPERTY);
	/*RNA_def_property_clear_flag(prop, PROP_EDITABLE); */
	RNA_def_property_ui_text(prop, "Name", "Unique name used in the code and scripting");
	RNA_def_struct_name_property(srna, prop);
}


static void rna_def_ID_materials(BlenderRNA *brna)
{
	StructRNA *srna;
	FunctionRNA *func;
	PropertyRNA *parm;
	
	/* for mesh/mball/curve materials */
	srna = RNA_def_struct(brna, "IDMaterials", NULL);
	RNA_def_struct_sdna(srna, "ID");
	RNA_def_struct_ui_text(srna, "ID Materials", "Collection of materials");

	func = RNA_def_function(srna, "append", "rna_IDMaterials_append_id");
	RNA_def_function_flag(func, FUNC_USE_MAIN);
	RNA_def_function_ui_description(func, "Add a new material to the data-block");
	parm = RNA_def_pointer(func, "material", "Material", "", "Material to add");
	RNA_def_parameter_flags(parm, 0, PARM_REQUIRED);

	func = RNA_def_function(srna, "pop", "rna_IDMaterials_pop_id");
	RNA_def_function_flag(func, FUNC_USE_REPORTS | FUNC_USE_MAIN);
	RNA_def_function_ui_description(func, "Remove a material from the data-block");
	parm = RNA_def_int(func, "index", -1, -MAXMAT, MAXMAT, "", "Index of material to remove", 0, MAXMAT);
	RNA_def_boolean(func, "update_data", 0, "", "Update data by re-adjusting the material slots assigned");
	parm = RNA_def_pointer(func, "material", "Material", "", "Material to remove");
	RNA_def_function_return(func, parm);

	func = RNA_def_function(srna, "clear", "rna_IDMaterials_clear_id");
	RNA_def_function_ui_description(func, "Remove all materials from the data-block");
	RNA_def_boolean(func, "update_data", 0, "", "Update data by re-adjusting the material slots assigned");
}

static void rna_def_image_preview(BlenderRNA *brna)
{
	StructRNA *srna;
	FunctionRNA *func;
	PropertyRNA *prop;

	srna = RNA_def_struct(brna, "ImagePreview", NULL);
	RNA_def_struct_sdna(srna, "PreviewImage");
	RNA_def_struct_ui_text(srna, "Image Preview", "Preview image and icon");

	prop = RNA_def_property(srna, "is_image_custom", PROP_BOOLEAN, PROP_NONE);
	RNA_def_property_boolean_sdna(prop, NULL, "flag[ICON_SIZE_PREVIEW]", PRV_USER_EDITED);
	RNA_def_property_boolean_funcs(prop, NULL, "rna_ImagePreview_is_image_custom_set");
	RNA_def_property_ui_text(prop, "Custom Image", "True if this preview image has been modified by py script,"
	                         "and is no more auto-generated by Blender");

	prop = RNA_def_int_vector(srna, "image_size", 2, NULL, 0, 0, "Image Size",
	                          "Width and height in pixels", 0, 0);
	RNA_def_property_subtype(prop, PROP_PIXEL);
	RNA_def_property_int_funcs(prop, "rna_ImagePreview_image_size_get", "rna_ImagePreview_image_size_set", NULL);

	prop = RNA_def_property(srna, "image_pixels", PROP_INT, PROP_NONE);
	RNA_def_property_flag(prop, PROP_DYNAMIC);
	RNA_def_property_multi_array(prop, 1, NULL);
	RNA_def_property_ui_text(prop, "Image Pixels", "Image pixels, as bytes (always RGBA 32bits)");
	RNA_def_property_dynamic_array_funcs(prop, "rna_ImagePreview_image_pixels_get_length");
	RNA_def_property_int_funcs(prop, "rna_ImagePreview_image_pixels_get", "rna_ImagePreview_image_pixels_set", NULL);

	prop = RNA_def_property(srna, "image_pixels_float", PROP_FLOAT, PROP_NONE);
	RNA_def_property_flag(prop, PROP_DYNAMIC);
	RNA_def_property_multi_array(prop, 1, NULL);
	RNA_def_property_ui_text(prop, "Float Image Pixels",
	                         "Image pixels components, as floats (RGBA concatenated values)");
	RNA_def_property_dynamic_array_funcs(prop, "rna_ImagePreview_image_pixels_float_get_length");
	RNA_def_property_float_funcs(prop, "rna_ImagePreview_image_pixels_float_get",
	                             "rna_ImagePreview_image_pixels_float_set", NULL);


	prop = RNA_def_property(srna, "is_icon_custom", PROP_BOOLEAN, PROP_NONE);
	RNA_def_property_boolean_sdna(prop, NULL, "flag[ICON_SIZE_ICON]", PRV_USER_EDITED);
	RNA_def_property_boolean_funcs(prop, NULL, "rna_ImagePreview_is_icon_custom_set");
	RNA_def_property_ui_text(prop, "Custom Icon", "True if this preview icon has been modified by py script,"
	                         "and is no more auto-generated by Blender");

	prop = RNA_def_int_vector(srna, "icon_size", 2, NULL, 0, 0, "Icon Size",
	                          "Width and height in pixels", 0, 0);
	RNA_def_property_subtype(prop, PROP_PIXEL);
	RNA_def_property_int_funcs(prop, "rna_ImagePreview_icon_size_get", "rna_ImagePreview_icon_size_set", NULL);

	prop = RNA_def_property(srna, "icon_pixels", PROP_INT, PROP_NONE);
	RNA_def_property_flag(prop, PROP_DYNAMIC);
	RNA_def_property_multi_array(prop, 1, NULL);
	RNA_def_property_ui_text(prop, "Icon Pixels", "Icon pixels, as bytes (always RGBA 32bits)");
	RNA_def_property_dynamic_array_funcs(prop, "rna_ImagePreview_icon_pixels_get_length");
	RNA_def_property_int_funcs(prop, "rna_ImagePreview_icon_pixels_get", "rna_ImagePreview_icon_pixels_set", NULL);

	prop = RNA_def_property(srna, "icon_pixels_float", PROP_FLOAT, PROP_NONE);
	RNA_def_property_flag(prop, PROP_DYNAMIC);
	RNA_def_property_multi_array(prop, 1, NULL);
	RNA_def_property_ui_text(prop, "Float Icon Pixels", "Icon pixels components, as floats (RGBA concatenated values)");
	RNA_def_property_dynamic_array_funcs(prop, "rna_ImagePreview_icon_pixels_float_get_length");
	RNA_def_property_float_funcs(prop, "rna_ImagePreview_icon_pixels_float_get",
	                             "rna_ImagePreview_icon_pixels_float_set", NULL);

	prop = RNA_def_int(srna, "icon_id", 0, INT_MIN, INT_MAX, "Icon ID",
	                   "Unique integer identifying this preview as an icon (zero means invalid)", INT_MIN, INT_MAX);
	RNA_def_property_clear_flag(prop, PROP_EDITABLE);
	RNA_def_property_int_funcs(prop, "rna_ImagePreview_icon_id_get", NULL, NULL);

	func = RNA_def_function(srna, "reload", "rna_ImagePreview_icon_reload");
	RNA_def_function_ui_description(func, "Reload the preview from its source path");
}

static void rna_def_ID_override_static_property_operation(BlenderRNA *brna)
{
	StructRNA *srna;
	PropertyRNA *prop;

	static const EnumPropertyItem static_override_property_operation_items[] = {
		{IDOVERRIDESTATIC_OP_NOOP, "NOOP", 0, "No-Op", "Does nothing, prevents adding actual overrides (NOT USED)"},
		{IDOVERRIDESTATIC_OP_REPLACE, "REPLACE", 0, "Replace", "Replace value of reference by overriding one"},
		{IDOVERRIDESTATIC_OP_ADD, "DIFF_ADD", 0, "Differential",
		 "Stores and apply difference between reference and local value (NOT USED)"},
		{IDOVERRIDESTATIC_OP_SUBTRACT, "DIFF_SUB", 0, "Differential",
		 "Stores and apply difference between reference and local value (NOT USED)"},
		{IDOVERRIDESTATIC_OP_MULTIPLY, "FACT_MULTIPLY", 0, "Factor",
		 "Stores and apply multiplication factor between reference and local value (NOT USED)"},
		{IDOVERRIDESTATIC_OP_INSERT_AFTER, "INSERT_AFTER", 0, "Insert After",
		 "Insert a new item into collection after the one referenced in subitem_reference_name or _index"},
		{IDOVERRIDESTATIC_OP_INSERT_BEFORE, "INSERT_BEFORE", 0, "Insert Before",
		 "Insert a new item into collection after the one referenced in subitem_reference_name or _index (NOT USED)"},
		{0, NULL, 0, NULL, NULL}
	};

	static const EnumPropertyItem static_override_property_flag_items[] = {
		{IDOVERRIDESTATIC_FLAG_MANDATORY, "MANDATORY", 0, "Mandatory",
		 "For templates, prevents the user from removing pre-defined operation (NOT USED)"},
		{IDOVERRIDESTATIC_FLAG_LOCKED, "LOCKED", 0, "Locked",
		 "Prevents the user from modifying that override operation (NOT USED)"},
		{0, NULL, 0, NULL, NULL}
	};

	srna = RNA_def_struct(brna, "IDOverrideStaticPropertyOperation", NULL);
	RNA_def_struct_ui_text(srna, "ID Static Override Property Operation",
	                       "Description of an override operation over an overridden property");

	prop = RNA_def_enum(srna, "operation", static_override_property_operation_items, IDOVERRIDESTATIC_OP_REPLACE,
	                    "Operation", "What override operation is performed");
	RNA_def_property_clear_flag(prop, PROP_EDITABLE);  /* For now. */

	prop = RNA_def_enum(srna, "flag", static_override_property_flag_items, 0,
	                    "Flags", "Optional flags (NOT USED)");
	RNA_def_property_clear_flag(prop, PROP_EDITABLE);  /* For now. */

	prop = RNA_def_string(srna, "subitem_reference_name", NULL, INT_MAX, "Subitem Reference Name",
	                      "Used to handle insertions into collection");
	RNA_def_property_clear_flag(prop, PROP_EDITABLE);  /* For now. */
	RNA_def_property_string_funcs(prop, "rna_ID_override_static_property_operation_refname_get",
	                              "rna_ID_override_static_property_operation_refname_length", NULL);

	prop = RNA_def_string(srna, "subitem_local_name", NULL, INT_MAX, "Subitem Local Name",
	                      "Used to handle insertions into collection");
	RNA_def_property_clear_flag(prop, PROP_EDITABLE);  /* For now. */
	RNA_def_property_string_funcs(prop, "rna_ID_override_static_property_operation_locname_get",
	                              "rna_ID_override_static_property_operation_locname_length", NULL);

	prop = RNA_def_int(srna, "subitem_reference_index", -1, -1, INT_MAX, "Subitem Reference Index",
	                   "Used to handle insertions into collection", -1, INT_MAX);
	RNA_def_property_clear_flag(prop, PROP_EDITABLE);  /* For now. */

	prop = RNA_def_int(srna, "subitem_local_index", -1, -1, INT_MAX, "Subitem Local Index",
	                   "Used to handle insertions into collection", -1, INT_MAX);
	RNA_def_property_clear_flag(prop, PROP_EDITABLE);  /* For now. */
}

static void rna_def_ID_override_static_property(BlenderRNA *brna)
{
	StructRNA *srna;
	PropertyRNA *prop;

	srna = RNA_def_struct(brna, "IDOverrideStaticProperty", NULL);
	RNA_def_struct_ui_text(srna, "ID Static Override Property", "Description of an overridden property");

	/* String pointer, we *should* add get/set/etc. But NULL rna_path would be a nasty bug anyway... */
	prop = RNA_def_string(srna, "rna_path", NULL, INT_MAX, "RNA Path",
	                      "RNA path leading to that property, from owning ID");
	RNA_def_property_clear_flag(prop, PROP_EDITABLE);  /* For now. */

	RNA_def_collection(srna, "operations", "IDOverrideStaticPropertyOperation", "Operations",
	                   "List of overriding operations for a property");

	rna_def_ID_override_static_property_operation(brna);
}

static void rna_def_ID_override_static(BlenderRNA *brna)
{
	StructRNA *srna;
	PropertyRNA *prop;

	srna = RNA_def_struct(brna, "IDOverrideStatic", NULL);
	RNA_def_struct_ui_text(srna, "ID Static Override", "Struct gathering all data needed by statically overridden IDs");

	RNA_def_pointer(srna, "reference", "ID", "Reference ID", "Linked ID used as reference by this override");

	prop = RNA_def_boolean(srna, "auto_generate", true, "Auto Generate Override",
	                       "Automatically generate overriding operations by detecting changes in properties");
	RNA_def_property_boolean_sdna(prop, NULL, "flag", STATICOVERRIDE_AUTO);

	RNA_def_collection(srna, "properties", "IDOverrideStaticProperty", "Properties",
	                   "List of overridden properties");

	rna_def_ID_override_static_property(brna);
}

static void rna_def_ID(BlenderRNA *brna)
{
	StructRNA *srna;
	FunctionRNA *func;
	PropertyRNA *prop, *parm;

	static const EnumPropertyItem update_flag_items[] = {
		{OB_RECALC_OB, "OBJECT", 0, "Object", ""},
		{OB_RECALC_DATA, "DATA", 0, "Data", ""},
		{OB_RECALC_TIME, "TIME", 0, "Time", ""},
		{0, NULL, 0, NULL, NULL}
	};

	srna = RNA_def_struct(brna, "ID", NULL);
	RNA_def_struct_ui_text(srna, "ID",
	                       "Base type for data-blocks, defining a unique name, linking from other libraries "
	                       "and garbage collection");
	RNA_def_struct_flag(srna, STRUCT_ID | STRUCT_ID_REFCOUNT);
	RNA_def_struct_refine_func(srna, "rna_ID_refine");
	RNA_def_struct_idprops_func(srna, "rna_ID_idprops");

	prop = RNA_def_property(srna, "name", PROP_STRING, PROP_NONE);
	RNA_def_property_ui_text(prop, "Name", "Unique data-block ID name");
	RNA_def_property_string_funcs(prop, "rna_ID_name_get", "rna_ID_name_length", "rna_ID_name_set");
	RNA_def_property_string_maxlength(prop, MAX_ID_NAME - 2);
	RNA_def_property_editable_func(prop, "rna_ID_name_editable");
	RNA_def_property_update(prop, NC_ID | NA_RENAME, NULL);
	RNA_def_struct_name_property(srna, prop);

	prop = RNA_def_property(srna, "users", PROP_INT, PROP_UNSIGNED);
	RNA_def_property_int_sdna(prop, NULL, "us");
	RNA_def_property_clear_flag(prop, PROP_EDITABLE);
	RNA_def_property_ui_text(prop, "Users", "Number of times this data-block is referenced");

	prop = RNA_def_property(srna, "use_fake_user", PROP_BOOLEAN, PROP_NONE);
	RNA_def_property_boolean_sdna(prop, NULL, "flag", LIB_FAKEUSER);
	RNA_def_property_ui_text(prop, "Fake User", "Save this data-block even if it has no users");
	RNA_def_property_boolean_funcs(prop, NULL, "rna_ID_fake_user_set");

	prop = RNA_def_property(srna, "tag", PROP_BOOLEAN, PROP_NONE);
	RNA_def_property_boolean_sdna(prop, NULL, "tag", LIB_TAG_DOIT);
	RNA_def_property_flag(prop, PROP_LIB_EXCEPTION);
	RNA_def_property_ui_text(prop, "Tag",
	                         "Tools can use this to tag data for their own purposes "
	                         "(initial state is undefined)");

	prop = RNA_def_property(srna, "is_updated", PROP_BOOLEAN, PROP_NONE);
	RNA_def_property_clear_flag(prop, PROP_EDITABLE);
	RNA_def_property_boolean_funcs(prop, "rna_ID_is_updated_get", NULL);
	RNA_def_property_ui_text(prop, "Is Updated", "Data-block is tagged for recalculation");

	prop = RNA_def_property(srna, "is_updated_data", PROP_BOOLEAN, PROP_NONE);
	RNA_def_property_clear_flag(prop, PROP_EDITABLE);
	RNA_def_property_boolean_funcs(prop, "rna_ID_is_updated_data_get", NULL);
	RNA_def_property_ui_text(prop, "Is Updated Data", "Data-block data is tagged for recalculation");

	prop = RNA_def_property(srna, "is_library_indirect", PROP_BOOLEAN, PROP_NONE);
	RNA_def_property_boolean_sdna(prop, NULL, "tag", LIB_TAG_INDIRECT);
	RNA_def_property_clear_flag(prop, PROP_EDITABLE);
	RNA_def_property_ui_text(prop, "Is Indirect", "Is this ID block linked indirectly");

	prop = RNA_def_property(srna, "library", PROP_POINTER, PROP_NONE);
	RNA_def_property_pointer_sdna(prop, NULL, "lib");
	RNA_def_property_clear_flag(prop, PROP_EDITABLE);
	RNA_def_property_ui_text(prop, "Library", "Library file the data-block is linked from");

	prop = RNA_def_pointer(srna, "override_static", "IDOverrideStatic", "Static Override", "Static override data");
	RNA_def_property_clear_flag(prop, PROP_EDITABLE);

	prop = RNA_def_pointer(srna, "preview", "ImagePreview", "Preview",
	                       "Preview image and icon of this data-block (None if not supported for this type of data)");
	RNA_def_property_clear_flag(prop, PROP_EDITABLE);
	RNA_def_property_pointer_funcs(prop, "rna_IDPreview_get", NULL, NULL, NULL);

	/* functions */
	func = RNA_def_function(srna, "copy", "rna_ID_copy");
	RNA_def_function_ui_description(func, "Create a copy of this data-block (not supported for all data-blocks)");
	RNA_def_function_flag(func, FUNC_USE_MAIN);
	parm = RNA_def_pointer(func, "id", "ID", "", "New copy of the ID");
	RNA_def_function_return(func, parm);

	func = RNA_def_function(srna, "override_create", "rna_ID_override_create");
	RNA_def_function_ui_description(func, "Create an overridden local copy of this linked data-block (not supported for all data-blocks)");
	RNA_def_function_flag(func, FUNC_USE_MAIN);
	parm = RNA_def_pointer(func, "id", "ID", "", "New overridden local copy of the ID");
	RNA_def_function_return(func, parm);

	func = RNA_def_function(srna, "user_clear", "rna_ID_user_clear");
	RNA_def_function_ui_description(func, "Clear the user count of a data-block so its not saved, "
	                                "on reload the data will be removed");

	func = RNA_def_function(srna, "user_remap", "rna_ID_user_remap");
	RNA_def_function_ui_description(func, "Replace all usage in the .blend file of this ID by new given one");
	RNA_def_function_flag(func, FUNC_USE_MAIN);
	parm = RNA_def_pointer(func, "new_id", "ID", "", "New ID to use");
	RNA_def_parameter_flags(parm, PROP_NEVER_NULL, PARM_REQUIRED);

	func = RNA_def_function(srna, "make_local", "rna_ID_make_local");
	RNA_def_function_ui_description(func, "Make this datablock local, return local one "
	                                      "(may be a copy of the original, in case it is also indirectly used)");
	RNA_def_function_flag(func, FUNC_USE_MAIN);
	parm = RNA_def_boolean(func, "clear_proxy", true, "",
	                       "Whether to clear proxies (the default behavior, "
	                       "note that if object has to be duplicated to be made local, proxies are always cleared)");
	parm = RNA_def_pointer(func, "id", "ID", "", "This ID, or the new ID if it was copied");
	RNA_def_function_return(func, parm);

	func = RNA_def_function(srna, "user_of_id", "BKE_library_ID_use_ID");
	RNA_def_function_ui_description(func, "Count the number of times that ID uses/references given one");
	parm = RNA_def_pointer(func, "id", "ID", "", "ID to count usages");
	RNA_def_parameter_flags(parm, PROP_NEVER_NULL, PARM_REQUIRED);
	parm = RNA_def_int(func, "count", 0, 0, INT_MAX,
	                   "", "Number of usages/references of given id by current data-block", 0, INT_MAX);
	RNA_def_function_return(func, parm);

	func = RNA_def_function(srna, "animation_data_create", "rna_ID_animation_data_create");
	RNA_def_function_flag(func, FUNC_USE_MAIN);
	RNA_def_function_ui_description(func, "Create animation data to this ID, note that not all ID types support this");
	parm = RNA_def_pointer(func, "anim_data", "AnimData", "", "New animation data or NULL");
	RNA_def_function_return(func, parm);

	func = RNA_def_function(srna, "animation_data_clear", "rna_ID_animation_data_free");
	RNA_def_function_flag(func, FUNC_USE_MAIN);
	RNA_def_function_ui_description(func, "Clear animation on this this ID");

	func = RNA_def_function(srna, "update_tag", "rna_ID_update_tag");
	RNA_def_function_flag(func, FUNC_USE_REPORTS);
	RNA_def_function_ui_description(func,
	                                "Tag the ID to update its display data, "
	                                "e.g. when calling :class:`bpy.types.Scene.update`");
	RNA_def_enum_flag(func, "refresh", update_flag_items, 0, "", "Type of updates to perform");

#ifdef WITH_PYTHON
	RNA_def_struct_register_funcs(srna, NULL, NULL, "rna_ID_instance");
#endif
}

static void rna_def_library(BlenderRNA *brna)
{
	StructRNA *srna;
	FunctionRNA *func;
	PropertyRNA *prop;

	srna = RNA_def_struct(brna, "Library", "ID");
	RNA_def_struct_ui_text(srna, "Library", "External .blend file from which data is linked");
	RNA_def_struct_ui_icon(srna, ICON_LIBRARY_DATA_DIRECT);

	prop = RNA_def_property(srna, "filepath", PROP_STRING, PROP_FILEPATH);
	RNA_def_property_string_sdna(prop, NULL, "name");
	RNA_def_property_ui_text(prop, "File Path", "Path to the library .blend file");
	RNA_def_property_string_funcs(prop, NULL, NULL, "rna_Library_filepath_set");
	
	prop = RNA_def_property(srna, "parent", PROP_POINTER, PROP_NONE);
	RNA_def_property_struct_type(prop, "Library");
	RNA_def_property_ui_text(prop, "Parent", "");

	prop = RNA_def_property(srna, "packed_file", PROP_POINTER, PROP_NONE);
	RNA_def_property_pointer_sdna(prop, NULL, "packedfile");
	RNA_def_property_ui_text(prop, "Packed File", "");

	func = RNA_def_function(srna, "reload", "WM_lib_reload");
	RNA_def_function_flag(func, FUNC_USE_REPORTS | FUNC_USE_CONTEXT);
	RNA_def_function_ui_description(func, "Reload this library and all its linked data-blocks");
}

/**
 * \attention This is separate from the above. It allows for RNA functions to
 * return an IDProperty *. See MovieClip.metadata for a usage example.
 **/
static void rna_def_idproperty_wrap_ptr(BlenderRNA *brna)
{
	StructRNA *srna;

	srna = RNA_def_struct(brna, "IDPropertyWrapPtr", NULL);
	RNA_def_struct_idprops_func(srna, "rna_IDPropertyWrapPtr_idprops");
	RNA_def_struct_flag(srna, STRUCT_NO_DATABLOCK_IDPROPERTIES);
}

void RNA_def_ID(BlenderRNA *brna)
{
	StructRNA *srna;

	/* built-in unknown type */
	srna = RNA_def_struct(brna, "UnknownType", NULL);
	RNA_def_struct_ui_text(srna, "Unknown Type", "Stub RNA type used for pointers to unknown or internal data");

	/* built-in any type */
	srna = RNA_def_struct(brna, "AnyType", NULL);
	RNA_def_struct_ui_text(srna, "Any Type", "RNA type used for pointers to any possible data");

	rna_def_ID(brna);
	rna_def_ID_override_static(brna);
	rna_def_image_preview(brna);
	rna_def_ID_properties(brna);
	rna_def_ID_materials(brna);
	rna_def_library(brna);
	rna_def_idproperty_wrap_ptr(brna);
}

#endif<|MERGE_RESOLUTION|>--- conflicted
+++ resolved
@@ -223,12 +223,8 @@
 		case ID_CF: return &RNA_CacheFile;
 		case ID_CU: return &RNA_Curve;
 		case ID_GD: return &RNA_GreasePencil;
-<<<<<<< HEAD
+		case ID_GR: return &RNA_Collection;
 		case ID_GM: return &RNA_Groom;
-		case ID_GR: return &RNA_Group;
-=======
-		case ID_GR: return &RNA_Collection;
->>>>>>> 94fd828d
 		case ID_IM: return &RNA_Image;
 		case ID_KE: return &RNA_Key;
 		case ID_LA: return &RNA_Lamp;
