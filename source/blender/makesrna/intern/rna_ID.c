--- conflicted
+++ resolved
@@ -336,14 +336,6 @@
 	id->us = 0; /* don't save */
 }
 
-<<<<<<< HEAD
-static void rna_ID_delete(ID *id, Main *bmain)
-{
-	BKE_libblock_delete(bmain, id);
-}
-
-=======
->>>>>>> e2c7ee77
 static void rna_ID_user_remap(ID *id, Main *bmain, ID *new_id)
 {
 	if (GS(id->name) == GS(new_id->name)) {
@@ -1029,10 +1021,6 @@
 	parm = RNA_def_pointer(func, "id", "ID", "", "New copy of the ID");
 	RNA_def_function_return(func, parm);
 
-	func = RNA_def_function(srna, "destroy", "rna_ID_delete");
-	RNA_def_function_flag(func, FUNC_USE_MAIN);
-	RNA_def_function_ui_description(func, "Delete this ID from Blender (WARNING: no undo, do not use it after calling this!)");
-
 	func = RNA_def_function(srna, "user_clear", "rna_ID_user_clear");
 	RNA_def_function_ui_description(func, "Clear the user count of a data-block so its not saved, "
 	                                "on reload the data will be removed");
