--- conflicted
+++ resolved
@@ -171,14 +171,7 @@
 
 			}
 		}
-<<<<<<< HEAD
-
-		BKE_libblock_remap(bmain, scene, scene_new, ID_REMAP_SKIP_INDIRECT_USAGE | ID_REMAP_SKIP_NEVER_NULL_USAGE);
-		BKE_libblock_free(bmain, scene);
-		RNA_POINTER_INVALIDATE(scene_ptr);
-=======
 		rna_Main_ID_remove(bmain, reports, scene_ptr, do_unlink);
->>>>>>> e2c7ee77
 	}
 	else {
 		BKE_reportf(reports, RPT_ERROR, "Scene '%s' is the last, cannot be removed", scene->id.name + 2);
@@ -239,23 +232,6 @@
 	return ob;
 }
 
-<<<<<<< HEAD
-static void rna_Main_objects_remove(Main *bmain, ReportList *reports, PointerRNA *object_ptr)
-{
-	Object *object = object_ptr->data;
-	if (ID_REAL_USERS(object) <= 0) {
-		BKE_libblock_unlink(bmain, object, false);
-		BKE_libblock_free(bmain, object);
-		RNA_POINTER_INVALIDATE(object_ptr);
-	}
-	else {
-		BKE_reportf(reports, RPT_ERROR, "Object '%s' must have zero users to be removed, found %d",
-		            object->id.name + 2, ID_REAL_USERS(object));
-	}
-}
-
-=======
->>>>>>> e2c7ee77
 static Material *rna_Main_materials_new(Main *bmain, const char *name)
 {
 	ID *id = (ID *)BKE_material_add(bmain, name);
@@ -412,16 +388,6 @@
 {
 	return BKE_group_add(bmain, name);
 }
-<<<<<<< HEAD
-static void rna_Main_groups_remove(Main *bmain, PointerRNA *group_ptr)
-{
-	Group *group = group_ptr->data;
-	BKE_libblock_unlink(bmain, group, false);
-	BKE_libblock_free(bmain, group);
-	RNA_POINTER_INVALIDATE(group_ptr);
-}
-=======
->>>>>>> e2c7ee77
 
 static Speaker *rna_Main_speakers_new(Main *bmain, const char *name)
 {
@@ -522,29 +488,6 @@
 	return mask;
 }
 
-<<<<<<< HEAD
-static void rna_Main_masks_remove(Main *bmain, PointerRNA *mask_ptr)
-{
-	Mask *mask = mask_ptr->data;
-	BKE_libblock_free(bmain, mask);
-	RNA_POINTER_INVALIDATE(mask_ptr);
-}
-
-static void rna_Main_grease_pencil_remove(Main *bmain, ReportList *reports, PointerRNA *gpd_ptr)
-{
-	bGPdata *gpd = gpd_ptr->data;
-	if (ID_REAL_USERS(gpd) <= 0) {
-		BKE_gpencil_free(gpd);
-		BKE_libblock_free(bmain, gpd);
-		RNA_POINTER_INVALIDATE(gpd_ptr);
-	}
-	else
-		BKE_reportf(reports, RPT_ERROR, "Grease pencil '%s' must have zero users to be removed, found %d",
-		            gpd->id.name + 2, ID_REAL_USERS(gpd));
-}
-
-=======
->>>>>>> e2c7ee77
 static FreestyleLineStyle *rna_Main_linestyles_new(Main *bmain, const char *name)
 {
 	FreestyleLineStyle *linestyle = BKE_linestyle_new(bmain, name);
