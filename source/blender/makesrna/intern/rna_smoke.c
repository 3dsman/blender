--- conflicted
+++ resolved
@@ -670,7 +670,12 @@
 	RNA_def_property_ui_text(prop, "Threshold",
 	                         "Maximum amount of fluid cell can contain before it is considered empty");
 	RNA_def_property_update(prop, NC_OBJECT | ND_MODIFIER, "rna_Smoke_resetCache");
-<<<<<<< HEAD
+
+	prop = RNA_def_property(srna, "cache_file_format", PROP_ENUM, PROP_NONE);
+	RNA_def_property_enum_sdna(prop, NULL, "cache_file_format");
+	RNA_def_property_enum_items(prop, cache_file_type_items);
+	RNA_def_property_ui_text(prop, "File Format", "Select the file format to be used for caching");
+	RNA_def_property_update(prop, NC_OBJECT | ND_MODIFIER, "rna_Smoke_resetCache");
 	
 	/* mantaflow variables */
 	prop = RNA_def_property(srna, "manta_filepath", PROP_STRING, PROP_FILEPATH);
@@ -689,14 +694,6 @@
 	RNA_def_property_range(prop, 0.0, 10.0);
 	RNA_def_property_ui_range(prop, 0.0, 2.0, 1, 2);
 	RNA_def_property_ui_text(prop, "Time", "Animation time of noise");
-=======
-
-	prop = RNA_def_property(srna, "cache_file_format", PROP_ENUM, PROP_NONE);
-	RNA_def_property_enum_sdna(prop, NULL, "cache_file_format");
-	RNA_def_property_enum_items(prop, cache_file_type_items);
-	RNA_def_property_ui_text(prop, "File Format", "Select the file format to be used for caching");
->>>>>>> 0834015b
-	RNA_def_property_update(prop, NC_OBJECT | ND_MODIFIER, "rna_Smoke_resetCache");
 }
 
 static void rna_def_smoke_flow_settings(BlenderRNA *brna)
