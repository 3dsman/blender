/*
 * ***** BEGIN GPL LICENSE BLOCK *****
 *
 * This program is free software; you can redistribute it and/or
 * modify it under the terms of the GNU General Public License
 * as published by the Free Software Foundation; either version 2
 * of the License, or (at your option) any later version.
 *
 * This program is distributed in the hope that it will be useful,
 * but WITHOUT ANY WARRANTY; without even the implied warranty of
 * MERCHANTABILITY or FITNESS FOR A PARTICULAR PURPOSE.  See the
 * GNU General Public License for more details.
 *
 * You should have received a copy of the GNU General Public License
 * along with this program; if not, write to the Free Software Foundation,
 * Inc., 51 Franklin Street, Fifth Floor, Boston, MA 02110-1301, USA.
 *
 * Contributor(s): Blender Foundation (2008).
 *
 * ***** END GPL LICENSE BLOCK *****
 */

/** \file blender/makesrna/intern/rna_object.c
 *  \ingroup RNA
 */

#include <stdio.h>
#include <stdlib.h>

#include "DNA_action_types.h"
#include "DNA_customdata_types.h"
#include "DNA_group_types.h"
#include "DNA_material_types.h"
#include "DNA_mesh_types.h"
#include "DNA_object_force_types.h"
#include "DNA_object_types.h"
#include "DNA_scene_types.h"
#include "DNA_meta_types.h"
#include "DNA_workspace_types.h"
#include "DNA_gpencil_modifier_types.h"
#include "DNA_shader_fx_types.h"

#include "BLI_utildefines.h"
#include "BLI_listbase.h"

#include "BKE_camera.h"
#include "BKE_collection.h"
#include "BKE_paint.h"
#include "BKE_editlattice.h"
#include "BKE_editmesh.h"
#include "BKE_layer.h"
#include "BKE_object_deform.h"
#include "BKE_object_facemap.h"

#include "RNA_access.h"
#include "RNA_define.h"
#include "RNA_enum_types.h"

#include "rna_internal.h"

#include "BLI_sys_types.h" /* needed for intptr_t used in ED_mesh.h */
#include "ED_mesh.h"

#include "WM_api.h"
#include "WM_types.h"

const EnumPropertyItem rna_enum_object_mode_items[] = {
	{OB_MODE_OBJECT, "OBJECT", ICON_OBJECT_DATAMODE, "Object Mode", ""},
	{OB_MODE_EDIT, "EDIT", ICON_EDITMODE_HLT, "Edit Mode", ""},
	{OB_MODE_POSE, "POSE", ICON_POSE_HLT, "Pose Mode", ""},
	{OB_MODE_SCULPT, "SCULPT", ICON_SCULPTMODE_HLT, "Sculpt Mode", ""},
	{OB_MODE_VERTEX_PAINT, "VERTEX_PAINT", ICON_VPAINT_HLT, "Vertex Paint", ""},
	{OB_MODE_WEIGHT_PAINT, "WEIGHT_PAINT", ICON_WPAINT_HLT, "Weight Paint", ""},
	{OB_MODE_TEXTURE_PAINT, "TEXTURE_PAINT", ICON_TPAINT_HLT, "Texture Paint", ""},
	{OB_MODE_PARTICLE_EDIT, "PARTICLE_EDIT", ICON_PARTICLEMODE, "Particle Edit", ""},
	{OB_MODE_GPENCIL_EDIT, "GPENCIL_EDIT", ICON_EDITMODE_HLT, "Edit Mode", "Edit Grease Pencil Strokes"},
	{OB_MODE_GPENCIL_SCULPT, "GPENCIL_SCULPT", ICON_SCULPTMODE_HLT, "Sculpt Mode", "Sculpt Grease Pencil Strokes"},
	{OB_MODE_GPENCIL_PAINT, "GPENCIL_PAINT", ICON_GREASEPENCIL, "Draw", "Paint Grease Pencil Strokes"},
	{OB_MODE_GPENCIL_WEIGHT, "GPENCIL_WEIGHT", ICON_WPAINT_HLT, "Weight Paint", "Grease Pencil Weight Paint Strokes" },
	{0, NULL, 0, NULL, NULL}
};

const EnumPropertyItem rna_enum_object_empty_drawtype_items[] = {
	{OB_PLAINAXES, "PLAIN_AXES", 0, "Plain Axes", ""},
	{OB_ARROWS, "ARROWS", 0, "Arrows", ""},
	{OB_SINGLE_ARROW, "SINGLE_ARROW", 0, "Single Arrow", ""},
	{OB_CIRCLE, "CIRCLE", 0, "Circle", ""},
	{OB_CUBE, "CUBE", 0, "Cube", ""},
	{OB_EMPTY_SPHERE, "SPHERE", 0, "Sphere", ""},
	{OB_EMPTY_CONE, "CONE", 0, "Cone", ""},
	{OB_EMPTY_IMAGE, "IMAGE", 0, "Image", ""},
	{0, NULL, 0, NULL, NULL}
};

const EnumPropertyItem rna_enum_object_gpencil_type_items[] = {
	{ GP_EMPTY, "EMPTY", ICON_OUTLINER_OB_GREASEPENCIL, "Blank", "Create an empty grease pencil object" },
<<<<<<< HEAD
=======
	{ GP_STROKE, "STROKE", ICON_OUTLINER_OB_CURVE, "Stroke", "Create a simple stroke with basic colors" },
>>>>>>> 6cad7984
	{ GP_MONKEY, "MONKEY", ICON_MONKEY, "Monkey", "Construct a Suzanne grease pencil object" },
	{ 0, NULL, 0, NULL, NULL }
};

static const EnumPropertyItem parent_type_items[] = {
	{PAROBJECT, "OBJECT", 0, "Object", "The object is parented to an object"},
	{PARSKEL, "ARMATURE", 0, "Armature", ""},
	{PARSKEL, "LATTICE", 0, "Lattice", "The object is parented to a lattice"}, /* PARSKEL reuse will give issues */
	{PARVERT1, "VERTEX", 0, "Vertex", "The object is parented to a vertex"},
	{PARVERT3, "VERTEX_3", 0, "3 Vertices", ""},
	{PARBONE, "BONE", 0, "Bone", "The object is parented to a bone"},
	{0, NULL, 0, NULL, NULL}
};

#define DUPLI_ITEMS_SHARED \
	{0, "NONE", 0, "None", ""}, \
	{OB_DUPLIFRAMES, "FRAMES", 0, "Frames", "Make copy of object for every frame"}, \
	{OB_DUPLIVERTS, "VERTS", 0, "Verts", "Duplicate child objects on all vertices"}, \
	{OB_DUPLIFACES, "FACES", 0, "Faces", "Duplicate child objects on all faces"}

#define DUPLI_ITEM_COLLECTION \
	{OB_DUPLICOLLECTION, "COLLECTION", 0, "Collection", "Enable collection instancing"}
static const EnumPropertyItem dupli_items[] = {
	DUPLI_ITEMS_SHARED,
	DUPLI_ITEM_COLLECTION,
	{0, NULL, 0, NULL, NULL}
};
#ifdef RNA_RUNTIME
static EnumPropertyItem dupli_items_nogroup[] = {
	DUPLI_ITEMS_SHARED,
	{0, NULL, 0, NULL, NULL}
};
#endif
#undef DUPLI_ITEMS_SHARED
#undef DUPLI_ITEM_COLLECTION

const EnumPropertyItem rna_enum_metaelem_type_items[] = {
	{MB_BALL, "BALL", ICON_META_BALL, "Ball", ""},
	{MB_TUBE, "CAPSULE", ICON_META_CAPSULE, "Capsule", ""},
	{MB_PLANE, "PLANE", ICON_META_PLANE, "Plane", ""},
	{MB_ELIPSOID, "ELLIPSOID", ICON_META_ELLIPSOID, "Ellipsoid", ""}, /* NOTE: typo at original definition! */
	{MB_CUBE, "CUBE", ICON_META_CUBE, "Cube", ""},
	{0, NULL, 0, NULL, NULL}
};

/* used for 2 enums */
#define OBTYPE_CU_CURVE {OB_CURVE, "CURVE", 0, "Curve", ""}
#define OBTYPE_CU_SURF {OB_SURF, "SURFACE", 0, "Surface", ""}
#define OBTYPE_CU_FONT {OB_FONT, "FONT", 0, "Font", ""}

const EnumPropertyItem rna_enum_object_type_items[] = {
	{OB_MESH, "MESH", 0, "Mesh", ""},
	OBTYPE_CU_CURVE,
	OBTYPE_CU_SURF,
	{OB_MBALL, "META", 0, "Meta", ""},
	OBTYPE_CU_FONT,
	{0, "", 0, NULL, NULL},
	{OB_ARMATURE, "ARMATURE", 0, "Armature", ""},
	{OB_LATTICE, "LATTICE", 0, "Lattice", ""},
	{OB_EMPTY, "EMPTY", 0, "Empty", ""},
	{OB_GPENCIL, "GPENCIL", 0, "GPencil", ""},
	{0, "", 0, NULL, NULL},
	{OB_CAMERA, "CAMERA", 0, "Camera", ""},
	{OB_LAMP, "LIGHT", 0, "Light", ""},
	{OB_SPEAKER, "SPEAKER", 0, "Speaker", ""},
	{OB_LIGHTPROBE, "LIGHT_PROBE", 0, "Probe", ""},
	{0, NULL, 0, NULL, NULL}
};

const EnumPropertyItem rna_enum_object_type_curve_items[] = {
	OBTYPE_CU_CURVE,
	OBTYPE_CU_SURF,
	OBTYPE_CU_FONT,
	{0, NULL, 0, NULL, NULL}
};

const EnumPropertyItem rna_enum_object_axis_items[] = {
	{OB_POSX, "POS_X", 0, "+X", ""},
	{OB_POSY, "POS_Y", 0, "+Y", ""},
	{OB_POSZ, "POS_Z", 0, "+Z", ""},
	{OB_NEGX, "NEG_X", 0, "-X", ""},
	{OB_NEGY, "NEG_Y", 0, "-Y", ""},
	{OB_NEGZ, "NEG_Z", 0, "-Z", ""},
	{0, NULL, 0, NULL, NULL}
};

#ifdef RNA_RUNTIME

#include "BLI_math.h"

#include "DNA_key_types.h"
#include "DNA_constraint_types.h"
#include "DNA_gpencil_types.h"
#include "DNA_ID.h"
#include "DNA_lattice_types.h"
#include "DNA_node_types.h"

#include "BKE_armature.h"
#include "BKE_constraint.h"
#include "BKE_context.h"
#include "BKE_curve.h"
#include "BKE_effect.h"
#include "BKE_global.h"
#include "BKE_key.h"
#include "BKE_object.h"
#include "BKE_material.h"
#include "BKE_mesh.h"
#include "BKE_modifier.h"
#include "BKE_particle.h"
#include "BKE_scene.h"
#include "BKE_deform.h"

#include "DEG_depsgraph.h"
#include "DEG_depsgraph_build.h"

#include "ED_object.h"
#include "ED_particle.h"
#include "ED_curve.h"
#include "ED_lattice.h"

static void rna_Object_internal_update(Main *UNUSED(bmain), Scene *UNUSED(scene), PointerRNA *ptr)
{
	DEG_id_tag_update(ptr->id.data, OB_RECALC_OB);
}

static void rna_Object_internal_update_draw(Main *UNUSED(bmain), Scene *UNUSED(scene), PointerRNA *ptr)
{
	DEG_id_tag_update(ptr->id.data, OB_RECALC_OB);
	WM_main_add_notifier(NC_OBJECT | ND_DRAW, ptr->id.data);
}

static void rna_Object_matrix_world_update(Main *bmain, Scene *scene, PointerRNA *ptr)
{
	/* don't use compat so we get predictable rotation */
	BKE_object_apply_mat4(ptr->id.data, ((Object *)ptr->id.data)->obmat, false, true);
	rna_Object_internal_update(bmain, scene, ptr);
}

static void rna_Object_hide_update(Main *bmain, Scene *UNUSED(scene), PointerRNA *ptr)
{
	Object *ob = ptr->id.data;
	BKE_main_collection_sync(bmain);
	DEG_id_tag_update(&ob->id, DEG_TAG_COPY_ON_WRITE);
	DEG_relations_tag_update(bmain);
	WM_main_add_notifier(NC_OBJECT | ND_DRAW, &ob->id);
}

static void rna_Object_matrix_local_get(PointerRNA *ptr, float values[16])
{
	Object *ob = ptr->id.data;
	BKE_object_matrix_local_get(ob, (float(*)[4])values);
}

static void rna_Object_matrix_local_set(PointerRNA *ptr, const float values[16])
{
	Object *ob = ptr->id.data;
	float local_mat[4][4];

	/* localspace matrix is truly relative to the parent, but parameters stored in object are
	 * relative to parentinv matrix. Undo the parent inverse part before applying it as local matrix. */
	if (ob->parent) {
		float invmat[4][4];
		invert_m4_m4(invmat, ob->parentinv);
		mul_m4_m4m4(local_mat, invmat, (float(*)[4])values);
	}
	else {
		copy_m4_m4(local_mat, (float(*)[4])values);
	}

	/* don't use compat so we get predictable rotation, and do not use parenting either, because it's a local matrix! */
	BKE_object_apply_mat4(ob, local_mat, false, false);
}

static void rna_Object_matrix_basis_get(PointerRNA *ptr, float values[16])
{
	Object *ob = ptr->id.data;
	BKE_object_to_mat4(ob, (float(*)[4])values);
}

static void rna_Object_matrix_basis_set(PointerRNA *ptr, const float values[16])
{
	Object *ob = ptr->id.data;
	BKE_object_apply_mat4(ob, (float(*)[4])values, false, false);
}

void rna_Object_internal_update_data(Main *UNUSED(bmain), Scene *UNUSED(scene), PointerRNA *ptr)
{
	DEG_id_tag_update(ptr->id.data, OB_RECALC_DATA);
	WM_main_add_notifier(NC_OBJECT | ND_DRAW, ptr->id.data);
}

static void rna_Object_active_shape_update(bContext *C, PointerRNA *ptr)
{
	Object *ob = ptr->id.data;
	Main *bmain = CTX_data_main(C);
	Scene *scene = CTX_data_scene(C);

	if (CTX_data_edit_object(C) == ob) {
		/* exit/enter editmode to get new shape */
		switch (ob->type) {
			case OB_MESH:
				EDBM_mesh_load(bmain, ob);
				EDBM_mesh_make(ob, scene->toolsettings->selectmode, true);

				DEG_id_tag_update(ob->data, 0);

				EDBM_mesh_normals_update(((Mesh *)ob->data)->edit_btmesh);
				BKE_editmesh_tessface_calc(((Mesh *)ob->data)->edit_btmesh);
				break;
			case OB_CURVE:
			case OB_SURF:
				ED_curve_editnurb_load(bmain, ob);
				ED_curve_editnurb_make(ob);
				break;
			case OB_LATTICE:
				BKE_editlattice_load(ob);
				BKE_editlattice_make(ob);
				break;
		}
	}

	rna_Object_internal_update_data(bmain, scene, ptr);
}

static void rna_Object_dependency_update(Main *bmain, Scene *UNUSED(scene), PointerRNA *ptr)
{
	DEG_id_tag_update(ptr->id.data, OB_RECALC_OB);
	DEG_relations_tag_update(bmain);
	WM_main_add_notifier(NC_OBJECT | ND_PARENT, ptr->id.data);
}

static void rna_Object_data_set(PointerRNA *ptr, PointerRNA value)
{
	Object *ob = (Object *)ptr->data;
	ID *id = value.data;

	if (ob->mode & OB_MODE_EDIT) {
		return;
	}

	/* assigning NULL only for empties */
	if ((id == NULL) && (ob->type != OB_EMPTY)) {
		return;
	}

	BLI_assert(BKE_id_is_in_gobal_main(&ob->id));
	BLI_assert(BKE_id_is_in_gobal_main(id));

	if (ob->type == OB_EMPTY) {
		if (ob->data) {
			id_us_min((ID *)ob->data);
			ob->data = NULL;
		}

		if (!id || GS(id->name) == ID_IM) {
			id_us_plus(id);
			ob->data = id;
		}
	}
	else if (ob->type == OB_MESH) {
		BKE_mesh_assign_object(G_MAIN, ob, (Mesh *)id);
	}
	else {
		if (ob->data) {
			id_us_min((ID *)ob->data);
		}

		/* no need to type-check here ID. this is done in the _typef() function */
		BLI_assert(OB_DATA_SUPPORT_ID(GS(id->name)));
		id_us_plus(id);

		ob->data = id;
		test_object_materials(G_MAIN, ob, id);

		if (GS(id->name) == ID_CU) {
			BKE_curve_type_test(ob);
		}
		else if (ob->type == OB_ARMATURE) {
			BKE_pose_rebuild(G_MAIN, ob, ob->data, true);
		}
	}
}

static StructRNA *rna_Object_data_typef(PointerRNA *ptr)
{
	Object *ob = (Object *)ptr->data;

	/* keep in sync with OB_DATA_SUPPORT_ID() macro */
	switch (ob->type) {
		case OB_EMPTY: return &RNA_Image;
		case OB_MESH: return &RNA_Mesh;
		case OB_CURVE: return &RNA_Curve;
		case OB_SURF: return &RNA_Curve;
		case OB_FONT: return &RNA_Curve;
		case OB_MBALL: return &RNA_MetaBall;
		case OB_LAMP: return &RNA_Light;
		case OB_CAMERA: return &RNA_Camera;
		case OB_LATTICE: return &RNA_Lattice;
		case OB_ARMATURE: return &RNA_Armature;
		case OB_SPEAKER: return &RNA_Speaker;
		case OB_LIGHTPROBE: return &RNA_LightProbe;
		case OB_GPENCIL: return &RNA_GreasePencil;
		default: return &RNA_ID;
	}
}

static bool rna_Object_data_poll(PointerRNA *ptr, const PointerRNA value)
{
	Object *ob = (Object *)ptr->data;

	if (ob->type == OB_GPENCIL) {
		/* GP Object - Don't allow using "Annotation" GP datablocks here */
		bGPdata *gpd = value.data;
		return (gpd->flag & GP_DATA_ANNOTATIONS) == 0;
	}

	return true;
}

static void rna_Object_parent_set(PointerRNA *ptr, PointerRNA value)
{
	Object *ob = (Object *)ptr->data;
	Object *par = (Object *)value.data;

	{
		ED_object_parent(ob, par, ob->partype, ob->parsubstr);
	}
}

static void rna_Object_parent_type_set(PointerRNA *ptr, int value)
{
	Object *ob = (Object *)ptr->data;

	ED_object_parent(ob, ob->parent, value, ob->parsubstr);
}

static const EnumPropertyItem *rna_Object_parent_type_itemf(bContext *UNUSED(C), PointerRNA *ptr,
                                                      PropertyRNA *UNUSED(prop), bool *r_free)
{
	Object *ob = (Object *)ptr->data;
	EnumPropertyItem *item = NULL;
	int totitem = 0;

	RNA_enum_items_add_value(&item, &totitem, parent_type_items, PAROBJECT);

	if (ob->parent) {
		Object *par = ob->parent;

		if (par->type == OB_LATTICE) {
			/* special hack: prevents this overriding others */
			RNA_enum_items_add_value(&item, &totitem, &parent_type_items[2], PARSKEL);
		}
		else if (par->type == OB_ARMATURE) {
			/* special hack: prevents this being overrided */
			RNA_enum_items_add_value(&item, &totitem, &parent_type_items[1], PARSKEL);
			RNA_enum_items_add_value(&item, &totitem, parent_type_items, PARBONE);
		}

		if (OB_TYPE_SUPPORT_PARVERT(par->type)) {
			RNA_enum_items_add_value(&item, &totitem, parent_type_items, PARVERT1);
			RNA_enum_items_add_value(&item, &totitem, parent_type_items, PARVERT3);
		}
	}

	RNA_enum_item_end(&item, &totitem);
	*r_free = true;

	return item;
}

static void rna_Object_empty_draw_type_set(PointerRNA *ptr, int value)
{
	Object *ob = (Object *)ptr->data;

	BKE_object_empty_draw_type_set(ob, value);
}

static void rna_Object_parent_bone_set(PointerRNA *ptr, const char *value)
{
	Object *ob = (Object *)ptr->data;

	ED_object_parent(ob, ob->parent, ob->partype, value);
}

static const EnumPropertyItem *rna_Object_dupli_type_itemf(
        bContext *UNUSED(C), PointerRNA *ptr,
        PropertyRNA *UNUSED(prop), bool *UNUSED(r_free))
{
	Object *ob = (Object *)ptr->data;
	const EnumPropertyItem *item;

	if (ob->type == OB_EMPTY) {
		item = dupli_items;
	}
	else {
		item = dupli_items_nogroup;
	}

	return item;
}

static void rna_Object_dup_group_set(PointerRNA *ptr, PointerRNA value)
{
	Object *ob = (Object *)ptr->data;
	Collection *grp = (Collection *)value.data;

	/* must not let this be set if the object belongs in this group already,
	 * thus causing a cycle/infinite-recursion leading to crashes on load [#25298]
	 */
	if (BKE_collection_has_object_recursive(grp, ob) == 0) {
		if (ob->type == OB_EMPTY) {
			id_us_min(&ob->dup_group->id);
			ob->dup_group = grp;
			id_us_plus(&ob->dup_group->id);
		}
		else {
			BKE_report(NULL, RPT_ERROR,
			           "Only empty objects support group instances");
		}
	}
	else {
		BKE_report(NULL, RPT_ERROR,
		           "Cannot set dupli-group as object belongs in group being instanced, thus causing a cycle");
	}
}

static void rna_VertexGroup_name_set(PointerRNA *ptr, const char *value)
{
	Object *ob = (Object *)ptr->id.data;
	bDeformGroup *dg = (bDeformGroup *)ptr->data;
	BLI_strncpy_utf8(dg->name, value, sizeof(dg->name));
	defgroup_unique_name(dg, ob);
}

static int rna_VertexGroup_index_get(PointerRNA *ptr)
{
	Object *ob = (Object *)ptr->id.data;

	return BLI_findindex(&ob->defbase, ptr->data);
}

static PointerRNA rna_Object_active_vertex_group_get(PointerRNA *ptr)
{
	Object *ob = (Object *)ptr->id.data;
	return rna_pointer_inherit_refine(ptr, &RNA_VertexGroup, BLI_findlink(&ob->defbase, ob->actdef - 1));
}

static int rna_Object_active_vertex_group_index_get(PointerRNA *ptr)
{
	Object *ob = (Object *)ptr->id.data;
	return ob->actdef - 1;
}

static void rna_Object_active_vertex_group_index_set(PointerRNA *ptr, int value)
{
	Object *ob = (Object *)ptr->id.data;
	ob->actdef = value + 1;
}

static void rna_Object_active_vertex_group_index_range(PointerRNA *ptr, int *min, int *max,
                                                       int *UNUSED(softmin), int *UNUSED(softmax))
{
	Object *ob = (Object *)ptr->id.data;

	*min = 0;
	*max = max_ii(0, BLI_listbase_count(&ob->defbase) - 1);
}

void rna_object_vgroup_name_index_get(PointerRNA *ptr, char *value, int index)
{
	Object *ob = (Object *)ptr->id.data;
	bDeformGroup *dg;

	dg = BLI_findlink(&ob->defbase, index - 1);

	if (dg) BLI_strncpy(value, dg->name, sizeof(dg->name));
	else value[0] = '\0';
}

int rna_object_vgroup_name_index_length(PointerRNA *ptr, int index)
{
	Object *ob = (Object *)ptr->id.data;
	bDeformGroup *dg;

	dg = BLI_findlink(&ob->defbase, index - 1);
	return (dg) ? strlen(dg->name) : 0;
}

void rna_object_vgroup_name_index_set(PointerRNA *ptr, const char *value, short *index)
{
	Object *ob = (Object *)ptr->id.data;
	*index = defgroup_name_index(ob, value) + 1;
}

void rna_object_vgroup_name_set(PointerRNA *ptr, const char *value, char *result, int maxlen)
{
	Object *ob = (Object *)ptr->id.data;
	bDeformGroup *dg = defgroup_find_name(ob, value);
	if (dg) {
		BLI_strncpy(result, value, maxlen); /* no need for BLI_strncpy_utf8, since this matches an existing group */
		return;
	}

	result[0] = '\0';
}

static void rna_FaceMap_name_set(PointerRNA *ptr, const char *value)
{
	Object *ob = (Object *)ptr->id.data;
	bFaceMap *fmap = (bFaceMap *)ptr->data;
	BLI_strncpy_utf8(fmap->name, value, sizeof(fmap->name));
	BKE_object_facemap_unique_name(ob, fmap);
}

static int rna_FaceMap_index_get(PointerRNA *ptr)
{
	Object *ob = (Object *)ptr->id.data;

	return BLI_findindex(&ob->fmaps, ptr->data);
}

static PointerRNA rna_Object_active_face_map_get(PointerRNA *ptr)
{
	Object *ob = (Object *)ptr->id.data;
	return rna_pointer_inherit_refine(ptr, &RNA_FaceMap, BLI_findlink(&ob->fmaps, ob->actfmap - 1));
}

static int rna_Object_active_face_map_index_get(PointerRNA *ptr)
{
	Object *ob = (Object *)ptr->id.data;
	return ob->actfmap - 1;
}

static void rna_Object_active_face_map_index_set(PointerRNA *ptr, int value)
{
	Object *ob = (Object *)ptr->id.data;
	ob->actfmap = value + 1;
}

static void rna_Object_active_face_map_index_range(PointerRNA *ptr, int *min, int *max,
                                                       int *UNUSED(softmin), int *UNUSED(softmax))
{
	Object *ob = (Object *)ptr->id.data;

	*min = 0;
	*max = max_ii(0, BLI_listbase_count(&ob->fmaps) - 1);
}

void rna_object_BKE_object_facemap_name_index_get(PointerRNA *ptr, char *value, int index)
{
	Object *ob = (Object *)ptr->id.data;
	bFaceMap *fmap;

	fmap = BLI_findlink(&ob->fmaps, index - 1);

	if (fmap) BLI_strncpy(value, fmap->name, sizeof(fmap->name));
	else value[0] = '\0';
}

int rna_object_BKE_object_facemap_name_index_length(PointerRNA *ptr, int index)
{
	Object *ob = (Object *)ptr->id.data;
	bFaceMap *fmap;

	fmap = BLI_findlink(&ob->fmaps, index - 1);
	return (fmap) ? strlen(fmap->name) : 0;
}

void rna_object_BKE_object_facemap_name_index_set(PointerRNA *ptr, const char *value, short *index)
{
	Object *ob = (Object *)ptr->id.data;
	*index = BKE_object_facemap_name_index(ob, value) + 1;
}

void rna_object_fmap_name_set(PointerRNA *ptr, const char *value, char *result, int maxlen)
{
	Object *ob = (Object *)ptr->id.data;
	bFaceMap *fmap = BKE_object_facemap_find_name(ob, value);
	if (fmap) {
		BLI_strncpy(result, value, maxlen); /* no need for BLI_strncpy_utf8, since this matches an existing group */
		return;
	}

	result[0] = '\0';
}


void rna_object_uvlayer_name_set(PointerRNA *ptr, const char *value, char *result, int maxlen)
{
	Object *ob = (Object *)ptr->id.data;
	Mesh *me;
	CustomDataLayer *layer;
	int a;

	if (ob->type == OB_MESH && ob->data) {
		me = (Mesh *)ob->data;

		for (a = 0; a < me->ldata.totlayer; a++) {
			layer = &me->ldata.layers[a];

			if (layer->type == CD_MLOOPUV && STREQ(layer->name, value)) {
				BLI_strncpy(result, value, maxlen);
				return;
			}
		}
	}

	result[0] = '\0';
}

void rna_object_vcollayer_name_set(PointerRNA *ptr, const char *value, char *result, int maxlen)
{
	Object *ob = (Object *)ptr->id.data;
	Mesh *me;
	CustomDataLayer *layer;
	int a;

	if (ob->type == OB_MESH && ob->data) {
		me = (Mesh *)ob->data;

		for (a = 0; a < me->fdata.totlayer; a++) {
			layer = &me->fdata.layers[a];

			if (layer->type == CD_MCOL && STREQ(layer->name, value)) {
				BLI_strncpy(result, value, maxlen);
				return;
			}
		}
	}

	result[0] = '\0';
}

static int rna_Object_active_material_index_get(PointerRNA *ptr)
{
	Object *ob = (Object *)ptr->id.data;
	return MAX2(ob->actcol - 1, 0);
}

static void rna_Object_active_material_index_set(PointerRNA *ptr, int value)
{
	Object *ob = (Object *)ptr->id.data;
	ob->actcol = value + 1;

	if (ob->type == OB_MESH) {
		Mesh *me = ob->data;

		if (me->edit_btmesh)
			me->edit_btmesh->mat_nr = value;
	}
}

static void rna_Object_active_material_index_range(PointerRNA *ptr, int *min, int *max,
                                                   int *UNUSED(softmin), int *UNUSED(softmax))
{
	Object *ob = (Object *)ptr->id.data;
	*min = 0;
	*max = max_ii(ob->totcol - 1, 0);
}

/* returns active base material */
static PointerRNA rna_Object_active_material_get(PointerRNA *ptr)
{
	Object *ob = (Object *)ptr->id.data;
	Material *ma;

	ma = (ob->totcol) ? give_current_material(ob, ob->actcol) : NULL;
	return rna_pointer_inherit_refine(ptr, &RNA_Material, ma);
}

static void rna_Object_active_material_set(PointerRNA *ptr, PointerRNA value)
{
	Object *ob = (Object *)ptr->id.data;

	DEG_id_tag_update(value.data, 0);
	BLI_assert(BKE_id_is_in_gobal_main(&ob->id));
	BLI_assert(BKE_id_is_in_gobal_main(value.data));
	assign_material(G_MAIN, ob, value.data, ob->actcol, BKE_MAT_ASSIGN_EXISTING);
}

static int rna_Object_active_material_editable(PointerRNA *ptr, const char **UNUSED(r_info))
{
	Object *ob = (Object *)ptr->id.data;
	bool is_editable;

	if ((ob->matbits == NULL) || (ob->actcol == 0) || ob->matbits[ob->actcol - 1]) {
		is_editable = !ID_IS_LINKED(ob);
	}
	else {
		is_editable = ob->data ? !ID_IS_LINKED(ob->data) : false;
	}

	return is_editable ? PROP_EDITABLE : 0;
}


static void rna_Object_active_particle_system_index_range(PointerRNA *ptr, int *min, int *max,
                                                          int *UNUSED(softmin), int *UNUSED(softmax))
{
	Object *ob = (Object *)ptr->id.data;
	*min = 0;
	*max = max_ii(0, BLI_listbase_count(&ob->particlesystem) - 1);
}

static int rna_Object_active_particle_system_index_get(PointerRNA *ptr)
{
	Object *ob = (Object *)ptr->id.data;
	return psys_get_current_num(ob);
}

static void rna_Object_active_particle_system_index_set(PointerRNA *ptr, int value)
{
	Object *ob = (Object *)ptr->id.data;
	psys_set_current_num(ob, value);
}

static void rna_Object_particle_update(Main *UNUSED(bmain), Scene *scene, PointerRNA *ptr)
{
	/* TODO: Disabled for now, because bContext is not available. */
#if 0
	Object *ob = (Object *)ptr->id.data;
	PE_current_changed(NULL, scene, ob);
#else
	(void) scene;
	(void) ptr;
#endif
}

/* rotation - axis-angle */
static void rna_Object_rotation_axis_angle_get(PointerRNA *ptr, float *value)
{
	Object *ob = ptr->data;

	/* for now, assume that rotation mode is axis-angle */
	value[0] = ob->rotAngle;
	copy_v3_v3(&value[1], ob->rotAxis);
}

/* rotation - axis-angle */
static void rna_Object_rotation_axis_angle_set(PointerRNA *ptr, const float *value)
{
	Object *ob = ptr->data;

	/* for now, assume that rotation mode is axis-angle */
	ob->rotAngle = value[0];
	copy_v3_v3(ob->rotAxis, &value[1]);

	/* TODO: validate axis? */
}

static void rna_Object_rotation_mode_set(PointerRNA *ptr, int value)
{
	Object *ob = ptr->data;

	/* use API Method for conversions... */
	BKE_rotMode_change_values(ob->quat, ob->rot, ob->rotAxis, &ob->rotAngle, ob->rotmode, (short)value);

	/* finally, set the new rotation type */
	ob->rotmode = value;
}

static void rna_Object_dimensions_get(PointerRNA *ptr, float *value)
{
	Object *ob = ptr->data;
	BKE_object_dimensions_get(ob, value);
}

static void rna_Object_dimensions_set(PointerRNA *ptr, const float *value)
{
	Object *ob = ptr->data;
	BKE_object_dimensions_set(ob, value);
}

static int rna_Object_location_editable(PointerRNA *ptr, int index)
{
	Object *ob = (Object *)ptr->data;

	/* only if the axis in question is locked, not editable... */
	if ((index == 0) && (ob->protectflag & OB_LOCK_LOCX))
		return 0;
	else if ((index == 1) && (ob->protectflag & OB_LOCK_LOCY))
		return 0;
	else if ((index == 2) && (ob->protectflag & OB_LOCK_LOCZ))
		return 0;
	else
		return PROP_EDITABLE;
}

static int rna_Object_scale_editable(PointerRNA *ptr, int index)
{
	Object *ob = (Object *)ptr->data;

	/* only if the axis in question is locked, not editable... */
	if ((index == 0) && (ob->protectflag & OB_LOCK_SCALEX))
		return 0;
	else if ((index == 1) && (ob->protectflag & OB_LOCK_SCALEY))
		return 0;
	else if ((index == 2) && (ob->protectflag & OB_LOCK_SCALEZ))
		return 0;
	else
		return PROP_EDITABLE;
}

static int rna_Object_rotation_euler_editable(PointerRNA *ptr, int index)
{
	Object *ob = (Object *)ptr->data;

	/* only if the axis in question is locked, not editable... */
	if ((index == 0) && (ob->protectflag & OB_LOCK_ROTX))
		return 0;
	else if ((index == 1) && (ob->protectflag & OB_LOCK_ROTY))
		return 0;
	else if ((index == 2) && (ob->protectflag & OB_LOCK_ROTZ))
		return 0;
	else
		return PROP_EDITABLE;
}

static int rna_Object_rotation_4d_editable(PointerRNA *ptr, int index)
{
	Object *ob = (Object *)ptr->data;

	/* only consider locks if locking components individually... */
	if (ob->protectflag & OB_LOCK_ROT4D) {
		/* only if the axis in question is locked, not editable... */
		if ((index == 0) && (ob->protectflag & OB_LOCK_ROTW))
			return 0;
		else if ((index == 1) && (ob->protectflag & OB_LOCK_ROTX))
			return 0;
		else if ((index == 2) && (ob->protectflag & OB_LOCK_ROTY))
			return 0;
		else if ((index == 3) && (ob->protectflag & OB_LOCK_ROTZ))
			return 0;
	}

	return PROP_EDITABLE;
}

static int rna_MaterialSlot_material_editable(PointerRNA *ptr, const char **UNUSED(r_info))
{
	Object *ob = (Object *)ptr->id.data;
	const int index = (Material **)ptr->data - ob->mat;
	bool is_editable;

	if ((ob->matbits == NULL) || ob->matbits[index]) {
		is_editable = !ID_IS_LINKED(ob);
	}
	else {
		is_editable = ob->data ? !ID_IS_LINKED(ob->data) : false;
	}

	return is_editable ? PROP_EDITABLE : 0;
}

static PointerRNA rna_MaterialSlot_material_get(PointerRNA *ptr)
{
	Object *ob = (Object *)ptr->id.data;
	Material *ma;
	const int index = (Material **)ptr->data - ob->mat;

	ma = give_current_material(ob, index + 1);
	return rna_pointer_inherit_refine(ptr, &RNA_Material, ma);
}

static void rna_MaterialSlot_material_set(PointerRNA *ptr, PointerRNA value)
{
	Object *ob = (Object *)ptr->id.data;
	int index = (Material **)ptr->data - ob->mat;

	BLI_assert(BKE_id_is_in_gobal_main(&ob->id));
	BLI_assert(BKE_id_is_in_gobal_main(value.data));
	assign_material(G_MAIN, ob, value.data, index + 1, BKE_MAT_ASSIGN_EXISTING);
}

static bool rna_MaterialSlot_material_poll(PointerRNA *ptr, PointerRNA value)
{
	Object *ob = (Object *)ptr->id.data;
	Material *ma = (Material *)value.data;

	if (ob->type == OB_GPENCIL) {
		/* GP Materials only */
		return (ma->gp_style != NULL);
	}
	else {
		/* Everything except GP materials */
		return (ma->gp_style == NULL);
	}
}

static int rna_MaterialSlot_link_get(PointerRNA *ptr)
{
	Object *ob = (Object *)ptr->id.data;
	int index = (Material **)ptr->data - ob->mat;

	return ob->matbits[index] != 0;
}

static void rna_MaterialSlot_link_set(PointerRNA *ptr, int value)
{
	Object *ob = (Object *)ptr->id.data;
	int index = (Material **)ptr->data - ob->mat;

	if (value) {
		ob->matbits[index] = 1;
		/* ob->colbits |= (1 << index); */ /* DEPRECATED */
	}
	else {
		ob->matbits[index] = 0;
		/* ob->colbits &= ~(1 << index); */ /* DEPRECATED */
	}
}

static int rna_MaterialSlot_name_length(PointerRNA *ptr)
{
	Object *ob = (Object *)ptr->id.data;
	Material *ma;
	int index = (Material **)ptr->data - ob->mat;

	ma = give_current_material(ob, index + 1);

	if (ma)
		return strlen(ma->id.name + 2);

	return 0;
}

static void rna_MaterialSlot_name_get(PointerRNA *ptr, char *str)
{
	Object *ob = (Object *)ptr->id.data;
	Material *ma;
	int index = (Material **)ptr->data - ob->mat;

	ma = give_current_material(ob, index + 1);

	if (ma)
		strcpy(str, ma->id.name + 2);
	else
		str[0] = '\0';
}

static void rna_MaterialSlot_update(Main *bmain, Scene *scene, PointerRNA *ptr)
{
	rna_Object_internal_update(bmain, scene, ptr);

	WM_main_add_notifier(NC_OBJECT | ND_OB_SHADING, ptr->id.data);
	WM_main_add_notifier(NC_MATERIAL | ND_SHADING_LINKS, NULL);
	DEG_relations_tag_update(bmain);
}

static char *rna_MaterialSlot_path(PointerRNA *ptr)
{
	Object *ob = (Object *)ptr->id.data;
	int index = (Material **)ptr->data - ob->mat;

	return BLI_sprintfN("material_slots[%d]", index);
}

/* why does this have to be so complicated?, can't all this crap be
 * moved to in BGE conversion function? - Campbell *
 *
 * logic from check_body_type()
 *  */

static char *rna_ObjectDisplay_path(PointerRNA *UNUSED(ptr))
{
	return BLI_strdup("display");
}

static PointerRNA rna_Object_active_particle_system_get(PointerRNA *ptr)
{
	Object *ob = (Object *)ptr->id.data;
	ParticleSystem *psys = psys_get_current(ob);
	return rna_pointer_inherit_refine(ptr, &RNA_ParticleSystem, psys);
}

static void rna_Object_active_shape_key_index_range(PointerRNA *ptr, int *min, int *max,
                                                    int *UNUSED(softmin), int *UNUSED(softmax))
{
	Object *ob = (Object *)ptr->id.data;
	Key *key = BKE_key_from_object(ob);

	*min = 0;
	if (key) {
		*max = BLI_listbase_count(&key->block) - 1;
		if (*max < 0) *max = 0;
	}
	else {
		*max = 0;
	}
}

static int rna_Object_active_shape_key_index_get(PointerRNA *ptr)
{
	Object *ob = (Object *)ptr->id.data;

	return MAX2(ob->shapenr - 1, 0);
}

static void rna_Object_active_shape_key_index_set(PointerRNA *ptr, int value)
{
	Object *ob = (Object *)ptr->id.data;

	ob->shapenr = value + 1;
}

static PointerRNA rna_Object_active_shape_key_get(PointerRNA *ptr)
{
	Object *ob = (Object *)ptr->id.data;
	Key *key = BKE_key_from_object(ob);
	KeyBlock *kb;
	PointerRNA keyptr;

	if (key == NULL)
		return PointerRNA_NULL;

	kb = BLI_findlink(&key->block, ob->shapenr - 1);
	RNA_pointer_create((ID *)key, &RNA_ShapeKey, kb, &keyptr);
	return keyptr;
}

static PointerRNA rna_Object_field_get(PointerRNA *ptr)
{
	Object *ob = (Object *)ptr->id.data;

	/* weak */
	if (!ob->pd)
		ob->pd = object_add_collision_fields(0);

	return rna_pointer_inherit_refine(ptr, &RNA_FieldSettings, ob->pd);
}

static PointerRNA rna_Object_collision_get(PointerRNA *ptr)
{
	Object *ob = (Object *)ptr->id.data;

	if (ob->type != OB_MESH)
		return PointerRNA_NULL;

	/* weak */
	if (!ob->pd)
		ob->pd = object_add_collision_fields(0);

	return rna_pointer_inherit_refine(ptr, &RNA_CollisionSettings, ob->pd);
}

static PointerRNA rna_Object_active_constraint_get(PointerRNA *ptr)
{
	Object *ob = (Object *)ptr->id.data;
	bConstraint *con = BKE_constraints_active_get(&ob->constraints);
	return rna_pointer_inherit_refine(ptr, &RNA_Constraint, con);
}

static void rna_Object_active_constraint_set(PointerRNA *ptr, PointerRNA value)
{
	Object *ob = (Object *)ptr->id.data;
	BKE_constraints_active_set(&ob->constraints, (bConstraint *)value.data);
}

static bConstraint *rna_Object_constraints_new(Object *object, Main *bmain, int type)
{
	bConstraint *new_con = BKE_constraint_add_for_object(object, NULL, type);

	ED_object_constraint_tag_update(bmain, object, new_con);
	WM_main_add_notifier(NC_OBJECT | ND_CONSTRAINT | NA_ADDED, object);

	return new_con;
}

static void rna_Object_constraints_remove(Object *object, Main *bmain, ReportList *reports, PointerRNA *con_ptr)
{
	bConstraint *con = con_ptr->data;
	if (BLI_findindex(&object->constraints, con) == -1) {
		BKE_reportf(reports, RPT_ERROR, "Constraint '%s' not found in object '%s'", con->name, object->id.name + 2);
		return;
	}

	BKE_constraint_remove(&object->constraints, con);
	RNA_POINTER_INVALIDATE(con_ptr);

	ED_object_constraint_update(bmain, object);
	ED_object_constraint_set_active(object, NULL);
	WM_main_add_notifier(NC_OBJECT | ND_CONSTRAINT | NA_REMOVED, object);
}

static void rna_Object_constraints_clear(Object *object, Main *bmain)
{
	BKE_constraints_free(&object->constraints);

	ED_object_constraint_update(bmain, object);
	ED_object_constraint_set_active(object, NULL);

	WM_main_add_notifier(NC_OBJECT | ND_CONSTRAINT | NA_REMOVED, object);
}

bool rna_Object_constraints_override_apply(
        Main *UNUSED(bmain),
        PointerRNA *ptr_dst, PointerRNA *ptr_src, PointerRNA *UNUSED(ptr_storage),
        PropertyRNA *UNUSED(prop_dst), PropertyRNA *UNUSED(prop_src), PropertyRNA *UNUSED(prop_storage),
        const int UNUSED(len_dst), const int UNUSED(len_src), const int UNUSED(len_storage),
        PointerRNA *UNUSED(ptr_item_dst), PointerRNA *UNUSED(ptr_item_src), PointerRNA *UNUSED(ptr_item_storage),
        IDOverrideStaticPropertyOperation *opop)
{
	BLI_assert(opop->operation == IDOVERRIDESTATIC_OP_INSERT_AFTER &&
	           "Unsupported RNA override operation on constraints collection");

	Object *ob_dst = (Object *)ptr_dst->id.data;
	Object *ob_src = (Object *)ptr_src->id.data;

	/* Remember that insertion operations are defined and stored in correct order, which means that
	 * even if we insert several items in a row, we alays insert first one, then second one, etc.
	 * So we should always find 'anchor' constraint in both _src *and* _dst> */
	bConstraint *con_anchor = NULL;
	if (opop->subitem_local_name && opop->subitem_local_name[0]) {
		con_anchor = BLI_findstring(&ob_dst->constraints, opop->subitem_local_name, offsetof(bConstraint, name));
	}
	if (con_anchor == NULL && opop->subitem_local_index >= 0) {
		con_anchor = BLI_findlink(&ob_dst->constraints, opop->subitem_local_index);
	}
	/* Otherwise we just insert in first position. */

	bConstraint *con_src = NULL;
	if (opop->subitem_local_name && opop->subitem_local_name[0]) {
		con_src = BLI_findstring(&ob_src->constraints, opop->subitem_local_name, offsetof(bConstraint, name));
	}
	if (con_src == NULL && opop->subitem_local_index >= 0) {
		con_src = BLI_findlink(&ob_src->constraints, opop->subitem_local_index);
	}
	con_src = con_src ? con_src->next : ob_src->constraints.first;

	BLI_assert(con_src != NULL);

	bConstraint *con_dst = BKE_constraint_duplicate_ex(con_src, 0, true);

	/* This handles NULL anchor as expected by adding at head of list. */
	BLI_insertlinkafter(&ob_dst->constraints, con_anchor, con_dst);

	/* This should actually *not* be needed in typical cases. However, if overridden source was edited,
	 * we *may* have some new conflicting names. */
	BKE_constraint_unique_name(con_dst, &ob_dst->constraints);

//	printf("%s: We inserted a constraint...\n", __func__);
	return true;
}

static ModifierData *rna_Object_modifier_new(Object *object, bContext *C, ReportList *reports,
                                             const char *name, int type)
{
	return ED_object_modifier_add(reports, CTX_data_main(C), CTX_data_scene(C), object, name, type);
}

static void rna_Object_modifier_remove(Object *object, bContext *C, ReportList *reports, PointerRNA *md_ptr)
{
	ModifierData *md = md_ptr->data;
	if (ED_object_modifier_remove(reports, CTX_data_main(C), object, md) == false) {
		/* error is already set */
		return;
	}

	RNA_POINTER_INVALIDATE(md_ptr);

	WM_main_add_notifier(NC_OBJECT | ND_MODIFIER | NA_REMOVED, object);
}

static void rna_Object_modifier_clear(Object *object, bContext *C)
{
	ED_object_modifier_clear(CTX_data_main(C), object);

	WM_main_add_notifier(NC_OBJECT | ND_MODIFIER | NA_REMOVED, object);
}

bool rna_Object_modifiers_override_apply(
        Main *UNUSED(bmain),
        PointerRNA *ptr_dst, PointerRNA *ptr_src, PointerRNA *UNUSED(ptr_storage),
        PropertyRNA *UNUSED(prop_dst), PropertyRNA *UNUSED(prop_src), PropertyRNA *UNUSED(prop_storage),
        const int UNUSED(len_dst), const int UNUSED(len_src), const int UNUSED(len_storage),
        PointerRNA *UNUSED(ptr_item_dst), PointerRNA *UNUSED(ptr_item_src), PointerRNA *UNUSED(ptr_item_storage),
        IDOverrideStaticPropertyOperation *opop)
{
	BLI_assert(opop->operation == IDOVERRIDESTATIC_OP_INSERT_AFTER &&
	           "Unsupported RNA override operation on modifiers collection");

	Object *ob_dst = (Object *)ptr_dst->id.data;
	Object *ob_src = (Object *)ptr_src->id.data;

	/* Remember that insertion operations are defined and stored in correct order, which means that
	 * even if we insert several items in a row, we alays insert first one, then second one, etc.
	 * So we should always find 'anchor' constraint in both _src *and* _dst> */
	ModifierData *mod_anchor = NULL;
	if (opop->subitem_local_name && opop->subitem_local_name[0]) {
		mod_anchor = BLI_findstring(&ob_dst->modifiers, opop->subitem_local_name, offsetof(ModifierData, name));
	}
	if (mod_anchor == NULL && opop->subitem_local_index >= 0) {
		mod_anchor = BLI_findlink(&ob_dst->modifiers, opop->subitem_local_index);
	}
	/* Otherwise we just insert in first position. */

	ModifierData *mod_src = NULL;
	if (opop->subitem_local_name && opop->subitem_local_name[0]) {
		mod_src = BLI_findstring(&ob_src->modifiers, opop->subitem_local_name, offsetof(ModifierData, name));
	}
	if (mod_src == NULL && opop->subitem_local_index >= 0) {
		mod_src = BLI_findlink(&ob_src->modifiers, opop->subitem_local_index);
	}
	mod_src = mod_src ? mod_src->next : ob_src->modifiers.first;

	BLI_assert(mod_src != NULL);

	ModifierData *mod_dst = modifier_new(mod_src->type);
	modifier_copyData(mod_src, mod_dst);

	/* This handles NULL anchor as expected by adding at head of list. */
	BLI_insertlinkafter(&ob_dst->modifiers, mod_anchor, mod_dst);

	/* This should actually *not* be needed in typical cases. However, if overridden source was edited,
	 * we *may* have some new conflicting names. */
	modifier_unique_name(&ob_dst->modifiers, mod_dst);

//	printf("%s: We inserted a modifier...\n", __func__);
	return true;
}

static GpencilModifierData *rna_Object_greasepencil_modifier_new(
        Object *object, bContext *C, ReportList *reports,
        const char *name, int type)
{
	return ED_object_gpencil_modifier_add(reports, CTX_data_main(C), CTX_data_scene(C), object, name, type);
}

static void rna_Object_greasepencil_modifier_remove(
        Object *object, bContext *C, ReportList *reports, PointerRNA *gmd_ptr)
{
	GpencilModifierData *gmd = gmd_ptr->data;
	if (ED_object_gpencil_modifier_remove(reports, CTX_data_main(C), object, gmd) == false) {
		/* error is already set */
		return;
	}

	RNA_POINTER_INVALIDATE(gmd_ptr);

	WM_main_add_notifier(NC_OBJECT | ND_MODIFIER | NA_REMOVED, object);
}

static void rna_Object_greasepencil_modifier_clear(Object *object, bContext *C)
{
	ED_object_gpencil_modifier_clear(CTX_data_main(C), object);
	WM_main_add_notifier(NC_OBJECT | ND_MODIFIER | NA_REMOVED, object);
}

/* shader fx */
static ShaderFxData *rna_Object_shaderfx_new(
	Object *object, bContext *C, ReportList *reports,
	const char *name, int type)
{
	return ED_object_shaderfx_add(reports, CTX_data_main(C), CTX_data_scene(C), object, name, type);
}

static void rna_Object_shaderfx_remove(
	Object *object, bContext *C, ReportList *reports, PointerRNA *gmd_ptr)
{
	ShaderFxData *gmd = gmd_ptr->data;
	if (ED_object_shaderfx_remove(reports, CTX_data_main(C), object, gmd) == false) {
		/* error is already set */
		return;
	}

	RNA_POINTER_INVALIDATE(gmd_ptr);

	WM_main_add_notifier(NC_OBJECT | ND_MODIFIER | NA_REMOVED, object);
}

static void rna_Object_shaderfx_clear(Object *object, bContext *C)
{
	ED_object_shaderfx_clear(CTX_data_main(C), object);
	WM_main_add_notifier(NC_OBJECT | ND_MODIFIER | NA_REMOVED, object);
}

static void rna_Object_boundbox_get(PointerRNA *ptr, float *values)
{
	Object *ob = (Object *)ptr->id.data;
	BoundBox *bb = BKE_object_boundbox_get(ob);
	if (bb) {
		memcpy(values, bb->vec, sizeof(bb->vec));
	}
	else {
		copy_vn_fl(values, sizeof(bb->vec) / sizeof(float), 0.0f);
	}

}

static bDeformGroup *rna_Object_vgroup_new(Object *ob, const char *name)
{
	bDeformGroup *defgroup = BKE_object_defgroup_add_name(ob, name);

	WM_main_add_notifier(NC_OBJECT | ND_DRAW, ob);

	return defgroup;
}

static void rna_Object_vgroup_remove(Object *ob, ReportList *reports, PointerRNA *defgroup_ptr)
{
	bDeformGroup *defgroup = defgroup_ptr->data;
	if (BLI_findindex(&ob->defbase, defgroup) == -1) {
		BKE_reportf(reports, RPT_ERROR, "DeformGroup '%s' not in object '%s'", defgroup->name, ob->id.name + 2);
		return;
	}

	BKE_object_defgroup_remove(ob, defgroup);
	RNA_POINTER_INVALIDATE(defgroup_ptr);

	WM_main_add_notifier(NC_OBJECT | ND_DRAW, ob);
}

static void rna_Object_vgroup_clear(Object *ob)
{
	BKE_object_defgroup_remove_all(ob);

	WM_main_add_notifier(NC_OBJECT | ND_DRAW, ob);
}

static void rna_VertexGroup_vertex_add(ID *id, bDeformGroup *def, ReportList *reports, int index_len,
                                       int *index, float weight, int assignmode)
{
	Object *ob = (Object *)id;

	if (BKE_object_is_in_editmode_vgroup(ob)) {
		BKE_report(reports, RPT_ERROR, "VertexGroup.add(): cannot be called while object is in edit mode");
		return;
	}

	while (index_len--)
		ED_vgroup_vert_add(ob, def, *index++, weight, assignmode);  /* XXX, not efficient calling within loop*/

	WM_main_add_notifier(NC_GEOM | ND_DATA, (ID *)ob->data);
}

static void rna_VertexGroup_vertex_remove(ID *id, bDeformGroup *dg, ReportList *reports, int index_len, int *index)
{
	Object *ob = (Object *)id;

	if (BKE_object_is_in_editmode_vgroup(ob)) {
		BKE_report(reports, RPT_ERROR, "VertexGroup.remove(): cannot be called while object is in edit mode");
		return;
	}

	while (index_len--)
		ED_vgroup_vert_remove(ob, dg, *index++);

	WM_main_add_notifier(NC_GEOM | ND_DATA, (ID *)ob->data);
}

static float rna_VertexGroup_weight(ID *id, bDeformGroup *dg, ReportList *reports, int index)
{
	float weight = ED_vgroup_vert_weight((Object *)id, dg, index);

	if (weight < 0) {
		BKE_report(reports, RPT_ERROR, "Vertex not in group");
	}
	return weight;
}

static bFaceMap *rna_Object_fmap_new(Object *ob, const char *name)
{
	bFaceMap *fmap = BKE_object_facemap_add_name(ob, name);

	WM_main_add_notifier(NC_OBJECT | ND_DRAW, ob);

	return fmap;
}

static void rna_Object_fmap_remove(Object *ob, ReportList *reports, PointerRNA *fmap_ptr)
{
	bFaceMap *fmap = fmap_ptr->data;
	if (BLI_findindex(&ob->fmaps, fmap) == -1) {
		BKE_reportf(reports, RPT_ERROR, "FaceMap '%s' not in object '%s'", fmap->name, ob->id.name + 2);
		return;
	}

	BKE_object_facemap_remove(ob, fmap);
	RNA_POINTER_INVALIDATE(fmap_ptr);

	WM_main_add_notifier(NC_OBJECT | ND_DRAW, ob);
}


static void rna_Object_fmap_clear(Object *ob)
{
	BKE_object_facemap_clear(ob);

	WM_main_add_notifier(NC_OBJECT | ND_DRAW, ob);
}


static void rna_FaceMap_face_add(ID *id, bFaceMap *fmap, ReportList *reports, int index_len,
                                 int *index)
{
	Object *ob = (Object *)id;

	if (BKE_object_is_in_editmode(ob)) {
		BKE_report(reports, RPT_ERROR, "FaceMap.add(): cannot be called while object is in edit mode");
		return;
	}

	while (index_len--)
		ED_object_facemap_face_add(ob, fmap, *index++);

	WM_main_add_notifier(NC_GEOM | ND_DATA, (ID *)ob->data);
}

static void rna_FaceMap_face_remove(ID *id, bFaceMap *fmap, ReportList *reports, int index_len, int *index)
{
	Object *ob = (Object *)id;

	if (BKE_object_is_in_editmode(ob)) {
		BKE_report(reports, RPT_ERROR, "FaceMap.add(): cannot be called while object is in edit mode");
		return;
	}

	while (index_len--)
		ED_object_facemap_face_remove(ob, fmap, *index++);

	WM_main_add_notifier(NC_GEOM | ND_DATA, (ID *)ob->data);
}

/* generic poll functions */
bool rna_Lattice_object_poll(PointerRNA *UNUSED(ptr), PointerRNA value)
{
	return ((Object *)value.id.data)->type == OB_LATTICE;
}

bool rna_Curve_object_poll(PointerRNA *UNUSED(ptr), PointerRNA value)
{
	return ((Object *)value.id.data)->type == OB_CURVE;
}

bool rna_Armature_object_poll(PointerRNA *UNUSED(ptr), PointerRNA value)
{
	return ((Object *)value.id.data)->type == OB_ARMATURE;
}

bool rna_Mesh_object_poll(PointerRNA *UNUSED(ptr), PointerRNA value)
{
	return ((Object *)value.id.data)->type == OB_MESH;
}

bool rna_Camera_object_poll(PointerRNA *UNUSED(ptr), PointerRNA value)
{
	return ((Object *)value.id.data)->type == OB_CAMERA;
}

bool rna_Light_object_poll(PointerRNA *UNUSED(ptr), PointerRNA value)
{
	return ((Object *)value.id.data)->type == OB_LAMP;
}

bool rna_GPencil_object_poll(PointerRNA *UNUSED(ptr), PointerRNA value)
{
	return ((Object *)value.id.data)->type == OB_GPENCIL;
}

int rna_Object_use_dynamic_topology_sculpting_get(PointerRNA *ptr)
{
	SculptSession *ss = ((Object *)ptr->id.data)->sculpt;
	return (ss && ss->bm);
}

#else

static void rna_def_vertex_group(BlenderRNA *brna)
{
	StructRNA *srna;
	PropertyRNA *prop;
	FunctionRNA *func;
	PropertyRNA *parm;

	static const EnumPropertyItem assign_mode_items[] = {
		{WEIGHT_REPLACE,  "REPLACE",  0, "Replace",  "Replace"},
		{WEIGHT_ADD,      "ADD",      0, "Add",      "Add"},
		{WEIGHT_SUBTRACT, "SUBTRACT", 0, "Subtract", "Subtract"},
		{0, NULL, 0, NULL, NULL}
	};

	srna = RNA_def_struct(brna, "VertexGroup", NULL);
	RNA_def_struct_sdna(srna, "bDeformGroup");
	RNA_def_struct_ui_text(srna, "Vertex Group", "Group of vertices, used for armature deform and other purposes");
	RNA_def_struct_ui_icon(srna, ICON_GROUP_VERTEX);

	prop = RNA_def_property(srna, "name", PROP_STRING, PROP_NONE);
	RNA_def_property_ui_text(prop, "Name", "Vertex group name");
	RNA_def_struct_name_property(srna, prop);
	RNA_def_property_string_funcs(prop, NULL, NULL, "rna_VertexGroup_name_set");
	/* update data because modifiers may use [#24761] */
	RNA_def_property_update(prop, NC_GEOM | ND_DATA | NA_RENAME, "rna_Object_internal_update_data");

	prop = RNA_def_property(srna, "lock_weight", PROP_BOOLEAN, PROP_NONE);
	RNA_def_property_ui_text(prop, "", "Maintain the relative weights for the group");
	RNA_def_property_boolean_sdna(prop, NULL, "flag", 0);
	/* update data because modifiers may use [#24761] */
	RNA_def_property_update(prop, NC_GEOM | ND_DATA | NA_RENAME, "rna_Object_internal_update_data");

	prop = RNA_def_property(srna, "index", PROP_INT, PROP_UNSIGNED);
	RNA_def_property_clear_flag(prop, PROP_EDITABLE);
	RNA_def_property_int_funcs(prop, "rna_VertexGroup_index_get", NULL, NULL);
	RNA_def_property_ui_text(prop, "Index", "Index number of the vertex group");

	func = RNA_def_function(srna, "add", "rna_VertexGroup_vertex_add");
	RNA_def_function_ui_description(func, "Add vertices to the group");
	RNA_def_function_flag(func, FUNC_USE_REPORTS | FUNC_USE_SELF_ID);
	/* TODO, see how array size of 0 works, this shouldnt be used */
	parm = RNA_def_int_array(func, "index", 1, NULL, 0, 0, "", "Index List", 0, 0);
	RNA_def_parameter_flags(parm, PROP_DYNAMIC, PARM_REQUIRED);
	parm = RNA_def_float(func, "weight", 0, 0.0f, 1.0f, "", "Vertex weight", 0.0f, 1.0f);
	RNA_def_parameter_flags(parm, 0, PARM_REQUIRED);
	parm = RNA_def_enum(func, "type", assign_mode_items, 0, "", "Vertex assign mode");
	RNA_def_parameter_flags(parm, 0, PARM_REQUIRED);

	func = RNA_def_function(srna, "remove", "rna_VertexGroup_vertex_remove");
	RNA_def_function_ui_description(func, "Remove a vertex from the group");
	RNA_def_function_flag(func, FUNC_USE_REPORTS | FUNC_USE_SELF_ID);
	/* TODO, see how array size of 0 works, this shouldnt be used */
	parm = RNA_def_int_array(func, "index", 1, NULL, 0, 0, "", "Index List", 0, 0);
	RNA_def_parameter_flags(parm, PROP_DYNAMIC, PARM_REQUIRED);

	func = RNA_def_function(srna, "weight", "rna_VertexGroup_weight");
	RNA_def_function_ui_description(func, "Get a vertex weight from the group");
	RNA_def_function_flag(func, FUNC_USE_REPORTS | FUNC_USE_SELF_ID);
	parm = RNA_def_int(func, "index", 0, 0, INT_MAX, "Index", "The index of the vertex", 0, INT_MAX);
	RNA_def_parameter_flags(parm, 0, PARM_REQUIRED);
	parm = RNA_def_float(func, "weight", 0, 0.0f, 1.0f, "", "Vertex weight", 0.0f, 1.0f);
	RNA_def_function_return(func, parm);
}

static void rna_def_face_map(BlenderRNA *brna)
{
	StructRNA *srna;
	PropertyRNA *prop;
	FunctionRNA *func;

	srna = RNA_def_struct(brna, "FaceMap", NULL);
	RNA_def_struct_sdna(srna, "bFaceMap");
	RNA_def_struct_ui_text(srna, "Face Map", "Group of faces, each face can only be part of one map");
	RNA_def_struct_ui_icon(srna, ICON_MOD_TRIANGULATE);

	prop = RNA_def_property(srna, "name", PROP_STRING, PROP_NONE);
	RNA_def_property_ui_text(prop, "Name", "Face map name");
	RNA_def_struct_name_property(srna, prop);
	RNA_def_property_string_funcs(prop, NULL, NULL, "rna_FaceMap_name_set");
	/* update data because modifiers may use [#24761] */
	RNA_def_property_update(prop, NC_GEOM | ND_DATA | NA_RENAME, "rna_Object_internal_update_data");

	prop = RNA_def_property(srna, "select", PROP_BOOLEAN, PROP_NONE);
	RNA_def_property_boolean_sdna(prop, NULL, "flag", SELECT);
	RNA_def_property_ui_text(prop, "Select", "Face-map selection state (for tools to use)");
	/* important not to use a notifier here, creates a feedback loop! */

	prop = RNA_def_property(srna, "index", PROP_INT, PROP_UNSIGNED);
	RNA_def_property_clear_flag(prop, PROP_EDITABLE);
	RNA_def_property_int_funcs(prop, "rna_FaceMap_index_get", NULL, NULL);
	RNA_def_property_ui_text(prop, "Index", "Index number of the face map");

	func = RNA_def_function(srna, "add", "rna_FaceMap_face_add");
	RNA_def_function_ui_description(func, "Add vertices to the group");
	RNA_def_function_flag(func, FUNC_USE_REPORTS | FUNC_USE_SELF_ID);
	/* TODO, see how array size of 0 works, this shouldnt be used */
	prop = RNA_def_int_array(func, "index", 1, NULL, 0, 0, "", "Index List", 0, 0);
	RNA_def_parameter_flags(prop, PROP_DYNAMIC, PARM_REQUIRED);

	func = RNA_def_function(srna, "remove", "rna_FaceMap_face_remove");
	RNA_def_function_ui_description(func, "Remove a vertex from the group");
	RNA_def_function_flag(func, FUNC_USE_REPORTS | FUNC_USE_SELF_ID);
	/* TODO, see how array size of 0 works, this shouldnt be used */
	prop = RNA_def_int_array(func, "index", 1, NULL, 0, 0, "", "Index List", 0, 0);
	RNA_def_parameter_flags(prop, PROP_DYNAMIC, PARM_REQUIRED);
}

static void rna_def_material_slot(BlenderRNA *brna)
{
	StructRNA *srna;
	PropertyRNA *prop;

	static const EnumPropertyItem link_items[] = {
		{1, "OBJECT", 0, "Object", ""},
		{0, "DATA", 0, "Data", ""},
		{0, NULL, 0, NULL, NULL}
	};

	/* NOTE: there is no MaterialSlot equivalent in DNA, so the internal
	 * pointer data points to ob->mat + index, and we manually implement
	 * get/set for the properties. */

	srna = RNA_def_struct(brna, "MaterialSlot", NULL);
	RNA_def_struct_ui_text(srna, "Material Slot", "Material slot in an object");
	RNA_def_struct_ui_icon(srna, ICON_MATERIAL_DATA);

	/* WARNING! Order is crucial for override to work properly here... :/
	 * 'link' must come before material pointer, since it defines where (in object or obdata) that one is set! */
	prop = RNA_def_property(srna, "link", PROP_ENUM, PROP_NONE);
	RNA_def_property_enum_items(prop, link_items);
	RNA_def_property_enum_funcs(prop, "rna_MaterialSlot_link_get", "rna_MaterialSlot_link_set", NULL);
	RNA_def_property_override_flag(prop, PROPOVERRIDE_OVERRIDABLE_STATIC);
	RNA_def_property_ui_text(prop, "Link", "Link material to object or the object's data");
	RNA_def_property_update(prop, NC_OBJECT | ND_DRAW, "rna_MaterialSlot_update");

	prop = RNA_def_property(srna, "material", PROP_POINTER, PROP_NONE);
	RNA_def_property_struct_type(prop, "Material");
	RNA_def_property_flag(prop, PROP_EDITABLE);
	RNA_def_property_editable_func(prop, "rna_MaterialSlot_material_editable");
	RNA_def_property_override_flag(prop, PROPOVERRIDE_OVERRIDABLE_STATIC);
	RNA_def_property_pointer_funcs(prop, "rna_MaterialSlot_material_get", "rna_MaterialSlot_material_set", NULL, "rna_MaterialSlot_material_poll");
	RNA_def_property_ui_text(prop, "Material", "Material data-block used by this material slot");
	RNA_def_property_update(prop, NC_OBJECT | ND_DRAW, "rna_MaterialSlot_update");

	prop = RNA_def_property(srna, "name", PROP_STRING, PROP_NONE);
	RNA_def_property_string_funcs(prop, "rna_MaterialSlot_name_get", "rna_MaterialSlot_name_length", NULL);
	RNA_def_property_ui_text(prop, "Name", "Material slot name");
	RNA_def_property_clear_flag(prop, PROP_EDITABLE);
	RNA_def_struct_name_property(srna, prop);

	RNA_def_struct_path_func(srna, "rna_MaterialSlot_path");
}

static void rna_def_object_constraints(BlenderRNA *brna, PropertyRNA *cprop)
{
	StructRNA *srna;
	PropertyRNA *prop;

	FunctionRNA *func;
	PropertyRNA *parm;

	RNA_def_property_srna(cprop, "ObjectConstraints");
	srna = RNA_def_struct(brna, "ObjectConstraints", NULL);
	RNA_def_struct_sdna(srna, "Object");
	RNA_def_struct_ui_text(srna, "Object Constraints", "Collection of object constraints");


	/* Collection active property */
	prop = RNA_def_property(srna, "active", PROP_POINTER, PROP_NONE);
	RNA_def_property_struct_type(prop, "Constraint");
	RNA_def_property_pointer_funcs(prop, "rna_Object_active_constraint_get",
	                               "rna_Object_active_constraint_set", NULL, NULL);
	RNA_def_property_flag(prop, PROP_EDITABLE);
	RNA_def_property_ui_text(prop, "Active Constraint", "Active Object constraint");


	/* Constraint collection */
	func = RNA_def_function(srna, "new", "rna_Object_constraints_new");
	RNA_def_function_ui_description(func, "Add a new constraint to this object");
	RNA_def_function_flag(func, FUNC_USE_MAIN);
	/* object to add */
	parm = RNA_def_enum(func, "type", rna_enum_constraint_type_items, 1, "", "Constraint type to add");
	RNA_def_parameter_flags(parm, 0, PARM_REQUIRED);
	/* return type */
	parm = RNA_def_pointer(func, "constraint", "Constraint", "", "New constraint");
	RNA_def_function_return(func, parm);

	func = RNA_def_function(srna, "remove", "rna_Object_constraints_remove");
	RNA_def_function_ui_description(func, "Remove a constraint from this object");
	RNA_def_function_flag(func, FUNC_USE_MAIN | FUNC_USE_REPORTS);
	/* constraint to remove */
	parm = RNA_def_pointer(func, "constraint", "Constraint", "", "Removed constraint");
	RNA_def_parameter_flags(parm, PROP_NEVER_NULL, PARM_REQUIRED | PARM_RNAPTR);
	RNA_def_parameter_clear_flags(parm, PROP_THICK_WRAP, 0);

	func = RNA_def_function(srna, "clear", "rna_Object_constraints_clear");
	RNA_def_function_flag(func, FUNC_USE_MAIN);
	RNA_def_function_ui_description(func, "Remove all constraint from this object");
}

/* object.modifiers */
static void rna_def_object_modifiers(BlenderRNA *brna, PropertyRNA *cprop)
{
	StructRNA *srna;

	FunctionRNA *func;
	PropertyRNA *parm;

	RNA_def_property_srna(cprop, "ObjectModifiers");
	srna = RNA_def_struct(brna, "ObjectModifiers", NULL);
	RNA_def_struct_sdna(srna, "Object");
	RNA_def_struct_ui_text(srna, "Object Modifiers", "Collection of object modifiers");

#if 0
	prop = RNA_def_property(srna, "active", PROP_POINTER, PROP_NONE);
	RNA_def_property_struct_type(prop, "EditBone");
	RNA_def_property_pointer_sdna(prop, NULL, "act_edbone");
	RNA_def_property_flag(prop, PROP_EDITABLE);
	RNA_def_property_ui_text(prop, "Active EditBone", "Armatures active edit bone");
	/*RNA_def_property_update(prop, 0, "rna_Armature_act_editbone_update"); */
	RNA_def_property_pointer_funcs(prop, NULL, "rna_Armature_act_edit_bone_set", NULL, NULL);

	/* todo, redraw */
/*		RNA_def_property_collection_active(prop, prop_act); */
#endif

	/* add modifier */
	func = RNA_def_function(srna, "new", "rna_Object_modifier_new");
	RNA_def_function_flag(func, FUNC_USE_CONTEXT | FUNC_USE_REPORTS);
	RNA_def_function_ui_description(func, "Add a new modifier");
	parm = RNA_def_string(func, "name", "Name", 0, "", "New name for the modifier");
	RNA_def_parameter_flags(parm, 0, PARM_REQUIRED);
	/* modifier to add */
	parm = RNA_def_enum(func, "type", rna_enum_object_modifier_type_items, 1, "", "Modifier type to add");
	RNA_def_parameter_flags(parm, 0, PARM_REQUIRED);
	/* return type */
	parm = RNA_def_pointer(func, "modifier", "Modifier", "", "Newly created modifier");
	RNA_def_function_return(func, parm);

	/* remove modifier */
	func = RNA_def_function(srna, "remove", "rna_Object_modifier_remove");
	RNA_def_function_flag(func, FUNC_USE_CONTEXT | FUNC_USE_REPORTS);
	RNA_def_function_ui_description(func, "Remove an existing modifier from the object");
	/* modifier to remove */
	parm = RNA_def_pointer(func, "modifier", "Modifier", "", "Modifier to remove");
	RNA_def_parameter_flags(parm, PROP_NEVER_NULL, PARM_REQUIRED | PARM_RNAPTR);
	RNA_def_parameter_clear_flags(parm, PROP_THICK_WRAP, 0);

	/* clear all modifiers */
	func = RNA_def_function(srna, "clear", "rna_Object_modifier_clear");
	RNA_def_function_flag(func, FUNC_USE_CONTEXT);
	RNA_def_function_ui_description(func, "Remove all modifiers from the object");
}

/* object.grease_pencil_modifiers */
static void rna_def_object_grease_pencil_modifiers(BlenderRNA *brna, PropertyRNA *cprop)
{
	StructRNA *srna;

	FunctionRNA *func;
	PropertyRNA *parm;

	RNA_def_property_srna(cprop, "ObjectGpencilModifiers");
	srna = RNA_def_struct(brna, "ObjectGpencilModifiers", NULL);
	RNA_def_struct_sdna(srna, "Object");
	RNA_def_struct_ui_text(srna, "Object Grease Pencil Modifiers", "Collection of object grease pencil modifiers");

	/* add greasepencil modifier */
	func = RNA_def_function(srna, "new", "rna_Object_greasepencil_modifier_new");
	RNA_def_function_flag(func, FUNC_USE_CONTEXT | FUNC_USE_REPORTS);
	RNA_def_function_ui_description(func, "Add a new greasepencil_modifier");
	parm = RNA_def_string(func, "name", "Name", 0, "", "New name for the greasepencil_modifier");
	RNA_def_parameter_flags(parm, 0, PARM_REQUIRED);
	/* greasepencil_modifier to add */
	parm = RNA_def_enum(func, "type", rna_enum_object_greasepencil_modifier_type_items, 1, "", "Modifier type to add");
	RNA_def_parameter_flags(parm, 0, PARM_REQUIRED);
	/* return type */
	parm = RNA_def_pointer(func, "greasepencil_modifier", "GpencilModifier", "", "Newly created modifier");
	RNA_def_function_return(func, parm);

	/* remove greasepencil_modifier */
	func = RNA_def_function(srna, "remove", "rna_Object_greasepencil_modifier_remove");
	RNA_def_function_flag(func, FUNC_USE_CONTEXT | FUNC_USE_REPORTS);
	RNA_def_function_ui_description(func, "Remove an existing greasepencil_modifier from the object");
	/* greasepencil_modifier to remove */
	parm = RNA_def_pointer(func, "greasepencil_modifier", "GpencilModifier", "", "Modifier to remove");
	RNA_def_parameter_flags(parm, PROP_NEVER_NULL, PARM_REQUIRED | PARM_RNAPTR);
	RNA_def_parameter_clear_flags(parm, PROP_THICK_WRAP, 0);

	/* clear all greasepencil modifiers */
	func = RNA_def_function(srna, "clear", "rna_Object_greasepencil_modifier_clear");
	RNA_def_function_flag(func, FUNC_USE_CONTEXT);
	RNA_def_function_ui_description(func, "Remove all grease pencil modifiers from the object");
}

/* object.shaderfxs */
static void rna_def_object_shaderfxs(BlenderRNA *brna, PropertyRNA *cprop)
{
	StructRNA *srna;

	FunctionRNA *func;
	PropertyRNA *parm;

	RNA_def_property_srna(cprop, "ObjectShaderFx");
	srna = RNA_def_struct(brna, "ObjectShaderFx", NULL);
	RNA_def_struct_sdna(srna, "Object");
	RNA_def_struct_ui_text(srna, "Object Shader Effects", "Collection of object effects");

	/* add shader_fx */
	func = RNA_def_function(srna, "new", "rna_Object_shaderfx_new");
	RNA_def_function_flag(func, FUNC_USE_CONTEXT | FUNC_USE_REPORTS);
	RNA_def_function_ui_description(func, "Add a new shader fx");
	parm = RNA_def_string(func, "name", "Name", 0, "", "New name for the effect");
	RNA_def_parameter_flags(parm, 0, PARM_REQUIRED);
	/* shader to add */
	parm = RNA_def_enum(func, "type", rna_enum_object_shaderfx_type_items, 1, "", "Effect type to add");
	RNA_def_parameter_flags(parm, 0, PARM_REQUIRED);
	/* return type */
	parm = RNA_def_pointer(func, "shader_fx", "ShaderFx", "", "Newly created effect");
	RNA_def_function_return(func, parm);

	/* remove shader_fx */
	func = RNA_def_function(srna, "remove", "rna_Object_shaderfx_remove");
	RNA_def_function_flag(func, FUNC_USE_CONTEXT | FUNC_USE_REPORTS);
	RNA_def_function_ui_description(func, "Remove an existing effect from the object");
	/* shader to remove */
	parm = RNA_def_pointer(func, "shader_fx", "ShaderFx", "", "Effect to remove");
	RNA_def_parameter_flags(parm, PROP_NEVER_NULL, PARM_REQUIRED | PARM_RNAPTR);
	RNA_def_parameter_clear_flags(parm, PROP_THICK_WRAP, 0);

	/* clear all shader fx */
	func = RNA_def_function(srna, "clear", "rna_Object_shaderfx_clear");
	RNA_def_function_flag(func, FUNC_USE_CONTEXT);
	RNA_def_function_ui_description(func, "Remove all effects from the object");
}

/* object.particle_systems */
static void rna_def_object_particle_systems(BlenderRNA *brna, PropertyRNA *cprop)
{
	StructRNA *srna;

	PropertyRNA *prop;

	/* FunctionRNA *func; */
	/* PropertyRNA *parm; */

	RNA_def_property_srna(cprop, "ParticleSystems");
	srna = RNA_def_struct(brna, "ParticleSystems", NULL);
	RNA_def_struct_sdna(srna, "Object");
	RNA_def_struct_ui_text(srna, "Particle Systems", "Collection of particle systems");

	prop = RNA_def_property(srna, "active", PROP_POINTER, PROP_NONE);
	RNA_def_property_struct_type(prop, "ParticleSystem");
	RNA_def_property_pointer_funcs(prop, "rna_Object_active_particle_system_get", NULL, NULL, NULL);
	RNA_def_property_ui_text(prop, "Active Particle System", "Active particle system being displayed");
	RNA_def_property_update(prop, NC_OBJECT | ND_DRAW, NULL);

	prop = RNA_def_property(srna, "active_index", PROP_INT, PROP_UNSIGNED);
	RNA_def_property_clear_flag(prop, PROP_ANIMATABLE);
	RNA_def_property_int_funcs(prop, "rna_Object_active_particle_system_index_get",
	                           "rna_Object_active_particle_system_index_set",
	                           "rna_Object_active_particle_system_index_range");
	RNA_def_property_ui_text(prop, "Active Particle System Index", "Index of active particle system slot");
	RNA_def_property_update(prop, NC_OBJECT | ND_DRAW, "rna_Object_particle_update");
}


/* object.vertex_groups */
static void rna_def_object_vertex_groups(BlenderRNA *brna, PropertyRNA *cprop)
{
	StructRNA *srna;

	PropertyRNA *prop;

	FunctionRNA *func;
	PropertyRNA *parm;

	RNA_def_property_srna(cprop, "VertexGroups");
	srna = RNA_def_struct(brna, "VertexGroups", NULL);
	RNA_def_struct_sdna(srna, "Object");
	RNA_def_struct_ui_text(srna, "Vertex Groups", "Collection of vertex groups");

	prop = RNA_def_property(srna, "active", PROP_POINTER, PROP_NONE);
	RNA_def_property_struct_type(prop, "VertexGroup");
	RNA_def_property_pointer_funcs(prop, "rna_Object_active_vertex_group_get",
	                               "rna_Object_active_vertex_group_set", NULL, NULL);
	RNA_def_property_ui_text(prop, "Active Vertex Group", "Vertex groups of the object");
	RNA_def_property_update(prop, NC_GEOM | ND_DATA, "rna_Object_internal_update_data");

	prop = RNA_def_property(srna, "active_index", PROP_INT, PROP_UNSIGNED);
	RNA_def_property_clear_flag(prop, PROP_ANIMATABLE);
	RNA_def_property_int_sdna(prop, NULL, "actdef");
	RNA_def_property_int_funcs(prop, "rna_Object_active_vertex_group_index_get",
	                           "rna_Object_active_vertex_group_index_set",
	                           "rna_Object_active_vertex_group_index_range");
	RNA_def_property_ui_text(prop, "Active Vertex Group Index", "Active index in vertex group array");
	RNA_def_property_update(prop, NC_GEOM | ND_DATA, "rna_Object_internal_update_data");

	/* vertex groups */ /* add_vertex_group */
	func = RNA_def_function(srna, "new", "rna_Object_vgroup_new");
	RNA_def_function_ui_description(func, "Add vertex group to object");
	RNA_def_string(func, "name", "Group", 0, "", "Vertex group name"); /* optional */
	parm = RNA_def_pointer(func, "group", "VertexGroup", "", "New vertex group");
	RNA_def_function_return(func, parm);

	func = RNA_def_function(srna, "remove", "rna_Object_vgroup_remove");
	RNA_def_function_flag(func, FUNC_USE_REPORTS);
	RNA_def_function_ui_description(func, "Delete vertex group from object");
	parm = RNA_def_pointer(func, "group", "VertexGroup", "", "Vertex group to remove");
	RNA_def_parameter_flags(parm, PROP_NEVER_NULL, PARM_REQUIRED | PARM_RNAPTR);
	RNA_def_parameter_clear_flags(parm, PROP_THICK_WRAP, 0);

	func = RNA_def_function(srna, "clear", "rna_Object_vgroup_clear");
	RNA_def_function_ui_description(func, "Delete all vertex groups from object");
}

/* object.face_maps */
static void rna_def_object_face_maps(BlenderRNA *brna, PropertyRNA *cprop)
{
	StructRNA *srna;

	PropertyRNA *prop;

	FunctionRNA *func;
	PropertyRNA *parm;

	RNA_def_property_srna(cprop, "FaceMaps");
	srna = RNA_def_struct(brna, "FaceMaps", NULL);
	RNA_def_struct_sdna(srna, "Object");
	RNA_def_struct_ui_text(srna, "Face Maps", "Collection of face maps");

	prop = RNA_def_property(srna, "active", PROP_POINTER, PROP_NONE);
	RNA_def_property_struct_type(prop, "FaceMap");
	RNA_def_property_pointer_funcs(prop, "rna_Object_active_face_map_get",
	                               "rna_Object_active_face_map_set", NULL, NULL);
	RNA_def_property_ui_text(prop, "Active Face Map", "Face maps of the object");
	RNA_def_property_update(prop, NC_GEOM | ND_DATA, "rna_Object_internal_update_data");

	prop = RNA_def_property(srna, "active_index", PROP_INT, PROP_UNSIGNED);
	RNA_def_property_clear_flag(prop, PROP_ANIMATABLE);
	RNA_def_property_int_sdna(prop, NULL, "actfmap");
	RNA_def_property_int_funcs(prop, "rna_Object_active_face_map_index_get",
	                           "rna_Object_active_face_map_index_set",
	                           "rna_Object_active_face_map_index_range");
	RNA_def_property_ui_text(prop, "Active Face Map Index", "Active index in face map array");
	RNA_def_property_update(prop, NC_GEOM | ND_DATA, "rna_Object_internal_update_data");

	/* face maps */ /* add_face_map */
	func = RNA_def_function(srna, "new", "rna_Object_fmap_new");
	RNA_def_function_ui_description(func, "Add face map to object");
	RNA_def_string(func, "name", "Map", 0, "", "face map name"); /* optional */
	parm = RNA_def_pointer(func, "fmap", "FaceMap", "", "New face map");
	RNA_def_function_return(func, parm);

	func = RNA_def_function(srna, "remove", "rna_Object_fmap_remove");
	RNA_def_function_flag(func, FUNC_USE_REPORTS);
	RNA_def_function_ui_description(func, "Delete vertex group from object");
	parm = RNA_def_pointer(func, "group", "FaceMap", "", "Face map to remove");
	RNA_def_parameter_flags(parm, PROP_NEVER_NULL, PARM_REQUIRED | PARM_RNAPTR);
	RNA_def_property_clear_flag(parm, PROP_THICK_WRAP);

	func = RNA_def_function(srna, "clear", "rna_Object_fmap_clear");
	RNA_def_function_ui_description(func, "Delete all vertex groups from object");
}

static void rna_def_object_display(BlenderRNA *brna)
{
	StructRNA *srna;
	PropertyRNA *prop;

	srna = RNA_def_struct(brna, "ObjectDisplay", NULL);
	RNA_def_struct_ui_text(srna, "Object Display", "Object display settings for 3d viewport");
	RNA_def_struct_sdna(srna, "ObjectDisplay");
	RNA_def_struct_path_func(srna, "rna_ObjectDisplay_path");

	prop = RNA_def_property(srna, "show_shadows", PROP_BOOLEAN, PROP_NONE);
	RNA_def_property_boolean_sdna(prop, NULL, "flag", OB_SHOW_SHADOW);
	RNA_def_property_boolean_default(prop, true);
	RNA_def_property_ui_text(prop, "Shadow", "Object cast shadows in the 3d viewport");
	RNA_def_property_update(prop, NC_OBJECT | ND_DRAW, NULL);
}

static void rna_def_object(BlenderRNA *brna)
{
	StructRNA *srna;
	PropertyRNA *prop;

	static const EnumPropertyItem up_items[] = {
		{OB_POSX, "X", 0, "X", ""},
		{OB_POSY, "Y", 0, "Y", ""},
		{OB_POSZ, "Z", 0, "Z", ""},
		{0, NULL, 0, NULL, NULL}
	};

	static const EnumPropertyItem drawtype_items[] = {
		{OB_BOUNDBOX, "BOUNDS", 0, "Bounds", "Draw the bounds of the object"},
		{OB_WIRE, "WIRE", 0, "Wire", "Draw the object as a wireframe"},
		{OB_SOLID, "SOLID", 0, "Solid", "Draw the object as a solid (if solid drawing is enabled in the viewport)"},
		{OB_TEXTURE, "TEXTURED", 0, "Textured",
		             "Draw the object with textures (if textures are enabled in the viewport)"},
		{0, NULL, 0, NULL, NULL}
	};

	static const EnumPropertyItem boundtype_items[] = {
		{OB_BOUND_BOX, "BOX", 0, "Box", "Draw bounds as box"},
		{OB_BOUND_SPHERE, "SPHERE", 0, "Sphere", "Draw bounds as sphere"},
		{OB_BOUND_CYLINDER, "CYLINDER", 0, "Cylinder", "Draw bounds as cylinder"},
		{OB_BOUND_CONE, "CONE", 0, "Cone", "Draw bounds as cone"},
		{OB_BOUND_CAPSULE, "CAPSULE", 0, "Capsule", "Draw bounds as capsule"},
		{0, NULL, 0, NULL, NULL}
	};


	/* XXX: this RNA enum define is currently duplicated for objects,
	 *      since there is some text here which is not applicable */
	static const EnumPropertyItem prop_rotmode_items[] = {
		{ROT_MODE_QUAT, "QUATERNION", 0, "Quaternion (WXYZ)", "No Gimbal Lock"},
		{ROT_MODE_XYZ, "XYZ", 0, "XYZ Euler", "XYZ Rotation Order - prone to Gimbal Lock (default)"},
		{ROT_MODE_XZY, "XZY", 0, "XZY Euler", "XZY Rotation Order - prone to Gimbal Lock"},
		{ROT_MODE_YXZ, "YXZ", 0, "YXZ Euler", "YXZ Rotation Order - prone to Gimbal Lock"},
		{ROT_MODE_YZX, "YZX", 0, "YZX Euler", "YZX Rotation Order - prone to Gimbal Lock"},
		{ROT_MODE_ZXY, "ZXY", 0, "ZXY Euler", "ZXY Rotation Order - prone to Gimbal Lock"},
		{ROT_MODE_ZYX, "ZYX", 0, "ZYX Euler", "ZYX Rotation Order - prone to Gimbal Lock"},
		{ROT_MODE_AXISANGLE, "AXIS_ANGLE", 0, "Axis Angle",
		                     "Axis Angle (W+XYZ), defines a rotation around some axis defined by 3D-Vector"},
		{0, NULL, 0, NULL, NULL}
	};

	static float default_quat[4] = {1, 0, 0, 0};    /* default quaternion values */
	static float default_axisAngle[4] = {0, 0, 1, 0};   /* default axis-angle rotation values */
	static float default_scale[3] = {1, 1, 1}; /* default scale values */
	static int boundbox_dimsize[] = {8, 3};

	srna = RNA_def_struct(brna, "Object", "ID");
	RNA_def_struct_ui_text(srna, "Object", "Object data-block defining an object in a scene");
	RNA_def_struct_clear_flag(srna, STRUCT_ID_REFCOUNT);
	RNA_def_struct_ui_icon(srna, ICON_OBJECT_DATA);

	prop = RNA_def_property(srna, "data", PROP_POINTER, PROP_NONE);
	RNA_def_property_struct_type(prop, "ID");
	RNA_def_property_pointer_funcs(prop, NULL, "rna_Object_data_set", "rna_Object_data_typef", "rna_Object_data_poll");
	RNA_def_property_flag(prop, PROP_EDITABLE | PROP_NEVER_UNLINK);
	RNA_def_property_override_flag(prop, PROPOVERRIDE_OVERRIDABLE_STATIC);
	RNA_def_property_ui_text(prop, "Data", "Object data");
	RNA_def_property_update(prop, 0, "rna_Object_internal_update_data");

	prop = RNA_def_property(srna, "type", PROP_ENUM, PROP_NONE);
	RNA_def_property_enum_sdna(prop, NULL, "type");
	RNA_def_property_enum_items(prop, rna_enum_object_type_items);
	RNA_def_property_clear_flag(prop, PROP_EDITABLE);
	RNA_def_property_ui_text(prop, "Type", "Type of Object");

	prop = RNA_def_property(srna, "mode", PROP_ENUM, PROP_NONE);
	RNA_def_property_enum_sdna(prop, NULL, "mode");
	RNA_def_property_enum_items(prop, rna_enum_object_mode_items);
	RNA_def_property_clear_flag(prop, PROP_EDITABLE);
	RNA_def_property_ui_text(prop, "Mode", "Object interaction mode");

	prop = RNA_def_property(srna, "layers_local_view", PROP_BOOLEAN, PROP_LAYER_MEMBER);
	RNA_def_property_boolean_sdna(prop, NULL, "lay", 0x01000000);
	RNA_def_property_array(prop, 8);
	RNA_def_property_clear_flag(prop, PROP_EDITABLE);
	RNA_def_property_ui_text(prop, "Local View Layers", "3D local view layers the object is on");

	/* for data access */
	prop = RNA_def_property(srna, "bound_box", PROP_FLOAT, PROP_NONE);
	RNA_def_property_multi_array(prop, 2, boundbox_dimsize);
	RNA_def_property_clear_flag(prop, PROP_EDITABLE);
	RNA_def_property_float_funcs(prop, "rna_Object_boundbox_get", NULL, NULL);
	RNA_def_property_ui_text(prop, "Bounding Box",
	                         "Object's bounding box in object-space coordinates, all values are -1.0 when "
	                         "not available");

	/* parent */
	prop = RNA_def_property(srna, "parent", PROP_POINTER, PROP_NONE);
	RNA_def_property_pointer_funcs(prop, NULL, "rna_Object_parent_set", NULL, NULL);
	RNA_def_property_flag(prop, PROP_EDITABLE | PROP_ID_SELF_CHECK);
	RNA_def_property_override_flag(prop, PROPOVERRIDE_OVERRIDABLE_STATIC);
	RNA_def_property_ui_text(prop, "Parent", "Parent Object");
	RNA_def_property_update(prop, NC_OBJECT | ND_DRAW, "rna_Object_dependency_update");

	prop = RNA_def_property(srna, "parent_type", PROP_ENUM, PROP_NONE);
	RNA_def_property_enum_bitflag_sdna(prop, NULL, "partype");
	RNA_def_property_enum_items(prop, parent_type_items);
	RNA_def_property_enum_funcs(prop, NULL, "rna_Object_parent_type_set", "rna_Object_parent_type_itemf");
	RNA_def_property_ui_text(prop, "Parent Type", "Type of parent relation");
	RNA_def_property_update(prop, NC_OBJECT | ND_DRAW, "rna_Object_dependency_update");

	prop = RNA_def_property(srna, "parent_vertices", PROP_INT, PROP_UNSIGNED);
	RNA_def_property_int_sdna(prop, NULL, "par1");
	RNA_def_property_array(prop, 3);
	RNA_def_property_ui_text(prop, "Parent Vertices", "Indices of vertices in case of a vertex parenting relation");
	RNA_def_property_update(prop, NC_OBJECT | ND_DRAW, "rna_Object_internal_update");

	prop = RNA_def_property(srna, "parent_bone", PROP_STRING, PROP_NONE);
	RNA_def_property_string_sdna(prop, NULL, "parsubstr");
	RNA_def_property_string_funcs(prop, NULL, NULL, "rna_Object_parent_bone_set");
	RNA_def_property_ui_text(prop, "Parent Bone", "Name of parent bone in case of a bone parenting relation");
	RNA_def_property_update(prop, NC_OBJECT | ND_DRAW, "rna_Object_dependency_update");

	/* Track and Up flags */
	/* XXX: these have been saved here for a bit longer (after old track was removed),
	 *      since some other tools still refer to this */
	prop = RNA_def_property(srna, "track_axis", PROP_ENUM, PROP_NONE);
	RNA_def_property_enum_sdna(prop, NULL, "trackflag");
	RNA_def_property_enum_items(prop, rna_enum_object_axis_items);
	RNA_def_property_ui_text(prop, "Track Axis",
	                         "Axis that points in 'forward' direction (applies to DupliFrame when "
	                         "parent 'Follow' is enabled)");
	RNA_def_property_update(prop, NC_OBJECT | ND_DRAW, "rna_Object_internal_update");

	prop = RNA_def_property(srna, "up_axis", PROP_ENUM, PROP_NONE);
	RNA_def_property_enum_sdna(prop, NULL, "upflag");
	RNA_def_property_enum_items(prop, up_items);
	RNA_def_property_ui_text(prop, "Up Axis",
	                         "Axis that points in the upward direction (applies to DupliFrame when "
	                         "parent 'Follow' is enabled)");
	RNA_def_property_update(prop, NC_OBJECT | ND_DRAW, "rna_Object_internal_update");

	/* proxy */
	prop = RNA_def_property(srna, "proxy", PROP_POINTER, PROP_NONE);
	RNA_def_property_ui_text(prop, "Proxy", "Library object this proxy object controls");

	prop = RNA_def_property(srna, "proxy_group", PROP_POINTER, PROP_NONE);
	RNA_def_property_ui_text(prop, "Proxy Collection", "Library collection duplicator object this proxy object controls");

	/* materials */
	prop = RNA_def_property(srna, "material_slots", PROP_COLLECTION, PROP_NONE);
	RNA_def_property_collection_sdna(prop, NULL, "mat", "totcol");
	RNA_def_property_struct_type(prop, "MaterialSlot");
	RNA_def_property_override_flag(prop, PROPOVERRIDE_OVERRIDABLE_STATIC | PROPOVERRIDE_NO_PROP_NAME);
	/* don't dereference pointer! */
	RNA_def_property_collection_funcs(prop, NULL, NULL, NULL, "rna_iterator_array_get", NULL, NULL, NULL, NULL);
	RNA_def_property_ui_text(prop, "Material Slots", "Material slots in the object");

	prop = RNA_def_property(srna, "active_material", PROP_POINTER, PROP_NONE);
	RNA_def_property_struct_type(prop, "Material");
	RNA_def_property_pointer_funcs(prop, "rna_Object_active_material_get",
	                               "rna_Object_active_material_set", NULL,
	                               "rna_MaterialSlot_material_poll");
	RNA_def_property_flag(prop, PROP_EDITABLE);
	RNA_def_property_override_flag(prop, PROPOVERRIDE_OVERRIDABLE_STATIC);
	RNA_def_property_editable_func(prop, "rna_Object_active_material_editable");
	RNA_def_property_ui_text(prop, "Active Material", "Active material being displayed");
	RNA_def_property_update(prop, NC_OBJECT | ND_DRAW, "rna_MaterialSlot_update");

	prop = RNA_def_property(srna, "active_material_index", PROP_INT, PROP_UNSIGNED);
	RNA_def_property_int_sdna(prop, NULL, "actcol");
	RNA_def_property_clear_flag(prop, PROP_ANIMATABLE);
	RNA_def_property_override_flag(prop, PROPOVERRIDE_OVERRIDABLE_STATIC);
	RNA_def_property_int_funcs(prop, "rna_Object_active_material_index_get", "rna_Object_active_material_index_set",
	                           "rna_Object_active_material_index_range");
	RNA_def_property_ui_text(prop, "Active Material Index", "Index of active material slot");
	RNA_def_property_update(prop, NC_MATERIAL | ND_SHADING_LINKS, NULL);

	/* transform */
	prop = RNA_def_property(srna, "location", PROP_FLOAT, PROP_TRANSLATION);
	RNA_def_property_float_sdna(prop, NULL, "loc");
	RNA_def_property_editable_array_func(prop, "rna_Object_location_editable");
	RNA_def_property_override_flag(prop, PROPOVERRIDE_OVERRIDABLE_STATIC);
	RNA_def_property_ui_text(prop, "Location", "Location of the object");
	RNA_def_property_ui_range(prop, -FLT_MAX, FLT_MAX, 1, RNA_TRANSLATION_PREC_DEFAULT);
	RNA_def_property_update(prop, NC_OBJECT | ND_TRANSFORM, "rna_Object_internal_update");

	prop = RNA_def_property(srna, "rotation_quaternion", PROP_FLOAT, PROP_QUATERNION);
	RNA_def_property_float_sdna(prop, NULL, "quat");
	RNA_def_property_editable_array_func(prop, "rna_Object_rotation_4d_editable");
	RNA_def_property_override_flag(prop, PROPOVERRIDE_OVERRIDABLE_STATIC);
	RNA_def_property_float_array_default(prop, default_quat);
	RNA_def_property_ui_text(prop, "Quaternion Rotation", "Rotation in Quaternions");
	RNA_def_property_update(prop, NC_OBJECT | ND_TRANSFORM, "rna_Object_internal_update");

	/* XXX: for axis-angle, it would have been nice to have 2 separate fields for UI purposes, but
	 * having a single one is better for Keyframing and other property-management situations...
	 */
	prop = RNA_def_property(srna, "rotation_axis_angle", PROP_FLOAT, PROP_AXISANGLE);
	RNA_def_property_array(prop, 4);
	RNA_def_property_float_funcs(prop, "rna_Object_rotation_axis_angle_get",
	                             "rna_Object_rotation_axis_angle_set", NULL);
	RNA_def_property_editable_array_func(prop, "rna_Object_rotation_4d_editable");
	RNA_def_property_float_array_default(prop, default_axisAngle);
	RNA_def_property_override_flag(prop, PROPOVERRIDE_OVERRIDABLE_STATIC);
	RNA_def_property_ui_text(prop, "Axis-Angle Rotation", "Angle of Rotation for Axis-Angle rotation representation");
	RNA_def_property_update(prop, NC_OBJECT | ND_TRANSFORM, "rna_Object_internal_update");

	prop = RNA_def_property(srna, "rotation_euler", PROP_FLOAT, PROP_EULER);
	RNA_def_property_float_sdna(prop, NULL, "rot");
	RNA_def_property_editable_array_func(prop, "rna_Object_rotation_euler_editable");
	RNA_def_property_override_flag(prop, PROPOVERRIDE_OVERRIDABLE_STATIC);
	RNA_def_property_ui_text(prop, "Euler Rotation", "Rotation in Eulers");
	RNA_def_property_update(prop, NC_OBJECT | ND_TRANSFORM, "rna_Object_internal_update");

	prop = RNA_def_property(srna, "rotation_mode", PROP_ENUM, PROP_NONE);
	RNA_def_property_enum_sdna(prop, NULL, "rotmode");
	RNA_def_property_enum_items(prop, prop_rotmode_items); /* XXX move to using a single define of this someday */
	RNA_def_property_enum_funcs(prop, NULL, "rna_Object_rotation_mode_set", NULL);
	RNA_def_property_ui_text(prop, "Rotation Mode", "");
	RNA_def_property_update(prop, NC_OBJECT | ND_TRANSFORM, "rna_Object_internal_update");

	prop = RNA_def_property(srna, "scale", PROP_FLOAT, PROP_XYZ);
	RNA_def_property_float_sdna(prop, NULL, "size");
	RNA_def_property_flag(prop, PROP_PROPORTIONAL);
	RNA_def_property_override_flag(prop, PROPOVERRIDE_OVERRIDABLE_STATIC);
	RNA_def_property_editable_array_func(prop, "rna_Object_scale_editable");
	RNA_def_property_ui_range(prop, -FLT_MAX, FLT_MAX, 1, 3);
	RNA_def_property_float_array_default(prop, default_scale);
	RNA_def_property_ui_text(prop, "Scale", "Scaling of the object");
	RNA_def_property_update(prop, NC_OBJECT | ND_TRANSFORM, "rna_Object_internal_update");

	prop = RNA_def_property(srna, "dimensions", PROP_FLOAT, PROP_XYZ_LENGTH);
	RNA_def_property_array(prop, 3);
	/* only for the transform-panel and conflicts with animating scale */
	RNA_def_property_clear_flag(prop, PROP_ANIMATABLE);
	RNA_def_property_float_funcs(prop, "rna_Object_dimensions_get", "rna_Object_dimensions_set", NULL);
	RNA_def_property_ui_range(prop, 0.0f, FLT_MAX, 1, RNA_TRANSLATION_PREC_DEFAULT);
	RNA_def_property_ui_text(prop, "Dimensions", "Absolute bounding box dimensions of the object");
	RNA_def_property_update(prop, NC_OBJECT | ND_TRANSFORM, "rna_Object_internal_update");


	/* delta transforms */
	prop = RNA_def_property(srna, "delta_location", PROP_FLOAT, PROP_TRANSLATION);
	RNA_def_property_float_sdna(prop, NULL, "dloc");
	RNA_def_property_ui_text(prop, "Delta Location", "Extra translation added to the location of the object");
	RNA_def_property_ui_range(prop, -FLT_MAX, FLT_MAX, 1, RNA_TRANSLATION_PREC_DEFAULT);
	RNA_def_property_update(prop, NC_OBJECT | ND_TRANSFORM, "rna_Object_internal_update");

	prop = RNA_def_property(srna, "delta_rotation_euler", PROP_FLOAT, PROP_EULER);
	RNA_def_property_float_sdna(prop, NULL, "drot");
	RNA_def_property_ui_text(prop, "Delta Rotation (Euler)",
	                         "Extra rotation added to the rotation of the object (when using Euler rotations)");
	RNA_def_property_update(prop, NC_OBJECT | ND_TRANSFORM, "rna_Object_internal_update");

	prop = RNA_def_property(srna, "delta_rotation_quaternion", PROP_FLOAT, PROP_QUATERNION);
	RNA_def_property_float_sdna(prop, NULL, "dquat");
	RNA_def_property_float_array_default(prop, default_quat);
	RNA_def_property_ui_text(prop, "Delta Rotation (Quaternion)",
	                         "Extra rotation added to the rotation of the object (when using Quaternion rotations)");
	RNA_def_property_update(prop, NC_OBJECT | ND_TRANSFORM, "rna_Object_internal_update");

#if 0 /* XXX not supported well yet... */
	prop = RNA_def_property(srna, "delta_rotation_axis_angle", PROP_FLOAT, PROP_AXISANGLE);
	/* FIXME: this is not a single field any more! (drotAxis and drotAngle) */
	RNA_def_property_float_sdna(prop, NULL, "dquat");
	RNA_def_property_float_array_default(prop, default_axisAngle);
	RNA_def_property_ui_text(prop, "Delta Rotation (Axis Angle)",
	                         "Extra rotation added to the rotation of the object (when using Axis-Angle rotations)");
	RNA_def_property_update(prop, NC_OBJECT | ND_TRANSFORM, "rna_Object_internal_update");
#endif

	prop = RNA_def_property(srna, "delta_scale", PROP_FLOAT, PROP_XYZ);
	RNA_def_property_float_sdna(prop, NULL, "dscale");
	RNA_def_property_flag(prop, PROP_PROPORTIONAL);
	RNA_def_property_ui_range(prop, -FLT_MAX, FLT_MAX, 1, 3);
	RNA_def_property_float_array_default(prop, default_scale);
	RNA_def_property_ui_text(prop, "Delta Scale", "Extra scaling added to the scale of the object");
	RNA_def_property_update(prop, NC_OBJECT | ND_TRANSFORM, "rna_Object_internal_update");

	/* transform locks */
	prop = RNA_def_property(srna, "lock_location", PROP_BOOLEAN, PROP_NONE);
	RNA_def_property_boolean_sdna(prop, NULL, "protectflag", OB_LOCK_LOCX);
	RNA_def_property_array(prop, 3);
	RNA_def_property_ui_text(prop, "Lock Location", "Lock editing of location in the interface");
	RNA_def_property_ui_icon(prop, ICON_UNLOCKED, 1);
	RNA_def_property_update(prop, NC_OBJECT | ND_TRANSFORM, "rna_Object_internal_update");

	prop = RNA_def_property(srna, "lock_rotation", PROP_BOOLEAN, PROP_NONE);
	RNA_def_property_boolean_sdna(prop, NULL, "protectflag", OB_LOCK_ROTX);
	RNA_def_property_array(prop, 3);
	RNA_def_property_ui_text(prop, "Lock Rotation", "Lock editing of rotation in the interface");
	RNA_def_property_ui_icon(prop, ICON_UNLOCKED, 1);
	RNA_def_property_update(prop, NC_OBJECT | ND_TRANSFORM, "rna_Object_internal_update");

	/* XXX this is sub-optimal - it really should be included above,
	 *     but due to technical reasons we can't do this! */
	prop = RNA_def_property(srna, "lock_rotation_w", PROP_BOOLEAN, PROP_NONE);
	RNA_def_property_boolean_sdna(prop, NULL, "protectflag", OB_LOCK_ROTW);
	RNA_def_property_ui_icon(prop, ICON_UNLOCKED, 1);
	RNA_def_property_ui_text(prop, "Lock Rotation (4D Angle)",
	                         "Lock editing of 'angle' component of four-component rotations in the interface");
	/* XXX this needs a better name */
	prop = RNA_def_property(srna, "lock_rotations_4d", PROP_BOOLEAN, PROP_NONE);
	RNA_def_property_boolean_sdna(prop, NULL, "protectflag", OB_LOCK_ROT4D);
	RNA_def_property_ui_text(prop, "Lock Rotations (4D)",
	                         "Lock editing of four component rotations by components (instead of as Eulers)");

	prop = RNA_def_property(srna, "lock_scale", PROP_BOOLEAN, PROP_NONE);
	RNA_def_property_boolean_sdna(prop, NULL, "protectflag", OB_LOCK_SCALEX);
	RNA_def_property_array(prop, 3);
	RNA_def_property_ui_text(prop, "Lock Scale", "Lock editing of scale in the interface");
	RNA_def_property_ui_icon(prop, ICON_UNLOCKED, 1);
	RNA_def_property_update(prop, NC_OBJECT | ND_TRANSFORM, "rna_Object_internal_update");

	/* matrix */
	prop = RNA_def_property(srna, "matrix_world", PROP_FLOAT, PROP_MATRIX);
	RNA_def_property_float_sdna(prop, NULL, "obmat");
	RNA_def_property_multi_array(prop, 2, rna_matrix_dimsize_4x4);
	RNA_def_property_clear_flag(prop, PROP_ANIMATABLE);
	RNA_def_property_ui_text(prop, "Matrix World", "Worldspace transformation matrix");
	RNA_def_property_update(prop, NC_OBJECT | ND_TRANSFORM, "rna_Object_matrix_world_update");

	prop = RNA_def_property(srna, "matrix_local", PROP_FLOAT, PROP_MATRIX);
	RNA_def_property_multi_array(prop, 2, rna_matrix_dimsize_4x4);
	RNA_def_property_clear_flag(prop, PROP_ANIMATABLE);
	RNA_def_property_ui_text(prop, "Local Matrix", "Parent relative transformation matrix - "
	                         "WARNING: Only takes into account 'Object' parenting, so e.g. in case of bone parenting "
	                         "you get a matrix relative to the Armature object, not to the actual parent bone");
	RNA_def_property_float_funcs(prop, "rna_Object_matrix_local_get", "rna_Object_matrix_local_set", NULL);
	RNA_def_property_update(prop, NC_OBJECT | ND_TRANSFORM, NULL);

	prop = RNA_def_property(srna, "matrix_basis", PROP_FLOAT, PROP_MATRIX);
	RNA_def_property_multi_array(prop, 2, rna_matrix_dimsize_4x4);
	RNA_def_property_clear_flag(prop, PROP_ANIMATABLE);
	RNA_def_property_ui_text(prop, "Input Matrix",
	                         "Matrix access to location, rotation and scale (including deltas), "
	                         "before constraints and parenting are applied");
	RNA_def_property_float_funcs(prop, "rna_Object_matrix_basis_get", "rna_Object_matrix_basis_set", NULL);
	RNA_def_property_update(prop, NC_OBJECT | ND_TRANSFORM, "rna_Object_internal_update");

	/*parent_inverse*/
	prop = RNA_def_property(srna, "matrix_parent_inverse", PROP_FLOAT, PROP_MATRIX);
	RNA_def_property_float_sdna(prop, NULL, "parentinv");
	RNA_def_property_multi_array(prop, 2, rna_matrix_dimsize_4x4);
	RNA_def_property_ui_text(prop, "Matrix", "Inverse of object's parent matrix at time of parenting");
	RNA_def_property_update(prop, NC_OBJECT | ND_TRANSFORM, "rna_Object_internal_update");

	/* modifiers */
	prop = RNA_def_property(srna, "modifiers", PROP_COLLECTION, PROP_NONE);
	RNA_def_property_struct_type(prop, "Modifier");
	RNA_def_property_ui_text(prop, "Modifiers", "Modifiers affecting the geometric data of the object");
	RNA_def_property_override_funcs(prop, NULL, NULL, "rna_Object_modifiers_override_apply");
	RNA_def_property_override_flag(prop, PROPOVERRIDE_OVERRIDABLE_STATIC | PROPOVERRIDE_STATIC_INSERTION);
	rna_def_object_modifiers(brna, prop);

	/* Grease Pencil modifiers. */
	prop = RNA_def_property(srna, "grease_pencil_modifiers", PROP_COLLECTION, PROP_NONE);
	RNA_def_property_collection_sdna(prop, NULL, "greasepencil_modifiers", NULL);
	RNA_def_property_struct_type(prop, "GpencilModifier");
	RNA_def_property_ui_text(prop, "Grease Pencil Modifiers", "Modifiers affecting the data of the grease pencil object");
	rna_def_object_grease_pencil_modifiers(brna, prop);

	/* Shader FX. */
	prop = RNA_def_property(srna, "shader_effects", PROP_COLLECTION, PROP_NONE);
	RNA_def_property_collection_sdna(prop, NULL, "shader_fx", NULL);
	RNA_def_property_struct_type(prop, "ShaderFx");
	RNA_def_property_ui_text(prop, "Shader Effects", "Effects affecting display of object");
	rna_def_object_shaderfxs(brna, prop);

	/* constraints */
	prop = RNA_def_property(srna, "constraints", PROP_COLLECTION, PROP_NONE);
	RNA_def_property_struct_type(prop, "Constraint");
	RNA_def_property_override_flag(prop, PROPOVERRIDE_OVERRIDABLE_STATIC | PROPOVERRIDE_STATIC_INSERTION);
	RNA_def_property_ui_text(prop, "Constraints", "Constraints affecting the transformation of the object");
	RNA_def_property_override_funcs(prop, NULL, NULL, "rna_Object_constraints_override_apply");
/*	RNA_def_property_collection_funcs(prop, NULL, NULL, NULL, NULL, NULL, NULL, NULL, "constraints__add", "constraints__remove"); */
	rna_def_object_constraints(brna, prop);

	/* vertex groups */
	prop = RNA_def_property(srna, "vertex_groups", PROP_COLLECTION, PROP_NONE);
	RNA_def_property_collection_sdna(prop, NULL, "defbase", NULL);
	RNA_def_property_struct_type(prop, "VertexGroup");
	RNA_def_property_ui_text(prop, "Vertex Groups", "Vertex groups of the object");
	rna_def_object_vertex_groups(brna, prop);


	/* face maps */
	prop = RNA_def_property(srna, "face_maps", PROP_COLLECTION, PROP_NONE);
	RNA_def_property_collection_sdna(prop, NULL, "fmaps", NULL);
	RNA_def_property_struct_type(prop, "FaceMap");
	RNA_def_property_ui_text(prop, "Face Maps", "Maps of faces of the object");
	rna_def_object_face_maps(brna, prop);

	/* empty */
	prop = RNA_def_property(srna, "empty_draw_type", PROP_ENUM, PROP_NONE);
	RNA_def_property_enum_sdna(prop, NULL, "empty_drawtype");
	RNA_def_property_enum_items(prop, rna_enum_object_empty_drawtype_items);
	RNA_def_property_enum_funcs(prop, NULL, "rna_Object_empty_draw_type_set", NULL);
	RNA_def_property_ui_text(prop, "Empty Display Type", "Viewport display style for empties");
	RNA_def_property_update(prop, NC_OBJECT | ND_DRAW, NULL);

	prop = RNA_def_property(srna, "empty_draw_size", PROP_FLOAT, PROP_DISTANCE);
	RNA_def_property_float_sdna(prop, NULL, "empty_drawsize");
	RNA_def_property_range(prop, 0.0001f, 1000.0f);
	RNA_def_property_ui_range(prop, 0.01, 100, 1, 2);
	RNA_def_property_ui_text(prop, "Empty Display Size", "Size of display for empties in the viewport");
	RNA_def_property_update(prop, NC_OBJECT | ND_DRAW, NULL);

	prop = RNA_def_property(srna, "empty_image_offset", PROP_FLOAT, PROP_NONE);
	RNA_def_property_float_sdna(prop, NULL, "ima_ofs");
	RNA_def_property_ui_text(prop, "Origin Offset", "Origin offset distance");
	RNA_def_property_ui_range(prop, -FLT_MAX, FLT_MAX, 0.1f, 2);
	RNA_def_property_update(prop, NC_OBJECT | ND_DRAW, NULL);

	prop = RNA_def_property(srna, "image_user", PROP_POINTER, PROP_NONE);
	RNA_def_property_flag(prop, PROP_NEVER_NULL);
	RNA_def_property_pointer_sdna(prop, NULL, "iuser");
	RNA_def_property_ui_text(prop, "Image User",
	                         "Parameters defining which layer, pass and frame of the image is displayed");
	RNA_def_property_update(prop, NC_OBJECT | ND_DRAW, NULL);

	/* render */
	prop = RNA_def_property(srna, "pass_index", PROP_INT, PROP_UNSIGNED);
	RNA_def_property_int_sdna(prop, NULL, "index");
	RNA_def_property_ui_text(prop, "Pass Index", "Index number for the \"Object Index\" render pass");
	RNA_def_property_update(prop, NC_OBJECT, "rna_Object_internal_update_draw");

	prop = RNA_def_property(srna, "color", PROP_FLOAT, PROP_COLOR);
	RNA_def_property_float_sdna(prop, NULL, "col");
	RNA_def_property_ui_text(prop, "Color", "Object color and alpha, used when faces have the ObColor mode enabled");
	RNA_def_property_update(prop, NC_OBJECT | ND_DRAW, NULL);

	/* physics */
	prop = RNA_def_property(srna, "field", PROP_POINTER, PROP_NONE);
	RNA_def_property_pointer_sdna(prop, NULL, "pd");
	RNA_def_property_struct_type(prop, "FieldSettings");
	RNA_def_property_pointer_funcs(prop, "rna_Object_field_get", NULL, NULL, NULL);
	RNA_def_property_ui_text(prop, "Field Settings", "Settings for using the object as a field in physics simulation");

	prop = RNA_def_property(srna, "collision", PROP_POINTER, PROP_NONE);
	RNA_def_property_pointer_sdna(prop, NULL, "pd");
	RNA_def_property_struct_type(prop, "CollisionSettings");
	RNA_def_property_pointer_funcs(prop, "rna_Object_collision_get", NULL, NULL, NULL);
	RNA_def_property_ui_text(prop, "Collision Settings",
	                         "Settings for using the object as a collider in physics simulation");

	prop = RNA_def_property(srna, "soft_body", PROP_POINTER, PROP_NONE);
	RNA_def_property_pointer_sdna(prop, NULL, "soft");
	RNA_def_property_struct_type(prop, "SoftBodySettings");
	RNA_def_property_ui_text(prop, "Soft Body Settings", "Settings for soft body simulation");

	prop = RNA_def_property(srna, "particle_systems", PROP_COLLECTION, PROP_NONE);
	RNA_def_property_collection_sdna(prop, NULL, "particlesystem", NULL);
	RNA_def_property_struct_type(prop, "ParticleSystem");
	RNA_def_property_ui_text(prop, "Particle Systems", "Particle systems emitted from the object");
	rna_def_object_particle_systems(brna, prop);


	prop = RNA_def_property(srna, "rigid_body", PROP_POINTER, PROP_NONE);
	RNA_def_property_pointer_sdna(prop, NULL, "rigidbody_object");
	RNA_def_property_struct_type(prop, "RigidBodyObject");
	RNA_def_property_ui_text(prop, "Rigid Body Settings", "Settings for rigid body simulation");

	prop = RNA_def_property(srna, "rigid_body_constraint", PROP_POINTER, PROP_NONE);
	RNA_def_property_pointer_sdna(prop, NULL, "rigidbody_constraint");
	RNA_def_property_struct_type(prop, "RigidBodyConstraint");
	RNA_def_property_ui_text(prop, "Rigid Body Constraint", "Constraint constraining rigid bodies");

	/* restrict */
	prop = RNA_def_property(srna, "hide_viewport", PROP_BOOLEAN, PROP_NONE);
	RNA_def_property_boolean_sdna(prop, NULL, "restrictflag", OB_RESTRICT_VIEW);
	RNA_def_property_ui_text(prop, "Disable View", "Disable object in the viewport");
	RNA_def_property_ui_icon(prop, ICON_RESTRICT_VIEW_OFF, 1);
	RNA_def_property_update(prop, NC_OBJECT | ND_DRAW, "rna_Object_hide_update");

	prop = RNA_def_property(srna, "hide_select", PROP_BOOLEAN, PROP_NONE);
	RNA_def_property_boolean_sdna(prop, NULL, "restrictflag", OB_RESTRICT_SELECT);
	RNA_def_property_ui_text(prop, "Disable Select", "Disable object selection in the viewport");
	RNA_def_property_ui_icon(prop, ICON_RESTRICT_SELECT_OFF, 1);
	RNA_def_property_update(prop, NC_OBJECT | ND_DRAW, NULL);

	prop = RNA_def_property(srna, "hide_render", PROP_BOOLEAN, PROP_NONE);
	RNA_def_property_boolean_sdna(prop, NULL, "restrictflag", OB_RESTRICT_RENDER);
	RNA_def_property_ui_text(prop, "Disable Render", "Disable object in renders");
	RNA_def_property_ui_icon(prop, ICON_RESTRICT_RENDER_OFF, 1);
	RNA_def_property_update(prop, NC_OBJECT | ND_DRAW, "rna_Object_hide_update");

	prop = RNA_def_property(srna, "show_duplicator_for_render", PROP_BOOLEAN, PROP_NONE);
	RNA_def_property_boolean_sdna(prop, NULL, "duplicator_visibility_flag", OB_DUPLI_FLAG_RENDER);
	RNA_def_property_ui_text(prop, "Render Duplicator", "Make duplicator visible when rendering");

	prop = RNA_def_property(srna, "show_duplicator_for_viewport", PROP_BOOLEAN, PROP_NONE);
	RNA_def_property_boolean_sdna(prop, NULL, "duplicator_visibility_flag", OB_DUPLI_FLAG_VIEWPORT);
	RNA_def_property_ui_text(prop, "Display Duplicator", "Make duplicator visible in the viewport");

	/* anim */
	rna_def_animdata_common(srna);

	rna_def_animviz_common(srna);
	rna_def_motionpath_common(srna);

	/* slow parenting */
	/* XXX: evil old crap */
	prop = RNA_def_property(srna, "use_slow_parent", PROP_BOOLEAN, PROP_NONE);
	RNA_def_property_boolean_sdna(prop, NULL, "partype", PARSLOW);
	RNA_def_property_ui_text(prop, "Slow Parent",
	                         "Create a delay in the parent relationship (beware: this isn't renderfarm "
	                         "safe and may be invalid after jumping around the timeline)");
	RNA_def_property_update(prop, NC_OBJECT | ND_DRAW, "rna_Object_internal_update");

	prop = RNA_def_property(srna, "slow_parent_offset", PROP_FLOAT, PROP_NONE | PROP_UNIT_TIME);
	RNA_def_property_float_sdna(prop, NULL, "sf");
	RNA_def_property_range(prop, MINAFRAMEF, MAXFRAMEF);
	RNA_def_property_ui_text(prop, "Slow Parent Offset", "Delay in the parent relationship");
	RNA_def_property_update(prop, NC_OBJECT | ND_TRANSFORM, "rna_Object_internal_update");

	/* duplicates */
	prop = RNA_def_property(srna, "dupli_type", PROP_ENUM, PROP_NONE);
	RNA_def_property_enum_bitflag_sdna(prop, NULL, "transflag");
	RNA_def_property_enum_items(prop, dupli_items);
	RNA_def_property_enum_funcs(prop, NULL, NULL, "rna_Object_dupli_type_itemf");
	RNA_def_property_ui_text(prop, "Dupli Type", "If not None, object duplication method to use");
	RNA_def_property_update(prop, NC_OBJECT | ND_DRAW, "rna_Object_dependency_update");

	prop = RNA_def_property(srna, "use_dupli_frames_speed", PROP_BOOLEAN, PROP_NONE);
	RNA_def_property_boolean_negative_sdna(prop, NULL, "transflag", OB_DUPLINOSPEED);
	RNA_def_property_ui_text(prop, "Dupli Frames Speed",
	                         "Set dupliframes to use the current frame instead of parent curve's evaluation time");
	RNA_def_property_update(prop, NC_OBJECT | ND_DRAW, "rna_Object_internal_update");

	prop = RNA_def_property(srna, "use_dupli_vertices_rotation", PROP_BOOLEAN, PROP_NONE);
	RNA_def_property_boolean_sdna(prop, NULL, "transflag", OB_DUPLIROT);
	RNA_def_property_ui_text(prop, "Dupli Verts Rotation", "Rotate dupli according to vertex normal");
	RNA_def_property_update(prop, NC_OBJECT | ND_DRAW, NULL);

	prop = RNA_def_property(srna, "use_dupli_faces_scale", PROP_BOOLEAN, PROP_NONE);
	RNA_def_property_boolean_sdna(prop, NULL, "transflag", OB_DUPLIFACES_SCALE);
	RNA_def_property_ui_text(prop, "Dupli Faces Inherit Scale", "Scale dupli based on face size");
	RNA_def_property_update(prop, NC_OBJECT | ND_DRAW, "rna_Object_internal_update");

	prop = RNA_def_property(srna, "dupli_faces_scale", PROP_FLOAT, PROP_NONE);
	RNA_def_property_float_sdna(prop, NULL, "dupfacesca");
	RNA_def_property_range(prop, 0.001f, 10000.0f);
	RNA_def_property_ui_text(prop, "Dupli Faces Scale", "Scale the DupliFace objects");
	RNA_def_property_update(prop, NC_OBJECT | ND_DRAW, "rna_Object_internal_update");

	prop = RNA_def_property(srna, "dupli_group", PROP_POINTER, PROP_NONE);
	RNA_def_property_struct_type(prop, "Collection");
	RNA_def_property_pointer_sdna(prop, NULL, "dup_group");
	RNA_def_property_flag(prop, PROP_EDITABLE);
	RNA_def_property_pointer_funcs(prop, NULL, "rna_Object_dup_group_set", NULL, NULL);
	RNA_def_property_ui_text(prop, "Dupli Collection", "Instance an existing collection");
	RNA_def_property_update(prop, NC_OBJECT | ND_DRAW, "rna_Object_dependency_update");

	prop = RNA_def_property(srna, "dupli_frames_start", PROP_INT, PROP_NONE | PROP_UNIT_TIME);
	RNA_def_property_int_sdna(prop, NULL, "dupsta");
	RNA_def_property_range(prop, MINAFRAME, MAXFRAME);
	RNA_def_property_ui_text(prop, "Dupli Frames Start", "Start frame for DupliFrames");
	RNA_def_property_update(prop, NC_OBJECT | ND_DRAW, "rna_Object_internal_update");

	prop = RNA_def_property(srna, "dupli_frames_end", PROP_INT, PROP_NONE | PROP_UNIT_TIME);
	RNA_def_property_int_sdna(prop, NULL, "dupend");
	RNA_def_property_range(prop, MINAFRAME, MAXFRAME);
	RNA_def_property_ui_text(prop, "Dupli Frames End", "End frame for DupliFrames");
	RNA_def_property_update(prop, NC_OBJECT | ND_DRAW, "rna_Object_internal_update");

	prop = RNA_def_property(srna, "dupli_frames_on", PROP_INT, PROP_NONE | PROP_UNIT_TIME);
	RNA_def_property_int_sdna(prop, NULL, "dupon");
	RNA_def_property_range(prop, 1, MAXFRAME);
	RNA_def_property_ui_range(prop, 1, 1500, 1, -1);
	RNA_def_property_ui_text(prop, "Dupli Frames On", "Number of frames to use between DupOff frames");
	RNA_def_property_update(prop, NC_OBJECT | ND_DRAW, "rna_Object_internal_update");

	prop = RNA_def_property(srna, "dupli_frames_off", PROP_INT, PROP_NONE | PROP_UNIT_TIME);
	RNA_def_property_int_sdna(prop, NULL, "dupoff");
	RNA_def_property_range(prop, 0, MAXFRAME);
	RNA_def_property_ui_range(prop, 0, 1500, 1, -1);
	RNA_def_property_ui_text(prop, "Dupli Frames Off", "Recurring frames to exclude from the Dupliframes");
	RNA_def_property_update(prop, NC_OBJECT | ND_DRAW, "rna_Object_internal_update");

	prop = RNA_def_property(srna, "is_duplicator", PROP_BOOLEAN, PROP_NONE);
	RNA_def_property_boolean_sdna(prop, NULL, "transflag", OB_DUPLI);
	RNA_def_property_clear_flag(prop, PROP_EDITABLE);

	/* drawing */
	prop = RNA_def_property(srna, "draw_type", PROP_ENUM, PROP_NONE);
	RNA_def_property_enum_sdna(prop, NULL, "dt");
	RNA_def_property_enum_items(prop, drawtype_items);
	RNA_def_property_ui_text(prop, "Maximum Draw Type",  "Maximum draw type to display object with in viewport");
	RNA_def_property_update(prop, NC_OBJECT | ND_DRAW, "rna_Object_internal_update");

	prop = RNA_def_property(srna, "show_bounds", PROP_BOOLEAN, PROP_NONE);
	RNA_def_property_boolean_sdna(prop, NULL, "dtx", OB_DRAWBOUNDOX);
	RNA_def_property_ui_text(prop, "Draw Bounds", "Display the object's bounds");
	RNA_def_property_update(prop, NC_OBJECT | ND_DRAW, NULL);

	prop = RNA_def_property(srna, "draw_bounds_type", PROP_ENUM, PROP_NONE);
	RNA_def_property_enum_sdna(prop, NULL, "boundtype");
	RNA_def_property_enum_items(prop, boundtype_items);
	RNA_def_property_ui_text(prop, "Draw Bounds Type", "Object boundary display type");
	RNA_def_property_update(prop, NC_OBJECT | ND_DRAW, NULL);

	prop = RNA_def_property(srna, "show_name", PROP_BOOLEAN, PROP_NONE);
	RNA_def_property_boolean_sdna(prop, NULL, "dtx", OB_DRAWNAME);
	RNA_def_property_ui_text(prop, "Draw Name", "Display the object's name");
	RNA_def_property_update(prop, NC_OBJECT | ND_DRAW, NULL);

	prop = RNA_def_property(srna, "show_axis", PROP_BOOLEAN, PROP_NONE);
	RNA_def_property_boolean_sdna(prop, NULL, "dtx", OB_AXIS);
	RNA_def_property_ui_text(prop, "Draw Axes", "Display the object's origin and axes");
	RNA_def_property_update(prop, NC_OBJECT | ND_DRAW, NULL);

	prop = RNA_def_property(srna, "show_texture_space", PROP_BOOLEAN, PROP_NONE);
	RNA_def_property_boolean_sdna(prop, NULL, "dtx", OB_TEXSPACE);
	RNA_def_property_ui_text(prop, "Draw Texture Space", "Display the object's texture space");
	RNA_def_property_update(prop, NC_OBJECT | ND_DRAW, NULL);

	prop = RNA_def_property(srna, "show_wire", PROP_BOOLEAN, PROP_NONE);
	RNA_def_property_boolean_sdna(prop, NULL, "dtx", OB_DRAWWIRE);
	RNA_def_property_ui_text(prop, "Draw Wire", "Add the object's wireframe over solid drawing");
	RNA_def_property_update(prop, NC_OBJECT | ND_DRAW, NULL);

	prop = RNA_def_property(srna, "show_all_edges", PROP_BOOLEAN, PROP_NONE);
	RNA_def_property_boolean_sdna(prop, NULL, "dtx", OB_DRAW_ALL_EDGES);
	RNA_def_property_ui_text(prop, "Draw All Edges", "Display all edges for mesh objects");
	RNA_def_property_update(prop, NC_OBJECT | ND_DRAW, NULL);

	prop = RNA_def_property(srna, "show_transparent", PROP_BOOLEAN, PROP_NONE);
	RNA_def_property_boolean_sdna(prop, NULL, "dtx", OB_DRAWTRANSP);
	RNA_def_property_ui_text(prop, "Draw Transparent",
	                         "Display material transparency in the object (unsupported for duplicator drawing)");
	RNA_def_property_update(prop, NC_OBJECT | ND_DRAW, NULL);

	prop = RNA_def_property(srna, "show_x_ray", PROP_BOOLEAN, PROP_NONE);
	RNA_def_property_boolean_sdna(prop, NULL, "dtx", OB_DRAWXRAY);
	RNA_def_property_ui_text(prop, "X-Ray",
	                         "Make the object draw in front of others (unsupported for duplicator drawing)");
	RNA_def_property_update(prop, NC_OBJECT | ND_DRAW, NULL);

	/* Grease Pencil */
#if 1 /* FIXME: Remove this code when all Open-Movie assets have been fixed */
	prop = RNA_def_property(srna, "grease_pencil", PROP_POINTER, PROP_NONE);
	RNA_def_property_pointer_sdna(prop, NULL, "gpd");
	RNA_def_property_struct_type(prop, "GreasePencil");
	RNA_def_property_pointer_funcs(prop, NULL, NULL, NULL, "rna_GPencil_datablocks_obdata_poll"); /* XXX */
	RNA_def_property_flag(prop, PROP_EDITABLE | PROP_ID_REFCOUNT);
	RNA_def_property_ui_text(prop, "Grease Pencil Data", "Grease Pencil data-block (deprecated)");
	RNA_def_property_update(prop, NC_OBJECT | ND_DRAW, NULL);
#endif

	/* pose */
	prop = RNA_def_property(srna, "pose_library", PROP_POINTER, PROP_NONE);
	RNA_def_property_pointer_sdna(prop, NULL, "poselib");
	RNA_def_property_struct_type(prop, "Action");
	RNA_def_property_flag(prop, PROP_EDITABLE | PROP_ID_REFCOUNT);
	RNA_def_property_ui_text(prop, "Pose Library", "Action used as a pose library for armatures");

	prop = RNA_def_property(srna, "pose", PROP_POINTER, PROP_NONE);
	RNA_def_property_pointer_sdna(prop, NULL, "pose");
	RNA_def_property_struct_type(prop, "Pose");
	RNA_def_property_override_flag(prop, PROPOVERRIDE_OVERRIDABLE_STATIC);
	RNA_def_property_ui_text(prop, "Pose", "Current pose for armatures");

	/* shape keys */
	prop = RNA_def_property(srna, "show_only_shape_key", PROP_BOOLEAN, PROP_NONE);
	RNA_def_property_boolean_sdna(prop, NULL, "shapeflag", OB_SHAPE_LOCK);
	RNA_def_property_ui_text(prop, "Shape Key Lock", "Always show the current Shape for this Object");
	RNA_def_property_ui_icon(prop, ICON_UNPINNED, 1);
	RNA_def_property_update(prop, 0, "rna_Object_internal_update_data");

	prop = RNA_def_property(srna, "use_shape_key_edit_mode", PROP_BOOLEAN, PROP_NONE);
	RNA_def_property_boolean_sdna(prop, NULL, "shapeflag", OB_SHAPE_EDIT_MODE);
	RNA_def_property_ui_text(prop, "Shape Key Edit Mode", "Apply shape keys in edit mode (for Meshes only)");
	RNA_def_property_ui_icon(prop, ICON_EDITMODE_HLT, 0);
	RNA_def_property_update(prop, 0, "rna_Object_internal_update_data");

	prop = RNA_def_property(srna, "active_shape_key", PROP_POINTER, PROP_NONE);
	RNA_def_property_struct_type(prop, "ShapeKey");
	RNA_def_property_pointer_funcs(prop, "rna_Object_active_shape_key_get", NULL, NULL, NULL);
	RNA_def_property_ui_text(prop, "Active Shape Key", "Current shape key");

	prop = RNA_def_property(srna, "active_shape_key_index", PROP_INT, PROP_NONE);
	RNA_def_property_int_sdna(prop, NULL, "shapenr");
	RNA_def_property_flag(prop, PROP_CONTEXT_UPDATE);
	RNA_def_property_clear_flag(prop, PROP_ANIMATABLE); /* XXX this is really unpredictable... */
	RNA_def_property_int_funcs(prop, "rna_Object_active_shape_key_index_get", "rna_Object_active_shape_key_index_set",
	                           "rna_Object_active_shape_key_index_range");
	RNA_def_property_ui_text(prop, "Active Shape Key Index", "Current shape key index");
	RNA_def_property_update(prop, 0, "rna_Object_active_shape_update");

	/* sculpt */
	prop = RNA_def_property(srna, "use_dynamic_topology_sculpting", PROP_BOOLEAN, PROP_NONE);
	RNA_def_property_boolean_funcs(prop, "rna_Object_use_dynamic_topology_sculpting_get", NULL);
	RNA_def_property_clear_flag(prop, PROP_EDITABLE);
	RNA_def_property_ui_text(prop, "Dynamic Topology Sculpting", NULL);

	/* Base Settings */
	prop = RNA_def_property(srna, "is_from_duplicator", PROP_BOOLEAN, PROP_NONE);
	RNA_def_property_boolean_sdna(prop, NULL, "base_flag", BASE_FROMDUPLI);
	RNA_def_property_ui_text(prop, "Base from Duplicator", "Object comes from a duplicator");
	RNA_def_property_clear_flag(prop, PROP_EDITABLE);

	prop = RNA_def_property(srna, "is_from_set", PROP_BOOLEAN, PROP_NONE);
	RNA_def_property_boolean_sdna(prop, NULL, "base_flag", BASE_FROM_SET);
	RNA_def_property_ui_text(prop, "Base from Set", "Object comes from a background set");
	RNA_def_property_clear_flag(prop, PROP_EDITABLE);

	/* Object Display */
	prop = RNA_def_property(srna, "display", PROP_POINTER, PROP_NONE);
	RNA_def_property_pointer_sdna(prop, NULL, "display");
	RNA_def_property_struct_type(prop, "ObjectDisplay");
	RNA_def_property_ui_text(prop, "Object Display", "Object display settings for 3d viewport");

	RNA_api_object(srna);
}

void RNA_def_object(BlenderRNA *brna)
{
	rna_def_object(brna);

	RNA_define_animate_sdna(false);
	rna_def_vertex_group(brna);
	rna_def_face_map(brna);
	rna_def_material_slot(brna);
	rna_def_object_display(brna);
	RNA_define_animate_sdna(true);
}

#endif<|MERGE_RESOLUTION|>--- conflicted
+++ resolved
@@ -94,10 +94,7 @@
 
 const EnumPropertyItem rna_enum_object_gpencil_type_items[] = {
 	{ GP_EMPTY, "EMPTY", ICON_OUTLINER_OB_GREASEPENCIL, "Blank", "Create an empty grease pencil object" },
-<<<<<<< HEAD
-=======
 	{ GP_STROKE, "STROKE", ICON_OUTLINER_OB_CURVE, "Stroke", "Create a simple stroke with basic colors" },
->>>>>>> 6cad7984
 	{ GP_MONKEY, "MONKEY", ICON_MONKEY, "Monkey", "Construct a Suzanne grease pencil object" },
 	{ 0, NULL, 0, NULL, NULL }
 };
