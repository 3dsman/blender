/*
 * ***** BEGIN GPL LICENSE BLOCK *****
 *
 * This program is free software; you can redistribute it and/or
 * modify it under the terms of the GNU General Public License
 * as published by the Free Software Foundation; either version 2
 * of the License, or (at your option) any later version.
 *
 * This program is distributed in the hope that it will be useful,
 * but WITHOUT ANY WARRANTY; without even the implied warranty of
 * MERCHANTABILITY or FITNESS FOR A PARTICULAR PURPOSE.  See the
 * GNU General Public License for more details.
 *
 * You should have received a copy of the GNU General Public License
 * along with this program; if not, write to the Free Software Foundation,
 * Inc., 51 Franklin Street, Fifth Floor, Boston, MA 02110-1301, USA.
 *
 * Contributor(s): Blender Foundation (2008).
 *
 * ***** END GPL LICENSE BLOCK *****
 */

/** \file blender/makesrna/intern/rna_scene.c
 *  \ingroup RNA
 */

#include <stdlib.h>

#include "DNA_brush_types.h"
#include "DNA_group_types.h"
#include "DNA_modifier_types.h"
#include "DNA_particle_types.h"
#include "DNA_rigidbody_types.h"
#include "DNA_scene_types.h"
#include "DNA_linestyle_types.h"
#include "DNA_userdef_types.h"
#include "DNA_world_types.h"

#include "BLI_math.h"
#include "BLI_utildefines.h"
#include "BLI_path_util.h"

#include "BLF_translation.h"

#include "BKE_freestyle.h"
#include "BKE_editmesh.h"
#include "BKE_paint.h"
#include "BKE_scene.h"

#include "RNA_define.h"
#include "RNA_enum_types.h"

#include "rna_internal.h"

/* Include for Bake Options */
#include "RE_engine.h"
#include "RE_pipeline.h"

#ifdef WITH_QUICKTIME
#  include "quicktime_export.h"
#  ifdef WITH_AUDASPACE
#    include "AUD_Space.h"
#  endif
#endif

#ifdef WITH_FFMPEG
#  include "BKE_writeffmpeg.h"
#  include <libavcodec/avcodec.h>
#  include <libavformat/avformat.h>
#  include "ffmpeg_compat.h"
#endif

#include "ED_render.h"

#include "WM_api.h"
#include "WM_types.h"

#include "BLI_threads.h"

#ifdef WITH_OPENEXR
EnumPropertyItem exr_codec_items[] = {
	{R_IMF_EXR_CODEC_NONE, "NONE", 0, "None", ""},
	{R_IMF_EXR_CODEC_PXR24, "PXR24", 0, "Pxr24 (lossy)", ""},
	{R_IMF_EXR_CODEC_ZIP, "ZIP", 0, "ZIP (lossless)", ""},
	{R_IMF_EXR_CODEC_PIZ, "PIZ", 0, "PIZ (lossless)", ""},
	{R_IMF_EXR_CODEC_RLE, "RLE", 0, "RLE (lossless)", ""},
	{0, NULL, 0, NULL, NULL}
};
#endif

EnumPropertyItem uv_sculpt_relaxation_items[] = {
	{UV_SCULPT_TOOL_RELAX_LAPLACIAN, "LAPLACIAN", 0, "Laplacian", "Use Laplacian method for relaxation"},
	{UV_SCULPT_TOOL_RELAX_HC, "HC", 0, "HC", "Use HC method for relaxation"},
	{0, NULL, 0, NULL, NULL}
};

EnumPropertyItem uv_sculpt_tool_items[] = {
	{UV_SCULPT_TOOL_PINCH, "PINCH", 0, "Pinch", "Pinch UVs"},
	{UV_SCULPT_TOOL_RELAX, "RELAX", 0, "Relax", "Relax UVs"},
	{UV_SCULPT_TOOL_GRAB, "GRAB", 0, "Grab", "Grab UVs"},
	{0, NULL, 0, NULL, NULL}
};


EnumPropertyItem snap_target_items[] = {
	{SCE_SNAP_TARGET_CLOSEST, "CLOSEST", 0, "Closest", "Snap closest point onto target"},
	{SCE_SNAP_TARGET_CENTER, "CENTER", 0, "Center", "Snap center onto target"},
	{SCE_SNAP_TARGET_MEDIAN, "MEDIAN", 0, "Median", "Snap median onto target"},
	{SCE_SNAP_TARGET_ACTIVE, "ACTIVE", 0, "Active", "Snap active onto target"},
	{0, NULL, 0, NULL, NULL}
};
	
EnumPropertyItem proportional_falloff_items[] = {
	{PROP_SMOOTH, "SMOOTH", ICON_SMOOTHCURVE, "Smooth", "Smooth falloff"},
	{PROP_SPHERE, "SPHERE", ICON_SPHERECURVE, "Sphere", "Spherical falloff"},
	{PROP_ROOT, "ROOT", ICON_ROOTCURVE, "Root", "Root falloff"},
	{PROP_SHARP, "SHARP", ICON_SHARPCURVE, "Sharp", "Sharp falloff"},
	{PROP_LIN, "LINEAR", ICON_LINCURVE, "Linear", "Linear falloff"},
	{PROP_CONST, "CONSTANT", ICON_NOCURVE, "Constant", "Constant falloff"},
	{PROP_RANDOM, "RANDOM", ICON_RNDCURVE, "Random", "Random falloff"},
	{0, NULL, 0, NULL, NULL}
};

/* subset of the enum - only curves, missing random and const */
EnumPropertyItem proportional_falloff_curve_only_items[] = {
	{PROP_SMOOTH, "SMOOTH", ICON_SMOOTHCURVE, "Smooth", "Smooth falloff"},
	{PROP_SPHERE, "SPHERE", ICON_SPHERECURVE, "Sphere", "Spherical falloff"},
	{PROP_ROOT, "ROOT", ICON_ROOTCURVE, "Root", "Root falloff"},
	{PROP_SHARP, "SHARP", ICON_SHARPCURVE, "Sharp", "Sharp falloff"},
	{PROP_LIN, "LINEAR", ICON_LINCURVE, "Linear", "Linear falloff"},
	{0, NULL, 0, NULL, NULL}
};


EnumPropertyItem proportional_editing_items[] = {
	{PROP_EDIT_OFF, "DISABLED", ICON_PROP_OFF, "Disable", "Proportional Editing disabled"},
	{PROP_EDIT_ON, "ENABLED", ICON_PROP_ON, "Enable", "Proportional Editing enabled"},
	{PROP_EDIT_PROJECTED, "PROJECTED", ICON_PROP_ON, "Projected (2D)",
	                      "Proportional Editing using screen space locations"},
	{PROP_EDIT_CONNECTED, "CONNECTED", ICON_PROP_CON, "Connected",
	                      "Proportional Editing using connected geometry only"},
	{0, NULL, 0, NULL, NULL}
};

/* keep for operators, not used here */
EnumPropertyItem mesh_select_mode_items[] = {
	{SCE_SELECT_VERTEX, "VERTEX", ICON_VERTEXSEL, "Vertex", "Vertex selection mode"},
	{SCE_SELECT_EDGE, "EDGE", ICON_EDGESEL, "Edge", "Edge selection mode"},
	{SCE_SELECT_FACE, "FACE", ICON_FACESEL, "Face", "Face selection mode"},
	{0, NULL, 0, NULL, NULL}
};

EnumPropertyItem snap_element_items[] = {
	{SCE_SNAP_MODE_INCREMENT, "INCREMENT", ICON_SNAP_INCREMENT, "Increment", "Snap to increments of grid"},
	{SCE_SNAP_MODE_VERTEX, "VERTEX", ICON_SNAP_VERTEX, "Vertex", "Snap to vertices"},
	{SCE_SNAP_MODE_EDGE, "EDGE", ICON_SNAP_EDGE, "Edge", "Snap to edges"},
	{SCE_SNAP_MODE_FACE, "FACE", ICON_SNAP_FACE, "Face", "Snap to faces"},
	{SCE_SNAP_MODE_VOLUME, "VOLUME", ICON_SNAP_VOLUME, "Volume", "Snap to volume"},
	{0, NULL, 0, NULL, NULL}
};

EnumPropertyItem snap_node_element_items[] = {
	{SCE_SNAP_MODE_GRID, "GRID", ICON_SNAP_INCREMENT, "Grid", "Snap to grid"},
	{SCE_SNAP_MODE_NODE_X, "NODE_X", ICON_SNAP_EDGE, "Node X", "Snap to left/right node border"},
	{SCE_SNAP_MODE_NODE_Y, "NODE_Y", ICON_SNAP_EDGE, "Node Y", "Snap to top/bottom node border"},
	{SCE_SNAP_MODE_NODE_XY, "NODE_XY", ICON_SNAP_EDGE, "Node X / Y", "Snap to any node border"},
	{0, NULL, 0, NULL, NULL}
};

EnumPropertyItem snap_uv_element_items[] = {
	{SCE_SNAP_MODE_INCREMENT, "INCREMENT", ICON_SNAP_INCREMENT, "Increment", "Snap to increments of grid"},
	{SCE_SNAP_MODE_VERTEX, "VERTEX", ICON_SNAP_VERTEX, "Vertex", "Snap to vertices"},
	{0, NULL, 0, NULL, NULL}
};

/* workaround for duplicate enums,
 * have each enum line as a define then conditionally set it or not
 */

#define R_IMF_ENUM_BMP      {R_IMF_IMTYPE_BMP, "BMP", ICON_FILE_IMAGE, "BMP", "Output image in bitmap format"},
#define R_IMF_ENUM_IRIS     {R_IMF_IMTYPE_IRIS, "IRIS", ICON_FILE_IMAGE, "Iris", \
                                                "Output image in (old!) SGI IRIS format"},
#define R_IMF_ENUM_PNG      {R_IMF_IMTYPE_PNG, "PNG", ICON_FILE_IMAGE, "PNG", "Output image in PNG format"},
#define R_IMF_ENUM_JPEG     {R_IMF_IMTYPE_JPEG90, "JPEG", ICON_FILE_IMAGE, "JPEG", "Output image in JPEG format"},
#define R_IMF_ENUM_TAGA     {R_IMF_IMTYPE_TARGA, "TARGA", ICON_FILE_IMAGE, "Targa", "Output image in Targa format"},
#define R_IMF_ENUM_TAGA_RAW {R_IMF_IMTYPE_RAWTGA, "TARGA_RAW", ICON_FILE_IMAGE, "Targa Raw", \
                                                  "Output image in uncompressed Targa format"},

#if 0 /* UNUSED (so far) */
#ifdef WITH_DDS
#  define R_IMF_ENUM_DDS {R_IMF_IMTYPE_DDS, "DDS", ICON_FILE_IMAGE, "DDS", "Output image in DDS format"},
#else
#  define R_IMF_ENUM_DDS
#endif
#endif

#ifdef WITH_OPENJPEG
#  define R_IMF_ENUM_JPEG2K {R_IMF_IMTYPE_JP2, "JPEG2000", ICON_FILE_IMAGE, "JPEG 2000", \
                                               "Output image in JPEG 2000 format"},
#else
#  define R_IMF_ENUM_JPEG2K
#endif

#ifdef WITH_CINEON
#  define R_IMF_ENUM_CINEON {R_IMF_IMTYPE_CINEON, "CINEON", ICON_FILE_IMAGE, "Cineon", \
                                                  "Output image in Cineon format"},
#  define R_IMF_ENUM_DPX    {R_IMF_IMTYPE_DPX, "DPX", ICON_FILE_IMAGE, "DPX", "Output image in DPX format"},
#else
#  define R_IMF_ENUM_CINEON
#  define R_IMF_ENUM_DPX
#endif

#ifdef WITH_OPENEXR
#  define R_IMF_ENUM_EXR_MULTI  {R_IMF_IMTYPE_MULTILAYER, "OPEN_EXR_MULTILAYER", ICON_FILE_IMAGE, \
                                                          "OpenEXR MultiLayer", \
                                                          "Output image in multilayer OpenEXR format"},
#  define R_IMF_ENUM_EXR        {R_IMF_IMTYPE_OPENEXR, "OPEN_EXR", ICON_FILE_IMAGE, "OpenEXR", \
                                                       "Output image in OpenEXR format"},
#else
#  define R_IMF_ENUM_EXR_MULTI
#  define R_IMF_ENUM_EXR
#endif

#ifdef WITH_HDR
#  define R_IMF_ENUM_HDR  {R_IMF_IMTYPE_RADHDR, "HDR", ICON_FILE_IMAGE, "Radiance HDR", \
                                                "Output image in Radiance HDR format"},
#else
#  define R_IMF_ENUM_HDR
#endif

#ifdef WITH_TIFF
#  define R_IMF_ENUM_TIFF {R_IMF_IMTYPE_TIFF, "TIFF", ICON_FILE_IMAGE, "TIFF", "Output image in TIFF format"},
#else
#  define R_IMF_ENUM_TIFF
#endif

#define IMAGE_TYPE_ITEMS_IMAGE_ONLY                                           \
	R_IMF_ENUM_BMP                                                            \
	/* DDS save not supported yet R_IMF_ENUM_DDS */                           \
	R_IMF_ENUM_IRIS                                                           \
	R_IMF_ENUM_PNG                                                            \
	R_IMF_ENUM_JPEG                                                           \
	R_IMF_ENUM_JPEG2K                                                         \
	R_IMF_ENUM_TAGA                                                           \
	R_IMF_ENUM_TAGA_RAW                                                       \
	{0, "", 0, " ", NULL},                                                    \
	R_IMF_ENUM_CINEON                                                         \
	R_IMF_ENUM_DPX                                                            \
	R_IMF_ENUM_EXR_MULTI                                                      \
	R_IMF_ENUM_EXR                                                            \
	R_IMF_ENUM_HDR                                                            \
	R_IMF_ENUM_TIFF                                                           \


EnumPropertyItem image_only_type_items[] = {

	IMAGE_TYPE_ITEMS_IMAGE_ONLY

	{0, NULL, 0, NULL, NULL}
};

EnumPropertyItem image_type_items[] = {
	{0, "", 0, N_("Image"), NULL},

	IMAGE_TYPE_ITEMS_IMAGE_ONLY

	{0, "", 0, N_("Movie"), NULL},
	{R_IMF_IMTYPE_AVIJPEG, "AVI_JPEG", ICON_FILE_MOVIE, "AVI JPEG", "Output video in AVI JPEG format"},
	{R_IMF_IMTYPE_AVIRAW, "AVI_RAW", ICON_FILE_MOVIE, "AVI Raw", "Output video in AVI Raw format"},
#ifdef WITH_FRAMESERVER
	{R_IMF_IMTYPE_FRAMESERVER, "FRAMESERVER", ICON_FILE_SCRIPT, "Frame Server", "Output image to a frameserver"},
#endif
#ifdef WITH_FFMPEG
	{R_IMF_IMTYPE_H264, "H264", ICON_FILE_MOVIE, "H.264", "Output video in H.264 format"},
	{R_IMF_IMTYPE_FFMPEG, "FFMPEG", ICON_FILE_MOVIE, "MPEG", "Output video in MPEG format"},
	{R_IMF_IMTYPE_THEORA, "THEORA", ICON_FILE_MOVIE, "Ogg Theora", "Output video in Ogg format"},
#endif
#ifdef WITH_QUICKTIME
	{R_IMF_IMTYPE_QUICKTIME, "QUICKTIME", ICON_FILE_MOVIE, "QuickTime", "Output video in Quicktime format"},
#endif
#ifdef WITH_FFMPEG
	{R_IMF_IMTYPE_XVID, "XVID", ICON_FILE_MOVIE, "Xvid", "Output video in Xvid format"},
#endif
	{0, NULL, 0, NULL, NULL}
};

EnumPropertyItem image_color_mode_items[] = {
	{R_IMF_PLANES_BW, "BW", 0, "BW", "Images get saved in 8 bits grayscale (only PNG, JPEG, TGA, TIF)"},
	{R_IMF_PLANES_RGB, "RGB", 0, "RGB", "Images are saved with RGB (color) data"},
	{R_IMF_PLANES_RGBA, "RGBA", 0, "RGBA", "Images are saved with RGB and Alpha data (if supported)"},
	{0, NULL, 0, NULL, NULL}
};

#ifdef RNA_RUNTIME
#define IMAGE_COLOR_MODE_BW   image_color_mode_items[0]
#define IMAGE_COLOR_MODE_RGB  image_color_mode_items[1]
#define IMAGE_COLOR_MODE_RGBA image_color_mode_items[2]
#endif

EnumPropertyItem image_color_depth_items[] = {
	/* 1 (monochrome) not used */
	{R_IMF_CHAN_DEPTH_8,   "8", 0, "8",  "8 bit color channels"},
	{R_IMF_CHAN_DEPTH_10, "10", 0, "10", "10 bit color channels"},
	{R_IMF_CHAN_DEPTH_12, "12", 0, "12", "12 bit color channels"},
	{R_IMF_CHAN_DEPTH_16, "16", 0, "16", "16 bit color channels"},
	/* 24 not used */
	{R_IMF_CHAN_DEPTH_32, "32", 0, "32", "32 bit color channels"},
	{0, NULL, 0, NULL, NULL}
};

EnumPropertyItem normal_space_items[] = {
	{R_BAKE_SPACE_OBJECT, "OBJECT", 0, "Object", "Bake the normals in object space"},
	{R_BAKE_SPACE_TANGENT, "TANGENT", 0, "Tangent", "Bake the normals in tangent space"},
	{0, NULL, 0, NULL, NULL}
};

EnumPropertyItem normal_swizzle_items[] = {
	{R_BAKE_POSX, "POS_X", 0, "+X", ""},
	{R_BAKE_POSY, "POS_Y", 0, "+Y", ""},
	{R_BAKE_POSZ, "POS_Z", 0, "+Z", ""},
	{R_BAKE_NEGX, "NEG_X", 0, "-X", ""},
	{R_BAKE_NEGY, "NEG_Y", 0, "-Y", ""},
	{R_BAKE_NEGZ, "NEG_Z", 0, "-Z", ""},
	{0, NULL, 0, NULL, NULL}
};

EnumPropertyItem bake_save_mode_items[] = {
	{R_BAKE_SAVE_INTERNAL, "INTERNAL", 0, "Internal", "Save the baking map in an internal image datablock"},
	{R_BAKE_SAVE_EXTERNAL, "EXTERNAL", 0, "External", "Save the baking map in an external file"},
	{0, NULL, 0, NULL, NULL}
};

#ifdef RNA_RUNTIME

#include "DNA_anim_types.h"
#include "DNA_node_types.h"
#include "DNA_object_types.h"
#include "DNA_mesh_types.h"

#include "RNA_access.h"

#include "MEM_guardedalloc.h"

#include "BLI_string.h"
#include "BLI_threads.h"

#include "BKE_brush.h"
#include "BKE_context.h"
#include "BKE_global.h"
#include "BKE_image.h"
#include "BKE_main.h"
#include "BKE_node.h"
#include "BKE_pointcache.h"
#include "BKE_scene.h"
#include "BKE_depsgraph.h"
#include "BKE_image.h"
#include "BKE_mesh.h"
#include "BKE_sound.h"
#include "BKE_screen.h"
#include "BKE_sequencer.h"
#include "BKE_animsys.h"

#include "DEG_depsgraph.h"
#include "DEG_depsgraph_build.h"
#include "DEG_depsgraph_debug.h"

#include "WM_api.h"

#include "ED_info.h"
#include "ED_node.h"
#include "ED_view3d.h"
#include "ED_mesh.h"
#include "ED_keyframing.h"
#include "ED_image.h"

#include "RE_engine.h"

static void rna_SpaceImageEditor_uv_sculpt_update(Main *bmain, Scene *scene, PointerRNA *UNUSED(ptr))
{
	ED_space_image_uv_sculpt_update(bmain->wm.first, scene->toolsettings);
}

static int rna_Scene_object_bases_lookup_string(PointerRNA *ptr, const char *key, PointerRNA *r_ptr)
{
	Scene *scene = (Scene *)ptr->data;
	Base *base;

	for (base = scene->base.first; base; base = base->next) {
		if (strncmp(base->object->id.name + 2, key, sizeof(base->object->id.name) - 2) == 0) {
			*r_ptr = rna_pointer_inherit_refine(ptr, &RNA_ObjectBase, base);
			return true;
		}
	}

	return false;
}

static PointerRNA rna_Scene_objects_get(CollectionPropertyIterator *iter)
{
	ListBaseIterator *internal = &iter->internal.listbase;

	/* we are actually iterating a Base list, so override get */
	return rna_pointer_inherit_refine(&iter->parent, &RNA_Object, ((Base *)internal->link)->object);
}

static Base *rna_Scene_object_link(Scene *scene, bContext *C, ReportList *reports, Object *ob)
{
	Scene *scene_act = CTX_data_scene(C);
	Base *base;

	if (BKE_scene_base_find(scene, ob)) {
		BKE_reportf(reports, RPT_ERROR, "Object '%s' is already in scene '%s'", ob->id.name + 2, scene->id.name + 2);
		return NULL;
	}

	base = BKE_scene_base_add(scene, ob);
	id_us_plus(&ob->id);

	/* this is similar to what object_add_type and BKE_object_add do */
	base->lay = scene->lay;

	/* when linking to an inactive scene don't touch the layer */
	if (scene == scene_act)
		ob->lay = base->lay;

	DAG_id_tag_update(&ob->id, OB_RECALC_OB | OB_RECALC_DATA | OB_RECALC_TIME);

	/* slows down importers too much, run scene.update() */
	/* DAG_srelations_tag_update(G.main); */

	WM_main_add_notifier(NC_SCENE | ND_OB_ACTIVE, scene);

	return base;
}

static void rna_Scene_object_unlink(Scene *scene, ReportList *reports, Object *ob)
{
	Base *base = BKE_scene_base_find(scene, ob);
	if (!base) {
		BKE_reportf(reports, RPT_ERROR, "Object '%s' is not in this scene '%s'", ob->id.name + 2, scene->id.name + 2);
		return;
	}
	if (base == scene->basact && ob->mode != OB_MODE_OBJECT) {
		BKE_reportf(reports, RPT_ERROR, "Object '%s' must be in object mode to unlink", ob->id.name + 2);
		return;
	}
	if (scene->basact == base) {
		scene->basact = NULL;
	}

	BKE_scene_base_unlink(scene, base);
	MEM_freeN(base);

	ob->id.us--;

	/* needed otherwise the depgraph will contain freed objects which can crash, see [#20958] */
	DAG_relations_tag_update(G.main);

	WM_main_add_notifier(NC_SCENE | ND_OB_ACTIVE, scene);
}

static void rna_Scene_skgen_etch_template_set(PointerRNA *ptr, PointerRNA value)
{
	ToolSettings *ts = (ToolSettings *)ptr->data;
	if (value.data && ((Object *)value.data)->type == OB_ARMATURE)
		ts->skgen_template = value.data;
	else
		ts->skgen_template = NULL;
}

static PointerRNA rna_Scene_active_object_get(PointerRNA *ptr)
{
	Scene *scene = (Scene *)ptr->data;
	return rna_pointer_inherit_refine(ptr, &RNA_Object, scene->basact ? scene->basact->object : NULL);
}

static void rna_Scene_active_object_set(PointerRNA *ptr, PointerRNA value)
{
	Scene *scene = (Scene *)ptr->data;
	if (value.data)
		scene->basact = BKE_scene_base_find(scene, (Object *)value.data);
	else
		scene->basact = NULL;
}

static void rna_Scene_set_set(PointerRNA *ptr, PointerRNA value)
{
	Scene *scene = (Scene *)ptr->data;
	Scene *set = (Scene *)value.data;
	Scene *nested_set;

	for (nested_set = set; nested_set; nested_set = nested_set->set) {
		if (nested_set == scene)
			return;
		/* prevent eternal loops, set can point to next, and next to set, without problems usually */
		if (nested_set->set == set)
			return;
	}

	scene->set = set;
}

static void rna_Scene_layer_set(PointerRNA *ptr, const int *values)
{
	Scene *scene = (Scene *)ptr->data;

	scene->lay = ED_view3d_scene_layer_set(scene->lay, values, &scene->layact);
}

static int rna_Scene_active_layer_get(PointerRNA *ptr)
{
	Scene *scene = (Scene *)ptr->data;

	return (int)(log(scene->layact) / M_LN2);
}

static void rna_Scene_view3d_update(Main *bmain, Scene *UNUSED(scene_unused), PointerRNA *ptr)
{
	Scene *scene = (Scene *)ptr->data;

	BKE_screen_view3d_main_sync(&bmain->screen, scene);
}

static void rna_Scene_layer_update(Main *bmain, Scene *scene, PointerRNA *ptr)
{
	rna_Scene_view3d_update(bmain, scene, ptr);
	/* XXX We would need do_time=true here, else we can have update issues like [#36289]...
	 *     However, this has too much drawbacks (like slower layer switch, undesired updates...).
	 *     That's TODO for future DAG updates.
	 */
	DAG_on_visible_update(bmain, false);
}

static void rna_Scene_fps_update(Main *UNUSED(bmain), Scene *scene, PointerRNA *UNUSED(ptr))
{
	sound_update_fps(scene);
	BKE_sequencer_update_sound_bounds_all(scene);
}

static void rna_Scene_listener_update(Main *UNUSED(bmain), Scene *scene, PointerRNA *UNUSED(ptr))
{
	sound_update_scene_listener(scene);
}

static void rna_Scene_volume_set(PointerRNA *ptr, float value)
{
	Scene *scene = (Scene *)(ptr->data);

	scene->audio.volume = value;
	if (scene->sound_scene)
		sound_set_scene_volume(scene, value);
}

static void rna_Scene_framelen_update(Main *UNUSED(bmain), Scene *scene, PointerRNA *UNUSED(ptr))
{
	scene->r.framelen = (float)scene->r.framapto / (float)scene->r.images;
}


static void rna_Scene_frame_current_set(PointerRNA *ptr, int value)
{
	Scene *data = (Scene *)ptr->data;
	
	/* if negative frames aren't allowed, then we can't use them */
	FRAMENUMBER_MIN_CLAMP(value);
	data->r.cfra = value;
}

static float rna_Scene_frame_current_final_get(PointerRNA *ptr)
{
	Scene *scene = (Scene *)ptr->data;

	return BKE_scene_frame_get_from_ctime(scene, (float)scene->r.cfra);
}

static void rna_Scene_start_frame_set(PointerRNA *ptr, int value)
{
	Scene *data = (Scene *)ptr->data;
	/* MINFRAME not MINAFRAME, since some output formats can't taken negative frames */
	CLAMP(value, MINFRAME, MAXFRAME);
	data->r.sfra = value;

	if (data->r.sfra >= data->r.efra) {
		data->r.efra = MIN2(data->r.sfra, MAXFRAME);
	}
}

static void rna_Scene_end_frame_set(PointerRNA *ptr, int value)
{
	Scene *data = (Scene *)ptr->data;
	CLAMP(value, MINFRAME, MAXFRAME);
	data->r.efra = value;

	if (data->r.sfra >= data->r.efra) {
		data->r.sfra = MAX2(data->r.efra, MINFRAME);
	}
}

static void rna_Scene_use_preview_range_set(PointerRNA *ptr, int value)
{
	Scene *data = (Scene *)ptr->data;
	
	if (value) {
		/* copy range from scene if not set before */
		if ((data->r.psfra == data->r.pefra) && (data->r.psfra == 0)) {
			data->r.psfra = data->r.sfra;
			data->r.pefra = data->r.efra;
		}
		
		data->r.flag |= SCER_PRV_RANGE;
	}
	else
		data->r.flag &= ~SCER_PRV_RANGE;
}


static void rna_Scene_preview_range_start_frame_set(PointerRNA *ptr, int value)
{
	Scene *data = (Scene *)ptr->data;
	
	/* check if enabled already */
	if ((data->r.flag & SCER_PRV_RANGE) == 0) {
		/* set end of preview range to end frame, then clamp as per normal */
		/* TODO: or just refuse to set instead? */
		data->r.pefra = data->r.efra;
	}
	
	/* now set normally */
	CLAMP(value, MINAFRAME, data->r.pefra);
	data->r.psfra = value;
}

static void rna_Scene_preview_range_end_frame_set(PointerRNA *ptr, int value)
{
	Scene *data = (Scene *)ptr->data;
	
	/* check if enabled already */
	if ((data->r.flag & SCER_PRV_RANGE) == 0) {
		/* set start of preview range to start frame, then clamp as per normal */
		/* TODO: or just refuse to set instead? */
		data->r.psfra = data->r.sfra;
	}
	
	/* now set normally */
	CLAMP(value, data->r.psfra, MAXFRAME);
	data->r.pefra = value;
}

static void rna_Scene_frame_update(Main *bmain, Scene *UNUSED(current_scene), PointerRNA *ptr)
{
	Scene *scene = (Scene *)ptr->id.data;
	sound_seek_scene(bmain, scene);
}

static PointerRNA rna_Scene_active_keying_set_get(PointerRNA *ptr)
{
	Scene *scene = (Scene *)ptr->data;
	return rna_pointer_inherit_refine(ptr, &RNA_KeyingSet, ANIM_scene_get_active_keyingset(scene));
}

static void rna_Scene_active_keying_set_set(PointerRNA *ptr, PointerRNA value)
{
	Scene *scene = (Scene *)ptr->data;
	KeyingSet *ks = (KeyingSet *)value.data;
	
	scene->active_keyingset = ANIM_scene_get_keyingset_index(scene, ks);
}

/* get KeyingSet index stuff for list of Keying Sets editing UI
 *	- active_keyingset-1 since 0 is reserved for 'none'
 *	- don't clamp, otherwise can never set builtins types as active...
 */
static int rna_Scene_active_keying_set_index_get(PointerRNA *ptr)
{
	Scene *scene = (Scene *)ptr->data;
	return scene->active_keyingset - 1;
}

/* get KeyingSet index stuff for list of Keying Sets editing UI
 *	- value+1 since 0 is reserved for 'none'
 */
static void rna_Scene_active_keying_set_index_set(PointerRNA *ptr, int value)
{
	Scene *scene = (Scene *)ptr->data;
	scene->active_keyingset = value + 1;
}

/* XXX: evil... builtin_keyingsets is defined in keyingsets.c! */
/* TODO: make API function to retrieve this... */
extern ListBase builtin_keyingsets;

static void rna_Scene_all_keyingsets_begin(CollectionPropertyIterator *iter, PointerRNA *ptr)
{
	Scene *scene = (Scene *)ptr->data;
	
	/* start going over the scene KeyingSets first, while we still have pointer to it
	 * but only if we have any Keying Sets to use...
	 */
	if (scene->keyingsets.first)
		rna_iterator_listbase_begin(iter, &scene->keyingsets, NULL);
	else
		rna_iterator_listbase_begin(iter, &builtin_keyingsets, NULL);
}

static void rna_Scene_all_keyingsets_next(CollectionPropertyIterator *iter)
{
	ListBaseIterator *internal = &iter->internal.listbase;
	KeyingSet *ks = (KeyingSet *)internal->link;
	
	/* if we've run out of links in Scene list, jump over to the builtins list unless we're there already */
	if ((ks->next == NULL) && (ks != builtin_keyingsets.last))
		internal->link = (Link *)builtin_keyingsets.first;
	else
		internal->link = (Link *)ks->next;
		
	iter->valid = (internal->link != NULL);
}

static char *rna_RenderSettings_path(PointerRNA *UNUSED(ptr))
{
	return BLI_sprintfN("render");
}

static int rna_RenderSettings_threads_get(PointerRNA *ptr)
{
	RenderData *rd = (RenderData *)ptr->data;
	return BKE_render_num_threads(rd);
}

static int rna_RenderSettings_threads_mode_get(PointerRNA *ptr)
{
	RenderData *rd = (RenderData *)ptr->data;
	int override = BLI_system_num_threads_override_get();

	if (override > 0)
		return R_FIXED_THREADS;
	else
		return (rd->mode & R_FIXED_THREADS);
}

static int rna_RenderSettings_is_movie_fomat_get(PointerRNA *ptr)
{
	RenderData *rd = (RenderData *)ptr->data;
	return BKE_imtype_is_movie(rd->im_format.imtype);
}

static int rna_RenderSettings_save_buffers_get(PointerRNA *ptr)
{
	RenderData *rd = (RenderData *)ptr->data;
	Scene *scene = (Scene *)ptr->id.data;
	
	if (rd->mode & R_BORDER)
		return 0;
	else if (!BKE_scene_use_new_shading_nodes(scene))
		return (rd->scemode & (R_EXR_TILE_FILE | R_FULL_SAMPLE)) != 0;
	else 
		return (rd->scemode & R_EXR_TILE_FILE);
}

static int rna_RenderSettings_full_sample_get(PointerRNA *ptr)
{
	RenderData *rd = (RenderData *)ptr->data;

	return (rd->scemode & R_FULL_SAMPLE) && !(rd->mode & R_BORDER);
}

static void rna_ImageFormatSettings_file_format_set(PointerRNA *ptr, int value)
{
	ImageFormatData *imf = (ImageFormatData *)ptr->data;
	ID *id = ptr->id.data;
	const char is_render = (id && GS(id->name) == ID_SCE);
	/* see note below on why this is */
	const char chan_flag = BKE_imtype_valid_channels(imf->imtype, true) | (is_render ? IMA_CHAN_FLAG_BW : 0);

	imf->imtype = value;

	/* ensure depth and color settings match */
	if ( ((imf->planes == R_IMF_PLANES_BW) &&   !(chan_flag & IMA_CHAN_FLAG_BW)) ||
	     ((imf->planes == R_IMF_PLANES_RGBA) && !(chan_flag & IMA_CHAN_FLAG_ALPHA)))
	{
		imf->planes = R_IMF_PLANES_RGB;
	}

	/* ensure usable depth */
	{
		const int depth_ok = BKE_imtype_valid_depths(imf->imtype);
		if ((imf->depth & depth_ok) == 0) {
			/* set first available depth */
			char depth_ls[] = {R_IMF_CHAN_DEPTH_32,
			                   R_IMF_CHAN_DEPTH_24,
			                   R_IMF_CHAN_DEPTH_16,
			                   R_IMF_CHAN_DEPTH_12,
			                   R_IMF_CHAN_DEPTH_10,
			                   R_IMF_CHAN_DEPTH_8,
			                   R_IMF_CHAN_DEPTH_1,
			                   0};
			int i;

			for (i = 0; depth_ls[i]; i++) {
				if (depth_ok & depth_ls[i]) {
					imf->depth = depth_ls[i];
					break;
				}
			}
		}
	}

	if (id && GS(id->name) == ID_SCE) {
		Scene *scene = ptr->id.data;
		RenderData *rd = &scene->r;
#ifdef WITH_FFMPEG
		BKE_ffmpeg_image_type_verify(rd, imf);
#endif
#ifdef WITH_QUICKTIME
		quicktime_verify_image_type(rd, imf);
#endif
		(void)rd;
	}
}

static EnumPropertyItem *rna_ImageFormatSettings_file_format_itemf(bContext *UNUSED(C), PointerRNA *ptr,
                                                                   PropertyRNA *UNUSED(prop), bool *UNUSED(r_free))
{
	ID *id = ptr->id.data;
	if (id && GS(id->name) == ID_SCE) {
		return image_type_items;
	}
	else {
		return image_only_type_items;
	}
}

static EnumPropertyItem *rna_ImageFormatSettings_color_mode_itemf(bContext *UNUSED(C), PointerRNA *ptr,
                                                                  PropertyRNA *UNUSED(prop), bool *r_free)
{
	ImageFormatData *imf = (ImageFormatData *)ptr->data;
	ID *id = ptr->id.data;
	const char is_render = (id && GS(id->name) == ID_SCE);

	/* note, we need to act differently for render
	 * where 'BW' will force grayscale even if the output format writes
	 * as RGBA, this is age old blender convention and not sure how useful
	 * it really is but keep it for now - campbell */
	char chan_flag = BKE_imtype_valid_channels(imf->imtype, true) | (is_render ? IMA_CHAN_FLAG_BW : 0);

#ifdef WITH_FFMPEG
	/* a WAY more crappy case than B&W flag: depending on codec, file format MIGHT support
	 * alpha channel. for example MPEG format with h264 codec can't do alpha channel, but
	 * the same MPEG format with QTRLE codec can easily handle alpha channel.
	 * not sure how to deal with such cases in a nicer way (sergey) */
	if (is_render) {
		Scene *scene = ptr->id.data;
		RenderData *rd = &scene->r;

		if (BKE_ffmpeg_alpha_channel_is_supported(rd))
			chan_flag |= IMA_CHAN_FLAG_ALPHA;
	}
#endif

	if (chan_flag == (IMA_CHAN_FLAG_BW | IMA_CHAN_FLAG_RGB | IMA_CHAN_FLAG_ALPHA)) {
		return image_color_mode_items;
	}
	else {
		int totitem = 0;
		EnumPropertyItem *item = NULL;

		if (chan_flag & IMA_CHAN_FLAG_BW)    RNA_enum_item_add(&item, &totitem, &IMAGE_COLOR_MODE_BW);
		if (chan_flag & IMA_CHAN_FLAG_RGB)   RNA_enum_item_add(&item, &totitem, &IMAGE_COLOR_MODE_RGB);
		if (chan_flag & IMA_CHAN_FLAG_ALPHA) RNA_enum_item_add(&item, &totitem, &IMAGE_COLOR_MODE_RGBA);

		RNA_enum_item_end(&item, &totitem);
		*r_free = true;

		return item;
	}
}

static EnumPropertyItem *rna_ImageFormatSettings_color_depth_itemf(bContext *UNUSED(C), PointerRNA *ptr,
                                                                   PropertyRNA *UNUSED(prop), bool *r_free)
{
	ImageFormatData *imf = (ImageFormatData *)ptr->data;

	if (imf == NULL) {
		return image_color_depth_items;
	}
	else {
		const int depth_ok = BKE_imtype_valid_depths(imf->imtype);
		const int is_float = ELEM3(imf->imtype, R_IMF_IMTYPE_RADHDR, R_IMF_IMTYPE_OPENEXR, R_IMF_IMTYPE_MULTILAYER);

		EnumPropertyItem *item_8bit =  &image_color_depth_items[0];
		EnumPropertyItem *item_10bit = &image_color_depth_items[1];
		EnumPropertyItem *item_12bit = &image_color_depth_items[2];
		EnumPropertyItem *item_16bit = &image_color_depth_items[3];
		EnumPropertyItem *item_32bit = &image_color_depth_items[4];

		int totitem = 0;
		EnumPropertyItem *item = NULL;
		EnumPropertyItem tmp = {0, "", 0, "", ""};

		if (depth_ok & R_IMF_CHAN_DEPTH_8) {
			RNA_enum_item_add(&item, &totitem, item_8bit);
		}

		if (depth_ok & R_IMF_CHAN_DEPTH_10) {
			RNA_enum_item_add(&item, &totitem, item_10bit);
		}

		if (depth_ok & R_IMF_CHAN_DEPTH_12) {
			RNA_enum_item_add(&item, &totitem, item_12bit);
		}

		if (depth_ok & R_IMF_CHAN_DEPTH_16) {
			if (is_float) {
				tmp = *item_16bit;
				tmp.name = "Float (Half)";
				RNA_enum_item_add(&item, &totitem, &tmp);
			}
			else {
				RNA_enum_item_add(&item, &totitem, item_16bit);
			}
		}

		if (depth_ok & R_IMF_CHAN_DEPTH_32) {
			if (is_float) {
				tmp = *item_32bit;
				tmp.name = "Float (Full)";
				RNA_enum_item_add(&item, &totitem, &tmp);
			}
			else {
				RNA_enum_item_add(&item, &totitem, item_32bit);
			}
		}

		RNA_enum_item_end(&item, &totitem);
		*r_free = true;

		return item;
	}
}

static int rna_SceneRender_file_ext_length(PointerRNA *ptr)
{
	RenderData *rd = (RenderData *)ptr->data;
	char ext[8];
	ext[0] = '\0';
	BKE_add_image_extension(ext, &rd->im_format);
	return strlen(ext);
}

static void rna_SceneRender_file_ext_get(PointerRNA *ptr, char *str)
{
	RenderData *rd = (RenderData *)ptr->data;
	str[0] = '\0';
	BKE_add_image_extension(str, &rd->im_format);
}

#ifdef WITH_QUICKTIME
static int rna_RenderSettings_qtcodecsettings_codecType_get(PointerRNA *ptr)
{
	QuicktimeCodecSettings *settings = (QuicktimeCodecSettings *)ptr->data;
	
	return quicktime_rnatmpvalue_from_videocodectype(settings->codecType);
}

static void rna_RenderSettings_qtcodecsettings_codecType_set(PointerRNA *ptr, int value)
{
	QuicktimeCodecSettings *settings = (QuicktimeCodecSettings *)ptr->data;

	settings->codecType = quicktime_videocodecType_from_rnatmpvalue(value);
}

static EnumPropertyItem *rna_RenderSettings_qtcodecsettings_codecType_itemf(bContext *UNUSED(C), PointerRNA *UNUSED(ptr),
                                                                            PropertyRNA *UNUSED(prop), bool *r_free)
{
	EnumPropertyItem *item = NULL;
	EnumPropertyItem tmp = {0, "", 0, "", ""};
	QuicktimeCodecTypeDesc *codecTypeDesc;
	int i = 1, totitem = 0;

	for (i = 0; i < quicktime_get_num_videocodecs(); i++) {
		codecTypeDesc = quicktime_get_videocodecType_desc(i);
		if (!codecTypeDesc) break;

		tmp.value = codecTypeDesc->rnatmpvalue;
		tmp.identifier = codecTypeDesc->codecName;
		tmp.name = codecTypeDesc->codecName;
		RNA_enum_item_add(&item, &totitem, &tmp);
	}
	
	RNA_enum_item_end(&item, &totitem);
	*r_free = true;
	
	return item;
}

static int rna_RenderSettings_qtcodecsettings_audiocodecType_get(PointerRNA *ptr)
{
	QuicktimeCodecSettings *settings = (QuicktimeCodecSettings *)ptr->data;
	
	return quicktime_rnatmpvalue_from_audiocodectype(settings->audiocodecType);
}

static void rna_RenderSettings_qtcodecsettings_audiocodecType_set(PointerRNA *ptr, int value)
{
	QuicktimeCodecSettings *settings = (QuicktimeCodecSettings *)ptr->data;
	
	settings->audiocodecType = quicktime_audiocodecType_from_rnatmpvalue(value);
}

static EnumPropertyItem *rna_RenderSettings_qtcodecsettings_audiocodecType_itemf(bContext *UNUSED(C), PointerRNA *UNUSED(ptr),
                                                                                 PropertyRNA *UNUSED(prop), bool *r_free)
{
	EnumPropertyItem *item = NULL;
	EnumPropertyItem tmp = {0, "", 0, "", ""};
	QuicktimeCodecTypeDesc *codecTypeDesc;
	int i = 1, totitem = 0;
	
	for (i = 0; i < quicktime_get_num_audiocodecs(); i++) {
		codecTypeDesc = quicktime_get_audiocodecType_desc(i);
		if (!codecTypeDesc) break;
		
		tmp.value = codecTypeDesc->rnatmpvalue;
		tmp.identifier = codecTypeDesc->codecName;
		tmp.name = codecTypeDesc->codecName;
		RNA_enum_item_add(&item, &totitem, &tmp);
	}
	
	RNA_enum_item_end(&item, &totitem);
	*r_free = true;
	
	return item;
}
#endif

#ifdef WITH_FFMPEG
static void rna_FFmpegSettings_lossless_output_set(PointerRNA *ptr, int value)
{
	Scene *scene = (Scene *) ptr->id.data;
	RenderData *rd = &scene->r;

	if (value)
		rd->ffcodecdata.flags |= FFMPEG_LOSSLESS_OUTPUT;
	else
		rd->ffcodecdata.flags &= ~FFMPEG_LOSSLESS_OUTPUT;

	BKE_ffmpeg_codec_settings_verify(rd);
}

static void rna_FFmpegSettings_codec_settings_update(Main *UNUSED(bmain), Scene *UNUSED(scene_unused), PointerRNA *ptr)
{
	Scene *scene = (Scene *) ptr->id.data;
	RenderData *rd = &scene->r;

	BKE_ffmpeg_codec_settings_verify(rd);
}
#endif

static int rna_RenderSettings_active_layer_index_get(PointerRNA *ptr)
{
	RenderData *rd = (RenderData *)ptr->data;
	return rd->actlay;
}

static void rna_RenderSettings_active_layer_index_set(PointerRNA *ptr, int value)
{
	RenderData *rd = (RenderData *)ptr->data;
	rd->actlay = value;
}

static void rna_RenderSettings_active_layer_index_range(PointerRNA *ptr, int *min, int *max,
                                                        int *UNUSED(softmin), int *UNUSED(softmax))
{
	RenderData *rd = (RenderData *)ptr->data;

	*min = 0;
	*max = max_ii(0, BLI_countlist(&rd->layers) - 1);
}

static PointerRNA rna_RenderSettings_active_layer_get(PointerRNA *ptr)
{
	RenderData *rd = (RenderData *)ptr->data;
	SceneRenderLayer *srl = BLI_findlink(&rd->layers, rd->actlay);
	
	return rna_pointer_inherit_refine(ptr, &RNA_SceneRenderLayer, srl);
}

static void rna_RenderSettings_active_layer_set(PointerRNA *ptr, PointerRNA value)
{
	RenderData *rd = (RenderData *)ptr->data;
	SceneRenderLayer *srl = (SceneRenderLayer *)value.data;
	const int index = BLI_findindex(&rd->layers, srl);
	if (index != -1) rd->actlay = index;
}

static SceneRenderLayer *rna_RenderLayer_new(ID *id, RenderData *UNUSED(rd), const char *name)
{
	Scene *scene = (Scene *)id;
	SceneRenderLayer *srl = BKE_scene_add_render_layer(scene, name);

	DAG_id_tag_update(&scene->id, 0);
	WM_main_add_notifier(NC_SCENE | ND_RENDER_OPTIONS, NULL);

	return srl;
}

static void rna_RenderLayer_remove(ID *id, RenderData *UNUSED(rd), Main *bmain, ReportList *reports,
                                   PointerRNA *srl_ptr)
{
	SceneRenderLayer *srl = srl_ptr->data;
	Scene *scene = (Scene *)id;

	if (!BKE_scene_remove_render_layer(bmain, scene, srl)) {
		BKE_reportf(reports, RPT_ERROR, "Render layer '%s' could not be removed from scene '%s'",
		            srl->name, scene->id.name + 2);
		return;
	}

	RNA_POINTER_INVALIDATE(srl_ptr);

	DAG_id_tag_update(&scene->id, 0);
	WM_main_add_notifier(NC_SCENE | ND_RENDER_OPTIONS, NULL);
}

static void rna_RenderSettings_engine_set(PointerRNA *ptr, int value)
{
	RenderData *rd = (RenderData *)ptr->data;
	RenderEngineType *type = BLI_findlink(&R_engines, value);

	if (type)
		BLI_strncpy_utf8(rd->engine, type->idname, sizeof(rd->engine));
}

static EnumPropertyItem *rna_RenderSettings_engine_itemf(bContext *UNUSED(C), PointerRNA *UNUSED(ptr),
                                                         PropertyRNA *UNUSED(prop), bool *r_free)
{
	RenderEngineType *type;
	EnumPropertyItem *item = NULL;
	EnumPropertyItem tmp = {0, "", 0, "", ""};
	int a = 0, totitem = 0;

	for (type = R_engines.first; type; type = type->next, a++) {
		tmp.value = a;
		tmp.identifier = type->idname;
		tmp.name = type->name;
		RNA_enum_item_add(&item, &totitem, &tmp);
	}
	
	RNA_enum_item_end(&item, &totitem);
	*r_free = true;

	return item;
}

static int rna_RenderSettings_engine_get(PointerRNA *ptr)
{
	RenderData *rd = (RenderData *)ptr->data;
	RenderEngineType *type;
	int a = 0;

	for (type = R_engines.first; type; type = type->next, a++)
		if (strcmp(type->idname, rd->engine) == 0)
			return a;
	
	return 0;
}

static void rna_RenderSettings_engine_update(Main *bmain, Scene *UNUSED(unused), PointerRNA *UNUSED(ptr))
{
	ED_render_engine_changed(bmain);
}

static void rna_Scene_glsl_update(Main *UNUSED(bmain), Scene *UNUSED(scene), PointerRNA *ptr)
{
	Scene *scene = (Scene *)ptr->id.data;

	DAG_id_tag_update(&scene->id, 0);
}

static void rna_SceneRenderLayer_name_set(PointerRNA *ptr, const char *value)
{
	Scene *scene = (Scene *)ptr->id.data;
	SceneRenderLayer *rl = (SceneRenderLayer *)ptr->data;
	char oldname[sizeof(rl->name)];

	BLI_strncpy(oldname, rl->name, sizeof(rl->name));

	BLI_strncpy_utf8(rl->name, value, sizeof(rl->name));
	BLI_uniquename(&scene->r.layers, rl, DATA_("RenderLayer"), '.', offsetof(SceneRenderLayer, name), sizeof(rl->name));

	if (scene->nodetree) {
		bNode *node;
		int index = BLI_findindex(&scene->r.layers, rl);

		for (node = scene->nodetree->nodes.first; node; node = node->next) {
			if (node->type == CMP_NODE_R_LAYERS && node->id == NULL) {
				if (node->custom1 == index)
					BLI_strncpy(node->name, rl->name, NODE_MAXSTR);
			}
		}
	}

	/* fix all the animation data which may link to this */
	BKE_all_animdata_fix_paths_rename(NULL, "render.layers", oldname, rl->name);
}

static char *rna_SceneRenderLayer_path(PointerRNA *ptr)
{
	SceneRenderLayer *srl = (SceneRenderLayer *)ptr->data;
	char name_esc[sizeof(srl->name) * 2];

	BLI_strescape(name_esc, srl->name, sizeof(name_esc));
	return BLI_sprintfN("render.layers[\"%s\"]", name_esc);
}

static int rna_RenderSettings_multiple_engines_get(PointerRNA *UNUSED(ptr))
{
	return (BLI_countlist(&R_engines) > 1);
}

static int rna_RenderSettings_use_shading_nodes_get(PointerRNA *ptr)
{
	Scene *scene = (Scene *)ptr->id.data;
	return BKE_scene_use_new_shading_nodes(scene);
}

static int rna_RenderSettings_use_game_engine_get(PointerRNA *ptr)
{
	RenderData *rd = (RenderData *)ptr->data;
	RenderEngineType *type;

	for (type = R_engines.first; type; type = type->next)
		if (strcmp(type->idname, rd->engine) == 0)
			return (type->flag & RE_GAME);
	
	return 0;
}

static void rna_SceneRenderLayer_layer_set(PointerRNA *ptr, const int *values)
{
	SceneRenderLayer *rl = (SceneRenderLayer *)ptr->data;
	rl->lay = ED_view3d_scene_layer_set(rl->lay, values, NULL);
}

static void rna_SceneRenderLayer_pass_update(Main *bmain, Scene *activescene, PointerRNA *ptr)
{
	Scene *scene = (Scene *)ptr->id.data;

	if (scene->nodetree)
		ntreeCompositForceHidden(scene->nodetree);
	
	rna_Scene_glsl_update(bmain, activescene, ptr);
}

static void rna_Scene_use_nodes_update(bContext *C, PointerRNA *ptr)
{
	Scene *scene = (Scene *)ptr->data;

	if (scene->use_nodes && scene->nodetree == NULL)
		ED_node_composit_default(C, scene);
}

static void rna_Physics_update(Main *UNUSED(bmain), Scene *UNUSED(scene), PointerRNA *ptr)
{
	Scene *scene = (Scene *)ptr->id.data;
	Base *base;

	for (base = scene->base.first; base; base = base->next)
		BKE_ptcache_object_reset(scene, base->object, PTCACHE_RESET_DEPSGRAPH);
}

static void rna_Scene_editmesh_select_mode_set(PointerRNA *ptr, const int *value)
{
	Scene *scene = (Scene *)ptr->id.data;
	ToolSettings *ts = (ToolSettings *)ptr->data;
	int flag = (value[0] ? SCE_SELECT_VERTEX : 0) | (value[1] ? SCE_SELECT_EDGE : 0) | (value[2] ? SCE_SELECT_FACE : 0);

	if (flag) {
		ts->selectmode = flag;

		if (scene->basact) {
			Mesh *me = BKE_mesh_from_object(scene->basact->object);
			if (me && me->edit_btmesh && me->edit_btmesh->selectmode != flag) {
				me->edit_btmesh->selectmode = flag;
				EDBM_selectmode_set(me->edit_btmesh);
			}
		}
	}
}

static void rna_Scene_editmesh_select_mode_update(Main *UNUSED(bmain), Scene *scene, PointerRNA *UNUSED(ptr))
{
	Mesh *me = NULL;

	if (scene->basact) {
		me = BKE_mesh_from_object(scene->basact->object);
		if (me && me->edit_btmesh == NULL)
			me = NULL;
	}

	WM_main_add_notifier(NC_GEOM | ND_SELECT, me);
	WM_main_add_notifier(NC_SCENE | ND_TOOLSETTINGS, NULL);
}

static void object_simplify_update(Object *ob)
{
	ModifierData *md;
	ParticleSystem *psys;

	if ((ob->id.flag & LIB_DOIT) == 0) {
		return;
	}

	ob->id.flag &= ~LIB_DOIT;

	for (md = ob->modifiers.first; md; md = md->next) {
		if (ELEM3(md->type, eModifierType_Subsurf, eModifierType_Multires, eModifierType_ParticleSystem)) {
			DAG_id_tag_update(&ob->id, OB_RECALC_DATA);
		}
	}

	for (psys = ob->particlesystem.first; psys; psys = psys->next)
		psys->recalc |= PSYS_RECALC_CHILD;
	
	if (ob->dup_group) {
		GroupObject *gob;

		for (gob = ob->dup_group->gobject.first; gob; gob = gob->next)
			object_simplify_update(gob->ob);
	}
}

static void rna_Scene_use_simplify_update(Main *bmain, Scene *UNUSED(scene), PointerRNA *ptr)
{
	Scene *sce = ptr->id.data;
	Scene *sce_iter;
	Base *base;

	BKE_main_id_tag_listbase(&bmain->object, true);
	for (SETLOOPER(sce, sce_iter, base))
		object_simplify_update(base->object);
	
	WM_main_add_notifier(NC_GEOM | ND_DATA, NULL);
}

static void rna_Scene_simplify_update(Main *bmain, Scene *UNUSED(scene), PointerRNA *ptr)
{
	Scene *sce = ptr->id.data;

	if (sce->r.mode & R_SIMPLIFY)
		rna_Scene_use_simplify_update(bmain, sce, ptr);
}

static void rna_Scene_use_persistent_data_update(Main *UNUSED(bmain), Scene *UNUSED(scene), PointerRNA *ptr)
{
	Scene *sce = ptr->id.data;

	if (!(sce->r.mode & R_PERSISTENT_DATA))
		RE_FreePersistentData();
}

static int rna_Scene_use_audio_get(PointerRNA *ptr)
{
	Scene *scene = (Scene *)ptr->data;
	return scene->audio.flag & AUDIO_MUTE;
}

static void rna_Scene_use_audio_set(PointerRNA *ptr, int value)
{
	Scene *scene = (Scene *)ptr->data;

	if (value)
		scene->audio.flag |= AUDIO_MUTE;
	else
		scene->audio.flag &= ~AUDIO_MUTE;

	sound_mute_scene(scene, value);
}

static int rna_Scene_sync_mode_get(PointerRNA *ptr)
{
	Scene *scene = (Scene *)ptr->data;
	if (scene->audio.flag & AUDIO_SYNC)
		return AUDIO_SYNC;
	return scene->flag & SCE_FRAME_DROP;
}

static void rna_Scene_sync_mode_set(PointerRNA *ptr, int value)
{
	Scene *scene = (Scene *)ptr->data;

	if (value == AUDIO_SYNC) {
		scene->audio.flag |= AUDIO_SYNC;
	}
	else if (value == SCE_FRAME_DROP) {
		scene->audio.flag &= ~AUDIO_SYNC;
		scene->flag |= SCE_FRAME_DROP;
	}
	else {
		scene->audio.flag &= ~AUDIO_SYNC;
		scene->flag &= ~SCE_FRAME_DROP;
	}
}

static int rna_GameSettings_auto_start_get(PointerRNA *UNUSED(ptr))
{
	if (G.fileflags & G_FILE_AUTOPLAY)
		return 1;

	return 0;
}

static void rna_GameSettings_auto_start_set(PointerRNA *UNUSED(ptr), int value)
{
	if (value)
		G.fileflags |= G_FILE_AUTOPLAY;
	else
		G.fileflags &= ~G_FILE_AUTOPLAY;
}

static void rna_GameSettings_exit_key_set(PointerRNA *ptr, int value)
{
	GameData *gm = (GameData *)ptr->data;

	if (ISKEYBOARD(value))
		gm->exitkey = value;
}

static TimeMarker *rna_TimeLine_add(Scene *scene, const char name[], int frame)
{
	TimeMarker *marker = MEM_callocN(sizeof(TimeMarker), "TimeMarker");
	marker->flag = SELECT;
	marker->frame = frame;
	BLI_strncpy_utf8(marker->name, name, sizeof(marker->name));
	BLI_addtail(&scene->markers, marker);

	WM_main_add_notifier(NC_SCENE | ND_MARKERS, NULL);
	WM_main_add_notifier(NC_ANIMATION | ND_MARKERS, NULL);

	return marker;
}

static void rna_TimeLine_remove(Scene *scene, ReportList *reports, PointerRNA *marker_ptr)
{
	TimeMarker *marker = marker_ptr->data;
	if (BLI_remlink_safe(&scene->markers, marker) == false) {
		BKE_reportf(reports, RPT_ERROR, "Timeline marker '%s' not found in scene '%s'",
		            marker->name, scene->id.name + 2);
		return;
	}

	MEM_freeN(marker);
	RNA_POINTER_INVALIDATE(marker_ptr);

	WM_main_add_notifier(NC_SCENE | ND_MARKERS, NULL);
	WM_main_add_notifier(NC_ANIMATION | ND_MARKERS, NULL);
}

static void rna_TimeLine_clear(Scene *scene)
{
	BLI_freelistN(&scene->markers);

	WM_main_add_notifier(NC_SCENE | ND_MARKERS, NULL);
	WM_main_add_notifier(NC_ANIMATION | ND_MARKERS, NULL);
}

static KeyingSet *rna_Scene_keying_set_new(Scene *sce, ReportList *reports, const char idname[], const char name[])
{
	KeyingSet *ks = NULL;

	/* call the API func, and set the active keyingset index */
	ks = BKE_keyingset_add(&sce->keyingsets, idname, name, KEYINGSET_ABSOLUTE, 0);
	
	if (ks) {
		sce->active_keyingset = BLI_countlist(&sce->keyingsets);
		return ks;
	}
	else {
		BKE_report(reports, RPT_ERROR, "Keying set could not be added");
		return NULL;
	}
}

static void rna_UnifiedPaintSettings_update(Main *UNUSED(bmain), Scene *scene, PointerRNA *UNUSED(ptr))
{
	Brush *br = BKE_paint_brush(BKE_paint_get_active(scene));
	WM_main_add_notifier(NC_BRUSH | NA_EDITED, br);
}

static void rna_UnifiedPaintSettings_size_set(PointerRNA *ptr, int value)
{
	UnifiedPaintSettings *ups = ptr->data;

	/* scale unprojected radius so it stays consistent with brush size */
	BKE_brush_scale_unprojected_radius(&ups->unprojected_radius,
	                                   value, ups->size);
	ups->size = value;
}

static void rna_UnifiedPaintSettings_unprojected_radius_set(PointerRNA *ptr, float value)
{
	UnifiedPaintSettings *ups = ptr->data;

	/* scale brush size so it stays consistent with unprojected_radius */
	BKE_brush_scale_size(&ups->size, value, ups->unprojected_radius);
	ups->unprojected_radius = value;
}

static void rna_UnifiedPaintSettings_radius_update(Main *bmain, Scene *scene, PointerRNA *ptr)
{
	/* changing the unified size should invalidate the overlay but also update the brush */
	BKE_paint_invalidate_overlay_all();
	rna_UnifiedPaintSettings_update(bmain, scene, ptr);
}

static char *rna_UnifiedPaintSettings_path(PointerRNA *UNUSED(ptr))
{
	return BLI_strdup("tool_settings.unified_paint_settings");
}

/* generic function to recalc geometry */
static void rna_EditMesh_update(Main *UNUSED(bmain), Scene *scene, PointerRNA *UNUSED(ptr))
{
	Mesh *me = NULL;

	if (scene->basact) {
		me = BKE_mesh_from_object(scene->basact->object);
		if (me && me->edit_btmesh == NULL)
			me = NULL;
	}

	if (me) {
		DAG_id_tag_update(&me->id, OB_RECALC_DATA);
		WM_main_add_notifier(NC_GEOM | ND_DATA, me);
	}
}

static char *rna_MeshStatVis_path(PointerRNA *UNUSED(ptr))
{
	return BLI_strdup("tool_settings.statvis");
}


#pragma message("DEPSGRAPH PORTING XXX: The depsgraph_rebuild function in scene RNA is temporary")

typedef struct SceneDepsgraphDebugInfo {
	const char *filename;
	int step;
	const Depsgraph *graph;
} SceneDepsgraphDebugInfo;

/* generic debug output function */
static void rna_Scene_depsgraph_debug(SceneDepsgraphDebugInfo *info, void *UNUSED(elem))
{
	char filename[FILE_MAX];
	char label[256];
	
	BLI_snprintf(filename, sizeof(filename), "%s_%04d", info->filename, info->step);
	FILE *f = fopen(filename, "w");
	if (f == NULL)
		return;
	
	BLI_snprintf(label, sizeof(label), "Build Step #%d", info->step);
	DEG_debug_graphviz(info->graph, f, label, false);
	
	fclose(f);
	
	++info->step;
}

static void rna_Scene_depsgraph_rebuild(Scene *scene, Main *bmain, const char *debug_filename)
{
	SceneDepsgraphDebugInfo debug_info;
	debug_info.filename = debug_filename;
	debug_info.step = 0;
	
	if (scene->depsgraph)
		DEG_graph_free(scene->depsgraph);
	
	scene->depsgraph = DEG_graph_new();
	debug_info.graph = scene->depsgraph;
	
	if (debug_filename && debug_filename[0])
		DEG_debug_build_init(&debug_info,
		                     (DEG_DebugBuildCb_NodeAdded)rna_Scene_depsgraph_debug,
		                     (DEG_DebugBuildCb_RelationAdded)rna_Scene_depsgraph_debug);
	
	DEG_graph_build_from_scene(scene->depsgraph, bmain, scene);
	
	if (debug_filename && debug_filename[0])
		DEG_debug_build_end();
}

/* note: without this, when Multi-Paint is activated/deactivated, the colors
 * will not change right away when multiple bones are selected, this function
 * is not for general use and only for the few cases where changing scene
 * settings and NOT for general purpose updates, possibly this should be
 * given its own notifier. */
static void rna_Scene_update_active_object_data(Main *UNUSED(bmain), Scene *scene, PointerRNA *UNUSED(ptr))
{
	Object *ob = OBACT;
	if (ob) {
		DAG_id_tag_update(&ob->id, OB_RECALC_DATA);
		WM_main_add_notifier(NC_OBJECT | ND_DRAW, &ob->id);
	}
}

static void rna_SceneCamera_update(Main *UNUSED(bmain), Scene *UNUSED(scene), PointerRNA *ptr)
{
	Scene *scene = (Scene *)ptr->id.data;
	Object *camera = scene->camera;

	if (camera)
		DAG_id_tag_update(&camera->id, 0);
}

static void rna_SceneSequencer_update(Main *UNUSED(bmain), Scene *UNUSED(scene), PointerRNA *UNUSED(ptr))
{
	BKE_sequencer_cache_cleanup();
	BKE_sequencer_preprocessed_cache_cleanup();
}

static char *rna_ToolSettings_path(PointerRNA *UNUSED(ptr))
{
	return BLI_strdup("tool_settings");
}

static PointerRNA rna_FreestyleLineSet_linestyle_get(PointerRNA *ptr)
{
	FreestyleLineSet *lineset = (FreestyleLineSet *)ptr->data;

	return rna_pointer_inherit_refine(ptr, &RNA_FreestyleLineStyle, lineset->linestyle);
}

static void rna_FreestyleLineSet_linestyle_set(PointerRNA *ptr, PointerRNA value)
{
	FreestyleLineSet *lineset = (FreestyleLineSet *)ptr->data;

	if (lineset->linestyle)
		lineset->linestyle->id.us--;
	lineset->linestyle = (FreestyleLineStyle *)value.data;
	lineset->linestyle->id.us++;
}

static PointerRNA rna_FreestyleSettings_active_lineset_get(PointerRNA *ptr)
{
	FreestyleConfig *config = (FreestyleConfig *)ptr->data;
	FreestyleLineSet *lineset = BKE_freestyle_lineset_get_active(config);
	return rna_pointer_inherit_refine(ptr, &RNA_FreestyleLineSet, lineset);
}

static void rna_FreestyleSettings_active_lineset_index_range(PointerRNA *ptr, int *min, int *max,
                                                             int *UNUSED(softmin), int *UNUSED(softmax))
{
	FreestyleConfig *config = (FreestyleConfig *)ptr->data;

	*min = 0;
	*max = max_ii(0, BLI_countlist(&config->linesets) - 1);
}

static int rna_FreestyleSettings_active_lineset_index_get(PointerRNA *ptr)
{
	FreestyleConfig *config = (FreestyleConfig *)ptr->data;
	return BKE_freestyle_lineset_get_active_index(config);
}

static void rna_FreestyleSettings_active_lineset_index_set(PointerRNA *ptr, int value)
{
	FreestyleConfig *config = (FreestyleConfig *)ptr->data;
	BKE_freestyle_lineset_set_active_index(config, value);
}

#else

static void rna_def_transform_orientation(BlenderRNA *brna)
{
	StructRNA *srna;
	PropertyRNA *prop;
	
	srna = RNA_def_struct(brna, "TransformOrientation", NULL);
	
	prop = RNA_def_property(srna, "matrix", PROP_FLOAT, PROP_MATRIX);
	RNA_def_property_float_sdna(prop, NULL, "mat");
	RNA_def_property_multi_array(prop, 2, rna_matrix_dimsize_3x3);
	RNA_def_property_update(prop, NC_SPACE | ND_SPACE_VIEW3D, NULL);
	
	prop = RNA_def_property(srna, "name", PROP_STRING, PROP_NONE);
	RNA_def_struct_name_property(srna, prop);
	RNA_def_property_ui_text(prop, "Name", "Name of the custom transform orientation");
	RNA_def_property_update(prop, NC_SPACE | ND_SPACE_VIEW3D, NULL);
}

static void rna_def_tool_settings(BlenderRNA  *brna)
{
	StructRNA *srna;
	PropertyRNA *prop;

	static EnumPropertyItem uv_select_mode_items[] = {
		{UV_SELECT_VERTEX, "VERTEX", ICON_UV_VERTEXSEL, "Vertex", "Vertex selection mode"},
		{UV_SELECT_EDGE, "EDGE", ICON_UV_EDGESEL, "Edge", "Edge selection mode"},
		{UV_SELECT_FACE, "FACE", ICON_UV_FACESEL, "Face", "Face selection mode"},
		{UV_SELECT_ISLAND, "ISLAND", ICON_UV_ISLANDSEL, "Island", "Island selection mode"},
		{0, NULL, 0, NULL, NULL}
	};
	
	/* the construction of this enum is quite special - everything is stored as bitflags,
	 * with 1st position only for for on/off (and exposed as boolean), while others are mutually
	 * exclusive options but which will only have any effect when autokey is enabled
	 */
	static EnumPropertyItem auto_key_items[] = {
		{AUTOKEY_MODE_NORMAL & ~AUTOKEY_ON, "ADD_REPLACE_KEYS", 0, "Add & Replace", ""},
		{AUTOKEY_MODE_EDITKEYS & ~AUTOKEY_ON, "REPLACE_KEYS", 0, "Replace", ""},
		{0, NULL, 0, NULL, NULL}
	};

	static EnumPropertyItem retarget_roll_items[] = {
		{SK_RETARGET_ROLL_NONE, "NONE", 0, "None", "Don't adjust roll"},
		{SK_RETARGET_ROLL_VIEW, "VIEW", 0, "View", "Roll bones to face the view"},
		{SK_RETARGET_ROLL_JOINT, "JOINT", 0, "Joint", "Roll bone to original joint plane offset"},
		{0, NULL, 0, NULL, NULL}
	};
	
	static EnumPropertyItem sketch_convert_items[] = {
		{SK_CONVERT_CUT_FIXED, "FIXED", 0, "Fixed", "Subdivide stroke in fixed number of bones"},
		{SK_CONVERT_CUT_LENGTH, "LENGTH", 0, "Length", "Subdivide stroke in bones of specific length"},
		{SK_CONVERT_CUT_ADAPTATIVE, "ADAPTIVE", 0, "Adaptive",
		 "Subdivide stroke adaptively, with more subdivision in curvier parts"},
		{SK_CONVERT_RETARGET, "RETARGET", 0, "Retarget", "Retarget template bone chain to stroke"},
		{0, NULL, 0, NULL, NULL}
	};

	static EnumPropertyItem edge_tag_items[] = {
		{EDGE_MODE_SELECT, "SELECT", 0, "Select", ""},
		{EDGE_MODE_TAG_SEAM, "SEAM", 0, "Tag Seam", ""},
		{EDGE_MODE_TAG_SHARP, "SHARP", 0, "Tag Sharp", ""},
		{EDGE_MODE_TAG_CREASE, "CREASE", 0, "Tag Crease", ""},
		{EDGE_MODE_TAG_BEVEL, "BEVEL", 0, "Tag Bevel", ""},
		{EDGE_MODE_TAG_FREESTYLE, "FREESTYLE", 0, "Tag Freestyle Edge Mark", ""},
		{0, NULL, 0, NULL, NULL}
	};

	static EnumPropertyItem draw_groupuser_items[] = {
		{OB_DRAW_GROUPUSER_NONE, "NONE", 0, "None", ""},
		{OB_DRAW_GROUPUSER_ACTIVE, "ACTIVE", 0, "Active", "Show vertices with no weights in the active group"},
		{OB_DRAW_GROUPUSER_ALL, "ALL", 0, "All", "Show vertices with no weights in any group"},
		{0, NULL, 0, NULL, NULL}
	};

	static EnumPropertyItem vertex_group_select_items[] = {
		{WT_VGROUP_ALL, "ALL", 0, "All", "All Vertex Groups"},
		{WT_VGROUP_BONE_DEFORM, "BONE_DEFORM", 0, "Deform", "Vertex Groups assigned to Deform Bones"},
		{WT_VGROUP_BONE_DEFORM_OFF, "OTHER_DEFORM", 0, "Other", "Vertex Groups assigned to non Deform Bones"},
		{0, NULL, 0, NULL, NULL}
	};


	srna = RNA_def_struct(brna, "ToolSettings", NULL);
	RNA_def_struct_path_func(srna, "rna_ToolSettings_path");
	RNA_def_struct_ui_text(srna, "Tool Settings", "");
	
	prop = RNA_def_property(srna, "sculpt", PROP_POINTER, PROP_NONE);
	RNA_def_property_struct_type(prop, "Sculpt");
	RNA_def_property_ui_text(prop, "Sculpt", "");
	
	prop = RNA_def_property(srna, "use_auto_normalize", PROP_BOOLEAN, PROP_NONE);
	RNA_def_property_boolean_sdna(prop, NULL, "auto_normalize", 1);
	RNA_def_property_ui_text(prop, "WPaint Auto-Normalize",
	                         "Ensure all bone-deforming vertex groups add up "
	                         "to 1.0 while weight painting");
	RNA_def_property_update(prop, 0, "rna_Scene_update_active_object_data");

	prop = RNA_def_property(srna, "use_multipaint", PROP_BOOLEAN, PROP_NONE);
	RNA_def_property_boolean_sdna(prop, NULL, "multipaint", 1);
	RNA_def_property_ui_text(prop, "WPaint Multi-Paint",
	                         "Paint across all selected bones while "
	                         "weight painting");
	RNA_def_property_update(prop, 0, "rna_Scene_update_active_object_data");

	prop = RNA_def_property(srna, "vertex_group_user", PROP_ENUM, PROP_NONE);
	RNA_def_property_enum_sdna(prop, NULL, "weightuser");
	RNA_def_property_enum_items(prop, draw_groupuser_items);
	RNA_def_property_ui_text(prop, "Mask Non-Group Vertices", "Display unweighted vertices (multi-paint overrides)");
	RNA_def_property_update(prop, 0, "rna_Scene_update_active_object_data");

	prop = RNA_def_property(srna, "vertex_group_subset", PROP_ENUM, PROP_NONE);
	RNA_def_property_enum_sdna(prop, NULL, "vgroupsubset");
	RNA_def_property_enum_items(prop, vertex_group_select_items);
	RNA_def_property_ui_text(prop, "Subset", "Filter Vertex groups for Display");
	RNA_def_property_update(prop, 0, "rna_Scene_update_active_object_data");

	prop = RNA_def_property(srna, "vertex_paint", PROP_POINTER, PROP_NONE);
	RNA_def_property_pointer_sdna(prop, NULL, "vpaint");	RNA_def_property_ui_text(prop, "Vertex Paint", "");

	prop = RNA_def_property(srna, "weight_paint", PROP_POINTER, PROP_NONE);
	RNA_def_property_pointer_sdna(prop, NULL, "wpaint");
	RNA_def_property_ui_text(prop, "Weight Paint", "");

	prop = RNA_def_property(srna, "image_paint", PROP_POINTER, PROP_NONE);
	RNA_def_property_pointer_sdna(prop, NULL, "imapaint");
	RNA_def_property_ui_text(prop, "Image Paint", "");

	prop = RNA_def_property(srna, "uv_sculpt", PROP_POINTER, PROP_NONE);
	RNA_def_property_pointer_sdna(prop, NULL, "uvsculpt");
	RNA_def_property_ui_text(prop, "UV Sculpt", "");

	prop = RNA_def_property(srna, "particle_edit", PROP_POINTER, PROP_NONE);
	RNA_def_property_pointer_sdna(prop, NULL, "particle");
	RNA_def_property_ui_text(prop, "Particle Edit", "");

	prop = RNA_def_property(srna, "use_uv_sculpt", PROP_BOOLEAN, PROP_NONE);
	RNA_def_property_boolean_sdna(prop, NULL, "use_uv_sculpt", 1);
	RNA_def_property_ui_text(prop, "UV Sculpt", "Enable brush for UV sculpting");
	RNA_def_property_ui_icon(prop, ICON_TPAINT_HLT, 0);
	RNA_def_property_update(prop, NC_SPACE | ND_SPACE_IMAGE, "rna_SpaceImageEditor_uv_sculpt_update");

	prop = RNA_def_property(srna, "uv_sculpt_lock_borders", PROP_BOOLEAN, PROP_NONE);
	RNA_def_property_boolean_sdna(prop, NULL, "uv_sculpt_settings", UV_SCULPT_LOCK_BORDERS);
	RNA_def_property_ui_text(prop, "Lock Borders", "Disable editing of boundary edges");

	prop = RNA_def_property(srna, "uv_sculpt_all_islands", PROP_BOOLEAN, PROP_NONE);
	RNA_def_property_boolean_sdna(prop, NULL, "uv_sculpt_settings", UV_SCULPT_ALL_ISLANDS);
	RNA_def_property_ui_text(prop, "Sculpt All Islands", "Brush operates on all islands");

	prop = RNA_def_property(srna, "uv_sculpt_tool", PROP_ENUM, PROP_NONE);
	RNA_def_property_enum_sdna(prop, NULL, "uv_sculpt_tool");
	RNA_def_property_enum_items(prop, uv_sculpt_tool_items);
	RNA_def_property_ui_text(prop, "UV Sculpt Tools", "Select Tools for the UV sculpt brushes");

	prop = RNA_def_property(srna, "uv_relax_method", PROP_ENUM, PROP_NONE);
	RNA_def_property_enum_sdna(prop, NULL, "uv_relax_method");
	RNA_def_property_enum_items(prop, uv_sculpt_relaxation_items);
	RNA_def_property_ui_text(prop, "Relaxation Method", "Algorithm used for UV relaxation");

	/* Transform */
	prop = RNA_def_property(srna, "proportional_edit", PROP_ENUM, PROP_NONE);
	RNA_def_property_enum_sdna(prop, NULL, "proportional");
	RNA_def_property_enum_items(prop, proportional_editing_items);
	RNA_def_property_ui_text(prop, "Proportional Editing",
	                         "Proportional Editing mode, allows transforms with distance fall-off");
	RNA_def_property_update(prop, NC_SCENE | ND_TOOLSETTINGS, NULL); /* header redraw */

	prop = RNA_def_property(srna, "use_proportional_edit_objects", PROP_BOOLEAN, PROP_NONE);
	RNA_def_property_boolean_sdna(prop, NULL, "proportional_objects", 0);
	RNA_def_property_ui_text(prop, "Proportional Editing Objects", "Proportional editing object mode");
	RNA_def_property_ui_icon(prop, ICON_PROP_OFF, 1);
	RNA_def_property_update(prop, NC_SCENE | ND_TOOLSETTINGS, NULL); /* header redraw */

	prop = RNA_def_property(srna, "use_proportional_edit_mask", PROP_BOOLEAN, PROP_NONE);
	RNA_def_property_boolean_sdna(prop, NULL, "proportional_mask", 0);
	RNA_def_property_ui_text(prop, "Proportional Editing Objects", "Proportional editing mask mode");
	RNA_def_property_ui_icon(prop, ICON_PROP_OFF, 1);
	RNA_def_property_update(prop, NC_SCENE | ND_TOOLSETTINGS, NULL); /* header redraw */

	prop = RNA_def_property(srna, "proportional_edit_falloff", PROP_ENUM, PROP_NONE);
	RNA_def_property_enum_sdna(prop, NULL, "prop_mode");
	RNA_def_property_enum_items(prop, proportional_falloff_items);
	RNA_def_property_ui_text(prop, "Proportional Editing Falloff", "Falloff type for proportional editing mode");
	RNA_def_property_update(prop, NC_SCENE | ND_TOOLSETTINGS, NULL); /* header redraw */

	prop = RNA_def_property(srna, "proportional_size", PROP_FLOAT, PROP_DISTANCE);
	RNA_def_property_float_sdna(prop, NULL, "proportional_size");
	RNA_def_property_ui_text(prop, "Proportional Size", "Display size for proportional editing circle");
	RNA_def_property_range(prop, 0.00001, 5000.0);
	
	prop = RNA_def_property(srna, "normal_size", PROP_FLOAT, PROP_DISTANCE);
	RNA_def_property_float_sdna(prop, NULL, "normalsize");
	RNA_def_property_ui_text(prop, "Normal Size", "Display size for normals in the 3D view");
	RNA_def_property_range(prop, 0.00001, 1000.0);
	RNA_def_property_ui_range(prop, 0.01, 10.0, 10.0, 2);
	RNA_def_property_update(prop, NC_GEOM | ND_DATA, NULL);

	prop = RNA_def_property(srna, "double_threshold", PROP_FLOAT, PROP_DISTANCE);
	RNA_def_property_float_sdna(prop, NULL, "doublimit");
	RNA_def_property_ui_text(prop, "Double Threshold", "Limit for removing duplicates and 'Auto Merge'");
	RNA_def_property_range(prop, 0.0, 1.0);
	RNA_def_property_ui_range(prop, 0.0, 0.1, 0.01, 6);

	prop = RNA_def_property(srna, "use_mesh_automerge", PROP_BOOLEAN, PROP_NONE);
	RNA_def_property_boolean_sdna(prop, NULL, "automerge", 0);
	RNA_def_property_ui_text(prop, "AutoMerge Editing", "Automatically merge vertices moved to the same location");
	RNA_def_property_update(prop, NC_SCENE | ND_TOOLSETTINGS, NULL); /* header redraw */

	prop = RNA_def_property(srna, "use_snap", PROP_BOOLEAN, PROP_NONE);
	RNA_def_property_boolean_sdna(prop, NULL, "snap_flag", SCE_SNAP);
	RNA_def_property_ui_text(prop, "Snap", "Snap during transform");
	RNA_def_property_ui_icon(prop, ICON_SNAP_OFF, 1);
	RNA_def_property_update(prop, NC_SCENE | ND_TOOLSETTINGS, NULL); /* header redraw */

	prop = RNA_def_property(srna, "use_snap_align_rotation", PROP_BOOLEAN, PROP_NONE);
	RNA_def_property_boolean_sdna(prop, NULL, "snap_flag", SCE_SNAP_ROTATE);
	RNA_def_property_ui_text(prop, "Snap Align Rotation", "Align rotation with the snapping target");
	RNA_def_property_ui_icon(prop, ICON_SNAP_NORMAL, 0);
	RNA_def_property_update(prop, NC_SCENE | ND_TOOLSETTINGS, NULL); /* header redraw */

	prop = RNA_def_property(srna, "snap_element", PROP_ENUM, PROP_NONE);
	RNA_def_property_enum_sdna(prop, NULL, "snap_mode");
	RNA_def_property_enum_items(prop, snap_element_items);
	RNA_def_property_ui_text(prop, "Snap Element", "Type of element to snap to");
	RNA_def_property_update(prop, NC_SCENE | ND_TOOLSETTINGS, NULL); /* header redraw */
	
	/* node editor uses own set of snap modes */
	prop = RNA_def_property(srna, "snap_node_element", PROP_ENUM, PROP_NONE);
	RNA_def_property_enum_sdna(prop, NULL, "snap_node_mode");
	RNA_def_property_enum_items(prop, snap_node_element_items);
	RNA_def_property_ui_text(prop, "Snap Node Element", "Type of element to snap to");
	RNA_def_property_update(prop, NC_SCENE | ND_TOOLSETTINGS, NULL); /* header redraw */
	
	/* image editor uses own set of snap modes */
	prop = RNA_def_property(srna, "snap_uv_element", PROP_ENUM, PROP_NONE);
	RNA_def_property_enum_sdna(prop, NULL, "snap_uv_mode");
	RNA_def_property_enum_items(prop, snap_uv_element_items);
	RNA_def_property_ui_text(prop, "Snap UV Element", "Type of element to snap to");
	RNA_def_property_update(prop, NC_SCENE | ND_TOOLSETTINGS, NULL); /* header redraw */

	prop = RNA_def_property(srna, "snap_target", PROP_ENUM, PROP_NONE);
	RNA_def_property_enum_sdna(prop, NULL, "snap_target");
	RNA_def_property_enum_items(prop, snap_target_items);
	RNA_def_property_ui_text(prop, "Snap Target", "Which part to snap onto the target");
	RNA_def_property_update(prop, NC_SCENE | ND_TOOLSETTINGS, NULL); /* header redraw */

	prop = RNA_def_property(srna, "use_snap_peel_object", PROP_BOOLEAN, PROP_NONE);
	RNA_def_property_boolean_sdna(prop, NULL, "snap_flag", SCE_SNAP_PEEL_OBJECT);
	RNA_def_property_ui_text(prop, "Snap Peel Object", "Consider objects as whole when finding volume center");
	RNA_def_property_ui_icon(prop, ICON_SNAP_PEEL_OBJECT, 0);
	RNA_def_property_update(prop, NC_SCENE | ND_TOOLSETTINGS, NULL); /* header redraw */
	
	prop = RNA_def_property(srna, "use_snap_project", PROP_BOOLEAN, PROP_NONE);
	RNA_def_property_boolean_sdna(prop, NULL, "snap_flag", SCE_SNAP_PROJECT);
	RNA_def_property_ui_text(prop, "Project Individual Elements",
	                         "Project individual elements on the surface of other objects");
	RNA_def_property_ui_icon(prop, ICON_RETOPO, 0);
	RNA_def_property_update(prop, NC_SCENE | ND_TOOLSETTINGS, NULL); /* header redraw */

	prop = RNA_def_property(srna, "use_snap_self", PROP_BOOLEAN, PROP_NONE);
	RNA_def_property_boolean_negative_sdna(prop, NULL, "snap_flag", SCE_SNAP_NO_SELF);
	RNA_def_property_ui_text(prop, "Project to Self", "Snap onto itself (editmode)");
	RNA_def_property_ui_icon(prop, ICON_ORTHO, 0);
	RNA_def_property_update(prop, NC_SCENE | ND_TOOLSETTINGS, NULL); /* header redraw */

	/* Grease Pencil */
	prop = RNA_def_property(srna, "use_grease_pencil_sessions", PROP_BOOLEAN, PROP_NONE);
	RNA_def_property_boolean_sdna(prop, NULL, "gpencil_flags", GP_TOOL_FLAG_PAINTSESSIONS_ON);
	RNA_def_property_ui_text(prop, "Use Sketching Sessions",
	                         "Allow drawing multiple strokes at a time with Grease Pencil");
	RNA_def_property_update(prop, NC_SCENE | ND_TOOLSETTINGS, NULL); /* xxx: need toolbar to be redrawn... */
	
	/* Auto Keying */
	prop = RNA_def_property(srna, "use_keyframe_insert_auto", PROP_BOOLEAN, PROP_NONE);
	RNA_def_property_boolean_sdna(prop, NULL, "autokey_mode", AUTOKEY_ON);
	RNA_def_property_ui_text(prop, "Auto Keying", "Automatic keyframe insertion for Objects and Bones");
	RNA_def_property_ui_icon(prop, ICON_REC, 0);
	
	prop = RNA_def_property(srna, "auto_keying_mode", PROP_ENUM, PROP_NONE);
	RNA_def_property_enum_bitflag_sdna(prop, NULL, "autokey_mode");
	RNA_def_property_enum_items(prop, auto_key_items);
	RNA_def_property_ui_text(prop, "Auto-Keying Mode", "Mode of automatic keyframe insertion for Objects and Bones");
	
	prop = RNA_def_property(srna, "use_record_with_nla", PROP_BOOLEAN, PROP_NONE);
	RNA_def_property_boolean_sdna(prop, NULL, "autokey_flag", ANIMRECORD_FLAG_WITHNLA);
	RNA_def_property_ui_text(prop, "Layered",
	                         "Add a new NLA Track + Strip for every loop/pass made over the animation "
	                         "to allow non-destructive tweaking");
	
	prop = RNA_def_property(srna, "use_keyframe_insert_keyingset", PROP_BOOLEAN, PROP_NONE);
	RNA_def_property_boolean_sdna(prop, NULL, "autokey_flag", AUTOKEY_FLAG_ONLYKEYINGSET);
	RNA_def_property_ui_text(prop, "Auto Keyframe Insert Keying Set",
	                         "Automatic keyframe insertion using active Keying Set only");
	RNA_def_property_ui_icon(prop, ICON_KEYINGSET, 0);
	
	/* UV */
	prop = RNA_def_property(srna, "uv_select_mode", PROP_ENUM, PROP_NONE);
	RNA_def_property_enum_sdna(prop, NULL, "uv_selectmode");
	RNA_def_property_enum_items(prop, uv_select_mode_items);
	RNA_def_property_ui_text(prop, "UV Selection Mode", "UV selection and display mode");
	RNA_def_property_update(prop, NC_SPACE | ND_SPACE_IMAGE, NULL);

	prop = RNA_def_property(srna, "use_uv_select_sync", PROP_BOOLEAN, PROP_NONE);
	RNA_def_property_boolean_sdna(prop, NULL, "uv_flag", UV_SYNC_SELECTION);
	RNA_def_property_ui_text(prop, "UV Sync Selection", "Keep UV and edit mode mesh selection in sync");
	RNA_def_property_ui_icon(prop, ICON_EDIT, 0);
	RNA_def_property_update(prop, NC_SPACE | ND_SPACE_IMAGE, NULL);

	prop = RNA_def_property(srna, "show_uv_local_view", PROP_BOOLEAN, PROP_NONE);
	RNA_def_property_boolean_sdna(prop, NULL, "uv_flag", UV_SHOW_SAME_IMAGE);
	RNA_def_property_ui_text(prop, "UV Local View", "Draw only faces with the currently displayed image assigned");
	RNA_def_property_update(prop, NC_SPACE | ND_SPACE_IMAGE, NULL);

	/* Mesh */
	prop = RNA_def_property(srna, "mesh_select_mode", PROP_BOOLEAN, PROP_NONE);
	RNA_def_property_boolean_sdna(prop, NULL, "selectmode", 1);
	RNA_def_property_array(prop, 3);
	RNA_def_property_boolean_funcs(prop, NULL, "rna_Scene_editmesh_select_mode_set");
	RNA_def_property_ui_text(prop, "Mesh Selection Mode", "Which mesh elements selection works on");
	RNA_def_property_update(prop, 0, "rna_Scene_editmesh_select_mode_update");

	prop = RNA_def_property(srna, "vertex_group_weight", PROP_FLOAT, PROP_FACTOR);
	RNA_def_property_float_sdna(prop, NULL, "vgroup_weight");
	RNA_def_property_ui_text(prop, "Vertex Group Weight", "Weight to assign in vertex groups");

	/* use with MESH_OT_shortest_path_pick */
	prop = RNA_def_property(srna, "edge_path_mode", PROP_ENUM, PROP_NONE);
	RNA_def_property_enum_sdna(prop, NULL, "edge_mode");
	RNA_def_property_enum_items(prop, edge_tag_items);
	RNA_def_property_ui_text(prop, "Edge Tag Mode", "The edge flag to tag when selecting the shortest path");

	prop = RNA_def_property(srna, "edge_path_live_unwrap", PROP_BOOLEAN, PROP_NONE);
	RNA_def_property_boolean_sdna(prop, NULL, "edge_mode_live_unwrap", 1);
	RNA_def_property_ui_text(prop, "Live Unwrap", "Changing edges seam re-calculates UV unwrap");

	/* etch-a-ton */
	prop = RNA_def_property(srna, "use_bone_sketching", PROP_BOOLEAN, PROP_NONE);
	RNA_def_property_boolean_sdna(prop, NULL, "bone_sketching", BONE_SKETCHING);
	RNA_def_property_ui_text(prop, "Use Bone Sketching", "Use sketching to create and edit bones");
/*	RNA_def_property_ui_icon(prop, ICON_EDIT, 0); */
	RNA_def_property_update(prop, NC_SPACE | ND_SPACE_VIEW3D, NULL);

	prop = RNA_def_property(srna, "use_etch_quick", PROP_BOOLEAN, PROP_NONE);
	RNA_def_property_boolean_sdna(prop, NULL, "bone_sketching", BONE_SKETCHING_QUICK);
	RNA_def_property_ui_text(prop, "Quick Sketching", "Automatically convert and delete on stroke end");

	prop = RNA_def_property(srna, "use_etch_overdraw", PROP_BOOLEAN, PROP_NONE);
	RNA_def_property_boolean_sdna(prop, NULL, "bone_sketching", BONE_SKETCHING_ADJUST);
	RNA_def_property_ui_text(prop, "Overdraw Sketching", "Adjust strokes by drawing near them");
	
	prop = RNA_def_property(srna, "use_etch_autoname", PROP_BOOLEAN, PROP_NONE);
	RNA_def_property_boolean_sdna(prop, NULL, "skgen_retarget_options", SK_RETARGET_AUTONAME);
	RNA_def_property_ui_text(prop, "Autoname Bones", "Automatically generate values to replace &N and &S suffix placeholders in template names");

	prop = RNA_def_property(srna, "etch_number", PROP_STRING, PROP_NONE);
	RNA_def_property_string_sdna(prop, NULL, "skgen_num_string");
	RNA_def_property_ui_text(prop, "Number", "Text to replace &N with (e.g. 'Finger.&N' -> 'Finger.1' or 'Finger.One')");

	prop = RNA_def_property(srna, "etch_side", PROP_STRING, PROP_NONE);
	RNA_def_property_string_sdna(prop, NULL, "skgen_num_string");
	RNA_def_property_ui_text(prop, "Side", "Text to replace &S with (e.g. 'Arm.&S' -> 'Arm.R' or 'Arm.Right')");

	prop = RNA_def_property(srna, "etch_template", PROP_POINTER, PROP_NONE);
	RNA_def_property_pointer_sdna(prop, NULL, "skgen_template");
	RNA_def_property_flag(prop, PROP_EDITABLE);
	RNA_def_property_struct_type(prop, "Object");
	RNA_def_property_pointer_funcs(prop, NULL, "rna_Scene_skgen_etch_template_set", NULL, NULL);
	RNA_def_property_ui_text(prop, "Template", "Template armature that will be retargeted to the stroke");

	prop = RNA_def_property(srna, "etch_subdivision_number", PROP_INT, PROP_NONE);
	RNA_def_property_int_sdna(prop, NULL, "skgen_subdivision_number");
	RNA_def_property_range(prop, 1, 255);
	RNA_def_property_ui_text(prop, "Subdivisions", "Number of bones in the subdivided stroke");
	RNA_def_property_update(prop, NC_SPACE | ND_SPACE_VIEW3D, NULL);

	prop = RNA_def_property(srna, "etch_adaptive_limit", PROP_FLOAT, PROP_FACTOR);
	RNA_def_property_float_sdna(prop, NULL, "skgen_correlation_limit");
	RNA_def_property_range(prop, 0.00001, 1.0);
	RNA_def_property_ui_range(prop, 0.01, 1.0, 0.01, 2);
	RNA_def_property_ui_text(prop, "Limit", "Correlation threshold for number of bones in the subdivided stroke");
	RNA_def_property_update(prop, NC_SPACE | ND_SPACE_VIEW3D, NULL);

	prop = RNA_def_property(srna, "etch_length_limit", PROP_FLOAT, PROP_DISTANCE);
	RNA_def_property_float_sdna(prop, NULL, "skgen_length_limit");
	RNA_def_property_range(prop, 0.00001, 100000.0);
	RNA_def_property_ui_range(prop, 0.001, 100.0, 0.1, 3);
	RNA_def_property_ui_text(prop, "Length", "Maximum length of the subdivided bones");
	RNA_def_property_update(prop, NC_SPACE | ND_SPACE_VIEW3D, NULL);

	prop = RNA_def_property(srna, "etch_roll_mode", PROP_ENUM, PROP_NONE);
	RNA_def_property_enum_bitflag_sdna(prop, NULL, "skgen_retarget_roll");
	RNA_def_property_enum_items(prop, retarget_roll_items);
	RNA_def_property_ui_text(prop, "Retarget roll mode", "Method used to adjust the roll of bones when retargeting");
	
	prop = RNA_def_property(srna, "etch_convert_mode", PROP_ENUM, PROP_NONE);
	RNA_def_property_enum_bitflag_sdna(prop, NULL, "bone_sketching_convert");
	RNA_def_property_enum_items(prop, sketch_convert_items);
	RNA_def_property_ui_text(prop, "Stroke conversion method", "Method used to convert stroke to bones");
	RNA_def_property_update(prop, NC_SPACE | ND_SPACE_VIEW3D, NULL);

	/* Unified Paint Settings */
	prop = RNA_def_property(srna, "unified_paint_settings", PROP_POINTER, PROP_NONE);
	RNA_def_property_flag(prop, PROP_NEVER_NULL);
	RNA_def_property_struct_type(prop, "UnifiedPaintSettings");
	RNA_def_property_ui_text(prop, "Unified Paint Settings", NULL);

	/* Mesh Statistics */
	prop = RNA_def_property(srna, "statvis", PROP_POINTER, PROP_NONE);
	RNA_def_property_flag(prop, PROP_NEVER_NULL);
	RNA_def_property_struct_type(prop, "MeshStatVis");
	RNA_def_property_ui_text(prop, "Mesh Statistics Visualization", NULL);
}

static void rna_def_unified_paint_settings(BlenderRNA  *brna)
{
	StructRNA *srna;
	PropertyRNA *prop;

	srna = RNA_def_struct(brna, "UnifiedPaintSettings", NULL);
	RNA_def_struct_path_func(srna, "rna_UnifiedPaintSettings_path");
	RNA_def_struct_ui_text(srna, "Unified Paint Settings", "Overrides for some of the active brush's settings");

	/* high-level flags to enable or disable unified paint settings */
	prop = RNA_def_property(srna, "use_unified_size", PROP_BOOLEAN, PROP_NONE);
	RNA_def_property_boolean_sdna(prop, NULL, "flag", UNIFIED_PAINT_SIZE);
	RNA_def_property_ui_text(prop, "Use Unified Radius",
	                         "Instead of per-brush radius, the radius is shared across brushes");

	prop = RNA_def_property(srna, "use_unified_strength", PROP_BOOLEAN, PROP_NONE);
	RNA_def_property_boolean_sdna(prop, NULL, "flag", UNIFIED_PAINT_ALPHA);
	RNA_def_property_ui_text(prop, "Use Unified Strength",
	                         "Instead of per-brush strength, the strength is shared across brushes");

	prop = RNA_def_property(srna, "use_unified_weight", PROP_BOOLEAN, PROP_NONE);
	RNA_def_property_boolean_sdna(prop, NULL, "flag", UNIFIED_PAINT_WEIGHT);
	RNA_def_property_ui_text(prop, "Use Unified Weight",
	                         "Instead of per-brush weight, the weight is shared across brushes");

	/* unified paint settings that override the equivalent settings
	 * from the active brush */
	prop = RNA_def_property(srna, "size", PROP_INT, PROP_PIXEL);
	RNA_def_property_int_funcs(prop, NULL, "rna_UnifiedPaintSettings_size_set", NULL);
	RNA_def_property_range(prop, 1, MAX_BRUSH_PIXEL_RADIUS * 10);
	RNA_def_property_ui_range(prop, 1, MAX_BRUSH_PIXEL_RADIUS, 1, -1);
	RNA_def_property_ui_text(prop, "Radius", "Radius of the brush");
	RNA_def_property_update(prop, 0, "rna_UnifiedPaintSettings_radius_update");

	prop = RNA_def_property(srna, "unprojected_radius", PROP_FLOAT, PROP_DISTANCE);
	RNA_def_property_float_funcs(prop, NULL, "rna_UnifiedPaintSettings_unprojected_radius_set", NULL);
	RNA_def_property_range(prop, 0.001, FLT_MAX);
	RNA_def_property_ui_range(prop, 0.001, 1, 0, -1);
	RNA_def_property_ui_text(prop, "Unprojected Radius", "Radius of brush in Blender units");
	RNA_def_property_update(prop, 0, "rna_UnifiedPaintSettings_radius_update");

	prop = RNA_def_property(srna, "strength", PROP_FLOAT, PROP_FACTOR);
	RNA_def_property_float_sdna(prop, NULL, "alpha");
	RNA_def_property_float_default(prop, 0.5f);
	RNA_def_property_range(prop, 0.0f, 10.0f);
	RNA_def_property_ui_range(prop, 0.0f, 1.0f, 0.001, 3);
	RNA_def_property_ui_text(prop, "Strength", "How powerful the effect of the brush is when applied");
	RNA_def_property_update(prop, 0, "rna_UnifiedPaintSettings_update");

	prop = RNA_def_property(srna, "weight", PROP_FLOAT, PROP_FACTOR);
	RNA_def_property_float_sdna(prop, NULL, "weight");
	RNA_def_property_float_default(prop, 0.5f);
	RNA_def_property_range(prop, 0.0f, 1.0f);
	RNA_def_property_ui_range(prop, 0.0f, 1.0f, 0.001, 3);
	RNA_def_property_ui_text(prop, "Weight", "Weight to assign in vertex groups");
	RNA_def_property_update(prop, 0, "rna_UnifiedPaintSettings_update");

	prop = RNA_def_property(srna, "use_pressure_size", PROP_BOOLEAN, PROP_NONE);
	RNA_def_property_boolean_sdna(prop, NULL, "flag", UNIFIED_PAINT_BRUSH_SIZE_PRESSURE);
	RNA_def_property_ui_icon(prop, ICON_STYLUS_PRESSURE, 0);
	RNA_def_property_ui_text(prop, "Size Pressure", "Enable tablet pressure sensitivity for size");

	prop = RNA_def_property(srna, "use_pressure_strength", PROP_BOOLEAN, PROP_NONE);
	RNA_def_property_boolean_sdna(prop, NULL, "flag", UNIFIED_PAINT_BRUSH_ALPHA_PRESSURE);
	RNA_def_property_ui_icon(prop, ICON_STYLUS_PRESSURE, 0);
	RNA_def_property_ui_text(prop, "Strength Pressure", "Enable tablet pressure sensitivity for strength");

	prop = RNA_def_property(srna, "use_locked_size", PROP_BOOLEAN, PROP_NONE);
	RNA_def_property_boolean_sdna(prop, NULL, "flag", UNIFIED_PAINT_BRUSH_LOCK_SIZE);
	RNA_def_property_ui_text(prop, "Use Blender Units",
	                         "When locked brush stays same size relative to object; "
	                         "when unlocked brush size is given in pixels");
}

static void rna_def_statvis(BlenderRNA  *brna)
{
	StructRNA *srna;
	PropertyRNA *prop;

	static EnumPropertyItem stat_type[] = {
		{SCE_STATVIS_OVERHANG,  "OVERHANG",  0, "Overhang",  ""},
		{SCE_STATVIS_THICKNESS, "THICKNESS", 0, "Thickness", ""},
		{SCE_STATVIS_INTERSECT, "INTERSECT", 0, "Intersect", ""},
		{SCE_STATVIS_DISTORT,   "DISTORT",   0, "Distortion", ""},
		{SCE_STATVIS_SHARP, "SHARP", 0, "Sharp", ""},
		{0, NULL, 0, NULL, NULL}};

	srna = RNA_def_struct(brna, "MeshStatVis", NULL);
	RNA_def_struct_path_func(srna, "rna_MeshStatVis_path");
	RNA_def_struct_ui_text(srna, "Mesh Visualize Statistics", "");

	prop = RNA_def_property(srna, "type", PROP_ENUM, PROP_NONE);
	RNA_def_property_enum_items(prop, stat_type);
	RNA_def_property_ui_text(prop, "Type", "XXX");
	RNA_def_property_update(prop, 0, "rna_EditMesh_update");


	/* overhang */
	prop = RNA_def_property(srna, "overhang_min", PROP_FLOAT, PROP_ANGLE);
	RNA_def_property_float_sdna(prop, NULL, "overhang_min");
	RNA_def_property_float_default(prop, 0.5f);
	RNA_def_property_range(prop, 0.0f, DEG2RADF(180.0f));
	RNA_def_property_ui_range(prop, 0.0f, DEG2RADF(180.0f), 0.001, 3);
	RNA_def_property_ui_text(prop, "Overhang Min", "Minimum angle to display");
	RNA_def_property_update(prop, 0, "rna_EditMesh_update");

	prop = RNA_def_property(srna, "overhang_max", PROP_FLOAT, PROP_ANGLE);
	RNA_def_property_float_sdna(prop, NULL, "overhang_max");
	RNA_def_property_float_default(prop, 0.5f);
	RNA_def_property_range(prop, 0.0f, DEG2RADF(180.0f));
	RNA_def_property_ui_range(prop, 0.0f, DEG2RADF(180.0f), 0.001, 3);
	RNA_def_property_ui_text(prop, "Overhang Max", "Maximum angle to display");
	RNA_def_property_update(prop, 0, "rna_EditMesh_update");

	prop = RNA_def_property(srna, "overhang_axis", PROP_ENUM, PROP_NONE);
	RNA_def_property_enum_sdna(prop, NULL, "overhang_axis");
	RNA_def_property_enum_items(prop, object_axis_items);
	RNA_def_property_ui_text(prop, "Axis", "");
	RNA_def_property_update(prop, 0, "rna_EditMesh_update");


	/* thickness */
	prop = RNA_def_property(srna, "thickness_min", PROP_FLOAT, PROP_DISTANCE);
	RNA_def_property_float_sdna(prop, NULL, "thickness_min");
	RNA_def_property_float_default(prop, 0.5f);
	RNA_def_property_range(prop, 0.0f, 1000.0);
	RNA_def_property_ui_range(prop, 0.0f, 100.0, 0.001, 3);
	RNA_def_property_ui_text(prop, "Thickness Min", "Minimum for measuring thickness");
	RNA_def_property_update(prop, 0, "rna_EditMesh_update");

	prop = RNA_def_property(srna, "thickness_max", PROP_FLOAT, PROP_DISTANCE);
	RNA_def_property_float_sdna(prop, NULL, "thickness_max");
	RNA_def_property_float_default(prop, 0.5f);
	RNA_def_property_range(prop, 0.0f, 1000.0);
	RNA_def_property_ui_range(prop, 0.0f, 100.0, 0.001, 3);
	RNA_def_property_ui_text(prop, "Thickness Max", "Maximum for measuring thickness");
	RNA_def_property_update(prop, 0, "rna_EditMesh_update");

	prop = RNA_def_property(srna, "thickness_samples", PROP_INT, PROP_UNSIGNED);
	RNA_def_property_int_sdna(prop, NULL, "thickness_samples");
	RNA_def_property_range(prop, 1, 32);
	RNA_def_property_ui_text(prop, "Samples", "Number of samples to test per face");
	RNA_def_property_update(prop, 0, "rna_EditMesh_update");

	/* distort */
	prop = RNA_def_property(srna, "distort_min", PROP_FLOAT, PROP_ANGLE);
	RNA_def_property_float_sdna(prop, NULL, "distort_min");
	RNA_def_property_float_default(prop, 0.5f);
	RNA_def_property_range(prop, 0.0f, DEG2RADF(180.0f));
	RNA_def_property_ui_range(prop, 0.0f, DEG2RADF(180.0f), 0.001, 3);
	RNA_def_property_ui_text(prop, "Distort Min", "Minimum angle to display");
	RNA_def_property_update(prop, 0, "rna_EditMesh_update");

	prop = RNA_def_property(srna, "distort_max", PROP_FLOAT, PROP_ANGLE);
	RNA_def_property_float_sdna(prop, NULL, "distort_max");
	RNA_def_property_float_default(prop, 0.5f);
	RNA_def_property_range(prop, 0.0f, DEG2RADF(180.0f));
	RNA_def_property_ui_range(prop, 0.0f, DEG2RADF(180.0f), 0.001, 3);
	RNA_def_property_ui_text(prop, "Distort Max", "Maximum angle to display");
	RNA_def_property_update(prop, 0, "rna_EditMesh_update");

	/* sharp */
	prop = RNA_def_property(srna, "sharp_min", PROP_FLOAT, PROP_ANGLE);
	RNA_def_property_float_sdna(prop, NULL, "sharp_min");
	RNA_def_property_float_default(prop, 0.5f);
	RNA_def_property_range(prop, -DEG2RADF(180.0f), DEG2RADF(180.0f));
	RNA_def_property_ui_range(prop, -DEG2RADF(180.0f), DEG2RADF(180.0f), 0.001, 3);
	RNA_def_property_ui_text(prop, "Distort Min", "Minimum angle to display");
	RNA_def_property_update(prop, 0, "rna_EditMesh_update");

	prop = RNA_def_property(srna, "sharp_max", PROP_FLOAT, PROP_ANGLE);
	RNA_def_property_float_sdna(prop, NULL, "sharp_max");
	RNA_def_property_float_default(prop, 0.5f);
	RNA_def_property_range(prop, -DEG2RADF(180.0f), DEG2RADF(180.0f));
	RNA_def_property_ui_range(prop, -DEG2RADF(180.0f), DEG2RADF(180.0f), 0.001, 3);
	RNA_def_property_ui_text(prop, "Distort Max", "Maximum angle to display");
	RNA_def_property_update(prop, 0, "rna_EditMesh_update");
}

static void rna_def_unit_settings(BlenderRNA  *brna)
{
	StructRNA *srna;
	PropertyRNA *prop;

	static EnumPropertyItem unit_systems[] = {
		{USER_UNIT_NONE, "NONE", 0, "None", ""},
		{USER_UNIT_METRIC, "METRIC", 0, "Metric", ""},
		{USER_UNIT_IMPERIAL, "IMPERIAL", 0, "Imperial", ""},
		{0, NULL, 0, NULL, NULL}
	};
	
	static EnumPropertyItem rotation_units[] = {
		{0, "DEGREES", 0, "Degrees", "Use degrees for measuring angles and rotations"},
		{USER_UNIT_ROT_RADIANS, "RADIANS", 0, "Radians", ""},
		{0, NULL, 0, NULL, NULL}
	};

	srna = RNA_def_struct(brna, "UnitSettings", NULL);
	RNA_def_struct_ui_text(srna, "Unit Settings", "");

	/* Units */
	prop = RNA_def_property(srna, "system", PROP_ENUM, PROP_NONE);
	RNA_def_property_enum_items(prop, unit_systems);
	RNA_def_property_ui_text(prop, "Unit System", "The unit system to use for button display");
	RNA_def_property_update(prop, NC_WINDOW, NULL);
	
	prop = RNA_def_property(srna, "system_rotation", PROP_ENUM, PROP_NONE);
	RNA_def_property_enum_items(prop, rotation_units);
	RNA_def_property_ui_text(prop, "Rotation Units", "Unit to use for displaying/editing rotation values");
	RNA_def_property_update(prop, NC_WINDOW, NULL);

	prop = RNA_def_property(srna, "scale_length", PROP_FLOAT, PROP_UNSIGNED);
	RNA_def_property_ui_text(prop, "Unit Scale", "Scale to use when converting between blender units and dimensions");
	RNA_def_property_range(prop, 0.00001, 100000.0);
	RNA_def_property_ui_range(prop, 0.001, 100.0, 0.1, 3);
	RNA_def_property_update(prop, NC_WINDOW, NULL);

	prop = RNA_def_property(srna, "use_separate", PROP_BOOLEAN, PROP_NONE);
	RNA_def_property_boolean_sdna(prop, NULL, "flag", USER_UNIT_OPT_SPLIT);
	RNA_def_property_ui_text(prop, "Separate Units", "Display units in pairs (e.g. 1m 0cm)");
	RNA_def_property_update(prop, NC_WINDOW, NULL);
}

void rna_def_render_layer_common(StructRNA *srna, int scene)
{
	PropertyRNA *prop;

	prop = RNA_def_property(srna, "name", PROP_STRING, PROP_NONE);
	if (scene) RNA_def_property_string_funcs(prop, NULL, NULL, "rna_SceneRenderLayer_name_set");
	else RNA_def_property_string_sdna(prop, NULL, "name");
	RNA_def_property_ui_text(prop, "Name", "Render layer name");
	RNA_def_struct_name_property(srna, prop);
	if (scene) RNA_def_property_update(prop, NC_SCENE | ND_RENDER_OPTIONS, NULL);
	else RNA_def_property_clear_flag(prop, PROP_EDITABLE);

	prop = RNA_def_property(srna, "material_override", PROP_POINTER, PROP_NONE);
	RNA_def_property_pointer_sdna(prop, NULL, "mat_override");
	RNA_def_property_struct_type(prop, "Material");
	RNA_def_property_flag(prop, PROP_EDITABLE);
	RNA_def_property_ui_text(prop, "Material Override",
	                         "Material to override all other materials in this render layer");
	if (scene) RNA_def_property_update(prop, NC_SCENE | ND_RENDER_OPTIONS, "rna_SceneRenderLayer_pass_update");
	else RNA_def_property_clear_flag(prop, PROP_EDITABLE);

	prop = RNA_def_property(srna, "light_override", PROP_POINTER, PROP_NONE);
	RNA_def_property_pointer_sdna(prop, NULL, "light_override");
	RNA_def_property_struct_type(prop, "Group");
	RNA_def_property_flag(prop, PROP_EDITABLE);
	RNA_def_property_ui_text(prop, "Light Override", "Group to override all other lights in this render layer");
	if (scene) RNA_def_property_update(prop, NC_SCENE | ND_RENDER_OPTIONS, "rna_SceneRenderLayer_pass_update");
	else RNA_def_property_clear_flag(prop, PROP_EDITABLE);

	/* layers */
	prop = RNA_def_property(srna, "layers", PROP_BOOLEAN, PROP_LAYER_MEMBER);
	RNA_def_property_boolean_sdna(prop, NULL, "lay", 1);
	RNA_def_property_array(prop, 20);
	RNA_def_property_ui_text(prop, "Visible Layers", "Scene layers included in this render layer");
	if (scene) RNA_def_property_boolean_funcs(prop, NULL, "rna_SceneRenderLayer_layer_set");
	else RNA_def_property_boolean_funcs(prop, NULL, "rna_RenderLayer_layer_set");
	if (scene) RNA_def_property_update(prop, NC_SCENE | ND_RENDER_OPTIONS, "rna_Scene_glsl_update");
	else RNA_def_property_clear_flag(prop, PROP_EDITABLE);
	/* this seems to be too much trouble with depsgraph updates/etc. currently (20140423) */
	RNA_def_property_clear_flag(prop, PROP_ANIMATABLE);

	prop = RNA_def_property(srna, "layers_zmask", PROP_BOOLEAN, PROP_LAYER);
	RNA_def_property_boolean_sdna(prop, NULL, "lay_zmask", 1);
	RNA_def_property_array(prop, 20);
	RNA_def_property_ui_text(prop, "Zmask Layers", "Zmask scene layers for solid faces");
	if (scene) RNA_def_property_update(prop, NC_SCENE | ND_RENDER_OPTIONS, "rna_Scene_glsl_update");
	else RNA_def_property_clear_flag(prop, PROP_EDITABLE);

	prop = RNA_def_property(srna, "layers_exclude", PROP_BOOLEAN, PROP_LAYER);
	RNA_def_property_boolean_sdna(prop, NULL, "lay_exclude", 1);
	RNA_def_property_array(prop, 20);
	RNA_def_property_ui_text(prop, "Exclude Layers", "Exclude scene layers from having any influence");
	if (scene) RNA_def_property_update(prop, NC_SCENE | ND_RENDER_OPTIONS, "rna_Scene_glsl_update");
	else RNA_def_property_clear_flag(prop, PROP_EDITABLE);

	if (scene) {
		prop = RNA_def_property(srna, "samples", PROP_INT, PROP_UNSIGNED);
		RNA_def_property_ui_text(prop, "Samples", "Override number of render samples for this render layer, "
		                                          "0 will use the scene setting");
		RNA_def_property_update(prop, NC_SCENE | ND_RENDER_OPTIONS, NULL);

		prop = RNA_def_property(srna, "pass_alpha_threshold", PROP_FLOAT, PROP_FACTOR);
		RNA_def_property_ui_text(prop, "Alpha Threshold",
		                         "Z, Index, normal, UV and vector passes are only affected by surfaces with "
		                         "alpha transparency equal to or higher than this threshold");
		RNA_def_property_update(prop, NC_SCENE | ND_RENDER_OPTIONS, NULL);
	}

	/* layer options */
	prop = RNA_def_property(srna, "use", PROP_BOOLEAN, PROP_NONE);
	RNA_def_property_boolean_negative_sdna(prop, NULL, "layflag", SCE_LAY_DISABLE);
	RNA_def_property_ui_text(prop, "Enabled", "Disable or enable the render layer");
	if (scene) RNA_def_property_update(prop, NC_SCENE | ND_RENDER_OPTIONS, "rna_Scene_glsl_update");
	else RNA_def_property_clear_flag(prop, PROP_EDITABLE);

	prop = RNA_def_property(srna, "use_zmask", PROP_BOOLEAN, PROP_NONE);
	RNA_def_property_boolean_sdna(prop, NULL, "layflag", SCE_LAY_ZMASK);
	RNA_def_property_ui_text(prop, "Zmask", "Only render what's in front of the solid z values");
	if (scene) RNA_def_property_update(prop, NC_SCENE | ND_RENDER_OPTIONS, "rna_Scene_glsl_update");
	else RNA_def_property_clear_flag(prop, PROP_EDITABLE);

	prop = RNA_def_property(srna, "invert_zmask", PROP_BOOLEAN, PROP_NONE);
	RNA_def_property_boolean_sdna(prop, NULL, "layflag", SCE_LAY_NEG_ZMASK);
	RNA_def_property_ui_text(prop, "Zmask Negate",
	                         "For Zmask, only render what is behind solid z values instead of in front");
	if (scene) RNA_def_property_update(prop, NC_SCENE | ND_RENDER_OPTIONS, "rna_Scene_glsl_update");
	else RNA_def_property_clear_flag(prop, PROP_EDITABLE);

	prop = RNA_def_property(srna, "use_all_z", PROP_BOOLEAN, PROP_NONE);
	RNA_def_property_boolean_sdna(prop, NULL, "layflag", SCE_LAY_ALL_Z);
	RNA_def_property_ui_text(prop, "All Z", "Fill in Z values for solid faces in invisible layers, for masking");
	if (scene) RNA_def_property_update(prop, NC_SCENE | ND_RENDER_OPTIONS, NULL);
	else RNA_def_property_clear_flag(prop, PROP_EDITABLE);

	prop = RNA_def_property(srna, "use_solid", PROP_BOOLEAN, PROP_NONE);
	RNA_def_property_boolean_sdna(prop, NULL, "layflag", SCE_LAY_SOLID);
	RNA_def_property_ui_text(prop, "Solid", "Render Solid faces in this Layer");
	if (scene) RNA_def_property_update(prop, NC_SCENE | ND_RENDER_OPTIONS, NULL);
	else RNA_def_property_clear_flag(prop, PROP_EDITABLE);

	prop = RNA_def_property(srna, "use_halo", PROP_BOOLEAN, PROP_NONE);
	RNA_def_property_boolean_sdna(prop, NULL, "layflag", SCE_LAY_HALO);
	RNA_def_property_ui_text(prop, "Halo", "Render Halos in this Layer (on top of Solid)");
	if (scene) RNA_def_property_update(prop, NC_SCENE | ND_RENDER_OPTIONS, NULL);
	else RNA_def_property_clear_flag(prop, PROP_EDITABLE);

	prop = RNA_def_property(srna, "use_ztransp", PROP_BOOLEAN, PROP_NONE);
	RNA_def_property_boolean_sdna(prop, NULL, "layflag", SCE_LAY_ZTRA);
	RNA_def_property_ui_text(prop, "ZTransp", "Render Z-Transparent faces in this Layer (on top of Solid and Halos)");
	if (scene) RNA_def_property_update(prop, NC_SCENE | ND_RENDER_OPTIONS, NULL);
	else RNA_def_property_clear_flag(prop, PROP_EDITABLE);

	prop = RNA_def_property(srna, "use_sky", PROP_BOOLEAN, PROP_NONE);
	RNA_def_property_boolean_sdna(prop, NULL, "layflag", SCE_LAY_SKY);
	RNA_def_property_ui_text(prop, "Sky", "Render Sky in this Layer");
	if (scene) RNA_def_property_update(prop, NC_SCENE | ND_RENDER_OPTIONS, "rna_Scene_glsl_update");
	else RNA_def_property_clear_flag(prop, PROP_EDITABLE);

	prop = RNA_def_property(srna, "use_edge_enhance", PROP_BOOLEAN, PROP_NONE);
	RNA_def_property_boolean_sdna(prop, NULL, "layflag", SCE_LAY_EDGE);
	RNA_def_property_ui_text(prop, "Edge", "Render Edge-enhance in this Layer (only works for Solid faces)");
	if (scene) RNA_def_property_update(prop, NC_SCENE | ND_RENDER_OPTIONS, NULL);
	else RNA_def_property_clear_flag(prop, PROP_EDITABLE);

	prop = RNA_def_property(srna, "use_strand", PROP_BOOLEAN, PROP_NONE);
	RNA_def_property_boolean_sdna(prop, NULL, "layflag", SCE_LAY_STRAND);
	RNA_def_property_ui_text(prop, "Strand", "Render Strands in this Layer");
	if (scene) RNA_def_property_update(prop, NC_SCENE | ND_RENDER_OPTIONS, NULL);
	else RNA_def_property_clear_flag(prop, PROP_EDITABLE);

	prop = RNA_def_property(srna, "use_freestyle", PROP_BOOLEAN, PROP_NONE);
	RNA_def_property_boolean_sdna(prop, NULL, "layflag", SCE_LAY_FRS);
	RNA_def_property_ui_text(prop, "Freestyle", "Render stylized strokes in this Layer");
	if (scene) RNA_def_property_update(prop, NC_SCENE | ND_RENDER_OPTIONS, NULL);
	else RNA_def_property_clear_flag(prop, PROP_EDITABLE);

	/* passes */
	prop = RNA_def_property(srna, "use_pass_combined", PROP_BOOLEAN, PROP_NONE);
	RNA_def_property_boolean_sdna(prop, NULL, "passflag", SCE_PASS_COMBINED);
	RNA_def_property_ui_text(prop, "Combined", "Deliver full combined RGBA buffer");
	if (scene) RNA_def_property_update(prop, NC_SCENE | ND_RENDER_OPTIONS, "rna_SceneRenderLayer_pass_update");
	else RNA_def_property_clear_flag(prop, PROP_EDITABLE);

	prop = RNA_def_property(srna, "use_pass_z", PROP_BOOLEAN, PROP_NONE);
	RNA_def_property_boolean_sdna(prop, NULL, "passflag", SCE_PASS_Z);
	RNA_def_property_ui_text(prop, "Z", "Deliver Z values pass");
	if (scene) RNA_def_property_update(prop, NC_SCENE | ND_RENDER_OPTIONS, "rna_SceneRenderLayer_pass_update");
	else RNA_def_property_clear_flag(prop, PROP_EDITABLE);
	
	prop = RNA_def_property(srna, "use_pass_vector", PROP_BOOLEAN, PROP_NONE);
	RNA_def_property_boolean_sdna(prop, NULL, "passflag", SCE_PASS_VECTOR);
	RNA_def_property_ui_text(prop, "Vector", "Deliver speed vector pass");
	if (scene) RNA_def_property_update(prop, NC_SCENE | ND_RENDER_OPTIONS, "rna_SceneRenderLayer_pass_update");
	else RNA_def_property_clear_flag(prop, PROP_EDITABLE);

	prop = RNA_def_property(srna, "use_pass_normal", PROP_BOOLEAN, PROP_NONE);
	RNA_def_property_boolean_sdna(prop, NULL, "passflag", SCE_PASS_NORMAL);
	RNA_def_property_ui_text(prop, "Normal", "Deliver normal pass");
	if (scene) RNA_def_property_update(prop, NC_SCENE | ND_RENDER_OPTIONS, "rna_SceneRenderLayer_pass_update");
	else RNA_def_property_clear_flag(prop, PROP_EDITABLE);

	prop = RNA_def_property(srna, "use_pass_uv", PROP_BOOLEAN, PROP_NONE);
	RNA_def_property_boolean_sdna(prop, NULL, "passflag", SCE_PASS_UV);
	RNA_def_property_ui_text(prop, "UV", "Deliver texture UV pass");
	if (scene) RNA_def_property_update(prop, NC_SCENE | ND_RENDER_OPTIONS, "rna_SceneRenderLayer_pass_update");
	else RNA_def_property_clear_flag(prop, PROP_EDITABLE);

	prop = RNA_def_property(srna, "use_pass_mist", PROP_BOOLEAN, PROP_NONE);
	RNA_def_property_boolean_sdna(prop, NULL, "passflag", SCE_PASS_MIST);
	RNA_def_property_ui_text(prop, "Mist", "Deliver mist factor pass (0.0-1.0)");
	if (scene) RNA_def_property_update(prop, NC_SCENE | ND_RENDER_OPTIONS, "rna_SceneRenderLayer_pass_update");
	else RNA_def_property_clear_flag(prop, PROP_EDITABLE);

	prop = RNA_def_property(srna, "use_pass_object_index", PROP_BOOLEAN, PROP_NONE);
	RNA_def_property_boolean_sdna(prop, NULL, "passflag", SCE_PASS_INDEXOB);
	RNA_def_property_ui_text(prop, "Object Index", "Deliver object index pass");
	if (scene) RNA_def_property_update(prop, NC_SCENE | ND_RENDER_OPTIONS, "rna_SceneRenderLayer_pass_update");
	else RNA_def_property_clear_flag(prop, PROP_EDITABLE);

	prop = RNA_def_property(srna, "use_pass_material_index", PROP_BOOLEAN, PROP_NONE);
	RNA_def_property_boolean_sdna(prop, NULL, "passflag", SCE_PASS_INDEXMA);
	RNA_def_property_ui_text(prop, "Material Index", "Deliver material index pass");
	if (scene) RNA_def_property_update(prop, NC_SCENE | ND_RENDER_OPTIONS, "rna_SceneRenderLayer_pass_update");
	else RNA_def_property_clear_flag(prop, PROP_EDITABLE);

	prop = RNA_def_property(srna, "use_pass_color", PROP_BOOLEAN, PROP_NONE);
	RNA_def_property_boolean_sdna(prop, NULL, "passflag", SCE_PASS_RGBA);
	RNA_def_property_ui_text(prop, "Color", "Deliver shade-less color pass");
	if (scene) RNA_def_property_update(prop, NC_SCENE | ND_RENDER_OPTIONS, "rna_SceneRenderLayer_pass_update");
	else RNA_def_property_clear_flag(prop, PROP_EDITABLE);

	prop = RNA_def_property(srna, "use_pass_diffuse", PROP_BOOLEAN, PROP_NONE);
	RNA_def_property_boolean_sdna(prop, NULL, "passflag", SCE_PASS_DIFFUSE);
	RNA_def_property_ui_text(prop, "Diffuse", "Deliver diffuse pass");
	if (scene) RNA_def_property_update(prop, NC_SCENE | ND_RENDER_OPTIONS, "rna_SceneRenderLayer_pass_update");
	else RNA_def_property_clear_flag(prop, PROP_EDITABLE);

	prop = RNA_def_property(srna, "use_pass_specular", PROP_BOOLEAN, PROP_NONE);
	RNA_def_property_boolean_sdna(prop, NULL, "passflag", SCE_PASS_SPEC);
	RNA_def_property_ui_text(prop, "Specular", "Deliver specular pass");
	if (scene) RNA_def_property_update(prop, NC_SCENE | ND_RENDER_OPTIONS, "rna_SceneRenderLayer_pass_update");
	else RNA_def_property_clear_flag(prop, PROP_EDITABLE);

	prop = RNA_def_property(srna, "use_pass_shadow", PROP_BOOLEAN, PROP_NONE);
	RNA_def_property_boolean_sdna(prop, NULL, "passflag", SCE_PASS_SHADOW);
	RNA_def_property_ui_text(prop, "Shadow", "Deliver shadow pass");
	if (scene) RNA_def_property_update(prop, NC_SCENE | ND_RENDER_OPTIONS, "rna_SceneRenderLayer_pass_update");
	else RNA_def_property_clear_flag(prop, PROP_EDITABLE);

	prop = RNA_def_property(srna, "use_pass_ambient_occlusion", PROP_BOOLEAN, PROP_NONE);
	RNA_def_property_boolean_sdna(prop, NULL, "passflag", SCE_PASS_AO);
	RNA_def_property_ui_text(prop, "AO", "Deliver AO pass");
	if (scene) RNA_def_property_update(prop, NC_SCENE | ND_RENDER_OPTIONS, "rna_SceneRenderLayer_pass_update");
	else RNA_def_property_clear_flag(prop, PROP_EDITABLE);
	
	prop = RNA_def_property(srna, "use_pass_reflection", PROP_BOOLEAN, PROP_NONE);
	RNA_def_property_boolean_sdna(prop, NULL, "passflag", SCE_PASS_REFLECT);
	RNA_def_property_ui_text(prop, "Reflection", "Deliver raytraced reflection pass");
	if (scene) RNA_def_property_update(prop, NC_SCENE | ND_RENDER_OPTIONS, "rna_SceneRenderLayer_pass_update");
	else RNA_def_property_clear_flag(prop, PROP_EDITABLE);

	prop = RNA_def_property(srna, "use_pass_refraction", PROP_BOOLEAN, PROP_NONE);
	RNA_def_property_boolean_sdna(prop, NULL, "passflag", SCE_PASS_REFRACT);
	RNA_def_property_ui_text(prop, "Refraction", "Deliver raytraced refraction pass");
	if (scene) RNA_def_property_update(prop, NC_SCENE | ND_RENDER_OPTIONS, "rna_SceneRenderLayer_pass_update");
	else RNA_def_property_clear_flag(prop, PROP_EDITABLE);

	prop = RNA_def_property(srna, "use_pass_emit", PROP_BOOLEAN, PROP_NONE);
	RNA_def_property_boolean_sdna(prop, NULL, "passflag", SCE_PASS_EMIT);
	RNA_def_property_ui_text(prop, "Emit", "Deliver emission pass");
	if (scene) RNA_def_property_update(prop, NC_SCENE | ND_RENDER_OPTIONS, "rna_SceneRenderLayer_pass_update");
	else RNA_def_property_clear_flag(prop, PROP_EDITABLE);

	prop = RNA_def_property(srna, "use_pass_environment", PROP_BOOLEAN, PROP_NONE);
	RNA_def_property_boolean_sdna(prop, NULL, "passflag", SCE_PASS_ENVIRONMENT);
	RNA_def_property_ui_text(prop, "Environment", "Deliver environment lighting pass");
	if (scene) RNA_def_property_update(prop, NC_SCENE | ND_RENDER_OPTIONS, "rna_SceneRenderLayer_pass_update");
	else RNA_def_property_clear_flag(prop, PROP_EDITABLE);

	prop = RNA_def_property(srna, "use_pass_indirect", PROP_BOOLEAN, PROP_NONE);
	RNA_def_property_boolean_sdna(prop, NULL, "passflag", SCE_PASS_INDIRECT);
	RNA_def_property_ui_text(prop, "Indirect", "Deliver indirect lighting pass");
	if (scene) RNA_def_property_update(prop, NC_SCENE | ND_RENDER_OPTIONS, "rna_SceneRenderLayer_pass_update");
	else RNA_def_property_clear_flag(prop, PROP_EDITABLE);

	prop = RNA_def_property(srna, "exclude_specular", PROP_BOOLEAN, PROP_NONE);
	RNA_def_property_boolean_sdna(prop, NULL, "pass_xor", SCE_PASS_SPEC);
	RNA_def_property_ui_text(prop, "Specular Exclude", "Exclude specular pass from combined");
	RNA_def_property_ui_icon(prop, ICON_RESTRICT_RENDER_OFF, 1);
	if (scene) RNA_def_property_update(prop, NC_SCENE | ND_RENDER_OPTIONS, "rna_SceneRenderLayer_pass_update");
	else RNA_def_property_clear_flag(prop, PROP_EDITABLE);

	prop = RNA_def_property(srna, "exclude_shadow", PROP_BOOLEAN, PROP_NONE);
	RNA_def_property_boolean_sdna(prop, NULL, "pass_xor", SCE_PASS_SHADOW);
	RNA_def_property_ui_text(prop, "Shadow Exclude", "Exclude shadow pass from combined");
	RNA_def_property_ui_icon(prop, ICON_RESTRICT_RENDER_OFF, 1);
	if (scene) RNA_def_property_update(prop, NC_SCENE | ND_RENDER_OPTIONS, "rna_SceneRenderLayer_pass_update");
	else RNA_def_property_clear_flag(prop, PROP_EDITABLE);

	prop = RNA_def_property(srna, "exclude_ambient_occlusion", PROP_BOOLEAN, PROP_NONE);
	RNA_def_property_boolean_sdna(prop, NULL, "pass_xor", SCE_PASS_AO);
	RNA_def_property_ui_text(prop, "AO Exclude", "Exclude AO pass from combined");
	RNA_def_property_ui_icon(prop, ICON_RESTRICT_RENDER_OFF, 1);
	if (scene) RNA_def_property_update(prop, NC_SCENE | ND_RENDER_OPTIONS, "rna_SceneRenderLayer_pass_update");
	else RNA_def_property_clear_flag(prop, PROP_EDITABLE);
	
	prop = RNA_def_property(srna, "exclude_reflection", PROP_BOOLEAN, PROP_NONE);
	RNA_def_property_boolean_sdna(prop, NULL, "pass_xor", SCE_PASS_REFLECT);
	RNA_def_property_ui_text(prop, "Reflection Exclude", "Exclude raytraced reflection pass from combined");
	RNA_def_property_ui_icon(prop, ICON_RESTRICT_RENDER_OFF, 1);
	if (scene) RNA_def_property_update(prop, NC_SCENE | ND_RENDER_OPTIONS, "rna_SceneRenderLayer_pass_update");
	else RNA_def_property_clear_flag(prop, PROP_EDITABLE);

	prop = RNA_def_property(srna, "exclude_refraction", PROP_BOOLEAN, PROP_NONE);
	RNA_def_property_boolean_sdna(prop, NULL, "pass_xor", SCE_PASS_REFRACT);
	RNA_def_property_ui_text(prop, "Refraction Exclude", "Exclude raytraced refraction pass from combined");
	RNA_def_property_ui_icon(prop, ICON_RESTRICT_RENDER_OFF, 1);
	if (scene) RNA_def_property_update(prop, NC_SCENE | ND_RENDER_OPTIONS, "rna_SceneRenderLayer_pass_update");
	else RNA_def_property_clear_flag(prop, PROP_EDITABLE);

	prop = RNA_def_property(srna, "exclude_emit", PROP_BOOLEAN, PROP_NONE);
	RNA_def_property_boolean_sdna(prop, NULL, "pass_xor", SCE_PASS_EMIT);
	RNA_def_property_ui_text(prop, "Emit Exclude", "Exclude emission pass from combined");
	RNA_def_property_ui_icon(prop, ICON_RESTRICT_RENDER_OFF, 1);
	if (scene) RNA_def_property_update(prop, NC_SCENE | ND_RENDER_OPTIONS, "rna_SceneRenderLayer_pass_update");
	else RNA_def_property_clear_flag(prop, PROP_EDITABLE);

	prop = RNA_def_property(srna, "exclude_environment", PROP_BOOLEAN, PROP_NONE);
	RNA_def_property_boolean_sdna(prop, NULL, "pass_xor", SCE_PASS_ENVIRONMENT);
	RNA_def_property_ui_text(prop, "Environment Exclude", "Exclude environment pass from combined");
	RNA_def_property_ui_icon(prop, ICON_RESTRICT_RENDER_OFF, 1);
	if (scene) RNA_def_property_update(prop, NC_SCENE | ND_RENDER_OPTIONS, "rna_SceneRenderLayer_pass_update");
	else RNA_def_property_clear_flag(prop, PROP_EDITABLE);

	prop = RNA_def_property(srna, "exclude_indirect", PROP_BOOLEAN, PROP_NONE);
	RNA_def_property_boolean_sdna(prop, NULL, "pass_xor", SCE_PASS_INDIRECT);
	RNA_def_property_ui_text(prop, "Indirect Exclude", "Exclude indirect pass from combined");
	RNA_def_property_ui_icon(prop, ICON_RESTRICT_RENDER_OFF, 1);
	if (scene) RNA_def_property_update(prop, NC_SCENE | ND_RENDER_OPTIONS, "rna_SceneRenderLayer_pass_update");
	else RNA_def_property_clear_flag(prop, PROP_EDITABLE);

	prop = RNA_def_property(srna, "use_pass_diffuse_direct", PROP_BOOLEAN, PROP_NONE);
	RNA_def_property_boolean_sdna(prop, NULL, "passflag", SCE_PASS_DIFFUSE_DIRECT);
	RNA_def_property_ui_text(prop, "Diffuse Direct", "Deliver diffuse direct pass");
	if (scene) RNA_def_property_update(prop, NC_SCENE | ND_RENDER_OPTIONS, "rna_SceneRenderLayer_pass_update");
	else RNA_def_property_clear_flag(prop, PROP_EDITABLE);

	prop = RNA_def_property(srna, "use_pass_diffuse_indirect", PROP_BOOLEAN, PROP_NONE);
	RNA_def_property_boolean_sdna(prop, NULL, "passflag", SCE_PASS_DIFFUSE_INDIRECT);
	RNA_def_property_ui_text(prop, "Diffuse Indirect", "Deliver diffuse indirect pass");
	if (scene) RNA_def_property_update(prop, NC_SCENE | ND_RENDER_OPTIONS, "rna_SceneRenderLayer_pass_update");
	else RNA_def_property_clear_flag(prop, PROP_EDITABLE);

	prop = RNA_def_property(srna, "use_pass_diffuse_color", PROP_BOOLEAN, PROP_NONE);
	RNA_def_property_boolean_sdna(prop, NULL, "passflag", SCE_PASS_DIFFUSE_COLOR);
	RNA_def_property_ui_text(prop, "Diffuse Color", "Deliver diffuse color pass");
	if (scene) RNA_def_property_update(prop, NC_SCENE | ND_RENDER_OPTIONS, "rna_SceneRenderLayer_pass_update");
	else RNA_def_property_clear_flag(prop, PROP_EDITABLE);

	prop = RNA_def_property(srna, "use_pass_glossy_direct", PROP_BOOLEAN, PROP_NONE);
	RNA_def_property_boolean_sdna(prop, NULL, "passflag", SCE_PASS_GLOSSY_DIRECT);
	RNA_def_property_ui_text(prop, "Glossy Direct", "Deliver glossy direct pass");
	if (scene) RNA_def_property_update(prop, NC_SCENE | ND_RENDER_OPTIONS, "rna_SceneRenderLayer_pass_update");
	else RNA_def_property_clear_flag(prop, PROP_EDITABLE);

	prop = RNA_def_property(srna, "use_pass_glossy_indirect", PROP_BOOLEAN, PROP_NONE);
	RNA_def_property_boolean_sdna(prop, NULL, "passflag", SCE_PASS_GLOSSY_INDIRECT);
	RNA_def_property_ui_text(prop, "Glossy Indirect", "Deliver glossy indirect pass");
	if (scene) RNA_def_property_update(prop, NC_SCENE | ND_RENDER_OPTIONS, "rna_SceneRenderLayer_pass_update");
	else RNA_def_property_clear_flag(prop, PROP_EDITABLE);

	prop = RNA_def_property(srna, "use_pass_glossy_color", PROP_BOOLEAN, PROP_NONE);
	RNA_def_property_boolean_sdna(prop, NULL, "passflag", SCE_PASS_GLOSSY_COLOR);
	RNA_def_property_ui_text(prop, "Glossy Color", "Deliver glossy color pass");
	if (scene) RNA_def_property_update(prop, NC_SCENE | ND_RENDER_OPTIONS, "rna_SceneRenderLayer_pass_update");
	else RNA_def_property_clear_flag(prop, PROP_EDITABLE);

	prop = RNA_def_property(srna, "use_pass_transmission_direct", PROP_BOOLEAN, PROP_NONE);
	RNA_def_property_boolean_sdna(prop, NULL, "passflag", SCE_PASS_TRANSM_DIRECT);
	RNA_def_property_ui_text(prop, "Transmission Direct", "Deliver transmission direct pass");
	if (scene) RNA_def_property_update(prop, NC_SCENE | ND_RENDER_OPTIONS, "rna_SceneRenderLayer_pass_update");
	else RNA_def_property_clear_flag(prop, PROP_EDITABLE);

	prop = RNA_def_property(srna, "use_pass_transmission_indirect", PROP_BOOLEAN, PROP_NONE);
	RNA_def_property_boolean_sdna(prop, NULL, "passflag", SCE_PASS_TRANSM_INDIRECT);
	RNA_def_property_ui_text(prop, "Transmission Indirect", "Deliver transmission indirect pass");
	if (scene) RNA_def_property_update(prop, NC_SCENE | ND_RENDER_OPTIONS, "rna_SceneRenderLayer_pass_update");
	else RNA_def_property_clear_flag(prop, PROP_EDITABLE);

	prop = RNA_def_property(srna, "use_pass_transmission_color", PROP_BOOLEAN, PROP_NONE);
	RNA_def_property_boolean_sdna(prop, NULL, "passflag", SCE_PASS_TRANSM_COLOR);
	RNA_def_property_ui_text(prop, "Transmission Color", "Deliver transmission color pass");
	if (scene) RNA_def_property_update(prop, NC_SCENE | ND_RENDER_OPTIONS, "rna_SceneRenderLayer_pass_update");
	else RNA_def_property_clear_flag(prop, PROP_EDITABLE);
	
	prop = RNA_def_property(srna, "use_pass_subsurface_direct", PROP_BOOLEAN, PROP_NONE);
	RNA_def_property_boolean_sdna(prop, NULL, "passflag", SCE_PASS_SUBSURFACE_DIRECT);
	RNA_def_property_ui_text(prop, "Subsurface Direct", "Deliver subsurface direct pass");
	if (scene) RNA_def_property_update(prop, NC_SCENE | ND_RENDER_OPTIONS, "rna_SceneRenderLayer_pass_update");
	else RNA_def_property_clear_flag(prop, PROP_EDITABLE);

	prop = RNA_def_property(srna, "use_pass_subsurface_indirect", PROP_BOOLEAN, PROP_NONE);
	RNA_def_property_boolean_sdna(prop, NULL, "passflag", SCE_PASS_SUBSURFACE_INDIRECT);
	RNA_def_property_ui_text(prop, "Subsurface Indirect", "Deliver subsurface indirect pass");
	if (scene) RNA_def_property_update(prop, NC_SCENE | ND_RENDER_OPTIONS, "rna_SceneRenderLayer_pass_update");
	else RNA_def_property_clear_flag(prop, PROP_EDITABLE);

	prop = RNA_def_property(srna, "use_pass_subsurface_color", PROP_BOOLEAN, PROP_NONE);
	RNA_def_property_boolean_sdna(prop, NULL, "passflag", SCE_PASS_SUBSURFACE_COLOR);
	RNA_def_property_ui_text(prop, "Subsurface Color", "Deliver subsurface color pass");
	if (scene) RNA_def_property_update(prop, NC_SCENE | ND_RENDER_OPTIONS, "rna_SceneRenderLayer_pass_update");
	else RNA_def_property_clear_flag(prop, PROP_EDITABLE);
}

static void rna_def_freestyle_linesets(BlenderRNA *brna, PropertyRNA *cprop)
{
	StructRNA *srna;
	PropertyRNA *prop;

	RNA_def_property_srna(cprop, "Linesets");
	srna = RNA_def_struct(brna, "Linesets", NULL);
	RNA_def_struct_sdna(srna, "FreestyleSettings");
	RNA_def_struct_ui_text(srna, "Line Sets", "Line sets for associating lines and style parameters");

	prop = RNA_def_property(srna, "active", PROP_POINTER, PROP_NONE);
	RNA_def_property_struct_type(prop, "FreestyleLineSet");
	RNA_def_property_pointer_funcs(prop, "rna_FreestyleSettings_active_lineset_get", NULL, NULL, NULL);
	RNA_def_property_ui_text(prop, "Active Line Set", "Active line set being displayed");
	RNA_def_property_update(prop, NC_SCENE, NULL);

	prop = RNA_def_property(srna, "active_index", PROP_INT, PROP_UNSIGNED);
	RNA_def_property_int_funcs(prop, "rna_FreestyleSettings_active_lineset_index_get",
	                           "rna_FreestyleSettings_active_lineset_index_set",
	                           "rna_FreestyleSettings_active_lineset_index_range");
	RNA_def_property_ui_text(prop, "Active Line Set Index", "Index of active line set slot");
	RNA_def_property_update(prop, NC_SCENE, NULL);
}

static void rna_def_freestyle_settings(BlenderRNA *brna)
{
	StructRNA *srna;
	PropertyRNA *prop;

	static EnumPropertyItem edge_type_negation_items[] = {
		{0, "INCLUSIVE", 0, "Inclusive", "Select feature edges satisfying the given edge type conditions"},
		{FREESTYLE_LINESET_FE_NOT, "EXCLUSIVE", 0, "Exclusive",
		                           "Select feature edges not satisfying the given edge type conditions"},
		{0, NULL, 0, NULL, NULL}
	};

	static EnumPropertyItem edge_type_combination_items[] = {
		{0, "OR", 0, "Logical OR", "Select feature edges satisfying at least one of edge type conditions"},
		{FREESTYLE_LINESET_FE_AND, "AND", 0, "Logical AND",
		                           "Select feature edges satisfying all edge type conditions"},
		{0, NULL, 0, NULL, NULL}
	};

	static EnumPropertyItem group_negation_items[] = {
		{0, "INCLUSIVE", 0, "Inclusive", "Select feature edges belonging to some object in the group"},
		{FREESTYLE_LINESET_GR_NOT, "EXCLUSIVE", 0, "Exclusive",
		                           "Select feature edges not belonging to any object in the group"},
		{0, NULL, 0, NULL, NULL}
	};

	static EnumPropertyItem face_mark_negation_items[] = {
		{0, "INCLUSIVE", 0, "Inclusive", "Select feature edges satisfying the given face mark conditions"},
		{FREESTYLE_LINESET_FM_NOT, "EXCLUSIVE", 0, "Exclusive",
		                           "Select feature edges not satisfying the given face mark conditions"},
		{0, NULL, 0, NULL, NULL}
	};

	static EnumPropertyItem face_mark_condition_items[] = {
		{0, "ONE", 0, "One Face", "Select a feature edge if either of its adjacent faces is marked"},
		{FREESTYLE_LINESET_FM_BOTH, "BOTH", 0, "Both Faces",
		                            "Select a feature edge if both of its adjacent faces are marked"},
		{0, NULL, 0, NULL, NULL}
	};

	static EnumPropertyItem freestyle_ui_mode_items[] = {
		{FREESTYLE_CONTROL_SCRIPT_MODE, "SCRIPT", 0, "Python Scripting Mode",
		                                "Advanced mode for using style modules written in Python"},
		{FREESTYLE_CONTROL_EDITOR_MODE, "EDITOR", 0, "Parameter Editor Mode",
		                                "Basic mode for interactive style parameter editing"},
		{0, NULL, 0, NULL, NULL}
	};

	static EnumPropertyItem visibility_items[] = {
		{FREESTYLE_QI_VISIBLE, "VISIBLE", 0, "Visible", "Select visible feature edges"},
		{FREESTYLE_QI_HIDDEN, "HIDDEN", 0, "Hidden", "Select hidden feature edges"},
		{FREESTYLE_QI_RANGE, "RANGE", 0, "QI Range",
		                     "Select feature edges within a range of quantitative invisibility (QI) values"},
		{0, NULL, 0, NULL, NULL}
	};

	/* FreestyleLineSet */

	srna = RNA_def_struct(brna, "FreestyleLineSet", NULL);
	RNA_def_struct_ui_text(srna, "Freestyle Line Set", "Line set for associating lines and style parameters");

	/* access to line style settings is redirected through functions
	 * to allow proper id-buttons functionality
	 */
	prop = RNA_def_property(srna, "linestyle", PROP_POINTER, PROP_NONE);
	RNA_def_property_struct_type(prop, "FreestyleLineStyle");
	RNA_def_property_flag(prop, PROP_EDITABLE | PROP_NEVER_NULL);
	RNA_def_property_pointer_funcs(prop, "rna_FreestyleLineSet_linestyle_get",
	                               "rna_FreestyleLineSet_linestyle_set", NULL, NULL);
	RNA_def_property_ui_text(prop, "Line Style", "Line style settings");
	RNA_def_property_update(prop, NC_SCENE | ND_RENDER_OPTIONS, NULL);

	prop = RNA_def_property(srna, "name", PROP_STRING, PROP_NONE);
	RNA_def_property_string_sdna(prop, NULL, "name");
	RNA_def_property_ui_text(prop, "Line Set Name", "Line set name");
	RNA_def_property_update(prop, NC_SCENE | ND_RENDER_OPTIONS, NULL);
	RNA_def_struct_name_property(srna, prop);

	prop = RNA_def_property(srna, "show_render", PROP_BOOLEAN, PROP_NONE);
	RNA_def_property_boolean_sdna(prop, NULL, "flags", FREESTYLE_LINESET_ENABLED);
	RNA_def_property_ui_text(prop, "Render", "Enable or disable this line set during stroke rendering");
	RNA_def_property_update(prop, NC_SCENE | ND_RENDER_OPTIONS, NULL);

	prop = RNA_def_property(srna, "select_by_visibility", PROP_BOOLEAN, PROP_NONE);
	RNA_def_property_boolean_sdna(prop, NULL, "selection", FREESTYLE_SEL_VISIBILITY);
	RNA_def_property_ui_text(prop, "Selection by Visibility", "Select feature edges based on visibility");
	RNA_def_property_update(prop, NC_SCENE | ND_RENDER_OPTIONS, NULL);

	prop = RNA_def_property(srna, "select_by_edge_types", PROP_BOOLEAN, PROP_NONE);
	RNA_def_property_boolean_sdna(prop, NULL, "selection", FREESTYLE_SEL_EDGE_TYPES);
	RNA_def_property_ui_text(prop, "Selection by Edge Types", "Select feature edges based on edge types");
	RNA_def_property_update(prop, NC_SCENE | ND_RENDER_OPTIONS, NULL);

	prop = RNA_def_property(srna, "select_by_group", PROP_BOOLEAN, PROP_NONE);
	RNA_def_property_boolean_sdna(prop, NULL, "selection", FREESTYLE_SEL_GROUP);
	RNA_def_property_ui_text(prop, "Selection by Group", "Select feature edges based on a group of objects");
	RNA_def_property_update(prop, NC_SCENE | ND_RENDER_OPTIONS, NULL);

	prop = RNA_def_property(srna, "select_by_image_border", PROP_BOOLEAN, PROP_NONE);
	RNA_def_property_boolean_sdna(prop, NULL, "selection", FREESTYLE_SEL_IMAGE_BORDER);
	RNA_def_property_ui_text(prop, "Selection by Image Border",
	                         "Select feature edges by image border (less memory consumption)");
	RNA_def_property_update(prop, NC_SCENE | ND_RENDER_OPTIONS, NULL);

	prop = RNA_def_property(srna, "select_by_face_marks", PROP_BOOLEAN, PROP_NONE);
	RNA_def_property_boolean_sdna(prop, NULL, "selection", FREESTYLE_SEL_FACE_MARK);
	RNA_def_property_ui_text(prop, "Selection by Face Marks", "Select feature edges by face marks");
	RNA_def_property_update(prop, NC_SCENE | ND_RENDER_OPTIONS, NULL);

	prop = RNA_def_property(srna, "edge_type_negation", PROP_ENUM, PROP_NONE);
	RNA_def_property_enum_bitflag_sdna(prop, NULL, "flags");
	RNA_def_property_enum_items(prop, edge_type_negation_items);
	RNA_def_property_ui_text(prop, "Edge Type Negation",
	                         "Specify either inclusion or exclusion of feature edges selected by edge types");
	RNA_def_property_update(prop, NC_SCENE | ND_RENDER_OPTIONS, NULL);

	prop = RNA_def_property(srna, "edge_type_combination", PROP_ENUM, PROP_NONE);
	RNA_def_property_enum_bitflag_sdna(prop, NULL, "flags");
	RNA_def_property_enum_items(prop, edge_type_combination_items);
	RNA_def_property_ui_text(prop, "Edge Type Combination",
	                         "Specify a logical combination of selection conditions on feature edge types");
	RNA_def_property_update(prop, NC_SCENE | ND_RENDER_OPTIONS, NULL);

	prop = RNA_def_property(srna, "group", PROP_POINTER, PROP_NONE);
	RNA_def_property_pointer_sdna(prop, NULL, "group");
	RNA_def_property_struct_type(prop, "Group");
	RNA_def_property_flag(prop, PROP_EDITABLE);
	RNA_def_property_ui_text(prop, "Group", "A group of objects based on which feature edges are selected");
	RNA_def_property_update(prop, NC_SCENE | ND_RENDER_OPTIONS, NULL);

	prop = RNA_def_property(srna, "group_negation", PROP_ENUM, PROP_NONE);
	RNA_def_property_enum_bitflag_sdna(prop, NULL, "flags");
	RNA_def_property_enum_items(prop, group_negation_items);
	RNA_def_property_ui_text(prop, "Group Negation",
	                         "Specify either inclusion or exclusion of feature edges belonging to a group of objects");
	RNA_def_property_update(prop, NC_SCENE | ND_RENDER_OPTIONS, NULL);

	prop = RNA_def_property(srna, "face_mark_negation", PROP_ENUM, PROP_NONE);
	RNA_def_property_enum_bitflag_sdna(prop, NULL, "flags");
	RNA_def_property_enum_items(prop, face_mark_negation_items);
	RNA_def_property_ui_text(prop, "Face Mark Negation",
	                         "Specify either inclusion or exclusion of feature edges selected by face marks");
	RNA_def_property_update(prop, NC_SCENE | ND_RENDER_OPTIONS, NULL);

	prop = RNA_def_property(srna, "face_mark_condition", PROP_ENUM, PROP_NONE);
	RNA_def_property_enum_bitflag_sdna(prop, NULL, "flags");
	RNA_def_property_enum_items(prop, face_mark_condition_items);
	RNA_def_property_ui_text(prop, "Face Mark Condition", "Specify a feature edge selection condition based on face marks");
	RNA_def_property_update(prop, NC_SCENE | ND_RENDER_OPTIONS, NULL);

	prop = RNA_def_property(srna, "select_silhouette", PROP_BOOLEAN, PROP_NONE);
	RNA_def_property_boolean_sdna(prop, NULL, "edge_types", FREESTYLE_FE_SILHOUETTE);
	RNA_def_property_ui_text(prop, "Silhouette", "Select silhouettes (edges at the boundary of visible and hidden faces)");
	RNA_def_property_update(prop, NC_SCENE | ND_RENDER_OPTIONS, NULL);

	prop = RNA_def_property(srna, "select_border", PROP_BOOLEAN, PROP_NONE);
	RNA_def_property_boolean_sdna(prop, NULL, "edge_types", FREESTYLE_FE_BORDER);
	RNA_def_property_ui_text(prop, "Border", "Select border edges (open mesh edges)");
	RNA_def_property_update(prop, NC_SCENE | ND_RENDER_OPTIONS, NULL);

	prop = RNA_def_property(srna, "select_crease", PROP_BOOLEAN, PROP_NONE);
	RNA_def_property_boolean_sdna(prop, NULL, "edge_types", FREESTYLE_FE_CREASE);
	RNA_def_property_ui_text(prop, "Crease", "Select crease edges (those between two faces making an angle smaller than the Crease Angle)");
	RNA_def_property_update(prop, NC_SCENE | ND_RENDER_OPTIONS, NULL);

	prop = RNA_def_property(srna, "select_ridge_valley", PROP_BOOLEAN, PROP_NONE);
	RNA_def_property_boolean_sdna(prop, NULL, "edge_types", FREESTYLE_FE_RIDGE_VALLEY);
	RNA_def_property_ui_text(prop, "Ridge & Valley", "Select ridges and valleys (boundary lines between convex and concave areas of surface)");
	RNA_def_property_update(prop, NC_SCENE | ND_RENDER_OPTIONS, NULL);

	prop = RNA_def_property(srna, "select_suggestive_contour", PROP_BOOLEAN, PROP_NONE);
	RNA_def_property_boolean_sdna(prop, NULL, "edge_types", FREESTYLE_FE_SUGGESTIVE_CONTOUR);
	RNA_def_property_ui_text(prop, "Suggestive Contour", "Select suggestive contours (almost silhouette/contour edges)");
	RNA_def_property_update(prop, NC_SCENE | ND_RENDER_OPTIONS, NULL);

	prop = RNA_def_property(srna, "select_material_boundary", PROP_BOOLEAN, PROP_NONE);
	RNA_def_property_boolean_sdna(prop, NULL, "edge_types", FREESTYLE_FE_MATERIAL_BOUNDARY);
	RNA_def_property_ui_text(prop, "Material Boundary", "Select edges at material boundaries");
	RNA_def_property_update(prop, NC_SCENE | ND_RENDER_OPTIONS, NULL);

	prop = RNA_def_property(srna, "select_contour", PROP_BOOLEAN, PROP_NONE);
	RNA_def_property_boolean_sdna(prop, NULL, "edge_types", FREESTYLE_FE_CONTOUR);
	RNA_def_property_ui_text(prop, "Contour", "Select contours (outer silhouettes of each object)");
	RNA_def_property_update(prop, NC_SCENE | ND_RENDER_OPTIONS, NULL);

	prop = RNA_def_property(srna, "select_external_contour", PROP_BOOLEAN, PROP_NONE);
	RNA_def_property_boolean_sdna(prop, NULL, "edge_types", FREESTYLE_FE_EXTERNAL_CONTOUR);
	RNA_def_property_ui_text(prop, "External Contour", "Select external contours (outer silhouettes of occluding and occluded objects)");
	RNA_def_property_update(prop, NC_SCENE | ND_RENDER_OPTIONS, NULL);

	prop = RNA_def_property(srna, "select_edge_mark", PROP_BOOLEAN, PROP_NONE);
	RNA_def_property_boolean_sdna(prop, NULL, "edge_types", FREESTYLE_FE_EDGE_MARK);
	RNA_def_property_ui_text(prop, "Edge Mark", "Select edge marks (edges annotated by Freestyle edge marks)");
	RNA_def_property_update(prop, NC_SCENE | ND_RENDER_OPTIONS, NULL);

	prop = RNA_def_property(srna, "exclude_silhouette", PROP_BOOLEAN, PROP_NONE);
	RNA_def_property_boolean_sdna(prop, NULL, "exclude_edge_types", FREESTYLE_FE_SILHOUETTE);
	RNA_def_property_ui_text(prop, "Silhouette", "Exclude silhouette edges");
	RNA_def_property_ui_icon(prop, ICON_X, 0);
	RNA_def_property_update(prop, NC_SCENE | ND_RENDER_OPTIONS, NULL);

	prop = RNA_def_property(srna, "exclude_border", PROP_BOOLEAN, PROP_NONE);
	RNA_def_property_boolean_sdna(prop, NULL, "exclude_edge_types", FREESTYLE_FE_BORDER);
	RNA_def_property_ui_text(prop, "Border", "Exclude border edges");
	RNA_def_property_ui_icon(prop, ICON_X, 0);
	RNA_def_property_update(prop, NC_SCENE | ND_RENDER_OPTIONS, NULL);

	prop = RNA_def_property(srna, "exclude_crease", PROP_BOOLEAN, PROP_NONE);
	RNA_def_property_boolean_sdna(prop, NULL, "exclude_edge_types", FREESTYLE_FE_CREASE);
	RNA_def_property_ui_text(prop, "Crease", "Exclude crease edges");
	RNA_def_property_ui_icon(prop, ICON_X, 0);
	RNA_def_property_update(prop, NC_SCENE | ND_RENDER_OPTIONS, NULL);

	prop = RNA_def_property(srna, "exclude_ridge_valley", PROP_BOOLEAN, PROP_NONE);
	RNA_def_property_boolean_sdna(prop, NULL, "exclude_edge_types", FREESTYLE_FE_RIDGE_VALLEY);
	RNA_def_property_ui_text(prop, "Ridge & Valley", "Exclude ridges and valleys");
	RNA_def_property_ui_icon(prop, ICON_X, 0);
	RNA_def_property_update(prop, NC_SCENE | ND_RENDER_OPTIONS, NULL);

	prop = RNA_def_property(srna, "exclude_suggestive_contour", PROP_BOOLEAN, PROP_NONE);
	RNA_def_property_boolean_sdna(prop, NULL, "exclude_edge_types", FREESTYLE_FE_SUGGESTIVE_CONTOUR);
	RNA_def_property_ui_text(prop, "Suggestive Contour", "Exclude suggestive contours");
	RNA_def_property_ui_icon(prop, ICON_X, 0);
	RNA_def_property_update(prop, NC_SCENE | ND_RENDER_OPTIONS, NULL);

	prop = RNA_def_property(srna, "exclude_material_boundary", PROP_BOOLEAN, PROP_NONE);
	RNA_def_property_boolean_sdna(prop, NULL, "exclude_edge_types", FREESTYLE_FE_MATERIAL_BOUNDARY);
	RNA_def_property_ui_text(prop, "Material Boundary", "Exclude edges at material boundaries");
	RNA_def_property_ui_icon(prop, ICON_X, 0);
	RNA_def_property_update(prop, NC_SCENE | ND_RENDER_OPTIONS, NULL);

	prop = RNA_def_property(srna, "exclude_contour", PROP_BOOLEAN, PROP_NONE);
	RNA_def_property_boolean_sdna(prop, NULL, "exclude_edge_types", FREESTYLE_FE_CONTOUR);
	RNA_def_property_ui_text(prop, "Contour", "Exclude contours");
	RNA_def_property_ui_icon(prop, ICON_X, 0);
	RNA_def_property_update(prop, NC_SCENE | ND_RENDER_OPTIONS, NULL);

	prop = RNA_def_property(srna, "exclude_external_contour", PROP_BOOLEAN, PROP_NONE);
	RNA_def_property_boolean_sdna(prop, NULL, "exclude_edge_types", FREESTYLE_FE_EXTERNAL_CONTOUR);
	RNA_def_property_ui_text(prop, "External Contour", "Exclude external contours");
	RNA_def_property_ui_icon(prop, ICON_X, 0);
	RNA_def_property_update(prop, NC_SCENE | ND_RENDER_OPTIONS, NULL);

	prop = RNA_def_property(srna, "exclude_edge_mark", PROP_BOOLEAN, PROP_NONE);
	RNA_def_property_boolean_sdna(prop, NULL, "exclude_edge_types", FREESTYLE_FE_EDGE_MARK);
	RNA_def_property_ui_text(prop, "Edge Mark", "Exclude edge marks");
	RNA_def_property_ui_icon(prop, ICON_X, 0);
	RNA_def_property_update(prop, NC_SCENE | ND_RENDER_OPTIONS, NULL);

	prop = RNA_def_property(srna, "visibility", PROP_ENUM, PROP_NONE);
	RNA_def_property_enum_sdna(prop, NULL, "qi");
	RNA_def_property_enum_items(prop, visibility_items);
	RNA_def_property_ui_text(prop, "Visibility", "Determine how to use visibility for feature edge selection");
	RNA_def_property_update(prop, NC_SCENE | ND_RENDER_OPTIONS, NULL);

	prop = RNA_def_property(srna, "qi_start", PROP_INT, PROP_UNSIGNED);
	RNA_def_property_int_sdna(prop, NULL, "qi_start");
	RNA_def_property_range(prop, 0, INT_MAX);
	RNA_def_property_ui_text(prop, "Start", "First QI value of the QI range");
	RNA_def_property_update(prop, NC_SCENE | ND_RENDER_OPTIONS, NULL);

	prop = RNA_def_property(srna, "qi_end", PROP_INT, PROP_UNSIGNED);
	RNA_def_property_int_sdna(prop, NULL, "qi_end");
	RNA_def_property_range(prop, 0, INT_MAX);
	RNA_def_property_ui_text(prop, "End", "Last QI value of the QI range");
	RNA_def_property_update(prop, NC_SCENE | ND_RENDER_OPTIONS, NULL);

	/* FreestyleModuleSettings */

	srna = RNA_def_struct(brna, "FreestyleModuleSettings", NULL);
	RNA_def_struct_sdna(srna, "FreestyleModuleConfig");
	RNA_def_struct_ui_text(srna, "Freestyle Module", "Style module configuration for specifying a style module");

	prop = RNA_def_property(srna, "script", PROP_POINTER, PROP_NONE);
	RNA_def_property_struct_type(prop, "Text");
	RNA_def_property_flag(prop, PROP_EDITABLE);
	RNA_def_property_ui_text(prop, "Style Module", "Python script to define a style module");
	RNA_def_property_update(prop, NC_SCENE | ND_RENDER_OPTIONS, NULL);

	prop = RNA_def_property(srna, "use", PROP_BOOLEAN, PROP_NONE);
	RNA_def_property_boolean_sdna(prop, NULL, "is_displayed", 1);
	RNA_def_property_ui_text(prop, "Use", "Enable or disable this style module during stroke rendering");
	RNA_def_property_update(prop, NC_SCENE | ND_RENDER_OPTIONS, NULL);

	/* FreestyleSettings */

	srna = RNA_def_struct(brna, "FreestyleSettings", NULL);
	RNA_def_struct_sdna(srna, "FreestyleConfig");
	RNA_def_struct_nested(brna, srna, "SceneRenderLayer");
	RNA_def_struct_ui_text(srna, "Freestyle Settings", "Freestyle settings for a SceneRenderLayer datablock");

	prop = RNA_def_property(srna, "modules", PROP_COLLECTION, PROP_NONE);
	RNA_def_property_collection_sdna(prop, NULL, "modules", NULL);
	RNA_def_property_struct_type(prop, "FreestyleModuleSettings");
	RNA_def_property_ui_text(prop, "Style modules", "A list of style modules (to be applied from top to bottom)");

	prop = RNA_def_property(srna, "mode", PROP_ENUM, PROP_NONE);
	RNA_def_property_enum_sdna(prop, NULL, "mode");
	RNA_def_property_enum_items(prop, freestyle_ui_mode_items);
	RNA_def_property_ui_text(prop, "Control Mode", "Select the Freestyle control mode");
	RNA_def_property_update(prop, NC_SCENE | ND_RENDER_OPTIONS, NULL);

	prop = RNA_def_property(srna, "use_culling", PROP_BOOLEAN, PROP_NONE);
	RNA_def_property_boolean_sdna(prop, NULL, "flags", FREESTYLE_CULLING);
	RNA_def_property_ui_text(prop, "Culling", "If enabled, out-of-view edges are ignored");
	RNA_def_property_update(prop, NC_SCENE | ND_RENDER_OPTIONS, NULL);

	prop = RNA_def_property(srna, "use_suggestive_contours", PROP_BOOLEAN, PROP_NONE);
	RNA_def_property_boolean_sdna(prop, NULL, "flags", FREESTYLE_SUGGESTIVE_CONTOURS_FLAG);
	RNA_def_property_ui_text(prop, "Suggestive Contours", "Enable suggestive contours");
	RNA_def_property_update(prop, NC_SCENE | ND_RENDER_OPTIONS, NULL);

	prop = RNA_def_property(srna, "use_ridges_and_valleys", PROP_BOOLEAN, PROP_NONE);
	RNA_def_property_boolean_sdna(prop, NULL, "flags", FREESTYLE_RIDGES_AND_VALLEYS_FLAG);
	RNA_def_property_ui_text(prop, "Ridges and Valleys", "Enable ridges and valleys");
	RNA_def_property_update(prop, NC_SCENE | ND_RENDER_OPTIONS, NULL);

	prop = RNA_def_property(srna, "use_material_boundaries", PROP_BOOLEAN, PROP_NONE);
	RNA_def_property_boolean_sdna(prop, NULL, "flags", FREESTYLE_MATERIAL_BOUNDARIES_FLAG);
	RNA_def_property_ui_text(prop, "Material Boundaries", "Enable material boundaries");
	RNA_def_property_update(prop, NC_SCENE | ND_RENDER_OPTIONS, NULL);

	prop = RNA_def_property(srna, "use_smoothness", PROP_BOOLEAN, PROP_NONE);
	RNA_def_property_boolean_sdna(prop, NULL, "flags", FREESTYLE_FACE_SMOOTHNESS_FLAG);
	RNA_def_property_ui_text(prop, "Face Smoothness", "Take face smoothness into account in view map calculation");
	RNA_def_property_update(prop, NC_SCENE | ND_RENDER_OPTIONS, NULL);

	prop = RNA_def_property(srna, "use_advanced_options", PROP_BOOLEAN, PROP_NONE);
	RNA_def_property_boolean_sdna(prop, NULL, "flags", FREESTYLE_ADVANCED_OPTIONS_FLAG);
	RNA_def_property_ui_text(prop, "Advanced Options",
	                         "Enable advanced edge detection options (sphere radius and Kr derivative epsilon)");
	RNA_def_property_update(prop, NC_SCENE | ND_RENDER_OPTIONS, NULL);

	prop = RNA_def_property(srna, "sphere_radius", PROP_FLOAT, PROP_NONE);
	RNA_def_property_float_sdna(prop, NULL, "sphere_radius");
	RNA_def_property_range(prop, 0.0, 1000.0);
	RNA_def_property_ui_text(prop, "Sphere Radius", "Sphere radius for computing curvatures");
	RNA_def_property_update(prop, NC_SCENE | ND_RENDER_OPTIONS, NULL);

	prop = RNA_def_property(srna, "kr_derivative_epsilon", PROP_FLOAT, PROP_NONE);
	RNA_def_property_float_sdna(prop, NULL, "dkr_epsilon");
	RNA_def_property_range(prop, -1000.0, 1000.0);
	RNA_def_property_ui_text(prop, "Kr Derivative Epsilon", "Kr derivative epsilon for computing suggestive contours");
	RNA_def_property_update(prop, NC_SCENE | ND_RENDER_OPTIONS, NULL);

	prop = RNA_def_property(srna, "crease_angle", PROP_FLOAT, PROP_ANGLE);
	RNA_def_property_float_sdna(prop, NULL, "crease_angle");
	RNA_def_property_range(prop, 0.0, DEG2RAD(180.0));
	RNA_def_property_ui_text(prop, "Crease Angle", "Angular threshold for detecting crease edges");
	RNA_def_property_update(prop, NC_SCENE | ND_RENDER_OPTIONS, NULL);

	prop = RNA_def_property(srna, "linesets", PROP_COLLECTION, PROP_NONE);
	RNA_def_property_collection_sdna(prop, NULL, "linesets", NULL);
	RNA_def_property_struct_type(prop, "FreestyleLineSet");
	RNA_def_property_ui_text(prop, "Line Sets", "");
	rna_def_freestyle_linesets(brna, prop);
}

static void rna_def_scene_game_recast_data(BlenderRNA *brna)
{
	StructRNA *srna;
	PropertyRNA *prop;

	srna = RNA_def_struct(brna, "SceneGameRecastData", NULL);
	RNA_def_struct_sdna(srna, "RecastData");
	RNA_def_struct_nested(brna, srna, "Scene");
	RNA_def_struct_ui_text(srna, "Recast Data", "Recast data for a Game datablock");

	prop = RNA_def_property(srna, "cell_size", PROP_FLOAT, PROP_NONE);
	RNA_def_property_float_sdna(prop, NULL, "cellsize");
	RNA_def_property_ui_range(prop, 0.1, 1, 1, 2);
	RNA_def_property_ui_text(prop, "Cell Size", "Rasterized cell size");
	RNA_def_property_update(prop, NC_SCENE, NULL);

	prop = RNA_def_property(srna, "cell_height", PROP_FLOAT, PROP_NONE);
	RNA_def_property_float_sdna(prop, NULL, "cellheight");
	RNA_def_property_ui_range(prop, 0.1, 1, 1, 2);
	RNA_def_property_ui_text(prop, "Cell Height", "Rasterized cell height");
	RNA_def_property_update(prop, NC_SCENE, NULL);

	prop = RNA_def_property(srna, "agent_height", PROP_FLOAT, PROP_NONE);
	RNA_def_property_float_sdna(prop, NULL, "agentheight");
	RNA_def_property_ui_range(prop, 0.1, 5, 1, 2);
	RNA_def_property_ui_text(prop, "Agent Height", "Minimum height where the agent can still walk");
	RNA_def_property_update(prop, NC_SCENE, NULL);

	prop = RNA_def_property(srna, "agent_radius", PROP_FLOAT, PROP_NONE);
	RNA_def_property_float_sdna(prop, NULL, "agentradius");
	RNA_def_property_ui_range(prop, 0.1, 5, 1, 2);
	RNA_def_property_ui_text(prop, "Agent Radius", "Radius of the agent");
	RNA_def_property_update(prop, NC_SCENE, NULL);

	prop = RNA_def_property(srna, "climb_max", PROP_FLOAT, PROP_NONE);
	RNA_def_property_float_sdna(prop, NULL, "agentmaxclimb");
	RNA_def_property_ui_range(prop, 0.1, 5, 1, 2);
	RNA_def_property_ui_text(prop, "Max Climb", "Maximum height between grid cells the agent can climb");
	RNA_def_property_update(prop, NC_SCENE, NULL);

	prop = RNA_def_property(srna, "slope_max", PROP_FLOAT, PROP_ANGLE);
	RNA_def_property_float_sdna(prop, NULL, "agentmaxslope");
	RNA_def_property_range(prop, 0, M_PI / 2);
	RNA_def_property_ui_text(prop, "Max Slope", "Maximum walkable slope angle");
	RNA_def_property_update(prop, NC_SCENE, NULL);


	prop = RNA_def_property(srna, "region_min_size", PROP_FLOAT, PROP_NONE);
	RNA_def_property_float_sdna(prop, NULL, "regionminsize");
	RNA_def_property_ui_range(prop, 0, 150, 1, 2);
	RNA_def_property_ui_text(prop, "Min Region Size", "Minimum regions size (smaller regions will be deleted)");
	RNA_def_property_update(prop, NC_SCENE, NULL);

	prop = RNA_def_property(srna, "region_merge_size", PROP_FLOAT, PROP_NONE);
	RNA_def_property_float_sdna(prop, NULL, "regionmergesize");
	RNA_def_property_ui_range(prop, 0, 150, 1, 2);
	RNA_def_property_ui_text(prop, "Merged Region Size", "Minimum regions size (smaller regions will be merged)");
	RNA_def_property_update(prop, NC_SCENE, NULL);

	prop = RNA_def_property(srna, "edge_max_len", PROP_FLOAT, PROP_NONE);
	RNA_def_property_float_sdna(prop, NULL, "edgemaxlen");
	RNA_def_property_ui_range(prop, 0, 50, 1, 2);
	RNA_def_property_ui_text(prop, "Max Edge Length", "Maximum contour edge length");
	RNA_def_property_update(prop, NC_SCENE, NULL);

	prop = RNA_def_property(srna, "edge_max_error", PROP_FLOAT, PROP_NONE);
	RNA_def_property_float_sdna(prop, NULL, "edgemaxerror");
	RNA_def_property_ui_range(prop, 0.1, 3.0, 1, 2);
	RNA_def_property_ui_text(prop, "Max Edge Error", "Maximum distance error from contour to cells");
	RNA_def_property_update(prop, NC_SCENE, NULL);

	prop = RNA_def_property(srna, "verts_per_poly", PROP_INT, PROP_NONE);
	RNA_def_property_int_sdna(prop, NULL, "vertsperpoly");
	RNA_def_property_ui_range(prop, 3, 12, 1, -1);
	RNA_def_property_ui_text(prop, "Verts Per Poly", "Max number of vertices per polygon");
	RNA_def_property_update(prop, NC_SCENE, NULL);

	prop = RNA_def_property(srna, "sample_dist", PROP_FLOAT, PROP_NONE);
	RNA_def_property_float_sdna(prop, NULL, "detailsampledist");
	RNA_def_property_ui_range(prop, 0.0, 16.0, 1, 2);
	RNA_def_property_ui_text(prop, "Sample Distance", "Detail mesh sample spacing");
	RNA_def_property_update(prop, NC_SCENE, NULL);

	prop = RNA_def_property(srna, "sample_max_error", PROP_FLOAT, PROP_NONE);
	RNA_def_property_float_sdna(prop, NULL, "detailsamplemaxerror");
	RNA_def_property_ui_range(prop, 0.0, 16.0, 1, 2);
	RNA_def_property_ui_text(prop, "Max Sample Error", "Detail mesh simplification max sample error");
	RNA_def_property_update(prop, NC_SCENE, NULL);
}


static void rna_def_bake_data(BlenderRNA *brna)
{
	StructRNA *srna;
	PropertyRNA *prop;

	srna = RNA_def_struct(brna, "BakeSettings", NULL);
	RNA_def_struct_sdna(srna, "BakeData");
	RNA_def_struct_nested(brna, srna, "RenderSettings");
	RNA_def_struct_ui_text(srna, "Bake Data", "Bake data for a Scene datablock");

	prop = RNA_def_property(srna, "cage", PROP_STRING, PROP_NONE);
	RNA_def_property_ui_text(prop, "Cage", "Object to use as cage");
	RNA_def_property_update(prop, NC_SCENE | ND_RENDER_OPTIONS, NULL);

	prop = RNA_def_property(srna, "filepath", PROP_STRING, PROP_FILEPATH);
	RNA_def_property_ui_text(prop, "File Path", "Image filepath to use when saving externally");
	RNA_def_property_update(prop, NC_SCENE | ND_RENDER_OPTIONS, NULL);

	prop = RNA_def_property(srna, "width", PROP_INT, PROP_PIXEL);
	RNA_def_property_range(prop, 4, 10000);
	RNA_def_property_ui_text(prop, "Width", "Horizontal dimension of the baking map");
	RNA_def_property_update(prop, NC_SCENE | ND_RENDER_OPTIONS, NULL);

	prop = RNA_def_property(srna, "height", PROP_INT, PROP_PIXEL);
	RNA_def_property_range(prop, 4, 10000);
	RNA_def_property_ui_text(prop, "Height", "Vertical dimension of the baking map");
	RNA_def_property_update(prop, NC_SCENE | ND_RENDER_OPTIONS, NULL);

	prop = RNA_def_property(srna, "margin", PROP_INT, PROP_PIXEL);
	RNA_def_property_range(prop, 0, SHRT_MAX);
	RNA_def_property_ui_range(prop, 0, 64, 1, 1);
	RNA_def_property_ui_text(prop, "Margin", "Extends the baked result as a post process filter");
	RNA_def_property_update(prop, NC_SCENE | ND_RENDER_OPTIONS, NULL);

	prop = RNA_def_property(srna, "cage_extrusion", PROP_FLOAT, PROP_NONE);
	RNA_def_property_range(prop, 0.0, MAXFLOAT);
	RNA_def_property_ui_range(prop, 0.0, 1.0, 1, 3);
	RNA_def_property_ui_text(prop, "Cage Extrusion",
	                         "Distance to use for the inward ray cast when using selected to active");
	RNA_def_property_update(prop, NC_SCENE | ND_RENDER_OPTIONS, NULL);

	prop = RNA_def_property(srna, "normal_space", PROP_ENUM, PROP_NONE);
	RNA_def_property_enum_bitflag_sdna(prop, NULL, "normal_space");
	RNA_def_property_enum_items(prop, normal_space_items);
	RNA_def_property_ui_text(prop, "Normal Space", "Choose normal space for baking");
	RNA_def_property_update(prop, NC_SCENE | ND_RENDER_OPTIONS, NULL);

	prop = RNA_def_property(srna, "normal_r", PROP_ENUM, PROP_NONE);
	RNA_def_property_enum_bitflag_sdna(prop, NULL, "normal_swizzle[0]");
	RNA_def_property_enum_items(prop, normal_swizzle_items);
	RNA_def_property_ui_text(prop, "Normal Space", "Axis to bake in red channel");
	RNA_def_property_update(prop, NC_SCENE | ND_RENDER_OPTIONS, NULL);

	prop = RNA_def_property(srna, "normal_g", PROP_ENUM, PROP_NONE);
	RNA_def_property_enum_bitflag_sdna(prop, NULL, "normal_swizzle[1]");
	RNA_def_property_enum_items(prop, normal_swizzle_items);
	RNA_def_property_ui_text(prop, "Normal Space", "Axis to bake in green channel");
	RNA_def_property_update(prop, NC_SCENE | ND_RENDER_OPTIONS, NULL);

	prop = RNA_def_property(srna, "normal_b", PROP_ENUM, PROP_NONE);
	RNA_def_property_enum_bitflag_sdna(prop, NULL, "normal_swizzle[2]");
	RNA_def_property_enum_items(prop, normal_swizzle_items);
	RNA_def_property_ui_text(prop, "Normal Space", "Axis to bake in blue channel");
	RNA_def_property_update(prop, NC_SCENE | ND_RENDER_OPTIONS, NULL);

	prop = RNA_def_property(srna, "image_settings", PROP_POINTER, PROP_NONE);
	RNA_def_property_flag(prop, PROP_NEVER_NULL);
	RNA_def_property_pointer_sdna(prop, NULL, "im_format");
	RNA_def_property_struct_type(prop, "ImageFormatSettings");
	RNA_def_property_ui_text(prop, "Image Format", "");

	prop = RNA_def_property(srna, "save_mode", PROP_ENUM, PROP_NONE);
	RNA_def_property_enum_bitflag_sdna(prop, NULL, "save_mode");
	RNA_def_property_enum_items(prop, bake_save_mode_items);
	RNA_def_property_ui_text(prop, "Save Mode", "Choose how to save the baking map");
	RNA_def_property_update(prop, NC_SCENE | ND_RENDER_OPTIONS, NULL);

	/* flags */
	prop = RNA_def_property(srna, "use_selected_to_active", PROP_BOOLEAN, PROP_NONE);
	RNA_def_property_boolean_sdna(prop, NULL, "flag", R_BAKE_TO_ACTIVE);
	RNA_def_property_ui_text(prop, "Selected to Active",
	                         "Bake shading on the surface of selected objects to the active object");
	RNA_def_property_update(prop, NC_SCENE | ND_RENDER_OPTIONS, NULL);

	prop = RNA_def_property(srna, "use_clear", PROP_BOOLEAN, PROP_NONE);
	RNA_def_property_boolean_sdna(prop, NULL, "flag", R_BAKE_CLEAR);
	RNA_def_property_ui_text(prop, "Clear",
	                         "Clear Images before baking (internal only)");
	RNA_def_property_update(prop, NC_SCENE | ND_RENDER_OPTIONS, NULL);

	prop = RNA_def_property(srna, "use_split_materials", PROP_BOOLEAN, PROP_NONE);
	RNA_def_property_boolean_sdna(prop, NULL, "flag", R_BAKE_SPLIT_MAT);
	RNA_def_property_ui_text(prop, "Split Materials",
	                         "Split external images per material (external only)");
	RNA_def_property_update(prop, NC_SCENE | ND_RENDER_OPTIONS, NULL);

	prop = RNA_def_property(srna, "use_automatic_name", PROP_BOOLEAN, PROP_NONE);
	RNA_def_property_boolean_sdna(prop, NULL, "flag", R_BAKE_AUTO_NAME);
	RNA_def_property_ui_text(prop, "Automatic Name",
	                         "Automatically name the output file with the pass type (external only)");
	RNA_def_property_update(prop, NC_SCENE | ND_RENDER_OPTIONS, NULL);
}

static void rna_def_scene_game_data(BlenderRNA *brna)
{
	StructRNA *srna;
	PropertyRNA *prop;

	static EnumPropertyItem aasamples_items[] = {
		{0, "SAMPLES_0", 0, "Off", ""},
		{2, "SAMPLES_2", 0, "2x", ""},
		{4, "SAMPLES_4", 0, "4x", ""},
		{8, "SAMPLES_8", 0, "8x", ""},
		{16, "SAMPLES_16", 0, "16x", ""},
		{0, NULL, 0, NULL, NULL}
	};

	static EnumPropertyItem framing_types_items[] = {
		{SCE_GAMEFRAMING_BARS, "LETTERBOX", 0, "Letterbox",
		                       "Show the entire viewport in the display window, using bar horizontally or vertically"},
		{SCE_GAMEFRAMING_EXTEND, "EXTEND", 0, "Extend",
		                         "Show the entire viewport in the display window, viewing more horizontally "
		                         "or vertically"},
		{SCE_GAMEFRAMING_SCALE, "SCALE", 0, "Scale", "Stretch or squeeze the viewport to fill the display window"},
		{0, NULL, 0, NULL, NULL}
	};

	static EnumPropertyItem dome_modes_items[] = {
		{DOME_FISHEYE, "FISHEYE", 0, "Fisheye", ""},
		{DOME_TRUNCATED_FRONT, "TRUNCATED_FRONT", 0, "Front-Truncated", ""},
		{DOME_TRUNCATED_REAR, "TRUNCATED_REAR", 0, "Rear-Truncated", ""},
		{DOME_ENVMAP, "ENVMAP", 0, "Cube Map", ""},
		{DOME_PANORAM_SPH, "PANORAM_SPH", 0, "Spherical Panoramic", ""},
		{0, NULL, 0, NULL, NULL}
	};
		
	static EnumPropertyItem stereo_modes_items[] = {
		{STEREO_QUADBUFFERED, "QUADBUFFERED", 0, "Quad-Buffer", ""},
		{STEREO_ABOVEBELOW, "ABOVEBELOW", 0, "Above-Below", ""},
		{STEREO_INTERLACED, "INTERLACED", 0, "Interlaced", ""},
		{STEREO_ANAGLYPH, "ANAGLYPH", 0, "Anaglyph", ""},
		{STEREO_SIDEBYSIDE, "SIDEBYSIDE", 0, "Side-by-side", ""},
		{STEREO_VINTERLACE, "VINTERLACE", 0, "Vinterlace", ""},
		{STEREO_3DTVTOPBOTTOM, "3DTVTOPBOTTOM", 0, "3DTV Top-Bottom", ""},
		{0, NULL, 0, NULL, NULL}
	};
		
	static EnumPropertyItem stereo_items[] = {
		{STEREO_NOSTEREO, "NONE", 0, "None", "Disable Stereo and Dome environments"},
		{STEREO_ENABLED, "STEREO", 0, "Stereo", "Enable Stereo environment"},
		{STEREO_DOME, "DOME", 0, "Dome", "Enable Dome environment"},
		{0, NULL, 0, NULL, NULL}
	};

	static EnumPropertyItem physics_engine_items[] = {
		{WOPHY_NONE, "NONE", 0, "None", "Don't use a physics engine"},
		{WOPHY_BULLET, "BULLET", 0, "Bullet", "Use the Bullet physics engine"},
		{0, NULL, 0, NULL, NULL}
	};

	static EnumPropertyItem material_items[] = {
		{GAME_MAT_MULTITEX, "MULTITEXTURE", 0, "Multitexture", "Multitexture materials"},
		{GAME_MAT_GLSL, "GLSL", 0, "GLSL", "OpenGL shading language shaders"},
		{0, NULL, 0, NULL, NULL}
	};

	static EnumPropertyItem obstacle_simulation_items[] = {
		{OBSTSIMULATION_NONE, "NONE", 0, "None", ""},
		{OBSTSIMULATION_TOI_rays, "RVO_RAYS", 0, "RVO (rays)", ""},
		{OBSTSIMULATION_TOI_cells, "RVO_CELLS", 0, "RVO (cells)", ""},
		{0, NULL, 0, NULL, NULL}
	};

	static EnumPropertyItem vsync_items[] = {
		{VSYNC_OFF, "OFF", 0, "Off", "Disable vsync"},
		{VSYNC_ON, "ON", 0, "On", "Enable vsync"},
		{VSYNC_ADAPTIVE, "ADAPTIVE", 0, "Adaptive", "Enable adaptive vsync (if supported)"},
		{0, NULL, 0, NULL, NULL}
	};

	static EnumPropertyItem storage_items[] = {
		{RAS_STORE_AUTO, "AUTO", 0, "Auto Select", "Choose the best supported mode"},
		{RAS_STORE_IMMEDIATE, "IMMEDIATE", 0, "Immediate Mode", "Slowest performance, requires OpenGL (any version)"},
		{RAS_STORE_VA, "VERTEX_ARRAY", 0, "Vertex Arrays", "Better performance, requires at least OpenGL 1.1"},
#if 0  /* XXX VBOS are currently disabled since they cannot beat vertex array with display lists in performance. */
		{RAS_STORE_VBO, "VERTEX_BUFFER_OBJECT", 0, "Vertex Buffer Objects",
		                "Best performance, requires at least OpenGL 1.4"}, 
#endif
		{0, NULL, 0, NULL, NULL}};

	srna = RNA_def_struct(brna, "SceneGameData", NULL);
	RNA_def_struct_sdna(srna, "GameData");
	RNA_def_struct_nested(brna, srna, "Scene");
	RNA_def_struct_ui_text(srna, "Game Data", "Game data for a Scene datablock");
	
	prop = RNA_def_property(srna, "resolution_x", PROP_INT, PROP_PIXEL);
	RNA_def_property_int_sdna(prop, NULL, "xplay");
	RNA_def_property_range(prop, 4, 10000);
	RNA_def_property_ui_text(prop, "Resolution X", "Number of horizontal pixels in the screen");
	RNA_def_property_update(prop, NC_SCENE, NULL);
	
	prop = RNA_def_property(srna, "resolution_y", PROP_INT, PROP_PIXEL);
	RNA_def_property_int_sdna(prop, NULL, "yplay");
	RNA_def_property_range(prop, 4, 10000);
	RNA_def_property_ui_text(prop, "Resolution Y", "Number of vertical pixels in the screen");
	RNA_def_property_update(prop, NC_SCENE, NULL);

	prop = RNA_def_property(srna, "vsync", PROP_ENUM, PROP_NONE);
	RNA_def_property_enum_sdna(prop, NULL, "vsync");
	RNA_def_property_enum_items(prop, vsync_items);
	RNA_def_property_ui_text(prop, "Vsync", "Change vsync settings");
	
	prop = RNA_def_property(srna, "samples", PROP_ENUM, PROP_NONE);
	RNA_def_property_enum_sdna(prop, NULL, "aasamples");
	RNA_def_property_enum_items(prop, aasamples_items);
	RNA_def_property_ui_text(prop, "AA Samples", "The number of AA Samples to use for MSAA");
	
	prop = RNA_def_property(srna, "depth", PROP_INT, PROP_UNSIGNED);
	RNA_def_property_int_sdna(prop, NULL, "depth");
	RNA_def_property_range(prop, 8, 32);
	RNA_def_property_ui_text(prop, "Bits", "Display bit depth of full screen display");
	RNA_def_property_update(prop, NC_SCENE, NULL);

	prop = RNA_def_property(srna, "exit_key", PROP_ENUM, PROP_NONE);
	RNA_def_property_enum_sdna(prop, NULL, "exitkey");
	RNA_def_property_enum_items(prop, event_type_items);
	RNA_def_property_enum_funcs(prop, NULL, "rna_GameSettings_exit_key_set", NULL);
	RNA_def_property_ui_text(prop, "Exit Key", "The key that exits the Game Engine");
	RNA_def_property_update(prop, NC_SCENE, NULL);
	
	prop = RNA_def_property(srna, "raster_storage", PROP_ENUM, PROP_NONE);
	RNA_def_property_enum_sdna(prop, NULL, "raster_storage");
	RNA_def_property_enum_items(prop, storage_items);
	RNA_def_property_ui_text(prop, "Storage", "Set the storage mode used by the rasterizer");
	RNA_def_property_update(prop, NC_SCENE, NULL);
	
	/* Do we need it here ? (since we already have it in World */
	prop = RNA_def_property(srna, "frequency", PROP_INT, PROP_NONE);
	RNA_def_property_int_sdna(prop, NULL, "freqplay");
	RNA_def_property_range(prop, 4, 2000);
	RNA_def_property_ui_text(prop, "Freq", "Display clock frequency of fullscreen display");
	RNA_def_property_update(prop, NC_SCENE, NULL);
	
	prop = RNA_def_property(srna, "show_fullscreen", PROP_BOOLEAN, PROP_NONE);
	RNA_def_property_boolean_sdna(prop, NULL, "playerflag", GAME_PLAYER_FULLSCREEN);
	RNA_def_property_ui_text(prop, "Fullscreen", "Start player in a new fullscreen display");
	RNA_def_property_update(prop, NC_SCENE, NULL);

	prop = RNA_def_property(srna, "use_desktop", PROP_BOOLEAN, PROP_NONE);
	RNA_def_property_boolean_sdna(prop, NULL, "playerflag", GAME_PLAYER_DESKTOP_RESOLUTION);
	RNA_def_property_ui_text(prop, "Desktop", "Use the current desktop resolution in fullscreen mode");
	RNA_def_property_update(prop, NC_SCENE, NULL);

	/* Framing */
	prop = RNA_def_property(srna, "frame_type", PROP_ENUM, PROP_NONE);
	RNA_def_property_enum_sdna(prop, NULL, "framing.type");
	RNA_def_property_enum_items(prop, framing_types_items);
	RNA_def_property_ui_text(prop, "Framing Types", "Select the type of Framing you want");
	RNA_def_property_update(prop, NC_SCENE, NULL);

	prop = RNA_def_property(srna, "frame_color", PROP_FLOAT, PROP_COLOR);
	RNA_def_property_float_sdna(prop, NULL, "framing.col");
	RNA_def_property_range(prop, 0.0f, 1.0f);
	RNA_def_property_array(prop, 3);
	RNA_def_property_ui_text(prop, "Framing Color", "Set color of the bars");
	RNA_def_property_update(prop, NC_SCENE, NULL);
	
	/* Stereo */
	prop = RNA_def_property(srna, "stereo", PROP_ENUM, PROP_NONE);
	RNA_def_property_enum_sdna(prop, NULL, "stereoflag");
	RNA_def_property_enum_items(prop, stereo_items);
	RNA_def_property_ui_text(prop, "Stereo Options", "");
	RNA_def_property_update(prop, NC_SCENE, NULL);

	prop = RNA_def_property(srna, "stereo_mode", PROP_ENUM, PROP_NONE);
	RNA_def_property_enum_sdna(prop, NULL, "stereomode");
	RNA_def_property_enum_items(prop, stereo_modes_items);
	RNA_def_property_ui_text(prop, "Stereo Mode", "Stereographic techniques");
	RNA_def_property_update(prop, NC_SCENE, NULL);

	prop = RNA_def_property(srna, "stereo_eye_separation", PROP_FLOAT, PROP_NONE);
	RNA_def_property_float_sdna(prop, NULL, "eyeseparation");
	RNA_def_property_range(prop, 0.01, 5.0);
	RNA_def_property_ui_text(prop, "Eye Separation",
	                         "Set the distance between the eyes - the camera focal distance/30 should be fine");
	RNA_def_property_update(prop, NC_SCENE, NULL);
	
	/* Dome */
	prop = RNA_def_property(srna, "dome_mode", PROP_ENUM, PROP_NONE);
	RNA_def_property_enum_sdna(prop, NULL, "dome.mode");
	RNA_def_property_enum_items(prop, dome_modes_items);
	RNA_def_property_ui_text(prop, "Dome Mode", "Dome physical configurations");
	RNA_def_property_update(prop, NC_SCENE, NULL);
	
	prop = RNA_def_property(srna, "dome_tessellation", PROP_INT, PROP_NONE);
	RNA_def_property_int_sdna(prop, NULL, "dome.res");
	RNA_def_property_ui_range(prop, 1, 8, 1, 1);
	RNA_def_property_ui_text(prop, "Tessellation", "Tessellation level - check the generated mesh in wireframe mode");
	RNA_def_property_update(prop, NC_SCENE, NULL);
	
	prop = RNA_def_property(srna, "dome_buffer_resolution", PROP_FLOAT, PROP_NONE);
	RNA_def_property_float_sdna(prop, NULL, "dome.resbuf");
	RNA_def_property_ui_range(prop, 0.1, 1.0, 0.1, 2);
	RNA_def_property_ui_text(prop, "Buffer Resolution", "Buffer Resolution - decrease it to increase speed");
	RNA_def_property_update(prop, NC_SCENE, NULL);
	
	prop = RNA_def_property(srna, "dome_angle", PROP_INT, PROP_NONE);
	RNA_def_property_int_sdna(prop, NULL, "dome.angle");
	RNA_def_property_ui_range(prop, 90, 250, 1, 1);
	RNA_def_property_ui_text(prop, "Angle", "Field of View of the Dome - it only works in mode Fisheye and Truncated");
	RNA_def_property_update(prop, NC_SCENE, NULL);
	
	prop = RNA_def_property(srna, "dome_tilt", PROP_INT, PROP_NONE);
	RNA_def_property_int_sdna(prop, NULL, "dome.tilt");
	RNA_def_property_ui_range(prop, -180, 180, 1, 1);
	RNA_def_property_ui_text(prop, "Tilt", "Camera rotation in horizontal axis");
	RNA_def_property_update(prop, NC_SCENE, NULL);
	
	prop = RNA_def_property(srna, "dome_text", PROP_POINTER, PROP_NONE);
	RNA_def_property_pointer_sdna(prop, NULL, "dome.warptext");
	RNA_def_property_struct_type(prop, "Text");
	RNA_def_property_flag(prop, PROP_EDITABLE);
	RNA_def_property_ui_text(prop, "Warp Data", "Custom Warp Mesh data file");
	RNA_def_property_update(prop, NC_SCENE, NULL);
	
	/* physics */
	prop = RNA_def_property(srna, "physics_engine", PROP_ENUM, PROP_NONE);
	RNA_def_property_enum_sdna(prop, NULL, "physicsEngine");
	RNA_def_property_enum_items(prop, physics_engine_items);
	RNA_def_property_ui_text(prop, "Physics Engine", "Physics engine used for physics simulation in the game engine");
	RNA_def_property_update(prop, NC_SCENE, NULL);

	prop = RNA_def_property(srna, "physics_gravity", PROP_FLOAT, PROP_ACCELERATION);
	RNA_def_property_float_sdna(prop, NULL, "gravity");
	RNA_def_property_ui_range(prop, 0.0, 25.0, 1, 2);
	RNA_def_property_range(prop, 0.0, 10000.0);
	RNA_def_property_ui_text(prop, "Physics Gravity",
	                         "Gravitational constant used for physics simulation in the game engine");
	RNA_def_property_update(prop, NC_SCENE, NULL);

	prop = RNA_def_property(srna, "occlusion_culling_resolution", PROP_INT, PROP_PIXEL);
	RNA_def_property_int_sdna(prop, NULL, "occlusionRes");
	RNA_def_property_range(prop, 128.0, 1024.0);
	RNA_def_property_ui_text(prop, "Occlusion Resolution",
	                         "Size of the occlusion buffer, use higher value for better precision (slower)");
	RNA_def_property_update(prop, NC_SCENE, NULL);

	prop = RNA_def_property(srna, "fps", PROP_INT, PROP_NONE);
	RNA_def_property_int_sdna(prop, NULL, "ticrate");
	RNA_def_property_ui_range(prop, 1, 60, 1, 1);
	RNA_def_property_range(prop, 1, 10000);
	RNA_def_property_ui_text(prop, "Frames Per Second",
	                         "Nominal number of game frames per second "
	                         "(physics fixed timestep = 1/fps, independently of actual frame rate)");
	RNA_def_property_update(prop, NC_SCENE, NULL);

	prop = RNA_def_property(srna, "logic_step_max", PROP_INT, PROP_NONE);
	RNA_def_property_int_sdna(prop, NULL, "maxlogicstep");
	RNA_def_property_ui_range(prop, 1, 5, 1, 1);
	RNA_def_property_range(prop, 1, 5);
	RNA_def_property_ui_text(prop, "Max Logic Steps",
	                         "Maximum number of logic frame per game frame if graphics slows down the game, "
	                         "higher value allows better synchronization with physics");
	RNA_def_property_update(prop, NC_SCENE, NULL);

	prop = RNA_def_property(srna, "physics_step_max", PROP_INT, PROP_NONE);
	RNA_def_property_int_sdna(prop, NULL, "maxphystep");
	RNA_def_property_ui_range(prop, 1, 5, 1, 1);
	RNA_def_property_range(prop, 1, 5);
	RNA_def_property_ui_text(prop, "Max Physics Steps",
	                         "Maximum number of physics step per game frame if graphics slows down the game, "
	                         "higher value allows physics to keep up with realtime");
	RNA_def_property_update(prop, NC_SCENE, NULL);

	prop = RNA_def_property(srna, "physics_step_sub", PROP_INT, PROP_NONE);
	RNA_def_property_int_sdna(prop, NULL, "physubstep");
	RNA_def_property_range(prop, 1, 50);
	RNA_def_property_ui_range(prop, 1, 5, 1, 1);
	RNA_def_property_ui_text(prop, "Physics Sub Steps",
	                         "Number of simulation substep per physic timestep, "
	                         "higher value give better physics precision");
	RNA_def_property_update(prop, NC_SCENE, NULL);

	prop = RNA_def_property(srna, "deactivation_linear_threshold", PROP_FLOAT, PROP_NONE);
	RNA_def_property_float_sdna(prop, NULL, "lineardeactthreshold");
	RNA_def_property_ui_range(prop, 0.001, 10000.0, 2, 3);
	RNA_def_property_range(prop, 0.001, 10000.0);
	RNA_def_property_ui_text(prop, "Deactivation Linear Threshold",
	                         "Linear velocity that an object must be below before the deactivation timer can start");
	RNA_def_property_update(prop, NC_SCENE, NULL);

	prop = RNA_def_property(srna, "deactivation_angular_threshold", PROP_FLOAT, PROP_NONE);
	RNA_def_property_float_sdna(prop, NULL, "angulardeactthreshold");
	RNA_def_property_ui_range(prop, 0.001, 10000.0, 2, 3);
	RNA_def_property_range(prop, 0.001, 10000.0);
	RNA_def_property_ui_text(prop, "Deactivation Angular Threshold",
	                         "Angular velocity that an object must be below before the deactivation timer can start");
	RNA_def_property_update(prop, NC_SCENE, NULL);

	prop = RNA_def_property(srna, "deactivation_time", PROP_FLOAT, PROP_NONE);
	RNA_def_property_float_sdna(prop, NULL, "deactivationtime");
	RNA_def_property_ui_range(prop, 0.0, 60.0, 1, 1);
	RNA_def_property_range(prop, 0.0, 60.0);
	RNA_def_property_ui_text(prop, "Deactivation Time",
	                         "Amount of time (in seconds) after which objects with a velocity less than the given "
	                         "threshold will deactivate (0.0 means no deactivation)");
	RNA_def_property_update(prop, NC_SCENE, NULL);

	/* mode */
	/* not used  *//* deprecated !!!!!!!!!!!!! */
	prop = RNA_def_property(srna, "use_occlusion_culling", PROP_BOOLEAN, PROP_NONE);
	RNA_def_property_boolean_sdna(prop, NULL, "mode", WO_DBVT_CULLING);
	RNA_def_property_ui_text(prop, "DBVT Culling",
	                         "Use optimized Bullet DBVT tree for view frustum and occlusion culling (more efficient, "
	                         "but it can waste unnecessary CPU if the scene doesn't have occluder objects)");
	
	/* not used  *//* deprecated !!!!!!!!!!!!! */
	prop = RNA_def_property(srna, "use_activity_culling", PROP_BOOLEAN, PROP_NONE);
	RNA_def_property_boolean_sdna(prop, NULL, "mode", WO_ACTIVITY_CULLING);
	RNA_def_property_ui_text(prop, "Activity Culling", "Activity culling is enabled");

	/* not used  *//* deprecated !!!!!!!!!!!!! */
	prop = RNA_def_property(srna, "activity_culling_box_radius", PROP_FLOAT, PROP_NONE);
	RNA_def_property_float_sdna(prop, NULL, "activityBoxRadius");
	RNA_def_property_range(prop, 0.0, 1000.0);
	RNA_def_property_ui_text(prop, "Box Radius",
	                         "Radius of the activity bubble, in Manhattan length "
	                         "(objects outside the box are activity-culled)");

	/* booleans */
	prop = RNA_def_property(srna, "show_debug_properties", PROP_BOOLEAN, PROP_NONE);
	RNA_def_property_boolean_sdna(prop, NULL, "flag", GAME_SHOW_DEBUG_PROPS);
	RNA_def_property_ui_text(prop, "Show Debug Properties",
	                         "Show properties marked for debugging while the game runs");

	prop = RNA_def_property(srna, "show_framerate_profile", PROP_BOOLEAN, PROP_NONE);
	RNA_def_property_boolean_sdna(prop, NULL, "flag", GAME_SHOW_FRAMERATE);
	RNA_def_property_ui_text(prop, "Show Framerate and Profile",
	                         "Show framerate and profiling information while the game runs");

	prop = RNA_def_property(srna, "show_physics_visualization", PROP_BOOLEAN, PROP_NONE);
	RNA_def_property_boolean_sdna(prop, NULL, "flag", GAME_SHOW_PHYSICS);
	RNA_def_property_ui_text(prop, "Show Physics Visualization",
	                         "Show a visualization of physics bounds and interactions");

	prop = RNA_def_property(srna, "show_mouse", PROP_BOOLEAN, PROP_NONE);
	RNA_def_property_boolean_sdna(prop, NULL, "flag", GAME_SHOW_MOUSE);
	RNA_def_property_ui_text(prop, "Show Mouse", "Start player with a visible mouse cursor");

	prop = RNA_def_property(srna, "use_frame_rate", PROP_BOOLEAN, PROP_NONE);
	RNA_def_property_boolean_negative_sdna(prop, NULL, "flag", GAME_ENABLE_ALL_FRAMES);
	RNA_def_property_ui_text(prop, "Use Frame Rate",
	                         "Respect the frame rate from the Physics panel in the world properties "
	                         "rather than rendering as many frames as possible");

	prop = RNA_def_property(srna, "use_display_lists", PROP_BOOLEAN, PROP_NONE);
	RNA_def_property_boolean_sdna(prop, NULL, "flag", GAME_DISPLAY_LISTS);
	RNA_def_property_ui_text(prop, "Display Lists",
	                         "Use display lists to speed up rendering by keeping geometry on the GPU");

	prop = RNA_def_property(srna, "use_deprecation_warnings", PROP_BOOLEAN, PROP_NONE);
	RNA_def_property_boolean_negative_sdna(prop, NULL, "flag", GAME_IGNORE_DEPRECATION_WARNINGS);
	RNA_def_property_ui_text(prop, "Deprecation Warnings",
	                         "Print warnings when using deprecated features in the python API");

	prop = RNA_def_property(srna, "use_animation_record", PROP_BOOLEAN, PROP_NONE);
	RNA_def_property_boolean_sdna(prop, NULL, "flag", GAME_ENABLE_ANIMATION_RECORD);
	RNA_def_property_ui_text(prop, "Record Animation", "Record animation to F-Curves");

	prop = RNA_def_property(srna, "use_auto_start", PROP_BOOLEAN, PROP_NONE);
	RNA_def_property_boolean_funcs(prop, "rna_GameSettings_auto_start_get", "rna_GameSettings_auto_start_set");
	RNA_def_property_ui_text(prop, "Auto Start", "Automatically start game at load time");

	prop = RNA_def_property(srna, "use_restrict_animation_updates", PROP_BOOLEAN, PROP_NONE);
	RNA_def_property_boolean_sdna(prop, NULL, "flag", GAME_RESTRICT_ANIM_UPDATES);
	RNA_def_property_ui_text(prop, "Restrict Animation Updates",
	                         "Restrict the number of animation updates to the animation FPS (this is "
	                         "better for performance, but can cause issues with smooth playback)");
	
	/* materials */
	prop = RNA_def_property(srna, "material_mode", PROP_ENUM, PROP_NONE);
	RNA_def_property_enum_sdna(prop, NULL, "matmode");
	RNA_def_property_enum_items(prop, material_items);
	RNA_def_property_ui_text(prop, "Material Mode", "Material mode to use for rendering");
	RNA_def_property_update(prop, NC_SCENE | NA_EDITED, NULL);

	prop = RNA_def_property(srna, "use_glsl_lights", PROP_BOOLEAN, PROP_NONE);
	RNA_def_property_boolean_negative_sdna(prop, NULL, "flag", GAME_GLSL_NO_LIGHTS);
	RNA_def_property_ui_text(prop, "GLSL Lights", "Use lights for GLSL rendering");
	RNA_def_property_update(prop, NC_SCENE | NA_EDITED, "rna_Scene_glsl_update");

	prop = RNA_def_property(srna, "use_glsl_shaders", PROP_BOOLEAN, PROP_NONE);
	RNA_def_property_boolean_negative_sdna(prop, NULL, "flag", GAME_GLSL_NO_SHADERS);
	RNA_def_property_ui_text(prop, "GLSL Shaders", "Use shaders for GLSL rendering");
	RNA_def_property_update(prop, NC_SCENE | NA_EDITED, "rna_Scene_glsl_update");

	prop = RNA_def_property(srna, "use_glsl_shadows", PROP_BOOLEAN, PROP_NONE);
	RNA_def_property_boolean_negative_sdna(prop, NULL, "flag", GAME_GLSL_NO_SHADOWS);
	RNA_def_property_ui_text(prop, "GLSL Shadows", "Use shadows for GLSL rendering");
	RNA_def_property_update(prop, NC_SCENE | NA_EDITED, "rna_Scene_glsl_update");

	prop = RNA_def_property(srna, "use_glsl_ramps", PROP_BOOLEAN, PROP_NONE);
	RNA_def_property_boolean_negative_sdna(prop, NULL, "flag", GAME_GLSL_NO_RAMPS);
	RNA_def_property_ui_text(prop, "GLSL Ramps", "Use ramps for GLSL rendering");
	RNA_def_property_update(prop, NC_SCENE | NA_EDITED, "rna_Scene_glsl_update");

	prop = RNA_def_property(srna, "use_glsl_nodes", PROP_BOOLEAN, PROP_NONE);
	RNA_def_property_boolean_negative_sdna(prop, NULL, "flag", GAME_GLSL_NO_NODES);
	RNA_def_property_ui_text(prop, "GLSL Nodes", "Use nodes for GLSL rendering");
	RNA_def_property_update(prop, NC_SCENE | NA_EDITED, "rna_Scene_glsl_update");

	prop = RNA_def_property(srna, "use_glsl_color_management", PROP_BOOLEAN, PROP_NONE);
	RNA_def_property_boolean_negative_sdna(prop, NULL, "flag", GAME_GLSL_NO_COLOR_MANAGEMENT);
	RNA_def_property_ui_text(prop, "GLSL Color Management", "Use color management for GLSL rendering");
	RNA_def_property_update(prop, NC_SCENE | NA_EDITED, "rna_Scene_glsl_update");

	prop = RNA_def_property(srna, "use_glsl_extra_textures", PROP_BOOLEAN, PROP_NONE);
	RNA_def_property_boolean_negative_sdna(prop, NULL, "flag", GAME_GLSL_NO_EXTRA_TEX);
	RNA_def_property_ui_text(prop, "GLSL Extra Textures",
	                         "Use extra textures like normal or specular maps for GLSL rendering");
	RNA_def_property_update(prop, NC_SCENE | NA_EDITED, "rna_Scene_glsl_update");

	prop = RNA_def_property(srna, "use_material_caching", PROP_BOOLEAN, PROP_NONE);
	RNA_def_property_boolean_negative_sdna(prop, NULL, "flag", GAME_NO_MATERIAL_CACHING);
	RNA_def_property_ui_text(prop, "Use Material Caching",
	                         "Cache materials in the converter (this is faster, but can cause problems with older "
	                         "Singletexture and Multitexture games)");

	/* obstacle simulation */
	prop = RNA_def_property(srna, "obstacle_simulation", PROP_ENUM, PROP_NONE);
	RNA_def_property_enum_sdna(prop, NULL, "obstacleSimulation");
	RNA_def_property_enum_items(prop, obstacle_simulation_items);
	RNA_def_property_ui_text(prop, "Obstacle simulation", "Simulation used for obstacle avoidance in the game engine");
	RNA_def_property_update(prop, NC_SCENE, NULL);

	prop = RNA_def_property(srna, "level_height", PROP_FLOAT, PROP_ACCELERATION);
	RNA_def_property_float_sdna(prop, NULL, "levelHeight");
	RNA_def_property_range(prop, 0.0f, 200.0f);
	RNA_def_property_ui_text(prop, "Level height",
	                         "Max difference in heights of obstacles to enable their interaction");
	RNA_def_property_update(prop, NC_SCENE, NULL);

	prop = RNA_def_property(srna, "show_obstacle_simulation", PROP_BOOLEAN, PROP_NONE);
	RNA_def_property_boolean_sdna(prop, NULL, "flag", GAME_SHOW_OBSTACLE_SIMULATION);
	RNA_def_property_ui_text(prop, "Visualization", "Enable debug visualization for obstacle simulation");

	/* Recast Settings */
	prop = RNA_def_property(srna, "recast_data", PROP_POINTER, PROP_NONE);
	RNA_def_property_flag(prop, PROP_NEVER_NULL);
	RNA_def_property_pointer_sdna(prop, NULL, "recastData");
	RNA_def_property_struct_type(prop, "SceneGameRecastData");
	RNA_def_property_ui_text(prop, "Recast Data", "");

	/* Nestled Data  */
	rna_def_scene_game_recast_data(brna);
}

static void rna_def_scene_render_layer(BlenderRNA *brna)
{
	StructRNA *srna;
	PropertyRNA *prop;

	srna = RNA_def_struct(brna, "SceneRenderLayer", NULL);
	RNA_def_struct_ui_text(srna, "Scene Render Layer", "Render layer");
	RNA_def_struct_ui_icon(srna, ICON_RENDERLAYERS);
	RNA_def_struct_path_func(srna, "rna_SceneRenderLayer_path");

	rna_def_render_layer_common(srna, 1);

	/* Freestyle */
	rna_def_freestyle_settings(brna);

	prop = RNA_def_property(srna, "freestyle_settings", PROP_POINTER, PROP_NONE);
	RNA_def_property_flag(prop, PROP_NEVER_NULL);
	RNA_def_property_pointer_sdna(prop, NULL, "freestyleConfig");
	RNA_def_property_struct_type(prop, "FreestyleSettings");
	RNA_def_property_ui_text(prop, "Freestyle Settings", "");
}

/* Render Layers */
static void rna_def_render_layers(BlenderRNA *brna, PropertyRNA *cprop)
{
	StructRNA *srna;
	PropertyRNA *prop;

	FunctionRNA *func;
	PropertyRNA *parm;

	RNA_def_property_srna(cprop, "RenderLayers");
	srna = RNA_def_struct(brna, "RenderLayers", NULL);
	RNA_def_struct_sdna(srna, "RenderData");
	RNA_def_struct_ui_text(srna, "Render Layers", "Collection of render layers");

	prop = RNA_def_property(srna, "active_index", PROP_INT, PROP_UNSIGNED);
	RNA_def_property_int_sdna(prop, NULL, "actlay");
	RNA_def_property_int_funcs(prop, "rna_RenderSettings_active_layer_index_get",
	                           "rna_RenderSettings_active_layer_index_set",
	                           "rna_RenderSettings_active_layer_index_range");
	RNA_def_property_ui_text(prop, "Active Layer Index", "Active index in render layer array");
	RNA_def_property_update(prop, NC_SCENE | ND_RENDER_OPTIONS, "rna_Scene_glsl_update");
	
	prop = RNA_def_property(srna, "active", PROP_POINTER, PROP_NONE);
	RNA_def_property_struct_type(prop, "SceneRenderLayer");
	RNA_def_property_pointer_funcs(prop, "rna_RenderSettings_active_layer_get",
	                               "rna_RenderSettings_active_layer_set", NULL, NULL);
	RNA_def_property_flag(prop, PROP_EDITABLE | PROP_NEVER_NULL);
	RNA_def_property_ui_text(prop, "Active Render Layer", "Active Render Layer");
	RNA_def_property_update(prop, NC_SCENE | ND_RENDER_OPTIONS, "rna_Scene_glsl_update");

	func = RNA_def_function(srna, "new", "rna_RenderLayer_new");
	RNA_def_function_ui_description(func, "Add a render layer to scene");
	RNA_def_function_flag(func, FUNC_USE_SELF_ID);
	parm = RNA_def_string(func, "name", "RenderLayer", 0, "", "New name for the render layer (not unique)");
	RNA_def_property_flag(parm, PROP_REQUIRED);
	parm = RNA_def_pointer(func, "result", "SceneRenderLayer", "", "Newly created render layer");
	RNA_def_function_return(func, parm);

	func = RNA_def_function(srna, "remove", "rna_RenderLayer_remove");
	RNA_def_function_ui_description(func, "Remove a render layer");
	RNA_def_function_flag(func, FUNC_USE_MAIN | FUNC_USE_REPORTS | FUNC_USE_SELF_ID);
	parm = RNA_def_pointer(func, "layer", "SceneRenderLayer", "", "Render layer to remove");
	RNA_def_property_flag(parm, PROP_REQUIRED | PROP_NEVER_NULL | PROP_RNAPTR);
	RNA_def_property_clear_flag(parm, PROP_THICK_WRAP);
}

/* use for render output and image save operator,
 * note: there are some cases where the members act differently when this is
 * used from a scene, video formats can only be selected for render output
 * for example, this is checked by seeing if the ptr->id.data is a Scene id */

static void rna_def_scene_image_format_data(BlenderRNA *brna)
{

#ifdef WITH_OPENJPEG
	static EnumPropertyItem jp2_codec_items[] = {
		{R_IMF_JP2_CODEC_JP2, "JP2", 0, "JP2", ""},
		{R_IMF_JP2_CODEC_J2K, "J2K", 0, "J2K", ""},
		{0, NULL, 0, NULL, NULL}
	};
#endif

	StructRNA *srna;
	PropertyRNA *prop;

	srna = RNA_def_struct(brna, "ImageFormatSettings", NULL);
	RNA_def_struct_sdna(srna, "ImageFormatData");
	RNA_def_struct_nested(brna, srna, "Scene");
	/* RNA_def_struct_path_func(srna, "rna_RenderSettings_path");  *//* no need for the path, its not animated! */
	RNA_def_struct_ui_text(srna, "Image Format", "Settings for image formats");

	prop = RNA_def_property(srna, "file_format", PROP_ENUM, PROP_NONE);
	RNA_def_property_enum_sdna(prop, NULL, "imtype");
	RNA_def_property_enum_items(prop, image_type_items);
	RNA_def_property_enum_funcs(prop, NULL, "rna_ImageFormatSettings_file_format_set",
	                            "rna_ImageFormatSettings_file_format_itemf");
	RNA_def_property_ui_text(prop, "File Format", "File format to save the rendered images as");
	RNA_def_property_update(prop, NC_SCENE | ND_RENDER_OPTIONS, NULL);

	prop = RNA_def_property(srna, "color_mode", PROP_ENUM, PROP_NONE);
	RNA_def_property_enum_bitflag_sdna(prop, NULL, "planes");
	RNA_def_property_enum_items(prop, image_color_mode_items);
	RNA_def_property_enum_funcs(prop, NULL, NULL, "rna_ImageFormatSettings_color_mode_itemf");
	RNA_def_property_ui_text(prop, "Color Mode",
	                         "Choose BW for saving grayscale images, RGB for saving red, green and blue channels, "
	                         "and RGBA for saving red, green, blue and alpha channels");
	RNA_def_property_update(prop, NC_SCENE | ND_RENDER_OPTIONS, NULL);

	prop = RNA_def_property(srna, "color_depth", PROP_ENUM, PROP_NONE);
	RNA_def_property_enum_bitflag_sdna(prop, NULL, "depth");
	RNA_def_property_enum_items(prop, image_color_depth_items);
	RNA_def_property_enum_funcs(prop, NULL, NULL, "rna_ImageFormatSettings_color_depth_itemf");
	RNA_def_property_ui_text(prop, "Color Depth", "Bit depth per channel");
	RNA_def_property_update(prop, NC_SCENE | ND_RENDER_OPTIONS, NULL);

	/* was 'file_quality' */
	prop = RNA_def_property(srna, "quality", PROP_INT, PROP_PERCENTAGE);
	RNA_def_property_int_sdna(prop, NULL, "quality");
	RNA_def_property_range(prop, 0, 100); /* 0 is needed for compression. */
	RNA_def_property_ui_text(prop, "Quality", "Quality for image formats that support lossy compression");
	RNA_def_property_update(prop, NC_SCENE | ND_RENDER_OPTIONS, NULL);

	/* was shared with file_quality */
	prop = RNA_def_property(srna, "compression", PROP_INT, PROP_PERCENTAGE);
	RNA_def_property_int_sdna(prop, NULL, "compress");
	RNA_def_property_range(prop, 0, 100); /* 0 is needed for compression. */
	RNA_def_property_ui_text(prop, "Compression", "Amount of time to determine best compression: "
	                                              "0 = no compression with fast file output, "
	                                              "100 = maximum lossless compression with slow file output");
	RNA_def_property_update(prop, NC_SCENE | ND_RENDER_OPTIONS, NULL);

	/* flag */
	prop = RNA_def_property(srna, "use_zbuffer", PROP_BOOLEAN, PROP_NONE);
	RNA_def_property_boolean_sdna(prop, NULL, "flag", R_IMF_FLAG_ZBUF);
	RNA_def_property_ui_text(prop, "Z Buffer", "Save the z-depth per pixel (32 bit unsigned int z-buffer)");
	RNA_def_property_update(prop, NC_SCENE | ND_RENDER_OPTIONS, NULL);

	prop = RNA_def_property(srna, "use_preview", PROP_BOOLEAN, PROP_NONE);
	RNA_def_property_boolean_sdna(prop, NULL, "flag", R_IMF_FLAG_PREVIEW_JPG);
	RNA_def_property_ui_text(prop, "Preview", "When rendering animations, save JPG preview images in same directory");
	RNA_def_property_update(prop, NC_SCENE | ND_RENDER_OPTIONS, NULL);

	/* format specific */

#ifdef WITH_OPENEXR
	/* OpenEXR */

	prop = RNA_def_property(srna, "exr_codec", PROP_ENUM, PROP_NONE);
	RNA_def_property_enum_sdna(prop, NULL, "exr_codec");
	RNA_def_property_enum_items(prop, exr_codec_items);
	RNA_def_property_ui_text(prop, "Codec", "Codec settings for OpenEXR");
	RNA_def_property_update(prop, NC_SCENE | ND_RENDER_OPTIONS, NULL);

#endif

#ifdef WITH_OPENJPEG
	/* Jpeg 2000 */
	prop = RNA_def_property(srna, "use_jpeg2k_ycc", PROP_BOOLEAN, PROP_NONE);
	RNA_def_property_boolean_sdna(prop, NULL, "jp2_flag", R_IMF_JP2_FLAG_YCC);
	RNA_def_property_ui_text(prop, "YCC", "Save luminance-chrominance-chrominance channels instead of RGB colors");
	RNA_def_property_update(prop, NC_SCENE | ND_RENDER_OPTIONS, NULL);

	prop = RNA_def_property(srna, "use_jpeg2k_cinema_preset", PROP_BOOLEAN, PROP_NONE);
	RNA_def_property_boolean_sdna(prop, NULL, "jp2_flag", R_IMF_JP2_FLAG_CINE_PRESET);
	RNA_def_property_ui_text(prop, "Cinema", "Use Openjpeg Cinema Preset");
	RNA_def_property_update(prop, NC_SCENE | ND_RENDER_OPTIONS, NULL);

	prop = RNA_def_property(srna, "use_jpeg2k_cinema_48", PROP_BOOLEAN, PROP_NONE);
	RNA_def_property_boolean_sdna(prop, NULL, "jp2_flag", R_IMF_JP2_FLAG_CINE_48);
	RNA_def_property_ui_text(prop, "Cinema (48)", "Use Openjpeg Cinema Preset (48fps)");
	RNA_def_property_update(prop, NC_SCENE | ND_RENDER_OPTIONS, NULL);

	prop = RNA_def_property(srna, "jpeg2k_codec", PROP_ENUM, PROP_NONE);
	RNA_def_property_enum_sdna(prop, NULL, "jp2_codec");
	RNA_def_property_enum_items(prop, jp2_codec_items);
	RNA_def_property_ui_text(prop, "Codec", "Codec settings for Jpek2000");
	RNA_def_property_update(prop, NC_SCENE | ND_RENDER_OPTIONS, NULL);
#endif

	/* Cineon and DPX */

	prop = RNA_def_property(srna, "use_cineon_log", PROP_BOOLEAN, PROP_NONE);
	RNA_def_property_boolean_sdna(prop, NULL, "cineon_flag", R_IMF_CINEON_FLAG_LOG);
	RNA_def_property_ui_text(prop, "Log", "Convert to logarithmic color space");
	RNA_def_property_update(prop, NC_SCENE | ND_RENDER_OPTIONS, NULL);

	prop = RNA_def_property(srna, "cineon_black", PROP_INT, PROP_NONE);
	RNA_def_property_int_sdna(prop, NULL, "cineon_black");
	RNA_def_property_range(prop, 0, 1024);
	RNA_def_property_ui_text(prop, "B", "Log conversion reference blackpoint");
	RNA_def_property_update(prop, NC_SCENE | ND_RENDER_OPTIONS, NULL);

	prop = RNA_def_property(srna, "cineon_white", PROP_INT, PROP_NONE);
	RNA_def_property_int_sdna(prop, NULL, "cineon_white");
	RNA_def_property_range(prop, 0, 1024);
	RNA_def_property_ui_text(prop, "W", "Log conversion reference whitepoint");
	RNA_def_property_update(prop, NC_SCENE | ND_RENDER_OPTIONS, NULL);

	prop = RNA_def_property(srna, "cineon_gamma", PROP_FLOAT, PROP_NONE);
	RNA_def_property_float_sdna(prop, NULL, "cineon_gamma");
	RNA_def_property_range(prop, 0.0f, 10.0f);
	RNA_def_property_ui_text(prop, "G", "Log conversion gamma");
	RNA_def_property_update(prop, NC_SCENE | ND_RENDER_OPTIONS, NULL);

	/* color management */
	prop = RNA_def_property(srna, "view_settings", PROP_POINTER, PROP_NONE);
	RNA_def_property_pointer_sdna(prop, NULL, "view_settings");
	RNA_def_property_struct_type(prop, "ColorManagedViewSettings");
	RNA_def_property_ui_text(prop, "View Settings", "Color management settings applied on image before saving");

	prop = RNA_def_property(srna, "display_settings", PROP_POINTER, PROP_NONE);
	RNA_def_property_pointer_sdna(prop, NULL, "display_settings");
	RNA_def_property_struct_type(prop, "ColorManagedDisplaySettings");
	RNA_def_property_ui_text(prop, "Display Settings", "Settings of device saved image would be displayed on");
}

static void rna_def_scene_ffmpeg_settings(BlenderRNA *brna)
{
	StructRNA *srna;
	PropertyRNA *prop;

#ifdef WITH_FFMPEG
	static EnumPropertyItem ffmpeg_format_items[] = {
		{FFMPEG_MPEG1, "MPEG1", 0, "MPEG-1", ""},
		{FFMPEG_MPEG2, "MPEG2", 0, "MPEG-2", ""},
		{FFMPEG_MPEG4, "MPEG4", 0, "MPEG-4", ""},
		{FFMPEG_AVI, "AVI", 0, "AVI", ""},
		{FFMPEG_MOV, "QUICKTIME", 0, "Quicktime", ""},
		{FFMPEG_DV, "DV", 0, "DV", ""},
		{FFMPEG_H264, "H264", 0, "H.264", ""},
		{FFMPEG_XVID, "XVID", 0, "Xvid", ""},
		{FFMPEG_OGG, "OGG", 0, "Ogg", ""},
		{FFMPEG_MKV, "MKV", 0, "Matroska", ""},
		{FFMPEG_FLV, "FLASH", 0, "Flash", ""},
		{0, NULL, 0, NULL, NULL}
	};

	static EnumPropertyItem ffmpeg_codec_items[] = {
		{AV_CODEC_ID_NONE, "NONE", 0, "None", ""},
		{AV_CODEC_ID_MPEG1VIDEO, "MPEG1", 0, "MPEG-1", ""},
		{AV_CODEC_ID_MPEG2VIDEO, "MPEG2", 0, "MPEG-2", ""},
		{AV_CODEC_ID_MPEG4, "MPEG4", 0, "MPEG-4(divx)", ""},
		{AV_CODEC_ID_HUFFYUV, "HUFFYUV", 0, "HuffYUV", ""},
		{AV_CODEC_ID_DVVIDEO, "DV", 0, "DV", ""},
		{AV_CODEC_ID_H264, "H264", 0, "H.264", ""},
		{AV_CODEC_ID_THEORA, "THEORA", 0, "Theora", ""},
		{AV_CODEC_ID_FLV1, "FLASH", 0, "Flash Video", ""},
		{AV_CODEC_ID_FFV1, "FFV1", 0, "FFmpeg video codec #1", ""},
		{AV_CODEC_ID_QTRLE, "QTRLE", 0, "QT rle / QT Animation", ""},
		{AV_CODEC_ID_DNXHD, "DNXHD", 0, "DNxHD", ""},
		{AV_CODEC_ID_PNG, "PNG", 0, "PNG", ""},
		{0, NULL, 0, NULL, NULL}
	};

	static EnumPropertyItem ffmpeg_audio_codec_items[] = {
		{AV_CODEC_ID_NONE, "NONE", 0, "None", ""},
		{AV_CODEC_ID_MP2, "MP2", 0, "MP2", ""},
		{AV_CODEC_ID_MP3, "MP3", 0, "MP3", ""},
		{AV_CODEC_ID_AC3, "AC3", 0, "AC3", ""},
		{AV_CODEC_ID_AAC, "AAC", 0, "AAC", ""},
		{AV_CODEC_ID_VORBIS, "VORBIS", 0, "Vorbis", ""},
		{AV_CODEC_ID_FLAC, "FLAC", 0, "FLAC", ""},
		{AV_CODEC_ID_PCM_S16LE, "PCM", 0, "PCM", ""},
		{0, NULL, 0, NULL, NULL}
	};
#endif

	static EnumPropertyItem audio_channel_items[] = {
		{1, "MONO", 0, "Mono", "Set audio channels to mono"},
		{2, "STEREO", 0, "Stereo", "Set audio channels to stereo"},
		{4, "SURROUND4", 0, "4 Channels", "Set audio channels to 4 channels"},
		{6, "SURROUND51", 0, "5.1 Surround", "Set audio channels to 5.1 surround sound"},
		{8, "SURROUND71", 0, "7.1 Surround", "Set audio channels to 7.1 surround sound"},
		{0, NULL, 0, NULL, NULL}
	};

	srna = RNA_def_struct(brna, "FFmpegSettings", NULL);
	RNA_def_struct_sdna(srna, "FFMpegCodecData");
	RNA_def_struct_ui_text(srna, "FFmpeg Settings", "FFmpeg related settings for the scene");

#ifdef WITH_FFMPEG
	prop = RNA_def_property(srna, "format", PROP_ENUM, PROP_NONE);
	RNA_def_property_enum_bitflag_sdna(prop, NULL, "type");
	RNA_def_property_clear_flag(prop, PROP_ANIMATABLE);
	RNA_def_property_enum_items(prop, ffmpeg_format_items);
	RNA_def_property_ui_text(prop, "Format", "Output file format");
	RNA_def_property_update(prop, NC_SCENE | ND_RENDER_OPTIONS, "rna_FFmpegSettings_codec_settings_update");

	prop = RNA_def_property(srna, "codec", PROP_ENUM, PROP_NONE);
	RNA_def_property_enum_bitflag_sdna(prop, NULL, "codec");
	RNA_def_property_clear_flag(prop, PROP_ANIMATABLE);
	RNA_def_property_enum_items(prop, ffmpeg_codec_items);
	RNA_def_property_ui_text(prop, "Codec", "FFmpeg codec to use");
	RNA_def_property_update(prop, NC_SCENE | ND_RENDER_OPTIONS, "rna_FFmpegSettings_codec_settings_update");

	prop = RNA_def_property(srna, "video_bitrate", PROP_INT, PROP_NONE);
	RNA_def_property_int_sdna(prop, NULL, "video_bitrate");
	RNA_def_property_clear_flag(prop, PROP_ANIMATABLE);
	RNA_def_property_ui_text(prop, "Bitrate", "Video bitrate (kb/s)");
	RNA_def_property_update(prop, NC_SCENE | ND_RENDER_OPTIONS, NULL);

	prop = RNA_def_property(srna, "minrate", PROP_INT, PROP_NONE);
	RNA_def_property_int_sdna(prop, NULL, "rc_min_rate");
	RNA_def_property_clear_flag(prop, PROP_ANIMATABLE);
	RNA_def_property_ui_text(prop, "Min Rate", "Rate control: min rate (kb/s)");
	RNA_def_property_update(prop, NC_SCENE | ND_RENDER_OPTIONS, NULL);

	prop = RNA_def_property(srna, "maxrate", PROP_INT, PROP_NONE);
	RNA_def_property_int_sdna(prop, NULL, "rc_max_rate");
	RNA_def_property_clear_flag(prop, PROP_ANIMATABLE);
	RNA_def_property_ui_text(prop, "Max Rate", "Rate control: max rate (kb/s)");
	RNA_def_property_update(prop, NC_SCENE | ND_RENDER_OPTIONS, NULL);

	prop = RNA_def_property(srna, "muxrate", PROP_INT, PROP_NONE);
	RNA_def_property_int_sdna(prop, NULL, "mux_rate");
	RNA_def_property_clear_flag(prop, PROP_ANIMATABLE);
	RNA_def_property_range(prop, 0, 100000000);
	RNA_def_property_ui_text(prop, "Mux Rate", "Mux rate (bits/s(!))");
	RNA_def_property_update(prop, NC_SCENE | ND_RENDER_OPTIONS, NULL);

	prop = RNA_def_property(srna, "gopsize", PROP_INT, PROP_NONE);
	RNA_def_property_int_sdna(prop, NULL, "gop_size");
	RNA_def_property_clear_flag(prop, PROP_ANIMATABLE);
	RNA_def_property_range(prop, 0, 100);
	RNA_def_property_ui_text(prop, "GOP Size", "Distance between key frames");
	RNA_def_property_update(prop, NC_SCENE | ND_RENDER_OPTIONS, NULL);

	prop = RNA_def_property(srna, "buffersize", PROP_INT, PROP_NONE);
	RNA_def_property_int_sdna(prop, NULL, "rc_buffer_size");
	RNA_def_property_clear_flag(prop, PROP_ANIMATABLE);
	RNA_def_property_range(prop, 0, 2000);
	RNA_def_property_ui_text(prop, "Buffersize", "Rate control: buffer size (kb)");
	RNA_def_property_update(prop, NC_SCENE | ND_RENDER_OPTIONS, NULL);

	prop = RNA_def_property(srna, "packetsize", PROP_INT, PROP_NONE);
	RNA_def_property_int_sdna(prop, NULL, "mux_packet_size");
	RNA_def_property_clear_flag(prop, PROP_ANIMATABLE);
	RNA_def_property_range(prop, 0, 16384);
	RNA_def_property_ui_text(prop, "Mux Packet Size", "Mux packet size (byte)");
	RNA_def_property_update(prop, NC_SCENE | ND_RENDER_OPTIONS, NULL);

	prop = RNA_def_property(srna, "use_autosplit", PROP_BOOLEAN, PROP_NONE);
	RNA_def_property_boolean_sdna(prop, NULL, "flags", FFMPEG_AUTOSPLIT_OUTPUT);
	RNA_def_property_clear_flag(prop, PROP_ANIMATABLE);
	RNA_def_property_ui_text(prop, "Autosplit Output", "Autosplit output at 2GB boundary");
	RNA_def_property_update(prop, NC_SCENE | ND_RENDER_OPTIONS, NULL);

	prop = RNA_def_property(srna, "use_lossless_output", PROP_BOOLEAN, PROP_NONE);
	RNA_def_property_boolean_sdna(prop, NULL, "flags", FFMPEG_LOSSLESS_OUTPUT);
	RNA_def_property_clear_flag(prop, PROP_ANIMATABLE);
	RNA_def_property_boolean_funcs(prop, NULL, "rna_FFmpegSettings_lossless_output_set");
	RNA_def_property_ui_text(prop, "Lossless Output", "Use lossless output for video streams");
	RNA_def_property_update(prop, NC_SCENE | ND_RENDER_OPTIONS, NULL);

	/* FFMPEG Audio*/
	prop = RNA_def_property(srna, "audio_codec", PROP_ENUM, PROP_NONE);
	RNA_def_property_enum_bitflag_sdna(prop, NULL, "audio_codec");
	RNA_def_property_clear_flag(prop, PROP_ANIMATABLE);
	RNA_def_property_enum_items(prop, ffmpeg_audio_codec_items);
	RNA_def_property_ui_text(prop, "Audio Codec", "FFmpeg audio codec to use");
	RNA_def_property_update(prop, NC_SCENE | ND_RENDER_OPTIONS, NULL);

	prop = RNA_def_property(srna, "audio_bitrate", PROP_INT, PROP_NONE);
	RNA_def_property_int_sdna(prop, NULL, "audio_bitrate");
	RNA_def_property_clear_flag(prop, PROP_ANIMATABLE);
	RNA_def_property_range(prop, 32, 384);
	RNA_def_property_ui_text(prop, "Bitrate", "Audio bitrate (kb/s)");
	RNA_def_property_update(prop, NC_SCENE | ND_RENDER_OPTIONS, NULL);

	prop = RNA_def_property(srna, "audio_volume", PROP_FLOAT, PROP_NONE);
	RNA_def_property_float_sdna(prop, NULL, "audio_volume");
	RNA_def_property_clear_flag(prop, PROP_ANIMATABLE);
	RNA_def_property_range(prop, 0.0f, 1.0f);
	RNA_def_property_ui_text(prop, "Volume", "Audio volume");
	RNA_def_property_translation_context(prop, BLF_I18NCONTEXT_ID_SOUND);
	RNA_def_property_update(prop, NC_SCENE | ND_RENDER_OPTIONS, NULL);
#endif

	/* the following two "ffmpeg" settings are general audio settings */
	prop = RNA_def_property(srna, "audio_mixrate", PROP_INT, PROP_NONE);
	RNA_def_property_int_sdna(prop, NULL, "audio_mixrate");
	RNA_def_property_clear_flag(prop, PROP_ANIMATABLE);
	RNA_def_property_range(prop, 8000, 192000);
	RNA_def_property_ui_text(prop, "Samplerate", "Audio samplerate(samples/s)");
	RNA_def_property_update(prop, NC_SCENE | ND_RENDER_OPTIONS, NULL);

	prop = RNA_def_property(srna, "audio_channels", PROP_ENUM, PROP_NONE);
	RNA_def_property_enum_sdna(prop, NULL, "audio_channels");
	RNA_def_property_clear_flag(prop, PROP_ANIMATABLE);
	RNA_def_property_enum_items(prop, audio_channel_items);
	RNA_def_property_ui_text(prop, "Audio Channels", "Audio channel count");
}

#ifdef WITH_QUICKTIME
static void rna_def_scene_quicktime_settings(BlenderRNA *brna)
{
	StructRNA *srna;
	PropertyRNA *prop;

	static EnumPropertyItem quicktime_codec_type_items[] = {
		{0, "codec", 0, "codec", ""},
		{0, NULL, 0, NULL, NULL}
	};

	static EnumPropertyItem quicktime_audio_samplerate_items[] = {
		{22050, "22050", 0, "22kHz", ""},
		{44100, "44100", 0, "44.1kHz", ""},
		{48000, "48000", 0, "48kHz", ""},
		{88200, "88200", 0, "88.2kHz", ""},
		{96000, "96000", 0, "96kHz", ""},
		{192000, "192000", 0, "192kHz", ""},
		{0, NULL, 0, NULL, NULL}
	};

	static EnumPropertyItem quicktime_audio_bitdepth_items[] = {
		{AUD_FORMAT_U8, "8BIT", 0, "8bit", ""},
		{AUD_FORMAT_S16, "16BIT", 0, "16bit", ""},
		{AUD_FORMAT_S24, "24BIT", 0, "24bit", ""},
		{AUD_FORMAT_S32, "32BIT", 0, "32bit", ""},
		{AUD_FORMAT_FLOAT32, "FLOAT32", 0, "float32", ""},
		{AUD_FORMAT_FLOAT64, "FLOAT64", 0, "float64", ""},
		{0, NULL, 0, NULL, NULL}
	};

	static EnumPropertyItem quicktime_audio_bitrate_items[] = {
		{64000, "64000", 0, "64kbps", ""},
		{112000, "112000", 0, "112kpbs", ""},
		{128000, "128000", 0, "128kbps", ""},
		{192000, "192000", 0, "192kbps", ""},
		{256000, "256000", 0, "256kbps", ""},
		{320000, "320000", 0, "320kbps", ""},
		{0, NULL, 0, NULL, NULL}
	};

	/* QuickTime */
	srna = RNA_def_struct(brna, "QuickTimeSettings", NULL);
	RNA_def_struct_sdna(srna, "QuicktimeCodecSettings");
	RNA_def_struct_ui_text(srna, "QuickTime Settings", "QuickTime related settings for the scene");

	prop = RNA_def_property(srna, "codec_type", PROP_ENUM, PROP_NONE);
	RNA_def_property_enum_bitflag_sdna(prop, NULL, "codecType");
	RNA_def_property_enum_items(prop, quicktime_codec_type_items);
	RNA_def_property_enum_funcs(prop, "rna_RenderSettings_qtcodecsettings_codecType_get",
	                            "rna_RenderSettings_qtcodecsettings_codecType_set",
	                            "rna_RenderSettings_qtcodecsettings_codecType_itemf");
	RNA_def_property_ui_text(prop, "Codec", "QuickTime codec type");
	RNA_def_property_update(prop, NC_SCENE | ND_RENDER_OPTIONS, NULL);

	prop = RNA_def_property(srna, "codec_spatial_quality", PROP_INT, PROP_PERCENTAGE);
	RNA_def_property_int_sdna(prop, NULL, "codecSpatialQuality");
	RNA_def_property_range(prop, 0, 100);
	RNA_def_property_ui_text(prop, "Spatial quality", "Intra-frame spatial quality level");
	RNA_def_property_update(prop, NC_SCENE | ND_RENDER_OPTIONS, NULL);

	prop = RNA_def_property(srna, "audiocodec_type", PROP_ENUM, PROP_NONE);
	RNA_def_property_enum_bitflag_sdna(prop, NULL, "audiocodecType");
	RNA_def_property_enum_items(prop, quicktime_codec_type_items);
	RNA_def_property_enum_funcs(prop, "rna_RenderSettings_qtcodecsettings_audiocodecType_get",
	                            "rna_RenderSettings_qtcodecsettings_audiocodecType_set",
	                            "rna_RenderSettings_qtcodecsettings_audiocodecType_itemf");
	RNA_def_property_ui_text(prop, "Audio Codec", "QuickTime audio codec type");
	RNA_def_property_update(prop, NC_SCENE | ND_RENDER_OPTIONS, NULL);

	prop = RNA_def_property(srna, "audio_samplerate", PROP_ENUM, PROP_NONE);
	RNA_def_property_enum_bitflag_sdna(prop, NULL, "audioSampleRate");
	RNA_def_property_enum_items(prop, quicktime_audio_samplerate_items);
	RNA_def_property_ui_text(prop, "Smp Rate", "Sample Rate");
	RNA_def_property_update(prop, NC_SCENE | ND_RENDER_OPTIONS, NULL);

	prop = RNA_def_property(srna, "audio_bitdepth", PROP_ENUM, PROP_NONE);
	RNA_def_property_enum_bitflag_sdna(prop, NULL, "audioBitDepth");
	RNA_def_property_enum_items(prop, quicktime_audio_bitdepth_items);
	RNA_def_property_ui_text(prop, "Bit Depth", "Bit Depth");
	RNA_def_property_update(prop, NC_SCENE | ND_RENDER_OPTIONS, NULL);

	prop = RNA_def_property(srna, "audio_resampling_hq", PROP_BOOLEAN, PROP_NONE);
	RNA_def_property_boolean_negative_sdna(prop, NULL, "audioCodecFlags", QTAUDIO_FLAG_RESAMPLE_NOHQ);
	RNA_def_property_ui_text(prop, "HQ", "Use High Quality resampling algorithm");
	RNA_def_property_update(prop, NC_SCENE | ND_RENDER_OPTIONS, NULL);

	prop = RNA_def_property(srna, "audio_codec_isvbr", PROP_BOOLEAN, PROP_NONE);
	RNA_def_property_boolean_negative_sdna(prop, NULL, "audioCodecFlags", QTAUDIO_FLAG_CODEC_ISCBR);
	RNA_def_property_ui_text(prop, "VBR", "Use Variable Bit Rate compression (improves quality at same bitrate)");
	RNA_def_property_update(prop, NC_SCENE | ND_RENDER_OPTIONS, NULL);

	prop = RNA_def_property(srna, "audio_bitrate", PROP_ENUM, PROP_NONE);
	RNA_def_property_enum_bitflag_sdna(prop, NULL, "audioBitRate");
	RNA_def_property_enum_items(prop, quicktime_audio_bitrate_items);
	RNA_def_property_ui_text(prop, "Bitrate", "Compressed audio bitrate");
	RNA_def_property_update(prop, NC_SCENE | ND_RENDER_OPTIONS, NULL);
}
#endif

static void rna_def_scene_render_data(BlenderRNA *brna)
{
	StructRNA *srna;
	PropertyRNA *prop;
	
	static EnumPropertyItem pixel_filter_items[] = {
		{R_FILTER_BOX, "BOX", 0, "Box", "Use a box filter for anti-aliasing"},
		{R_FILTER_TENT, "TENT", 0, "Tent", "Use a tent filter for anti-aliasing"},
		{R_FILTER_QUAD, "QUADRATIC", 0, "Quadratic", "Use a quadratic filter for anti-aliasing"},
		{R_FILTER_CUBIC, "CUBIC", 0, "Cubic", "Use a cubic filter for anti-aliasing"},
		{R_FILTER_CATROM, "CATMULLROM", 0, "Catmull-Rom", "Use a Catmull-Rom filter for anti-aliasing"},
		{R_FILTER_GAUSS, "GAUSSIAN", 0, "Gaussian", "Use a Gaussian filter for anti-aliasing"},
		{R_FILTER_MITCH, "MITCHELL", 0, "Mitchell-Netravali", "Use a Mitchell-Netravali filter for anti-aliasing"},
		{0, NULL, 0, NULL, NULL}
	};
		
	static EnumPropertyItem alpha_mode_items[] = {
		{R_ADDSKY, "SKY", 0, "Sky", "Transparent pixels are filled with sky color"},
		{R_ALPHAPREMUL, "TRANSPARENT", 0, "Transparent", "World background is transparent with premultiplied alpha"},
		{0, NULL, 0, NULL, NULL}
	};

	static EnumPropertyItem display_mode_items[] = {
		{R_OUTPUT_SCREEN, "SCREEN", 0, "Full Screen", "Images are rendered in full Screen"},
		{R_OUTPUT_AREA, "AREA", 0, "Image Editor", "Images are rendered in Image Editor"},
		{R_OUTPUT_WINDOW, "WINDOW", 0, "New Window", "Images are rendered in new Window"},
		{R_OUTPUT_NONE, "NONE", 0, "Keep UI", "Images are rendered without forcing UI changes"},
		{0, NULL, 0, NULL, NULL}
	};
	
	/* Bake */
	static EnumPropertyItem bake_mode_items[] = {
		{RE_BAKE_ALL, "FULL", 0, "Full Render", "Bake everything"},
		{RE_BAKE_AO, "AO", 0, "Ambient Occlusion", "Bake ambient occlusion"},
		{RE_BAKE_SHADOW, "SHADOW", 0, "Shadow", "Bake shadows"},
		{RE_BAKE_NORMALS, "NORMALS", 0, "Normals", "Bake normals"},
		{RE_BAKE_TEXTURE, "TEXTURE", 0, "Textures", "Bake textures"},
		{RE_BAKE_DISPLACEMENT, "DISPLACEMENT", 0, "Displacement", "Bake displacement"},
		{RE_BAKE_DERIVATIVE, "DERIVATIVE", 0, "Derivative", "Bake derivative map"},
		{RE_BAKE_VERTEX_COLORS, "VERTEX_COLORS", 0, "Vertex Colors", "Bake vertex colors"},
		{RE_BAKE_EMIT, "EMIT", 0, "Emission", "Bake Emit values (glow)"},
		{RE_BAKE_ALPHA, "ALPHA", 0, "Alpha", "Bake Alpha values (transparency)"},
		{RE_BAKE_MIRROR_INTENSITY, "MIRROR_INTENSITY", 0, "Mirror Intensity", "Bake Mirror values"},
		{RE_BAKE_MIRROR_COLOR, "MIRROR_COLOR", 0, "Mirror Colors", "Bake Mirror colors"},
		{RE_BAKE_SPEC_INTENSITY, "SPEC_INTENSITY", 0, "Specular Intensity", "Bake Specular values"},
		{RE_BAKE_SPEC_COLOR, "SPEC_COLOR", 0, "Specular Colors", "Bake Specular colors"},
		{0, NULL, 0, NULL, NULL}
	};

	static EnumPropertyItem bake_normal_space_items[] = {
		{R_BAKE_SPACE_CAMERA, "CAMERA", 0, "Camera", "Bake the normals in camera space"},
		{R_BAKE_SPACE_WORLD, "WORLD", 0, "World", "Bake the normals in world space"},
		{R_BAKE_SPACE_OBJECT, "OBJECT", 0, "Object", "Bake the normals in object space"},
		{R_BAKE_SPACE_TANGENT, "TANGENT", 0, "Tangent", "Bake the normals in tangent space"},
		{0, NULL, 0, NULL, NULL}
	};

	static EnumPropertyItem bake_qyad_split_items[] = {
		{0, "AUTO", 0, "Automatic", "Split quads to give the least distortion while baking"},
		{1, "FIXED", 0, "Fixed", "Split quads predictably (0,1,2) (0,2,3)"},
		{2, "FIXED_ALT", 0, "Fixed Alternate", "Split quads predictably (1,2,3) (1,3,0)"},
		{0, NULL, 0, NULL, NULL}
	};
	
	static EnumPropertyItem octree_resolution_items[] = {
		{64, "64", 0, "64", ""},
		{128, "128", 0, "128", ""},
		{256, "256", 0, "256", ""},
		{512, "512", 0, "512", ""},
		{0, NULL, 0, NULL, NULL}
	};

	static EnumPropertyItem raytrace_structure_items[] = {
		{R_RAYSTRUCTURE_AUTO, "AUTO", 0, "Auto", "Automatically select acceleration structure"},
		{R_RAYSTRUCTURE_OCTREE, "OCTREE", 0, "Octree", "Use old Octree structure"},
		{R_RAYSTRUCTURE_VBVH, "VBVH", 0, "vBVH", "Use vBVH"},
		{R_RAYSTRUCTURE_SIMD_SVBVH, "SIMD_SVBVH", 0, "SIMD SVBVH", "Use SIMD SVBVH"},
		{R_RAYSTRUCTURE_SIMD_QBVH, "SIMD_QBVH", 0, "SIMD QBVH", "Use SIMD QBVH"},
		{0, NULL, 0, NULL, NULL}
	};

	static EnumPropertyItem fixed_oversample_items[] = {
		{5, "5", 0, "5", ""},
		{8, "8", 0, "8", ""},
		{11, "11", 0, "11", ""},
		{16, "16", 0, "16", ""},
		{0, NULL, 0, NULL, NULL}
	};
		
	static EnumPropertyItem field_order_items[] = {
		{0, "EVEN_FIRST", 0, "Upper First", "Upper field first"},
		{R_ODDFIELD, "ODD_FIRST", 0, "Lower First", "Lower field first"},
		{0, NULL, 0, NULL, NULL}
	};
		
	static EnumPropertyItem threads_mode_items[] = {
		{0, "AUTO", 0, "Auto-detect", "Automatically determine the number of threads, based on CPUs"},
		{R_FIXED_THREADS, "FIXED", 0, "Fixed", "Manually determine the number of threads"},
		{0, NULL, 0, NULL, NULL}
	};

	static EnumPropertyItem engine_items[] = {
		{0, "BLENDER_RENDER", 0, "Blender Render", "Use the Blender internal rendering engine for rendering"},
		{0, NULL, 0, NULL, NULL}
	};

	static EnumPropertyItem freestyle_thickness_items[] = {
		{R_LINE_THICKNESS_ABSOLUTE, "ABSOLUTE", 0, "Absolute", "Specify unit line thickness in pixels"},
		{R_LINE_THICKNESS_RELATIVE, "RELATIVE", 0, "Relative",
		                            "Unit line thickness is scaled by the proportion of the present vertical image "
		                            "resolution to 480 pixels"},
		{0, NULL, 0, NULL, NULL}};

	rna_def_scene_ffmpeg_settings(brna);
#ifdef WITH_QUICKTIME
	rna_def_scene_quicktime_settings(brna);
#endif

	srna = RNA_def_struct(brna, "RenderSettings", NULL);
	RNA_def_struct_sdna(srna, "RenderData");
	RNA_def_struct_nested(brna, srna, "Scene");
	RNA_def_struct_path_func(srna, "rna_RenderSettings_path");
	RNA_def_struct_ui_text(srna, "Render Data", "Rendering settings for a Scene datablock");

	/* Render Data */
	prop = RNA_def_property(srna, "image_settings", PROP_POINTER, PROP_NONE);
	RNA_def_property_flag(prop, PROP_NEVER_NULL);
	RNA_def_property_pointer_sdna(prop, NULL, "im_format");
	RNA_def_property_struct_type(prop, "ImageFormatSettings");
	RNA_def_property_ui_text(prop, "Image Format", "");

	prop = RNA_def_property(srna, "resolution_x", PROP_INT, PROP_PIXEL);
	RNA_def_property_int_sdna(prop, NULL, "xsch");
	RNA_def_property_flag(prop, PROP_PROPORTIONAL);
	RNA_def_property_clear_flag(prop, PROP_ANIMATABLE);
	RNA_def_property_range(prop, 4, 65536);
	RNA_def_property_ui_text(prop, "Resolution X", "Number of horizontal pixels in the rendered image");
	RNA_def_property_update(prop, NC_SCENE | ND_RENDER_OPTIONS, "rna_SceneCamera_update");
	
	prop = RNA_def_property(srna, "resolution_y", PROP_INT, PROP_PIXEL);
	RNA_def_property_int_sdna(prop, NULL, "ysch");
	RNA_def_property_flag(prop, PROP_PROPORTIONAL);
	RNA_def_property_clear_flag(prop, PROP_ANIMATABLE);
	RNA_def_property_range(prop, 4, 65536);
	RNA_def_property_ui_text(prop, "Resolution Y", "Number of vertical pixels in the rendered image");
	RNA_def_property_update(prop, NC_SCENE | ND_RENDER_OPTIONS, "rna_SceneCamera_update");
	
	prop = RNA_def_property(srna, "resolution_percentage", PROP_INT, PROP_PERCENTAGE);
	RNA_def_property_int_sdna(prop, NULL, "size");
	RNA_def_property_clear_flag(prop, PROP_ANIMATABLE);
	RNA_def_property_range(prop, 1, SHRT_MAX);
	RNA_def_property_ui_range(prop, 1, 100, 10, 1);
	RNA_def_property_ui_text(prop, "Resolution %", "Percentage scale for render resolution");
	RNA_def_property_update(prop, NC_SCENE | ND_RENDER_OPTIONS, NULL);
	
	prop = RNA_def_property(srna, "tile_x", PROP_INT, PROP_NONE);
	RNA_def_property_int_sdna(prop, NULL, "tilex");
	RNA_def_property_clear_flag(prop, PROP_ANIMATABLE);
	RNA_def_property_range(prop, 8, 65536);
	RNA_def_property_ui_text(prop, "Tile X", "Horizontal tile size to use while rendering");
	RNA_def_property_update(prop, NC_SCENE | ND_RENDER_OPTIONS, NULL);
	
	prop = RNA_def_property(srna, "tile_y", PROP_INT, PROP_NONE);
	RNA_def_property_int_sdna(prop, NULL, "tiley");
	RNA_def_property_clear_flag(prop, PROP_ANIMATABLE);
	RNA_def_property_range(prop, 8, 65536);
	RNA_def_property_ui_text(prop, "Tile Y", "Vertical tile size to use while rendering");
	RNA_def_property_update(prop, NC_SCENE | ND_RENDER_OPTIONS, NULL);
	
	prop = RNA_def_property(srna, "pixel_aspect_x", PROP_FLOAT, PROP_NONE);
	RNA_def_property_float_sdna(prop, NULL, "xasp");
	RNA_def_property_flag(prop, PROP_PROPORTIONAL);
	RNA_def_property_clear_flag(prop, PROP_ANIMATABLE);
	RNA_def_property_range(prop, 1.0f, 200.0f);
	RNA_def_property_ui_text(prop, "Pixel Aspect X",
	                         "Horizontal aspect ratio - for anamorphic or non-square pixel output");
	RNA_def_property_update(prop, NC_SCENE | ND_RENDER_OPTIONS, "rna_SceneCamera_update");
	
	prop = RNA_def_property(srna, "pixel_aspect_y", PROP_FLOAT, PROP_NONE);
	RNA_def_property_float_sdna(prop, NULL, "yasp");
	RNA_def_property_flag(prop, PROP_PROPORTIONAL);
	RNA_def_property_clear_flag(prop, PROP_ANIMATABLE);
	RNA_def_property_range(prop, 1.0f, 200.0f);
	RNA_def_property_ui_text(prop, "Pixel Aspect Y",
	                         "Vertical aspect ratio - for anamorphic or non-square pixel output");
	RNA_def_property_update(prop, NC_SCENE | ND_RENDER_OPTIONS, "rna_SceneCamera_update");

#ifdef WITH_QUICKTIME
	prop = RNA_def_property(srna, "quicktime", PROP_POINTER, PROP_NONE);
	RNA_def_property_struct_type(prop, "QuickTimeSettings");
	RNA_def_property_pointer_sdna(prop, NULL, "qtcodecsettings");
	RNA_def_property_flag(prop, PROP_NEVER_UNLINK);
	RNA_def_property_ui_text(prop, "QuickTime Settings", "QuickTime related settings for the scene");
#endif

	prop = RNA_def_property(srna, "ffmpeg", PROP_POINTER, PROP_NONE);
	RNA_def_property_struct_type(prop, "FFmpegSettings");
	RNA_def_property_pointer_sdna(prop, NULL, "ffcodecdata");
	RNA_def_property_flag(prop, PROP_NEVER_UNLINK);
	RNA_def_property_ui_text(prop, "FFmpeg Settings", "FFmpeg related settings for the scene");

	prop = RNA_def_property(srna, "fps", PROP_INT, PROP_NONE);
	RNA_def_property_int_sdna(prop, NULL, "frs_sec");
	RNA_def_property_clear_flag(prop, PROP_ANIMATABLE);
	RNA_def_property_range(prop, 1, 120);
	RNA_def_property_ui_text(prop, "FPS", "Framerate, expressed in frames per second");
	RNA_def_property_update(prop, NC_SCENE | ND_RENDER_OPTIONS, "rna_Scene_fps_update");
	
	prop = RNA_def_property(srna, "fps_base", PROP_FLOAT, PROP_NONE);
	RNA_def_property_float_sdna(prop, NULL, "frs_sec_base");
	RNA_def_property_clear_flag(prop, PROP_ANIMATABLE);
	RNA_def_property_range(prop, 0.1f, 120.0f);
	RNA_def_property_ui_text(prop, "FPS Base", "Framerate base");
	RNA_def_property_update(prop, NC_SCENE | ND_RENDER_OPTIONS, "rna_Scene_fps_update");
	
	/* frame mapping */
	prop = RNA_def_property(srna, "frame_map_old", PROP_INT, PROP_NONE);
	RNA_def_property_int_sdna(prop, NULL, "framapto");
	RNA_def_property_clear_flag(prop, PROP_ANIMATABLE);
	RNA_def_property_range(prop, 1, 900);
	RNA_def_property_ui_text(prop, "Frame Map Old", "Old mapping value in frames");
	RNA_def_property_update(prop, NC_SCENE | ND_FRAME, "rna_Scene_framelen_update");
	
	prop = RNA_def_property(srna, "frame_map_new", PROP_INT, PROP_NONE);
	RNA_def_property_int_sdna(prop, NULL, "images");
	RNA_def_property_clear_flag(prop, PROP_ANIMATABLE);
	RNA_def_property_range(prop, 1, 900);
	RNA_def_property_ui_text(prop, "Frame Map New", "How many frames the Map Old will last");
	RNA_def_property_update(prop, NC_SCENE | ND_FRAME, "rna_Scene_framelen_update");

	
	prop = RNA_def_property(srna, "dither_intensity", PROP_FLOAT, PROP_NONE);
	RNA_def_property_float_sdna(prop, NULL, "dither_intensity");
	RNA_def_property_range(prop, 0.0f, 2.0f);
	RNA_def_property_ui_text(prop, "Dither Intensity",
	                         "Amount of dithering noise added to the rendered image to break up banding");
	RNA_def_property_update(prop, NC_SCENE | ND_RENDER_OPTIONS, NULL);
	
	prop = RNA_def_property(srna, "pixel_filter_type", PROP_ENUM, PROP_NONE);
	RNA_def_property_enum_sdna(prop, NULL, "filtertype");
	RNA_def_property_enum_items(prop, pixel_filter_items);
	RNA_def_property_ui_text(prop, "Pixel Filter", "Reconstruction filter used for combining anti-aliasing samples");
	RNA_def_property_update(prop, NC_SCENE | ND_RENDER_OPTIONS, NULL);
	
	prop = RNA_def_property(srna, "filter_size", PROP_FLOAT, PROP_PIXEL);
	RNA_def_property_float_sdna(prop, NULL, "gauss");
	RNA_def_property_range(prop, 0.5f, 1.5f);
	RNA_def_property_ui_text(prop, "Filter Size", "Width over which the reconstruction filter combines samples");
	RNA_def_property_update(prop, NC_SCENE | ND_RENDER_OPTIONS, NULL);
	
	prop = RNA_def_property(srna, "alpha_mode", PROP_ENUM, PROP_NONE);
	RNA_def_property_enum_sdna(prop, NULL, "alphamode");
	RNA_def_property_enum_items(prop, alpha_mode_items);
	RNA_def_property_ui_text(prop, "Alpha Mode", "Representation of alpha information in the RGBA pixels");
	RNA_def_property_update(prop, NC_SCENE | ND_RENDER_OPTIONS, NULL);
	
	prop = RNA_def_property(srna, "octree_resolution", PROP_ENUM, PROP_NONE);
	RNA_def_property_enum_sdna(prop, NULL, "ocres");
	RNA_def_property_enum_items(prop, octree_resolution_items);
	RNA_def_property_ui_text(prop, "Octree Resolution",
	                         "Resolution of raytrace accelerator, use higher resolutions for larger scenes");
	RNA_def_property_update(prop, NC_SCENE | ND_RENDER_OPTIONS, NULL);

	prop = RNA_def_property(srna, "raytrace_method", PROP_ENUM, PROP_NONE);
	RNA_def_property_enum_sdna(prop, NULL, "raytrace_structure");
	RNA_def_property_enum_items(prop, raytrace_structure_items);
	RNA_def_property_ui_text(prop, "Raytrace Acceleration Structure", "Type of raytrace accelerator structure");
	RNA_def_property_update(prop, NC_SCENE | ND_RENDER_OPTIONS, NULL);

	prop = RNA_def_property(srna, "use_instances", PROP_BOOLEAN, PROP_NONE);
	RNA_def_property_boolean_sdna(prop, NULL, "raytrace_options", R_RAYTRACE_USE_INSTANCES);
	RNA_def_property_ui_text(prop, "Use Instances",
	                         "Instance support leads to effective memory reduction when using duplicates");
	RNA_def_property_update(prop, NC_SCENE | ND_RENDER_OPTIONS, NULL);

	prop = RNA_def_property(srna, "use_local_coords", PROP_BOOLEAN, PROP_NONE);
	RNA_def_property_boolean_sdna(prop, NULL, "raytrace_options", R_RAYTRACE_USE_LOCAL_COORDS);
	RNA_def_property_ui_text(prop, "Use Local Coords",
	                         "Vertex coordinates are stored locally on each primitive "
	                         "(increases memory usage, but may have impact on speed)");
	RNA_def_property_update(prop, NC_SCENE | ND_RENDER_OPTIONS, NULL);

	prop = RNA_def_property(srna, "use_antialiasing", PROP_BOOLEAN, PROP_NONE);
	RNA_def_property_boolean_sdna(prop, NULL, "mode", R_OSA);
	RNA_def_property_ui_text(prop, "Anti-Aliasing",
	                         "Render and combine multiple samples per pixel to prevent jagged edges");
	RNA_def_property_update(prop, NC_SCENE | ND_RENDER_OPTIONS, NULL);
	
	prop = RNA_def_property(srna, "antialiasing_samples", PROP_ENUM, PROP_NONE);
	RNA_def_property_enum_sdna(prop, NULL, "osa");
	RNA_def_property_enum_items(prop, fixed_oversample_items);
	RNA_def_property_ui_text(prop, "Anti-Aliasing Samples", "Amount of anti-aliasing samples per pixel");
	RNA_def_property_update(prop, NC_SCENE | ND_RENDER_OPTIONS, NULL);
	
	prop = RNA_def_property(srna, "use_fields", PROP_BOOLEAN, PROP_NONE);
	RNA_def_property_boolean_sdna(prop, NULL, "mode", R_FIELDS);
	RNA_def_property_ui_text(prop, "Fields", "Render image to two fields per frame, for interlaced TV output");
	RNA_def_property_update(prop, NC_SCENE | ND_RENDER_OPTIONS, NULL);
	
	prop = RNA_def_property(srna, "field_order", PROP_ENUM, PROP_NONE);
	RNA_def_property_enum_bitflag_sdna(prop, NULL, "mode");
	RNA_def_property_enum_items(prop, field_order_items);
	RNA_def_property_ui_text(prop, "Field Order",
	                         "Order of video fields (select which lines get rendered first, "
	                         "to create smooth motion for TV output)");
	RNA_def_property_update(prop, NC_SCENE | ND_RENDER_OPTIONS, NULL);
	
	prop = RNA_def_property(srna, "use_fields_still", PROP_BOOLEAN, PROP_NONE);
	RNA_def_property_boolean_sdna(prop, NULL, "mode", R_FIELDSTILL);
	RNA_def_property_ui_text(prop, "Fields Still", "Disable the time difference between fields");
	RNA_def_property_update(prop, NC_SCENE | ND_RENDER_OPTIONS, NULL);
	
	/* rendering features */
	prop = RNA_def_property(srna, "use_shadows", PROP_BOOLEAN, PROP_NONE);
	RNA_def_property_boolean_sdna(prop, NULL, "mode", R_SHADOW);
	RNA_def_property_ui_text(prop, "Shadows", "Calculate shadows while rendering");
	RNA_def_property_update(prop, NC_SCENE | ND_RENDER_OPTIONS, NULL);
	
	prop = RNA_def_property(srna, "use_envmaps", PROP_BOOLEAN, PROP_NONE);
	RNA_def_property_boolean_sdna(prop, NULL, "mode", R_ENVMAP);
	RNA_def_property_ui_text(prop, "Environment Maps", "Calculate environment maps while rendering");
	RNA_def_property_update(prop, NC_SCENE | ND_RENDER_OPTIONS, NULL);
	
	prop = RNA_def_property(srna, "use_sss", PROP_BOOLEAN, PROP_NONE);
	RNA_def_property_boolean_sdna(prop, NULL, "mode", R_SSS);
	RNA_def_property_ui_text(prop, "Subsurface Scattering", "Calculate sub-surface scattering in materials rendering");
	RNA_def_property_update(prop, NC_SCENE | ND_RENDER_OPTIONS, NULL);
	
	prop = RNA_def_property(srna, "use_raytrace", PROP_BOOLEAN, PROP_NONE);
	RNA_def_property_boolean_sdna(prop, NULL, "mode", R_RAYTRACE);
	RNA_def_property_ui_text(prop, "Raytracing",
	                         "Pre-calculate the raytrace accelerator and render raytracing effects");
	RNA_def_property_update(prop, NC_SCENE | ND_RENDER_OPTIONS, NULL);
	
	prop = RNA_def_property(srna, "use_textures", PROP_BOOLEAN, PROP_NONE);
	RNA_def_property_boolean_negative_sdna(prop, NULL, "scemode", R_NO_TEX);
	RNA_def_property_ui_text(prop, "Textures", "Use textures to affect material properties");
	RNA_def_property_update(prop, NC_SCENE | ND_RENDER_OPTIONS, NULL);
	
	prop = RNA_def_property(srna, "use_edge_enhance", PROP_BOOLEAN, PROP_NONE);
	RNA_def_property_boolean_sdna(prop, NULL, "mode", R_EDGE);
	RNA_def_property_ui_text(prop, "Edge", "Create a toon outline around the edges of geometry");
	RNA_def_property_update(prop, NC_SCENE | ND_RENDER_OPTIONS, NULL);
	
	prop = RNA_def_property(srna, "edge_threshold", PROP_INT, PROP_NONE);
	RNA_def_property_int_sdna(prop, NULL, "edgeint");
	RNA_def_property_range(prop, 0, 255);
	RNA_def_property_ui_text(prop, "Edge Threshold", "Threshold for drawing outlines on geometry edges");
	RNA_def_property_update(prop, NC_SCENE | ND_RENDER_OPTIONS, NULL);
	
	prop = RNA_def_property(srna, "edge_color", PROP_FLOAT, PROP_COLOR);
	RNA_def_property_float_sdna(prop, NULL, "edgeR");
	RNA_def_property_array(prop, 3);
	RNA_def_property_ui_text(prop, "Edge Color", "Edge color");
	RNA_def_property_update(prop, NC_SCENE | ND_RENDER_OPTIONS, NULL);
	
	prop = RNA_def_property(srna, "use_freestyle", PROP_BOOLEAN, PROP_NONE);
	RNA_def_property_boolean_sdna(prop, NULL, "mode", R_EDGE_FRS);
	RNA_def_property_ui_text(prop, "Edge", "Draw stylized strokes using Freestyle");
	RNA_def_property_update(prop, NC_SCENE | ND_RENDER_OPTIONS, NULL);

	/* threads */
	prop = RNA_def_property(srna, "threads", PROP_INT, PROP_NONE);
	RNA_def_property_int_sdna(prop, NULL, "threads");
	RNA_def_property_range(prop, 1, BLENDER_MAX_THREADS);
	RNA_def_property_int_funcs(prop, "rna_RenderSettings_threads_get", NULL, NULL);
	RNA_def_property_ui_text(prop, "Threads",
	                         "Number of CPU threads to use simultaneously while rendering "
	                         "(for multi-core/CPU systems)");
	RNA_def_property_update(prop, NC_SCENE | ND_RENDER_OPTIONS, NULL);
	
	prop = RNA_def_property(srna, "threads_mode", PROP_ENUM, PROP_NONE);
	RNA_def_property_enum_bitflag_sdna(prop, NULL, "mode");
	RNA_def_property_enum_items(prop, threads_mode_items);
	RNA_def_property_enum_funcs(prop, "rna_RenderSettings_threads_mode_get", NULL, NULL);
	RNA_def_property_ui_text(prop, "Threads Mode", "Determine the amount of render threads used");
	RNA_def_property_update(prop, NC_SCENE | ND_RENDER_OPTIONS, NULL);
	
	/* motion blur */
	prop = RNA_def_property(srna, "use_motion_blur", PROP_BOOLEAN, PROP_NONE);
	RNA_def_property_boolean_sdna(prop, NULL, "mode", R_MBLUR);
	RNA_def_property_ui_text(prop, "Motion Blur", "Use multi-sampled 3D scene motion blur");
	RNA_def_property_clear_flag(prop, PROP_ANIMATABLE);
	RNA_def_property_update(prop, NC_SCENE | ND_RENDER_OPTIONS, "rna_Scene_glsl_update");
	
	prop = RNA_def_property(srna, "motion_blur_samples", PROP_INT, PROP_NONE);
	RNA_def_property_int_sdna(prop, NULL, "mblur_samples");
	RNA_def_property_range(prop, 1, 32);
	RNA_def_property_ui_text(prop, "Motion Samples", "Number of scene samples to take with motion blur");
	RNA_def_property_clear_flag(prop, PROP_ANIMATABLE);
	RNA_def_property_update(prop, NC_SCENE | ND_RENDER_OPTIONS, "rna_Scene_glsl_update");
	
	prop = RNA_def_property(srna, "motion_blur_shutter", PROP_FLOAT, PROP_UNSIGNED);
	RNA_def_property_float_sdna(prop, NULL, "blurfac");
	RNA_def_property_ui_range(prop, 0.01f, 2.0f, 1, 2);
	RNA_def_property_ui_text(prop, "Shutter", "Time taken in frames between shutter open and close");
	RNA_def_property_clear_flag(prop, PROP_ANIMATABLE);
	RNA_def_property_update(prop, NC_SCENE | ND_RENDER_OPTIONS, "rna_Scene_glsl_update");
	
	/* border */
	prop = RNA_def_property(srna, "use_border", PROP_BOOLEAN, PROP_NONE);
	RNA_def_property_boolean_sdna(prop, NULL, "mode", R_BORDER);
	RNA_def_property_clear_flag(prop, PROP_ANIMATABLE);
	RNA_def_property_ui_text(prop, "Border",
	                         "Render a user-defined border region, within the frame size "
	                         "(note that this disables save_buffers and full_sample)");
	RNA_def_property_update(prop, NC_SCENE | ND_RENDER_OPTIONS, NULL);

	
	
	prop = RNA_def_property(srna, "border_min_x", PROP_FLOAT, PROP_NONE);
	RNA_def_property_float_sdna(prop, NULL, "border.xmin");
	RNA_def_property_range(prop, 0.0f, 1.0f);
	RNA_def_property_clear_flag(prop, PROP_ANIMATABLE);
	RNA_def_property_ui_text(prop, "Border Minimum X", "Minimum X value to for the render border");
	RNA_def_property_update(prop, NC_SCENE | ND_RENDER_OPTIONS, NULL);

	prop = RNA_def_property(srna, "border_min_y", PROP_FLOAT, PROP_NONE);
	RNA_def_property_float_sdna(prop, NULL, "border.ymin");
	RNA_def_property_range(prop, 0.0f, 1.0f);
	RNA_def_property_clear_flag(prop, PROP_ANIMATABLE);
	RNA_def_property_ui_text(prop, "Border Minimum Y", "Minimum Y value for the render border");
	RNA_def_property_update(prop, NC_SCENE | ND_RENDER_OPTIONS, NULL);

	prop = RNA_def_property(srna, "border_max_x", PROP_FLOAT, PROP_NONE);
	RNA_def_property_float_sdna(prop, NULL, "border.xmax");
	RNA_def_property_range(prop, 0.0f, 1.0f);
	RNA_def_property_clear_flag(prop, PROP_ANIMATABLE);
	RNA_def_property_ui_text(prop, "Border Maximum X", "Maximum X value for the render border");
	RNA_def_property_update(prop, NC_SCENE | ND_RENDER_OPTIONS, NULL);

	prop = RNA_def_property(srna, "border_max_y", PROP_FLOAT, PROP_NONE);
	RNA_def_property_float_sdna(prop, NULL, "border.ymax");
	RNA_def_property_range(prop, 0.0f, 1.0f);
	RNA_def_property_clear_flag(prop, PROP_ANIMATABLE);
	RNA_def_property_ui_text(prop, "Border Maximum Y", "Maximum Y value for the render border");
	RNA_def_property_update(prop, NC_SCENE | ND_RENDER_OPTIONS, NULL);
	
	prop = RNA_def_property(srna, "use_crop_to_border", PROP_BOOLEAN, PROP_NONE);
	RNA_def_property_boolean_sdna(prop, NULL, "mode", R_CROP);
	RNA_def_property_clear_flag(prop, PROP_ANIMATABLE);
	RNA_def_property_ui_text(prop, "Crop to Border", "Crop the rendered frame to the defined border size");
	RNA_def_property_update(prop, NC_SCENE | ND_RENDER_OPTIONS, NULL);
	
	prop = RNA_def_property(srna, "use_placeholder", PROP_BOOLEAN, PROP_NONE);
	RNA_def_property_boolean_sdna(prop, NULL, "mode", R_TOUCH);
	RNA_def_property_ui_text(prop, "Placeholders",
	                         "Create empty placeholder files while rendering frames (similar to Unix 'touch')");
	RNA_def_property_update(prop, NC_SCENE | ND_RENDER_OPTIONS, NULL);
	
	prop = RNA_def_property(srna, "use_overwrite", PROP_BOOLEAN, PROP_NONE);
	RNA_def_property_boolean_negative_sdna(prop, NULL, "mode", R_NO_OVERWRITE);
	RNA_def_property_ui_text(prop, "Overwrite", "Overwrite existing files while rendering");
	RNA_def_property_update(prop, NC_SCENE | ND_RENDER_OPTIONS, NULL);
	
	prop = RNA_def_property(srna, "use_compositing", PROP_BOOLEAN, PROP_NONE);
	RNA_def_property_boolean_sdna(prop, NULL, "scemode", R_DOCOMP);
	RNA_def_property_clear_flag(prop, PROP_ANIMATABLE);
	RNA_def_property_ui_text(prop, "Compositing",
	                         "Process the render result through the compositing pipeline, "
	                         "if compositing nodes are enabled");
	RNA_def_property_update(prop, NC_SCENE | ND_RENDER_OPTIONS, NULL);
	
	prop = RNA_def_property(srna, "use_sequencer", PROP_BOOLEAN, PROP_NONE);
	RNA_def_property_boolean_sdna(prop, NULL, "scemode", R_DOSEQ);
	RNA_def_property_clear_flag(prop, PROP_ANIMATABLE);
	RNA_def_property_ui_text(prop, "Sequencer",
	                         "Process the render (and composited) result through the video sequence "
	                         "editor pipeline, if sequencer strips exist");
	RNA_def_property_update(prop, NC_SCENE | ND_RENDER_OPTIONS, NULL);
	
	prop = RNA_def_property(srna, "use_file_extension", PROP_BOOLEAN, PROP_NONE);
	RNA_def_property_boolean_sdna(prop, NULL, "scemode", R_EXTENSION);
	RNA_def_property_ui_text(prop, "File Extensions",
	                         "Add the file format extensions to the rendered file name (eg: filename + .jpg)");
	RNA_def_property_update(prop, NC_SCENE | ND_RENDER_OPTIONS, NULL);

#if 0 /* moved */
	prop = RNA_def_property(srna, "file_format", PROP_ENUM, PROP_NONE);
	RNA_def_property_enum_sdna(prop, NULL, "imtype");
	RNA_def_property_enum_items(prop, image_type_items);
	RNA_def_property_enum_funcs(prop, NULL, "rna_RenderSettings_file_format_set", NULL);
	RNA_def_property_ui_text(prop, "File Format", "File format to save the rendered images as");
	RNA_def_property_update(prop, NC_SCENE | ND_RENDER_OPTIONS, NULL);
#endif

	prop = RNA_def_property(srna, "file_extension", PROP_STRING, PROP_NONE);
	RNA_def_property_string_funcs(prop, "rna_SceneRender_file_ext_get", "rna_SceneRender_file_ext_length", NULL);
	RNA_def_property_ui_text(prop, "Extension", "The file extension used for saving renders");
	RNA_def_property_clear_flag(prop, PROP_EDITABLE);

	prop = RNA_def_property(srna, "is_movie_format", PROP_BOOLEAN, PROP_NONE);
	RNA_def_property_boolean_funcs(prop, "rna_RenderSettings_is_movie_fomat_get", NULL);
	RNA_def_property_clear_flag(prop, PROP_EDITABLE);
	RNA_def_property_ui_text(prop, "Movie Format", "When true the format is a movie");

	prop = RNA_def_property(srna, "use_free_image_textures", PROP_BOOLEAN, PROP_NONE);
	RNA_def_property_boolean_sdna(prop, NULL, "scemode", R_FREE_IMAGE);
	RNA_def_property_ui_text(prop, "Free Image Textures",
	                         "Free all image textures from memory after render, to save memory before compositing");
	RNA_def_property_update(prop, NC_SCENE | ND_RENDER_OPTIONS, NULL);

	prop = RNA_def_property(srna, "use_free_unused_nodes", PROP_BOOLEAN, PROP_NONE);
	RNA_def_property_boolean_sdna(prop, NULL, "scemode", R_COMP_FREE);
	RNA_def_property_ui_text(prop, "Free Unused Nodes",
	                         "Free Nodes that are not used while compositing, to save memory");
	RNA_def_property_update(prop, NC_SCENE | ND_RENDER_OPTIONS, NULL);

	prop = RNA_def_property(srna, "use_save_buffers", PROP_BOOLEAN, PROP_NONE);
	RNA_def_property_boolean_sdna(prop, NULL, "scemode", R_EXR_TILE_FILE);
	RNA_def_property_boolean_funcs(prop, "rna_RenderSettings_save_buffers_get", NULL);
	RNA_def_property_ui_text(prop, "Save Buffers",
	                         "Save tiles for all RenderLayers and SceneNodes to files in the temp directory "
	                         "(saves memory, required for Full Sample)");
	RNA_def_property_update(prop, NC_SCENE | ND_RENDER_OPTIONS, NULL);
	
	prop = RNA_def_property(srna, "use_full_sample", PROP_BOOLEAN, PROP_NONE);
	RNA_def_property_boolean_sdna(prop, NULL, "scemode", R_FULL_SAMPLE);
	RNA_def_property_boolean_funcs(prop, "rna_RenderSettings_full_sample_get", NULL);
	RNA_def_property_ui_text(prop, "Full Sample",
	                         "Save for every anti-aliasing sample the entire RenderLayer results "
	                         "(this solves anti-aliasing issues with compositing)");
	RNA_def_property_update(prop, NC_SCENE | ND_RENDER_OPTIONS, NULL);

	prop = RNA_def_property(srna, "display_mode", PROP_ENUM, PROP_NONE);
	RNA_def_property_enum_bitflag_sdna(prop, NULL, "displaymode");
	RNA_def_property_enum_items(prop, display_mode_items);
	RNA_def_property_ui_text(prop, "Display", "Select where rendered images will be displayed");
	RNA_def_property_update(prop, NC_SCENE | ND_RENDER_OPTIONS, NULL);

	prop = RNA_def_property(srna, "use_lock_interface", PROP_BOOLEAN, PROP_NONE);
	RNA_def_property_boolean_sdna(prop, NULL, "use_lock_interface", 1);
	RNA_def_property_ui_icon(prop, ICON_UNLOCKED, true);
	RNA_def_property_ui_text(prop, "Lock Interface", "Lock interface during rendering in favor of giving more memory to the renderer");
	RNA_def_property_update(prop, NC_SCENE | ND_RENDER_OPTIONS, NULL);

	prop = RNA_def_property(srna, "filepath", PROP_STRING, PROP_FILEPATH);
	RNA_def_property_string_sdna(prop, NULL, "pic");
	RNA_def_property_ui_text(prop, "Output Path",
	                         "Directory/name to save animations, # characters defines the position "
	                         "and length of frame numbers");
	RNA_def_property_update(prop, NC_SCENE | ND_RENDER_OPTIONS, NULL);

	/* Bake */
	
	prop = RNA_def_property(srna, "bake_type", PROP_ENUM, PROP_NONE);
	RNA_def_property_enum_bitflag_sdna(prop, NULL, "bake_mode");
	RNA_def_property_enum_items(prop, bake_mode_items);
	RNA_def_property_ui_text(prop, "Bake Mode", "Choose shading information to bake into the image");
	RNA_def_property_update(prop, NC_SCENE | ND_RENDER_OPTIONS, NULL);

	prop = RNA_def_property(srna, "bake_normal_space", PROP_ENUM, PROP_NONE);
	RNA_def_property_enum_bitflag_sdna(prop, NULL, "bake_normal_space");
	RNA_def_property_enum_items(prop, bake_normal_space_items);
	RNA_def_property_ui_text(prop, "Normal Space", "Choose normal space for baking");
	RNA_def_property_update(prop, NC_SCENE | ND_RENDER_OPTIONS, NULL);

	prop = RNA_def_property(srna, "bake_quad_split", PROP_ENUM, PROP_NONE);
	RNA_def_property_enum_items(prop, bake_qyad_split_items);
	RNA_def_property_ui_text(prop, "Quad Split", "Choose the method used to split a quad into 2 triangles for baking");
	RNA_def_property_update(prop, NC_SCENE | ND_RENDER_OPTIONS, NULL);

	prop = RNA_def_property(srna, "bake_aa_mode", PROP_ENUM, PROP_NONE);
	RNA_def_property_enum_bitflag_sdna(prop, NULL, "bake_osa");
	RNA_def_property_enum_items(prop, fixed_oversample_items);
	RNA_def_property_ui_text(prop, "Anti-Aliasing Level", "");
	RNA_def_property_update(prop, NC_SCENE | ND_RENDER_OPTIONS, NULL);

	prop = RNA_def_property(srna, "use_bake_selected_to_active", PROP_BOOLEAN, PROP_NONE);
	RNA_def_property_boolean_sdna(prop, NULL, "bake_flag", R_BAKE_TO_ACTIVE);
	RNA_def_property_ui_text(prop, "Selected to Active",
	                         "Bake shading on the surface of selected objects to the active object");
	RNA_def_property_update(prop, NC_SCENE | ND_RENDER_OPTIONS, NULL);

	prop = RNA_def_property(srna, "use_bake_normalize", PROP_BOOLEAN, PROP_NONE);
	RNA_def_property_boolean_sdna(prop, NULL, "bake_flag", R_BAKE_NORMALIZE);
	RNA_def_property_ui_text(prop, "Normalized",
	                         "With displacement normalize to the distance, with ambient occlusion "
	                         "normalize without using material settings");
	RNA_def_property_update(prop, NC_SCENE | ND_RENDER_OPTIONS, NULL);

	prop = RNA_def_property(srna, "use_bake_clear", PROP_BOOLEAN, PROP_NONE);
	RNA_def_property_boolean_sdna(prop, NULL, "bake_flag", R_BAKE_CLEAR);
	RNA_def_property_ui_text(prop, "Clear", "Clear Images before baking");
	RNA_def_property_update(prop, NC_SCENE | ND_RENDER_OPTIONS, NULL);

	prop = RNA_def_property(srna, "use_bake_antialiasing", PROP_BOOLEAN, PROP_NONE);
	RNA_def_property_boolean_sdna(prop, NULL, "bake_flag", R_BAKE_OSA);
	RNA_def_property_ui_text(prop, "Anti-Aliasing", "Enables Anti-aliasing");
	RNA_def_property_update(prop, NC_SCENE | ND_RENDER_OPTIONS, NULL);

	prop = RNA_def_property(srna, "bake_margin", PROP_INT, PROP_PIXEL);
	RNA_def_property_int_sdna(prop, NULL, "bake_filter");
	RNA_def_property_range(prop, 0, 64);
	RNA_def_property_ui_text(prop, "Margin",
	                         "Extends the baked result as a post process filter");
	RNA_def_property_update(prop, NC_SCENE | ND_RENDER_OPTIONS, NULL);

	prop = RNA_def_property(srna, "bake_distance", PROP_FLOAT, PROP_NONE);
	RNA_def_property_float_sdna(prop, NULL, "bake_maxdist");
	RNA_def_property_range(prop, 0.0, 1000.0);
	RNA_def_property_ui_text(prop, "Distance",
	                         "Maximum distance from active object to other object (in blender units)");
	RNA_def_property_update(prop, NC_SCENE | ND_RENDER_OPTIONS, NULL);

	prop = RNA_def_property(srna, "bake_bias", PROP_FLOAT, PROP_NONE);
	RNA_def_property_float_sdna(prop, NULL, "bake_biasdist");
	RNA_def_property_range(prop, 0.0, 1000.0);
	RNA_def_property_ui_text(prop, "Bias", "Bias towards faces further away from the object (in blender units)");
	RNA_def_property_update(prop, NC_SCENE | ND_RENDER_OPTIONS, NULL);

	prop = RNA_def_property(srna, "use_bake_multires", PROP_BOOLEAN, PROP_NONE);
	RNA_def_property_boolean_sdna(prop, NULL, "bake_flag", R_BAKE_MULTIRES);
	RNA_def_property_ui_text(prop, "Bake from Multires", "Bake directly from multires object");
	RNA_def_property_update(prop, NC_SCENE | ND_RENDER_OPTIONS, NULL);

	prop = RNA_def_property(srna, "use_bake_lores_mesh", PROP_BOOLEAN, PROP_NONE);
	RNA_def_property_boolean_sdna(prop, NULL, "bake_flag", R_BAKE_LORES_MESH);
	RNA_def_property_ui_text(prop, "Low Resolution Mesh",
	                         "Calculate heights against unsubdivided low resolution mesh");
	RNA_def_property_update(prop, NC_SCENE | ND_RENDER_OPTIONS, NULL);

	prop = RNA_def_property(srna, "bake_samples", PROP_INT, PROP_NONE);
	RNA_def_property_int_sdna(prop, NULL, "bake_samples");
	RNA_def_property_range(prop, 64, 1024);
	RNA_def_property_int_default(prop, 256);
	RNA_def_property_ui_text(prop, "Samples", "Number of samples used for ambient occlusion baking from multires");
	RNA_def_property_update(prop, NC_SCENE | ND_RENDER_OPTIONS, NULL);

	prop = RNA_def_property(srna, "use_bake_to_vertex_color", PROP_BOOLEAN, PROP_NONE);
	RNA_def_property_boolean_sdna(prop, NULL, "bake_flag", R_BAKE_VCOL);
	RNA_def_property_ui_text(prop, "Bake to Vertex Color",
	                         "Bake to vertex colors instead of to a UV-mapped image");
	RNA_def_property_update(prop, NC_SCENE | ND_RENDER_OPTIONS, NULL);

	prop = RNA_def_property(srna, "use_bake_user_scale", PROP_BOOLEAN, PROP_NONE);
	RNA_def_property_boolean_sdna(prop, NULL, "bake_flag", R_BAKE_USERSCALE);
	RNA_def_property_ui_text(prop, "User scale", "Use a user scale for the derivative map");

	prop = RNA_def_property(srna, "bake_user_scale", PROP_FLOAT, PROP_NONE);
	RNA_def_property_float_sdna(prop, NULL, "bake_user_scale");
	RNA_def_property_range(prop, 0.0, 1000.0);
	RNA_def_property_ui_text(prop, "Scale",
	                         "Instead of automatically normalizing to 0..1, "
	                         "apply a user scale to the derivative map");

	/* stamp */
	
	prop = RNA_def_property(srna, "use_stamp_time", PROP_BOOLEAN, PROP_NONE);
	RNA_def_property_boolean_sdna(prop, NULL, "stamp", R_STAMP_TIME);
	RNA_def_property_ui_text(prop, "Stamp Time",
	                         "Include the rendered frame timecode as HH:MM:SS.FF in image metadata");
	RNA_def_property_update(prop, NC_SCENE | ND_RENDER_OPTIONS, NULL);
	
	prop = RNA_def_property(srna, "use_stamp_date", PROP_BOOLEAN, PROP_NONE);
	RNA_def_property_boolean_sdna(prop, NULL, "stamp", R_STAMP_DATE);
	RNA_def_property_ui_text(prop, "Stamp Date", "Include the current date in image metadata");
	RNA_def_property_update(prop, NC_SCENE | ND_RENDER_OPTIONS, NULL);
	
	prop = RNA_def_property(srna, "use_stamp_frame", PROP_BOOLEAN, PROP_NONE);
	RNA_def_property_boolean_sdna(prop, NULL, "stamp", R_STAMP_FRAME);
	RNA_def_property_ui_text(prop, "Stamp Frame", "Include the frame number in image metadata");
	RNA_def_property_update(prop, NC_SCENE | ND_RENDER_OPTIONS, NULL);
	
	prop = RNA_def_property(srna, "use_stamp_camera", PROP_BOOLEAN, PROP_NONE);
	RNA_def_property_boolean_sdna(prop, NULL, "stamp", R_STAMP_CAMERA);
	RNA_def_property_ui_text(prop, "Stamp Camera", "Include the name of the active camera in image metadata");
	RNA_def_property_update(prop, NC_SCENE | ND_RENDER_OPTIONS, NULL);

	prop = RNA_def_property(srna, "use_stamp_lens", PROP_BOOLEAN, PROP_NONE);
	RNA_def_property_boolean_sdna(prop, NULL, "stamp", R_STAMP_CAMERALENS);
	RNA_def_property_ui_text(prop, "Stamp Lens", "Include the active camera's lens in image metadata");
	RNA_def_property_update(prop, NC_SCENE | ND_RENDER_OPTIONS, NULL);
	
	prop = RNA_def_property(srna, "use_stamp_scene", PROP_BOOLEAN, PROP_NONE);
	RNA_def_property_boolean_sdna(prop, NULL, "stamp", R_STAMP_SCENE);
	RNA_def_property_ui_text(prop, "Stamp Scene", "Include the name of the active scene in image metadata");
	RNA_def_property_update(prop, NC_SCENE | ND_RENDER_OPTIONS, NULL);
	
	prop = RNA_def_property(srna, "use_stamp_note", PROP_BOOLEAN, PROP_NONE);
	RNA_def_property_boolean_sdna(prop, NULL, "stamp", R_STAMP_NOTE);
	RNA_def_property_ui_text(prop, "Stamp Note", "Include a custom note in image metadata");
	RNA_def_property_update(prop, NC_SCENE | ND_RENDER_OPTIONS, NULL);
	
	prop = RNA_def_property(srna, "use_stamp_marker", PROP_BOOLEAN, PROP_NONE);
	RNA_def_property_boolean_sdna(prop, NULL, "stamp", R_STAMP_MARKER);
	RNA_def_property_ui_text(prop, "Stamp Marker", "Include the name of the last marker in image metadata");
	RNA_def_property_update(prop, NC_SCENE | ND_RENDER_OPTIONS, NULL);
	
	prop = RNA_def_property(srna, "use_stamp_filename", PROP_BOOLEAN, PROP_NONE);
	RNA_def_property_boolean_sdna(prop, NULL, "stamp", R_STAMP_FILENAME);
	RNA_def_property_ui_text(prop, "Stamp Filename", "Include the .blend filename in image metadata");
	RNA_def_property_update(prop, NC_SCENE | ND_RENDER_OPTIONS, NULL);
	
	prop = RNA_def_property(srna, "use_stamp_sequencer_strip", PROP_BOOLEAN, PROP_NONE);
	RNA_def_property_boolean_sdna(prop, NULL, "stamp", R_STAMP_SEQSTRIP);
	RNA_def_property_ui_text(prop, "Stamp Sequence Strip",
	                         "Include the name of the foreground sequence strip in image metadata");
	RNA_def_property_update(prop, NC_SCENE | ND_RENDER_OPTIONS, NULL);

	prop = RNA_def_property(srna, "use_stamp_render_time", PROP_BOOLEAN, PROP_NONE);
	RNA_def_property_boolean_sdna(prop, NULL, "stamp", R_STAMP_RENDERTIME);
	RNA_def_property_ui_text(prop, "Stamp Render Time", "Include the render time in image metadata");
	RNA_def_property_update(prop, NC_SCENE | ND_RENDER_OPTIONS, NULL);
	
	prop = RNA_def_property(srna, "stamp_note_text", PROP_STRING, PROP_NONE);
	RNA_def_property_string_sdna(prop, NULL, "stamp_udata");
	RNA_def_property_ui_text(prop, "Stamp Note Text", "Custom text to appear in the stamp note");
	RNA_def_property_update(prop, NC_SCENE | ND_RENDER_OPTIONS, NULL);

	prop = RNA_def_property(srna, "use_stamp", PROP_BOOLEAN, PROP_NONE);
	RNA_def_property_boolean_sdna(prop, NULL, "stamp", R_STAMP_DRAW);
	RNA_def_property_ui_text(prop, "Render Stamp", "Render the stamp info text in the rendered image");
	RNA_def_property_update(prop, NC_SCENE | ND_RENDER_OPTIONS, NULL);
	
	prop = RNA_def_property(srna, "stamp_font_size", PROP_INT, PROP_NONE);
	RNA_def_property_int_sdna(prop, NULL, "stamp_font_id");
	RNA_def_property_range(prop, 8, 64);
	RNA_def_property_ui_text(prop, "Font Size", "Size of the font used when rendering stamp text");
	RNA_def_property_update(prop, NC_SCENE | ND_RENDER_OPTIONS, NULL);

	prop = RNA_def_property(srna, "stamp_foreground", PROP_FLOAT, PROP_COLOR);
	RNA_def_property_float_sdna(prop, NULL, "fg_stamp");
	RNA_def_property_array(prop, 4);
	RNA_def_property_range(prop, 0.0, 1.0);
	RNA_def_property_ui_text(prop, "Text Color", "Color to use for stamp text");
	RNA_def_property_update(prop, NC_SCENE | ND_RENDER_OPTIONS, NULL);
	
	prop = RNA_def_property(srna, "stamp_background", PROP_FLOAT, PROP_COLOR);
	RNA_def_property_float_sdna(prop, NULL, "bg_stamp");
	RNA_def_property_array(prop, 4);
	RNA_def_property_range(prop, 0.0, 1.0);
	RNA_def_property_ui_text(prop, "Background", "Color to use behind stamp text");
	RNA_def_property_update(prop, NC_SCENE | ND_RENDER_OPTIONS, NULL);

	/* sequencer draw options */

	prop = RNA_def_property(srna, "use_sequencer_gl_preview", PROP_BOOLEAN, PROP_NONE);
	RNA_def_property_boolean_sdna(prop, NULL, "seq_flag", R_SEQ_GL_PREV);
	RNA_def_property_ui_text(prop, "Sequencer OpenGL", "");
	RNA_def_property_update(prop, NC_SCENE | ND_SEQUENCER, "rna_SceneSequencer_update");

#if 0  /* see R_SEQ_GL_REND comment */
	prop = RNA_def_property(srna, "use_sequencer_gl_render", PROP_BOOLEAN, PROP_NONE);
	RNA_def_property_boolean_sdna(prop, NULL, "seq_flag", R_SEQ_GL_REND);
	RNA_def_property_ui_text(prop, "Sequencer OpenGL", "");
#endif

	prop = RNA_def_property(srna, "sequencer_gl_preview", PROP_ENUM, PROP_NONE);
	RNA_def_property_enum_sdna(prop, NULL, "seq_prev_type");
	RNA_def_property_enum_items(prop, viewport_shade_items);
	RNA_def_property_ui_text(prop, "Sequencer Preview Shading", "Method to draw in the sequencer view");
	RNA_def_property_update(prop, NC_SCENE | ND_SEQUENCER, "rna_SceneSequencer_update");

	prop = RNA_def_property(srna, "sequencer_gl_render", PROP_ENUM, PROP_NONE);
	RNA_def_property_enum_sdna(prop, NULL, "seq_rend_type");
	RNA_def_property_enum_items(prop, viewport_shade_items);
	RNA_def_property_ui_text(prop, "Sequencer Preview Shading", "Method to draw in the sequencer view");

	prop = RNA_def_property(srna, "use_sequencer_gl_textured_solid", PROP_BOOLEAN, PROP_NONE);
	RNA_def_property_boolean_sdna(prop, NULL, "seq_flag", R_SEQ_SOLID_TEX);
	RNA_def_property_ui_text(prop, "Textured Solid", "Draw face-assigned textures in solid draw method");
	RNA_def_property_update(prop, NC_SCENE | ND_SEQUENCER, "rna_SceneSequencer_update");

	/* layers */
	prop = RNA_def_property(srna, "layers", PROP_COLLECTION, PROP_NONE);
	RNA_def_property_collection_sdna(prop, NULL, "layers", NULL);
	RNA_def_property_struct_type(prop, "SceneRenderLayer");
	RNA_def_property_ui_text(prop, "Render Layers", "");
	rna_def_render_layers(brna, prop);


	prop = RNA_def_property(srna, "use_single_layer", PROP_BOOLEAN, PROP_NONE);
	RNA_def_property_boolean_sdna(prop, NULL, "scemode", R_SINGLE_LAYER);
	RNA_def_property_ui_text(prop, "Single Layer", "Only render the active layer");
	RNA_def_property_ui_icon(prop, ICON_UNPINNED, 1);
	RNA_def_property_update(prop, NC_SCENE | ND_RENDER_OPTIONS, NULL);

	/* engine */
	prop = RNA_def_property(srna, "engine", PROP_ENUM, PROP_NONE);
	RNA_def_property_enum_items(prop, engine_items);
	RNA_def_property_enum_funcs(prop, "rna_RenderSettings_engine_get", "rna_RenderSettings_engine_set",
	                            "rna_RenderSettings_engine_itemf");
	RNA_def_property_clear_flag(prop, PROP_ANIMATABLE);
	RNA_def_property_ui_text(prop, "Engine", "Engine to use for rendering");
	RNA_def_property_update(prop, NC_WINDOW, "rna_RenderSettings_engine_update");

	prop = RNA_def_property(srna, "has_multiple_engines", PROP_BOOLEAN, PROP_NONE);
	RNA_def_property_boolean_funcs(prop, "rna_RenderSettings_multiple_engines_get", NULL);
	RNA_def_property_clear_flag(prop, PROP_EDITABLE);
	RNA_def_property_ui_text(prop, "Multiple Engines", "More than one rendering engine is available");

	prop = RNA_def_property(srna, "use_shading_nodes", PROP_BOOLEAN, PROP_NONE);
	RNA_def_property_boolean_funcs(prop, "rna_RenderSettings_use_shading_nodes_get", NULL);
	RNA_def_property_clear_flag(prop, PROP_EDITABLE);
	RNA_def_property_ui_text(prop, "Use Shading Nodes", "Active render engine uses new shading nodes system");

	prop = RNA_def_property(srna, "use_game_engine", PROP_BOOLEAN, PROP_NONE);
	RNA_def_property_boolean_funcs(prop, "rna_RenderSettings_use_game_engine_get", NULL);
	RNA_def_property_clear_flag(prop, PROP_EDITABLE);
	RNA_def_property_ui_text(prop, "Use Game Engine", "Current rendering engine is a game engine");

	/* simplify */
	prop = RNA_def_property(srna, "use_simplify", PROP_BOOLEAN, PROP_NONE);
	RNA_def_property_boolean_sdna(prop, NULL, "mode", R_SIMPLIFY);
	RNA_def_property_ui_text(prop, "Use Simplify", "Enable simplification of scene for quicker preview renders");
	RNA_def_property_update(prop, 0, "rna_Scene_use_simplify_update");

	prop = RNA_def_property(srna, "simplify_subdivision", PROP_INT, PROP_UNSIGNED);
	RNA_def_property_int_sdna(prop, NULL, "simplify_subsurf");
	RNA_def_property_ui_range(prop, 0, 6, 1, -1);
	RNA_def_property_ui_text(prop, "Simplify Subdivision", "Global maximum subdivision level");
	RNA_def_property_update(prop, 0, "rna_Scene_simplify_update");

	prop = RNA_def_property(srna, "simplify_child_particles", PROP_FLOAT, PROP_FACTOR);
	RNA_def_property_float_sdna(prop, NULL, "simplify_particles");
	RNA_def_property_ui_text(prop, "Simplify Child Particles", "Global child particles percentage");
	RNA_def_property_update(prop, 0, "rna_Scene_simplify_update");

	prop = RNA_def_property(srna, "simplify_shadow_samples", PROP_INT, PROP_UNSIGNED);
	RNA_def_property_int_sdna(prop, NULL, "simplify_shadowsamples");
	RNA_def_property_ui_range(prop, 1, 16, 1, -1);
	RNA_def_property_ui_text(prop, "Simplify Shadow Samples", "Global maximum shadow samples");
	RNA_def_property_update(prop, 0, "rna_Scene_simplify_update");

	prop = RNA_def_property(srna, "simplify_ao_sss", PROP_FLOAT, PROP_FACTOR);
	RNA_def_property_float_sdna(prop, NULL, "simplify_aosss");
	RNA_def_property_ui_text(prop, "Simplify AO and SSS", "Global approximate AO and SSS quality factor");
	RNA_def_property_update(prop, 0, "rna_Scene_simplify_update");

	prop = RNA_def_property(srna, "use_simplify_triangulate", PROP_BOOLEAN, PROP_NONE);
	RNA_def_property_boolean_sdna(prop, NULL, "simplify_flag", R_SIMPLE_NO_TRIANGULATE);
	RNA_def_property_ui_text(prop, "Skip Quad to Triangles", "Disable non-planar quads being triangulated");

	/* persistent data */
	prop = RNA_def_property(srna, "use_persistent_data", PROP_BOOLEAN, PROP_NONE);
	RNA_def_property_boolean_sdna(prop, NULL, "mode", R_PERSISTENT_DATA);
	RNA_def_property_ui_text(prop, "Persistent Data", "Keep render data around for faster re-renders");
	RNA_def_property_update(prop, 0, "rna_Scene_use_persistent_data_update");

	/* Freestyle line thickness options */
	prop = RNA_def_property(srna, "line_thickness_mode", PROP_ENUM, PROP_NONE);
	RNA_def_property_enum_sdna(prop, NULL, "line_thickness_mode");
	RNA_def_property_enum_items(prop, freestyle_thickness_items);
	RNA_def_property_ui_text(prop, "Line Thickness Mode", "Line thickness mode for Freestyle line drawing");

	prop = RNA_def_property(srna, "line_thickness", PROP_FLOAT, PROP_PIXEL);
	RNA_def_property_float_sdna(prop, NULL, "unit_line_thickness");
	RNA_def_property_range(prop, 0.f, 10000.f);
	RNA_def_property_ui_text(prop, "Line Thickness", "Line thickness in pixels");

	/* Bake Settings */
	prop = RNA_def_property(srna, "bake", PROP_POINTER, PROP_NONE);
	RNA_def_property_flag(prop, PROP_NEVER_NULL);
	RNA_def_property_pointer_sdna(prop, NULL, "bake");
	RNA_def_property_struct_type(prop, "BakeSettings");
	RNA_def_property_ui_text(prop, "Bake Data", "");

	/* Nestled Data  */
	/* *** Non-Animated *** */
	RNA_define_animate_sdna(false);
	rna_def_bake_data(brna);
	RNA_define_animate_sdna(true);

	/* *** Animated *** */

	/* Scene API */
	RNA_api_scene_render(srna);
}

/* scene.objects */
static void rna_def_scene_objects(BlenderRNA *brna, PropertyRNA *cprop)
{
	StructRNA *srna;
	PropertyRNA *prop;

	FunctionRNA *func;
	PropertyRNA *parm;
	
	RNA_def_property_srna(cprop, "SceneObjects");
	srna = RNA_def_struct(brna, "SceneObjects", NULL);
	RNA_def_struct_sdna(srna, "Scene");
	RNA_def_struct_ui_text(srna, "Scene Objects", "Collection of scene objects");

	func = RNA_def_function(srna, "link", "rna_Scene_object_link");
	RNA_def_function_ui_description(func, "Link object to scene, run scene.update() after");
	RNA_def_function_flag(func, FUNC_USE_CONTEXT | FUNC_USE_REPORTS);
	parm = RNA_def_pointer(func, "object", "Object", "", "Object to add to scene");
	RNA_def_property_flag(parm, PROP_REQUIRED | PROP_NEVER_NULL);
	parm = RNA_def_pointer(func, "base", "ObjectBase", "", "The newly created base");
	RNA_def_function_return(func, parm);

	func = RNA_def_function(srna, "unlink", "rna_Scene_object_unlink");
	RNA_def_function_ui_description(func, "Unlink object from scene");
	RNA_def_function_flag(func, FUNC_USE_REPORTS);
	parm = RNA_def_pointer(func, "object", "Object", "", "Object to remove from scene");
	RNA_def_property_flag(parm, PROP_REQUIRED | PROP_NEVER_NULL);

	prop = RNA_def_property(srna, "active", PROP_POINTER, PROP_NONE);
	RNA_def_property_struct_type(prop, "Object");
	RNA_def_property_pointer_funcs(prop, "rna_Scene_active_object_get", "rna_Scene_active_object_set", NULL, NULL);
	RNA_def_property_flag(prop, PROP_EDITABLE | PROP_NEVER_UNLINK);
	RNA_def_property_ui_text(prop, "Active Object", "Active object for this scene");
	/* Could call: ED_base_object_activate(C, scene->basact);
	 * but would be a bad level call and it seems the notifier is enough */
	RNA_def_property_update(prop, NC_SCENE | ND_OB_ACTIVE, NULL);
}


/* scene.bases.* */
static void rna_def_scene_bases(BlenderRNA *brna, PropertyRNA *cprop)
{
	StructRNA *srna;
	PropertyRNA *prop;

/*	FunctionRNA *func; */
/*	PropertyRNA *parm; */

	RNA_def_property_srna(cprop, "SceneBases");
	srna = RNA_def_struct(brna, "SceneBases", NULL);
	RNA_def_struct_sdna(srna, "Scene");
	RNA_def_struct_ui_text(srna, "Scene Bases", "Collection of scene bases");

	prop = RNA_def_property(srna, "active", PROP_POINTER, PROP_NONE);
	RNA_def_property_struct_type(prop, "ObjectBase");
	RNA_def_property_pointer_sdna(prop, NULL, "basact");
	RNA_def_property_flag(prop, PROP_EDITABLE);
	RNA_def_property_ui_text(prop, "Active Base", "Active object base in the scene");
	RNA_def_property_update(prop, NC_SCENE | ND_OB_ACTIVE, NULL);
}

/* scene.timeline_markers */
static void rna_def_timeline_markers(BlenderRNA *brna, PropertyRNA *cprop)
{
	StructRNA *srna;

	FunctionRNA *func;
	PropertyRNA *parm;

	RNA_def_property_srna(cprop, "TimelineMarkers");
	srna = RNA_def_struct(brna, "TimelineMarkers", NULL);
	RNA_def_struct_sdna(srna, "Scene");
	RNA_def_struct_ui_text(srna, "Timeline Markers", "Collection of timeline markers");

	func = RNA_def_function(srna, "new", "rna_TimeLine_add");
	RNA_def_function_ui_description(func, "Add a keyframe to the curve");
	parm = RNA_def_string(func, "name", "Marker", 0, "", "New name for the marker (not unique)");
	RNA_def_property_flag(parm, PROP_REQUIRED);
	parm = RNA_def_int(func, "frame", 1, -MAXFRAME, MAXFRAME, "", "The frame for the new marker", -MAXFRAME, MAXFRAME);
	parm = RNA_def_pointer(func, "marker", "TimelineMarker", "", "Newly created timeline marker");
	RNA_def_function_return(func, parm);


	func = RNA_def_function(srna, "remove", "rna_TimeLine_remove");
	RNA_def_function_ui_description(func, "Remove a timeline marker");
	RNA_def_function_flag(func, FUNC_USE_REPORTS);
	parm = RNA_def_pointer(func, "marker", "TimelineMarker", "", "Timeline marker to remove");
	RNA_def_property_flag(parm, PROP_REQUIRED | PROP_NEVER_NULL | PROP_RNAPTR);
	RNA_def_property_clear_flag(parm, PROP_THICK_WRAP);

	func = RNA_def_function(srna, "clear", "rna_TimeLine_clear");
	RNA_def_function_ui_description(func, "Remove all timeline markers");
}

/* scene.keying_sets */
static void rna_def_scene_keying_sets(BlenderRNA *brna, PropertyRNA *cprop)
{
	StructRNA *srna;
	PropertyRNA *prop;

	FunctionRNA *func;
	PropertyRNA *parm;

	RNA_def_property_srna(cprop, "KeyingSets");
	srna = RNA_def_struct(brna, "KeyingSets", NULL);
	RNA_def_struct_sdna(srna, "Scene");
	RNA_def_struct_ui_text(srna, "Keying Sets", "Scene keying sets");

	/* Add Keying Set */
	func = RNA_def_function(srna, "new", "rna_Scene_keying_set_new");
	RNA_def_function_ui_description(func, "Add a new Keying Set to Scene");
	RNA_def_function_flag(func, FUNC_USE_REPORTS);
	/* name */
	RNA_def_string(func, "idname", "KeyingSet", 64, "IDName", "Internal identifier of Keying Set");
	RNA_def_string(func, "name", "KeyingSet", 64, "Name", "User visible name of Keying Set");

	/* returns the new KeyingSet */
	parm = RNA_def_pointer(func, "keyingset", "KeyingSet", "", "Newly created Keying Set");
	RNA_def_function_return(func, parm);

	prop = RNA_def_property(srna, "active", PROP_POINTER, PROP_NONE);
	RNA_def_property_struct_type(prop, "KeyingSet");
	RNA_def_property_flag(prop, PROP_EDITABLE);
	RNA_def_property_pointer_funcs(prop, "rna_Scene_active_keying_set_get",
	                               "rna_Scene_active_keying_set_set", NULL, NULL);
	RNA_def_property_ui_text(prop, "Active Keying Set", "Active Keying Set used to insert/delete keyframes");
	RNA_def_property_update(prop, NC_SCENE | ND_KEYINGSET, NULL);
	
	prop = RNA_def_property(srna, "active_index", PROP_INT, PROP_NONE);
	RNA_def_property_int_sdna(prop, NULL, "active_keyingset");
	RNA_def_property_int_funcs(prop, "rna_Scene_active_keying_set_index_get",
	                           "rna_Scene_active_keying_set_index_set", NULL);
	RNA_def_property_ui_text(prop, "Active Keying Set Index",
	                         "Current Keying Set index (negative for 'builtin' and positive for 'absolute')");
	RNA_def_property_update(prop, NC_SCENE | ND_KEYINGSET, NULL);
}

static void rna_def_scene_keying_sets_all(BlenderRNA *brna, PropertyRNA *cprop)
{
	StructRNA *srna;
	PropertyRNA *prop;
	
	RNA_def_property_srna(cprop, "KeyingSetsAll");
	srna = RNA_def_struct(brna, "KeyingSetsAll", NULL);
	RNA_def_struct_sdna(srna, "Scene");
	RNA_def_struct_ui_text(srna, "Keying Sets All", "All available keying sets");
	
	/* NOTE: no add/remove available here, without screwing up this amalgamated list... */
	
	prop = RNA_def_property(srna, "active", PROP_POINTER, PROP_NONE);
	RNA_def_property_struct_type(prop, "KeyingSet");
	RNA_def_property_flag(prop, PROP_EDITABLE);
	RNA_def_property_pointer_funcs(prop, "rna_Scene_active_keying_set_get",
	                               "rna_Scene_active_keying_set_set", NULL, NULL);
	RNA_def_property_ui_text(prop, "Active Keying Set", "Active Keying Set used to insert/delete keyframes");
	RNA_def_property_update(prop, NC_SCENE | ND_KEYINGSET, NULL);
	
	prop = RNA_def_property(srna, "active_index", PROP_INT, PROP_NONE);
	RNA_def_property_int_sdna(prop, NULL, "active_keyingset");
	RNA_def_property_int_funcs(prop, "rna_Scene_active_keying_set_index_get",
	                           "rna_Scene_active_keying_set_index_set", NULL);
	RNA_def_property_ui_text(prop, "Active Keying Set Index",
	                         "Current Keying Set index (negative for 'builtin' and positive for 'absolute')");
	RNA_def_property_update(prop, NC_SCENE | ND_KEYINGSET, NULL);
}

/* Runtime property, used to remember uv indices, used only in UV stitch for now.
 */
static void rna_def_selected_uv_element(BlenderRNA *brna)
{
	StructRNA *srna;
	PropertyRNA *prop;

	srna = RNA_def_struct(brna, "SelectedUvElement", "PropertyGroup");
	RNA_def_struct_ui_text(srna, "Selected UV Element", "");

	/* store the index to the UV element selected */
	prop = RNA_def_property(srna, "element_index", PROP_INT, PROP_UNSIGNED);
	RNA_def_property_flag(prop, PROP_IDPROPERTY);
	RNA_def_property_ui_text(prop, "Element Index", "");

	prop = RNA_def_property(srna, "face_index", PROP_INT, PROP_UNSIGNED);
	RNA_def_property_flag(prop, PROP_IDPROPERTY);
	RNA_def_property_ui_text(prop, "Face Index", "");
}



void RNA_def_scene(BlenderRNA *brna)
{
	StructRNA *srna;
	PropertyRNA *prop;

	FunctionRNA *func;
	PropertyRNA *parm;
	
	static EnumPropertyItem audio_distance_model_items[] = {
		{0, "NONE", 0, "None", "No distance attenuation"},
		{1, "INVERSE", 0, "Inverse", "Inverse distance model"},
		{2, "INVERSE_CLAMPED", 0, "Inverse Clamped", "Inverse distance model with clamping"},
		{3, "LINEAR", 0, "Linear", "Linear distance model"},
		{4, "LINEAR_CLAMPED", 0, "Linear Clamped", "Linear distance model with clamping"},
		{5, "EXPONENT", 0, "Exponent", "Exponent distance model"},
		{6, "EXPONENT_CLAMPED", 0, "Exponent Clamped", "Exponent distance model with clamping"},
		{0, NULL, 0, NULL, NULL}
	};

	static EnumPropertyItem sync_mode_items[] = {
		{0, "NONE", 0, "No Sync", "Do not sync, play every frame"},
		{SCE_FRAME_DROP, "FRAME_DROP", 0, "Frame Dropping", "Drop frames if playback is too slow"},
		{AUDIO_SYNC, "AUDIO_SYNC", 0, "AV-sync", "Sync to audio playback, dropping frames"},
		{0, NULL, 0, NULL, NULL}
	};

	/* Struct definition */
	srna = RNA_def_struct(brna, "Scene", "ID");
	RNA_def_struct_ui_text(srna, "Scene",
	                       "Scene data block, consisting in objects and defining time and render related settings");
	RNA_def_struct_ui_icon(srna, ICON_SCENE_DATA);
	RNA_def_struct_clear_flag(srna, STRUCT_ID_REFCOUNT);
	
	/* Global Settings */
	prop = RNA_def_property(srna, "camera", PROP_POINTER, PROP_NONE);
	RNA_def_property_flag(prop, PROP_EDITABLE);
	RNA_def_property_pointer_funcs(prop, NULL, NULL, NULL, "rna_Camera_object_poll");
	RNA_def_property_ui_text(prop, "Camera", "Active camera, used for rendering the scene");
	RNA_def_property_update(prop, NC_SCENE | NA_EDITED, "rna_Scene_view3d_update");

	prop = RNA_def_property(srna, "background_set", PROP_POINTER, PROP_NONE);
	RNA_def_property_pointer_sdna(prop, NULL, "set");
	RNA_def_property_struct_type(prop, "Scene");
	RNA_def_property_flag(prop, PROP_EDITABLE | PROP_ID_SELF_CHECK);
	RNA_def_property_pointer_funcs(prop, NULL, "rna_Scene_set_set", NULL, NULL);
	RNA_def_property_ui_text(prop, "Background Scene", "Background set scene");
	RNA_def_property_update(prop, NC_SCENE | NA_EDITED, "rna_Scene_glsl_update");

	prop = RNA_def_property(srna, "world", PROP_POINTER, PROP_NONE);
	RNA_def_property_flag(prop, PROP_EDITABLE);
	RNA_def_property_ui_text(prop, "World", "World used for rendering the scene");
	RNA_def_property_update(prop, NC_SCENE | ND_WORLD, "rna_Scene_glsl_update");

	prop = RNA_def_property(srna, "cursor_location", PROP_FLOAT, PROP_XYZ_LENGTH);
	RNA_def_property_float_sdna(prop, NULL, "cursor");
	RNA_def_property_ui_text(prop, "Cursor Location", "3D cursor location");
	RNA_def_property_ui_range(prop, -10000.0, 10000.0, 10, 4);
	RNA_def_property_update(prop, NC_WINDOW, NULL);
	
	/* Bases/Objects */
	prop = RNA_def_property(srna, "object_bases", PROP_COLLECTION, PROP_NONE);
	RNA_def_property_collection_sdna(prop, NULL, "base", NULL);
	RNA_def_property_struct_type(prop, "ObjectBase");
	RNA_def_property_ui_text(prop, "Bases", "");
	RNA_def_property_collection_funcs(prop, NULL, NULL, NULL, NULL, NULL, NULL,
	                                  "rna_Scene_object_bases_lookup_string", NULL);
	rna_def_scene_bases(brna, prop);

	prop = RNA_def_property(srna, "objects", PROP_COLLECTION, PROP_NONE);
	RNA_def_property_collection_sdna(prop, NULL, "base", NULL);
	RNA_def_property_struct_type(prop, "Object");
	RNA_def_property_ui_text(prop, "Objects", "");
	RNA_def_property_collection_funcs(prop, NULL, NULL, NULL, "rna_Scene_objects_get", NULL, NULL, NULL, NULL);
	rna_def_scene_objects(brna, prop);

	/* Layers */
	prop = RNA_def_property(srna, "layers", PROP_BOOLEAN, PROP_LAYER_MEMBER);
	/* this seems to be too much trouble with depsgraph updates/etc. currently (20110420) */
	RNA_def_property_clear_flag(prop, PROP_ANIMATABLE);
	RNA_def_property_boolean_sdna(prop, NULL, "lay", 1);
	RNA_def_property_array(prop, 20);
	RNA_def_property_boolean_funcs(prop, NULL, "rna_Scene_layer_set");
	RNA_def_property_ui_text(prop, "Layers", "Visible layers - Shift-Click to select multiple layers");
	RNA_def_property_update(prop, NC_SCENE | ND_LAYER, "rna_Scene_layer_update");

	/* active layer */
	prop = RNA_def_property(srna, "active_layer", PROP_INT, PROP_NONE);
	RNA_def_property_clear_flag(prop, PROP_ANIMATABLE | PROP_EDITABLE);
	RNA_def_property_int_funcs(prop, "rna_Scene_active_layer_get", NULL, NULL);
	RNA_def_property_ui_text(prop, "Active Layer", "Active scene layer index");

	/* Frame Range Stuff */
	prop = RNA_def_property(srna, "frame_current", PROP_INT, PROP_TIME);
	RNA_def_property_clear_flag(prop, PROP_ANIMATABLE);
	RNA_def_property_int_sdna(prop, NULL, "r.cfra");
	RNA_def_property_range(prop, MINAFRAME, MAXFRAME);
	RNA_def_property_int_funcs(prop, NULL, "rna_Scene_frame_current_set", NULL);
	RNA_def_property_ui_text(prop, "Current Frame",
	                         "Current Frame, to update animation data from python frame_set() instead");
	RNA_def_property_update(prop, NC_SCENE | ND_FRAME, "rna_Scene_frame_update");
	
	prop = RNA_def_property(srna, "frame_subframe", PROP_FLOAT, PROP_TIME);
	RNA_def_property_float_sdna(prop, NULL, "r.subframe");
	RNA_def_property_ui_text(prop, "Current Sub-Frame", "");
	RNA_def_property_clear_flag(prop, PROP_ANIMATABLE | PROP_EDITABLE);
	
	prop = RNA_def_property(srna, "frame_start", PROP_INT, PROP_TIME);
	RNA_def_property_clear_flag(prop, PROP_ANIMATABLE);
	RNA_def_property_int_sdna(prop, NULL, "r.sfra");
	RNA_def_property_int_funcs(prop, NULL, "rna_Scene_start_frame_set", NULL);
	RNA_def_property_range(prop, MINFRAME, MAXFRAME);
	RNA_def_property_ui_text(prop, "Start Frame", "First frame of the playback/rendering range");
	RNA_def_property_update(prop, NC_SCENE | ND_FRAME_RANGE, NULL);
	
	prop = RNA_def_property(srna, "frame_end", PROP_INT, PROP_TIME);
	RNA_def_property_clear_flag(prop, PROP_ANIMATABLE);
	RNA_def_property_int_sdna(prop, NULL, "r.efra");
	RNA_def_property_int_funcs(prop, NULL, "rna_Scene_end_frame_set", NULL);
	RNA_def_property_range(prop, MINFRAME, MAXFRAME);
	RNA_def_property_ui_text(prop, "End Frame", "Final frame of the playback/rendering range");
	RNA_def_property_update(prop, NC_SCENE | ND_FRAME_RANGE, NULL);
	
	prop = RNA_def_property(srna, "frame_step", PROP_INT, PROP_TIME);
	RNA_def_property_clear_flag(prop, PROP_ANIMATABLE);
	RNA_def_property_int_sdna(prop, NULL, "r.frame_step");
	RNA_def_property_range(prop, 0, MAXFRAME);
	RNA_def_property_ui_range(prop, 1, 100, 1, -1);
	RNA_def_property_ui_text(prop, "Frame Step",
	                         "Number of frames to skip forward while rendering/playing back each frame");
	RNA_def_property_update(prop, NC_SCENE | ND_FRAME, NULL);
	
	prop = RNA_def_property(srna, "frame_current_final", PROP_FLOAT, PROP_TIME);
	RNA_def_property_clear_flag(prop, PROP_ANIMATABLE | PROP_EDITABLE);
	RNA_def_property_range(prop, MINAFRAME, MAXFRAME);
	RNA_def_property_float_funcs(prop, "rna_Scene_frame_current_final_get", NULL, NULL);
	RNA_def_property_ui_text(prop, "Current Frame Final",
	                         "Current frame with subframe and time remapping applied");

	prop = RNA_def_property(srna, "lock_frame_selection_to_range", PROP_BOOLEAN, PROP_NONE);
	RNA_def_property_clear_flag(prop, PROP_ANIMATABLE);
	RNA_def_property_boolean_sdna(prop, NULL, "r.flag", SCER_LOCK_FRAME_SELECTION);
	RNA_def_property_ui_text(prop, "Lock Frame Selection",
	                         "Don't allow frame to be selected with mouse outside of frame range");
	RNA_def_property_update(prop, NC_SCENE | ND_FRAME, NULL);
	RNA_def_property_ui_icon(prop, ICON_LOCKED, 0);

	/* Preview Range (frame-range for UI playback) */
	prop = RNA_def_property(srna, "use_preview_range", PROP_BOOLEAN, PROP_NONE);
	RNA_def_property_clear_flag(prop, PROP_ANIMATABLE);
	RNA_def_property_boolean_sdna(prop, NULL, "r.flag", SCER_PRV_RANGE);
	RNA_def_property_boolean_funcs(prop, NULL, "rna_Scene_use_preview_range_set");
	RNA_def_property_ui_text(prop, "Use Preview Range",
	                         "Use an alternative start/end frame range for animation playback and "
	                         "OpenGL renders instead of the Render properties start/end frame range");
	RNA_def_property_update(prop, NC_SCENE | ND_FRAME, NULL);
	RNA_def_property_ui_icon(prop, ICON_PREVIEW_RANGE, 0);
	
	prop = RNA_def_property(srna, "frame_preview_start", PROP_INT, PROP_TIME);
	RNA_def_property_clear_flag(prop, PROP_ANIMATABLE);
	RNA_def_property_int_sdna(prop, NULL, "r.psfra");
	RNA_def_property_int_funcs(prop, NULL, "rna_Scene_preview_range_start_frame_set", NULL);
	RNA_def_property_ui_text(prop, "Preview Range Start Frame", "Alternative start frame for UI playback");
	RNA_def_property_update(prop, NC_SCENE | ND_FRAME, NULL);
	
	prop = RNA_def_property(srna, "frame_preview_end", PROP_INT, PROP_TIME);
	RNA_def_property_clear_flag(prop, PROP_ANIMATABLE);
	RNA_def_property_int_sdna(prop, NULL, "r.pefra");
	RNA_def_property_int_funcs(prop, NULL, "rna_Scene_preview_range_end_frame_set", NULL);
	RNA_def_property_ui_text(prop, "Preview Range End Frame", "Alternative end frame for UI playback");
	RNA_def_property_update(prop, NC_SCENE | ND_FRAME, NULL);
	
	/* Timeline / Time Navigation settings */
	prop = RNA_def_property(srna, "show_keys_from_selected_only", PROP_BOOLEAN, PROP_NONE);
	RNA_def_property_boolean_negative_sdna(prop, NULL, "flag", SCE_KEYS_NO_SELONLY);
	RNA_def_property_ui_text(prop, "Only Keyframes from Selected Channels",
	                         "Consider keyframes for active Object and/or its selected bones only "
	                         "(in timeline and when jumping between keyframes)");
	RNA_def_property_update(prop, NC_SCENE | ND_FRAME, NULL);
	
	/* Stamp */
	prop = RNA_def_property(srna, "use_stamp_note", PROP_STRING, PROP_NONE);
	RNA_def_property_string_sdna(prop, NULL, "r.stamp_udata");
	RNA_def_property_ui_text(prop, "Stamp Note", "User defined note for the render stamping");
	RNA_def_property_update(prop, NC_SCENE | ND_RENDER_OPTIONS, NULL);
	
	/* Animation Data (for Scene) */
	rna_def_animdata_common(srna);
	
	/* Readonly Properties */
	prop = RNA_def_property(srna, "is_nla_tweakmode", PROP_BOOLEAN, PROP_NONE);
	RNA_def_property_boolean_sdna(prop, NULL, "flag", SCE_NLA_EDIT_ON);
	RNA_def_property_clear_flag(prop, PROP_EDITABLE); /* DO NOT MAKE THIS EDITABLE, OR NLA EDITOR BREAKS */
	RNA_def_property_ui_text(prop, "NLA TweakMode",
	                         "Whether there is any action referenced by NLA being edited (strictly read-only)");
	RNA_def_property_update(prop, NC_SPACE | ND_SPACE_GRAPH, NULL);
	
	/* Frame dropping flag for playback and sync enum */
	prop = RNA_def_property(srna, "use_frame_drop", PROP_BOOLEAN, PROP_NONE);
	RNA_def_property_boolean_sdna(prop, NULL, "flag", SCE_FRAME_DROP);
	RNA_def_property_ui_text(prop, "Frame Dropping", "Play back dropping frames if frame display is too slow");
	RNA_def_property_update(prop, NC_SCENE, NULL);

	prop = RNA_def_property(srna, "sync_mode", PROP_ENUM, PROP_NONE);
	RNA_def_property_enum_funcs(prop, "rna_Scene_sync_mode_get", "rna_Scene_sync_mode_set", NULL);
	RNA_def_property_enum_items(prop, sync_mode_items);
	RNA_def_property_ui_text(prop, "Sync Mode", "How to sync playback");
	RNA_def_property_update(prop, NC_SCENE, NULL);


	/* Nodes (Compositing) */
	prop = RNA_def_property(srna, "node_tree", PROP_POINTER, PROP_NONE);
	RNA_def_property_pointer_sdna(prop, NULL, "nodetree");
	RNA_def_property_ui_text(prop, "Node Tree", "Compositing node tree");

	prop = RNA_def_property(srna, "use_nodes", PROP_BOOLEAN, PROP_NONE);
	RNA_def_property_boolean_sdna(prop, NULL, "use_nodes", 1);
	RNA_def_property_flag(prop, PROP_CONTEXT_UPDATE);
	RNA_def_property_ui_text(prop, "Use Nodes", "Enable the compositing node tree");
	RNA_def_property_update(prop, NC_SCENE | ND_RENDER_OPTIONS, "rna_Scene_use_nodes_update");
	
	/* Sequencer */
	prop = RNA_def_property(srna, "sequence_editor", PROP_POINTER, PROP_NONE);
	RNA_def_property_pointer_sdna(prop, NULL, "ed");
	RNA_def_property_struct_type(prop, "SequenceEditor");
	RNA_def_property_ui_text(prop, "Sequence Editor", "");
	
	func = RNA_def_function(srna, "sequence_editor_create", "BKE_sequencer_editing_ensure");
	RNA_def_function_ui_description(func, "Ensure sequence editor is valid in this scene");
	parm = RNA_def_pointer(func, "sequence_editor", "SequenceEditor", "", "New sequence editor data or NULL");
	RNA_def_function_return(func, parm);

	func = RNA_def_function(srna, "sequence_editor_clear", "BKE_sequencer_editing_free");
	RNA_def_function_ui_description(func, "Clear sequence editor in this scene");

	/* Keying Sets */
	prop = RNA_def_property(srna, "keying_sets", PROP_COLLECTION, PROP_NONE);
	RNA_def_property_collection_sdna(prop, NULL, "keyingsets", NULL);
	RNA_def_property_struct_type(prop, "KeyingSet");
	RNA_def_property_ui_text(prop, "Absolute Keying Sets", "Absolute Keying Sets for this Scene");
	RNA_def_property_update(prop, NC_SCENE | ND_KEYINGSET, NULL);
	rna_def_scene_keying_sets(brna, prop);
	
	prop = RNA_def_property(srna, "keying_sets_all", PROP_COLLECTION, PROP_NONE);
	RNA_def_property_collection_funcs(prop, "rna_Scene_all_keyingsets_begin", "rna_Scene_all_keyingsets_next",
	                                  "rna_iterator_listbase_end", "rna_iterator_listbase_get",
	                                  NULL, NULL, NULL, NULL);
	RNA_def_property_struct_type(prop, "KeyingSet");
	RNA_def_property_ui_text(prop, "All Keying Sets",
	                         "All Keying Sets available for use (Builtins and Absolute Keying Sets for this Scene)");
	RNA_def_property_update(prop, NC_SCENE | ND_KEYINGSET, NULL);
	rna_def_scene_keying_sets_all(brna, prop);
	
	/* Rigid Body Simulation */
	prop = RNA_def_property(srna, "rigidbody_world", PROP_POINTER, PROP_NONE);
	RNA_def_property_pointer_sdna(prop, NULL, "rigidbody_world");
	RNA_def_property_struct_type(prop, "RigidBodyWorld");
	RNA_def_property_ui_text(prop, "Rigid Body World", "");
	RNA_def_property_update(prop, NC_SCENE, NULL);
	
	/* Tool Settings */
	prop = RNA_def_property(srna, "tool_settings", PROP_POINTER, PROP_NONE);
	RNA_def_property_flag(prop, PROP_NEVER_NULL);
	RNA_def_property_pointer_sdna(prop, NULL, "toolsettings");
	RNA_def_property_struct_type(prop, "ToolSettings");
	RNA_def_property_ui_text(prop, "Tool Settings", "");

	/* Unit Settings */
	prop = RNA_def_property(srna, "unit_settings", PROP_POINTER, PROP_NONE);
	RNA_def_property_flag(prop, PROP_NEVER_NULL);
	RNA_def_property_pointer_sdna(prop, NULL, "unit");
	RNA_def_property_struct_type(prop, "UnitSettings");
	RNA_def_property_ui_text(prop, "Unit Settings", "Unit editing settings");

	/* Physics Settings */
	prop = RNA_def_property(srna, "gravity", PROP_FLOAT, PROP_ACCELERATION);
	RNA_def_property_float_sdna(prop, NULL, "physics_settings.gravity");
	RNA_def_property_array(prop, 3);
	RNA_def_property_range(prop, -200.0f, 200.0f);
	RNA_def_property_ui_text(prop, "Gravity", "Constant acceleration in a given direction");
	RNA_def_property_update(prop, 0, "rna_Physics_update");

	prop = RNA_def_property(srna, "use_gravity", PROP_BOOLEAN, PROP_NONE);
	RNA_def_property_boolean_sdna(prop, NULL, "physics_settings.flag", PHYS_GLOBAL_GRAVITY);
	RNA_def_property_ui_text(prop, "Global Gravity", "Use global gravity for all dynamics");
	RNA_def_property_update(prop, 0, "rna_Physics_update");
	
	/* Render Data */
	prop = RNA_def_property(srna, "render", PROP_POINTER, PROP_NONE);
	RNA_def_property_flag(prop, PROP_NEVER_NULL);
	RNA_def_property_pointer_sdna(prop, NULL, "r");
	RNA_def_property_struct_type(prop, "RenderSettings");
	RNA_def_property_ui_text(prop, "Render Data", "");
	
	/* Markers */
	prop = RNA_def_property(srna, "timeline_markers", PROP_COLLECTION, PROP_NONE);
	RNA_def_property_collection_sdna(prop, NULL, "markers", NULL);
	RNA_def_property_struct_type(prop, "TimelineMarker");
	RNA_def_property_ui_text(prop, "Timeline Markers", "Markers used in all timelines for the current scene");
	rna_def_timeline_markers(brna, prop);

	/* Audio Settings */
	prop = RNA_def_property(srna, "use_audio", PROP_BOOLEAN, PROP_NONE);
	RNA_def_property_boolean_funcs(prop, "rna_Scene_use_audio_get", "rna_Scene_use_audio_set");
	RNA_def_property_ui_text(prop, "Audio Muted", "Play back of audio from Sequence Editor will be muted");
	RNA_def_property_update(prop, NC_SCENE, NULL);

	prop = RNA_def_property(srna, "use_audio_sync", PROP_BOOLEAN, PROP_NONE);
	RNA_def_property_boolean_sdna(prop, NULL, "audio.flag", AUDIO_SYNC);
	RNA_def_property_ui_text(prop, "Audio Sync",
	                         "Play back and sync with audio clock, dropping frames if frame display is too slow");
	RNA_def_property_update(prop, NC_SCENE, NULL);

	prop = RNA_def_property(srna, "use_audio_scrub", PROP_BOOLEAN, PROP_NONE);
	RNA_def_property_boolean_sdna(prop, NULL, "audio.flag", AUDIO_SCRUB);
	RNA_def_property_ui_text(prop, "Audio Scrubbing", "Play audio from Sequence Editor while scrubbing");
	RNA_def_property_update(prop, NC_SCENE, NULL);

	prop = RNA_def_property(srna, "audio_doppler_speed", PROP_FLOAT, PROP_NONE);
	RNA_def_property_float_sdna(prop, NULL, "audio.speed_of_sound");
	RNA_def_property_clear_flag(prop, PROP_ANIMATABLE);
	RNA_def_property_range(prop, 0.01f, FLT_MAX);
	RNA_def_property_ui_text(prop, "Speed of Sound", "Speed of sound for Doppler effect calculation");
	RNA_def_property_update(prop, NC_SCENE, "rna_Scene_listener_update");

	prop = RNA_def_property(srna, "audio_doppler_factor", PROP_FLOAT, PROP_NONE);
	RNA_def_property_float_sdna(prop, NULL, "audio.doppler_factor");
	RNA_def_property_clear_flag(prop, PROP_ANIMATABLE);
	RNA_def_property_range(prop, 0.0, FLT_MAX);
	RNA_def_property_ui_text(prop, "Doppler Factor", "Pitch factor for Doppler effect calculation");
	RNA_def_property_update(prop, NC_SCENE, "rna_Scene_listener_update");

	prop = RNA_def_property(srna, "audio_distance_model", PROP_ENUM, PROP_NONE);
	RNA_def_property_enum_bitflag_sdna(prop, NULL, "audio.distance_model");
	RNA_def_property_clear_flag(prop, PROP_ANIMATABLE);
	RNA_def_property_enum_items(prop, audio_distance_model_items);
	RNA_def_property_ui_text(prop, "Distance Model", "Distance model for distance attenuation calculation");
	RNA_def_property_update(prop, NC_SCENE, "rna_Scene_listener_update");

	prop = RNA_def_property(srna, "audio_volume", PROP_FLOAT, PROP_NONE);
	RNA_def_property_float_sdna(prop, NULL, "audio.volume");
	RNA_def_property_range(prop, 0.0f, 1.0f);
	RNA_def_property_ui_text(prop, "Volume", "Audio volume");
	RNA_def_property_translation_context(prop, BLF_I18NCONTEXT_ID_SOUND);
	RNA_def_property_update(prop, NC_SCENE, NULL);
	RNA_def_property_float_funcs(prop, NULL, "rna_Scene_volume_set", NULL);

	/* Game Settings */
	prop = RNA_def_property(srna, "game_settings", PROP_POINTER, PROP_NONE);
	RNA_def_property_flag(prop, PROP_NEVER_NULL);
	RNA_def_property_pointer_sdna(prop, NULL, "gm");
	RNA_def_property_struct_type(prop, "SceneGameData");
	RNA_def_property_ui_text(prop, "Game Data", "");

	/* Statistics */
	func = RNA_def_function(srna, "statistics", "ED_info_stats_string");
	prop = RNA_def_string(func, "statistics", NULL, 0, "Statistics", "");
	RNA_def_function_return(func, prop);
	
	/* Grease Pencil */
	prop = RNA_def_property(srna, "grease_pencil", PROP_POINTER, PROP_NONE);
	RNA_def_property_pointer_sdna(prop, NULL, "gpd");
	RNA_def_property_flag(prop, PROP_EDITABLE);
	RNA_def_property_struct_type(prop, "GreasePencil");
	RNA_def_property_ui_text(prop, "Grease Pencil Data", "Grease Pencil datablock");
	RNA_def_property_update(prop, NC_SCENE, NULL);
	
	/* Transform Orientations */
	prop = RNA_def_property(srna, "orientations", PROP_COLLECTION, PROP_NONE);
	RNA_def_property_collection_sdna(prop, NULL, "transform_spaces", NULL);
	RNA_def_property_struct_type(prop, "TransformOrientation");
	RNA_def_property_ui_text(prop, "Transform Orientations", "");

	/* active MovieClip */
	prop = RNA_def_property(srna, "active_clip", PROP_POINTER, PROP_NONE);
	RNA_def_property_pointer_sdna(prop, NULL, "clip");
	RNA_def_property_flag(prop, PROP_EDITABLE);
	RNA_def_property_struct_type(prop, "MovieClip");
	RNA_def_property_ui_text(prop, "Active Movie Clip", "Active movie clip used for constraints and viewport drawing");
	RNA_def_property_update(prop, NC_SPACE | ND_SPACE_VIEW3D, NULL);

	/* color management */
	prop = RNA_def_property(srna, "view_settings", PROP_POINTER, PROP_NONE);
	RNA_def_property_pointer_sdna(prop, NULL, "view_settings");
	RNA_def_property_struct_type(prop, "ColorManagedViewSettings");
	RNA_def_property_ui_text(prop, "View Settings", "Color management settings applied on image before saving");

	prop = RNA_def_property(srna, "display_settings", PROP_POINTER, PROP_NONE);
	RNA_def_property_pointer_sdna(prop, NULL, "display_settings");
	RNA_def_property_struct_type(prop, "ColorManagedDisplaySettings");
	RNA_def_property_ui_text(prop, "Display Settings", "Settings of device saved image would be displayed on");

	prop = RNA_def_property(srna, "sequencer_colorspace_settings", PROP_POINTER, PROP_NONE);
	RNA_def_property_pointer_sdna(prop, NULL, "sequencer_colorspace_settings");
	RNA_def_property_struct_type(prop, "ColorManagedSequencerColorspaceSettings");
	RNA_def_property_ui_text(prop, "Sequencer Color Space Settings", "Settings of color space sequencer is working in");

<<<<<<< HEAD
	prop = RNA_def_property(srna, "omp_threads", PROP_INT, PROP_NONE);
	RNA_def_property_range(prop, 1, BLENDER_MAX_THREADS);
	RNA_def_property_int_funcs(prop, "rna_omp_threads_get", NULL, NULL);
	RNA_def_property_ui_text(prop, "OpenMP Threads",
	                         "Number of CPU threads to use for openmp");

	prop = RNA_def_property(srna, "omp_threads_mode", PROP_ENUM, PROP_NONE);
	RNA_def_property_enum_items(prop, omp_threads_mode_items);
	RNA_def_property_ui_text(prop, "OpenMP Mode", "Determine the amount of openmp threads used");

	/* Dependency Graph */
	prop = RNA_def_property(srna, "depsgraph", PROP_POINTER, PROP_NONE);
	RNA_def_property_struct_type(prop, "Depsgraph");
	RNA_def_property_ui_text(prop, "Dependency Graph", "Dependencies in the scene data");

	func = RNA_def_function(srna, "depsgraph_rebuild", "rna_Scene_depsgraph_rebuild");
	RNA_def_function_flag(func, FUNC_USE_MAIN);
	RNA_def_function_ui_description(func, "Rebuild the dependency graph");
	parm = RNA_def_string_file_path(func, "debug_filename", NULL, FILE_MAX, "Debug File Name",
	                                "Optional file in which to store graphviz debug output");

=======
>>>>>>> 79c345ac
	/* Nestled Data  */
	/* *** Non-Animated *** */
	RNA_define_animate_sdna(false);
	rna_def_tool_settings(brna);
	rna_def_unified_paint_settings(brna);
	rna_def_statvis(brna);
	rna_def_unit_settings(brna);
	rna_def_scene_image_format_data(brna);
	rna_def_scene_game_data(brna);
	rna_def_transform_orientation(brna);
	rna_def_selected_uv_element(brna);
	RNA_define_animate_sdna(true);
	/* *** Animated *** */
	rna_def_scene_render_data(brna);
	rna_def_scene_render_layer(brna);
	
	/* Scene API */
	RNA_api_scene(srna);
}

#endif<|MERGE_RESOLUTION|>--- conflicted
+++ resolved
@@ -5660,16 +5660,6 @@
 	RNA_def_property_struct_type(prop, "ColorManagedSequencerColorspaceSettings");
 	RNA_def_property_ui_text(prop, "Sequencer Color Space Settings", "Settings of color space sequencer is working in");
 
-<<<<<<< HEAD
-	prop = RNA_def_property(srna, "omp_threads", PROP_INT, PROP_NONE);
-	RNA_def_property_range(prop, 1, BLENDER_MAX_THREADS);
-	RNA_def_property_int_funcs(prop, "rna_omp_threads_get", NULL, NULL);
-	RNA_def_property_ui_text(prop, "OpenMP Threads",
-	                         "Number of CPU threads to use for openmp");
-
-	prop = RNA_def_property(srna, "omp_threads_mode", PROP_ENUM, PROP_NONE);
-	RNA_def_property_enum_items(prop, omp_threads_mode_items);
-	RNA_def_property_ui_text(prop, "OpenMP Mode", "Determine the amount of openmp threads used");
 
 	/* Dependency Graph */
 	prop = RNA_def_property(srna, "depsgraph", PROP_POINTER, PROP_NONE);
@@ -5681,9 +5671,6 @@
 	RNA_def_function_ui_description(func, "Rebuild the dependency graph");
 	parm = RNA_def_string_file_path(func, "debug_filename", NULL, FILE_MAX, "Debug File Name",
 	                                "Optional file in which to store graphviz debug output");
-
-=======
->>>>>>> 79c345ac
 	/* Nestled Data  */
 	/* *** Non-Animated *** */
 	RNA_define_animate_sdna(false);
