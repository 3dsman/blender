--- conflicted
+++ resolved
@@ -764,12 +764,9 @@
 {
 	BMOpSlot *output = BMO_slot_get(slot_args, slot_name);
 	int totelement = 0, i = 0;
-<<<<<<< HEAD
-=======
 	
 	BLI_assert(output->slot_type == BMO_OP_SLOT_ELEMENT_BUF);
 	BLI_assert(((output->slot_subtype.elem & BM_ALL_NOLOOP) & htype) == htype);
->>>>>>> fc3753b8
 
 	if (htype & BM_VERT) totelement += bm->totvert;
 	if (htype & BM_EDGE) totelement += bm->totedge;
