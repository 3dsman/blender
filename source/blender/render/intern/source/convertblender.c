/*
 * ***** BEGIN GPL LICENSE BLOCK *****
 *
 * This program is free software; you can redistribute it and/or
 * modify it under the terms of the GNU General Public License
 * as published by the Free Software Foundation; either version 2
 * of the License, or (at your option) any later version.
 *
 * This program is distributed in the hope that it will be useful,
 * but WITHOUT ANY WARRANTY; without even the implied warranty of
 * MERCHANTABILITY or FITNESS FOR A PARTICULAR PURPOSE.  See the
 * GNU General Public License for more details.
 *
 * You should have received a copy of the GNU General Public License
 * along with this program; if not, write to the Free Software Foundation,
 * Inc., 51 Franklin Street, Fifth Floor, Boston, MA 02110-1301, USA.
 *
 * The Original Code is Copyright (C) 2001-2002 by NaN Holding BV.
 * All rights reserved.
 *
 * Contributors: 2004/2005/2006 Blender Foundation, full recode
 *
 * ***** END GPL LICENSE BLOCK *****
 */

/** \file blender/render/intern/source/convertblender.c
 *  \ingroup render
 */


#include <math.h>
#include <stdlib.h>
#include <stdio.h>
#include <string.h>
#include <limits.h>

#include "MEM_guardedalloc.h"

#include "BLI_math.h"
#include "BLI_blenlib.h"
#include "BLI_utildefines.h"
#include "BLI_rand.h"
#include "BLI_memarena.h"
#include "BLI_ghash.h"
#include "BLI_edgehash.h"

#include "DNA_armature_types.h"
#include "DNA_camera_types.h"
#include "DNA_material_types.h"
#include "DNA_curve_types.h"
#include "DNA_effect_types.h"
#include "DNA_group_types.h"
#include "DNA_lamp_types.h"
#include "DNA_image_types.h"
#include "DNA_lattice_types.h"
#include "DNA_mesh_types.h"
#include "DNA_meshdata_types.h"
#include "DNA_meta_types.h"
#include "DNA_modifier_types.h"
#include "DNA_node_types.h"
#include "DNA_object_types.h"
#include "DNA_object_force.h"
#include "DNA_object_fluidsim.h"
#include "DNA_particle_types.h"
#include "DNA_scene_types.h"
#include "DNA_texture_types.h"
#include "DNA_view3d_types.h"

#include "BKE_anim.h"
#include "BKE_armature.h"
#include "BKE_action.h"
#include "BKE_curve.h"
#include "BKE_customdata.h"
#include "BKE_colortools.h"
#include "BKE_constraint.h"
#include "BKE_displist.h"
#include "BKE_deform.h"
#include "BKE_DerivedMesh.h"
#include "BKE_effect.h"
#include "BKE_global.h"
#include "BKE_group.h"
#include "BKE_key.h"
#include "BKE_ipo.h"
#include "BKE_image.h"
#include "BKE_lattice.h"
#include "BKE_library.h"
#include "BKE_material.h"
#include "BKE_main.h"
#include "BKE_mball.h"
#include "BKE_mesh.h"
#include "BKE_modifier.h"
#include "BKE_node.h"
#include "BKE_object.h"
#include "BKE_particle.h"
#include "BKE_scene.h"
#include "BKE_subsurf.h"
#include "BKE_texture.h"

#include "BKE_world.h"

#include "PIL_time.h"
#include "IMB_imbuf_types.h"

#include "envmap.h"
#include "occlusion.h"
#include "pointdensity.h"
#include "voxeldata.h"
#include "render_types.h"
#include "rendercore.h"
#include "renderdatabase.h"
#include "renderpipeline.h"
#include "shadbuf.h"
#include "shading.h"
#include "strand.h"
#include "texture.h"
#include "volume_precache.h"
#include "sss.h"
#include "strand.h"
#include "zbuf.h"
#include "sunsky.h"


/* 10 times larger than normal epsilon, test it on default nurbs sphere with ray_transp (for quad detection) */
/* or for checking vertex normal flips */
#define FLT_EPSILON10 1.19209290e-06F

/* ------------------------------------------------------------------------- */

/* Stuff for stars. This sits here because it uses gl-things. Part of
 * this code may move down to the converter.  */
/* ------------------------------------------------------------------------- */
/* this is a bad beast, since it is misused by the 3d view drawing as well. */

static HaloRen *initstar(Render *re, ObjectRen *obr, float *vec, float hasize)
{
	HaloRen *har;
	float hoco[4];
	
	projectverto(vec, re->winmat, hoco);
	
	har= RE_findOrAddHalo(obr, obr->tothalo++);
	
	/* projectvert is done in function zbufvlaggen again, because of parts */
	copy_v3_v3(har->co, vec);
	har->hasize= hasize;
	
	har->zd= 0.0;
	
	return har;
}

/* there must be a 'fixed' amount of stars generated between
 *         near and far
 * all stars must by preference lie on the far and solely
 *        differ in clarity/color
 */

void RE_make_stars(Render *re, Scene *scenev3d, void (*initfunc)(void),
				   void (*vertexfunc)(float*),  void (*termfunc)(void))
{
	extern unsigned char hash[512];
	ObjectRen *obr= NULL;
	World *wrld= NULL;
	HaloRen *har;
	Scene *scene;
	Object *camera;
	Camera *cam;
	double dblrand, hlfrand;
	float vec[4], fx, fy, fz;
	float fac, starmindist, clipend;
	float mat[4][4], stargrid, maxrand, maxjit, force, alpha;
	int x, y, z, sx, sy, sz, ex, ey, ez, done = FALSE;
	unsigned int totstar= 0;
	
	if (initfunc) {
		scene= scenev3d;
		wrld= scene->world;
	}
	else {
		scene= re->scene;
		wrld= &(re->wrld);
	}

	stargrid = wrld->stardist;			/* distance between stars */
	maxrand = 2.0;						/* amount a star can be shifted (in grid units) */
	maxjit = (wrld->starcolnoise);		/* amount a color is being shifted */
	
	/* size of stars */
	force = ( wrld->starsize );
	
	/* minimal free space (starting at camera) */
	starmindist= wrld->starmindist;
	
	if (stargrid <= 0.10f) return;
	
	if (re) re->flag |= R_HALO;
	else stargrid *= 1.0f;				/* then it draws fewer */
	
	if (re) invert_m4_m4(mat, re->viewmat);
	else unit_m4(mat);
	
	/* BOUNDING BOX CALCULATION
	 * bbox goes from z = loc_near_var | loc_far_var,
	 * x = -z | +z,
	 * y = -z | +z
	 */

	camera= re ? RE_GetCamera(re) : scene->camera;

	if (camera==NULL || camera->type != OB_CAMERA)
		return;

	cam = camera->data;
	clipend = cam->clipend;
	
	/* convert to grid coordinates */
	
	sx = ((mat[3][0] - clipend) / stargrid) - maxrand;
	sy = ((mat[3][1] - clipend) / stargrid) - maxrand;
	sz = ((mat[3][2] - clipend) / stargrid) - maxrand;
	
	ex = ((mat[3][0] + clipend) / stargrid) + maxrand;
	ey = ((mat[3][1] + clipend) / stargrid) + maxrand;
	ez = ((mat[3][2] + clipend) / stargrid) + maxrand;
	
	dblrand = maxrand * stargrid;
	hlfrand = 2.0 * dblrand;
	
	if (initfunc) {
		initfunc();	
	}

	if (re) /* add render object for stars */
		obr= RE_addRenderObject(re, NULL, NULL, 0, 0, 0);
	
	for (x = sx, fx = sx * stargrid; x <= ex; x++, fx += stargrid) {
		for (y = sy, fy = sy * stargrid; y <= ey ; y++, fy += stargrid) {
			for (z = sz, fz = sz * stargrid; z <= ez; z++, fz += stargrid) {

				BLI_srand((hash[z & 0xff] << 24) + (hash[y & 0xff] << 16) + (hash[x & 0xff] << 8));
				vec[0] = fx + (hlfrand * BLI_drand()) - dblrand;
				vec[1] = fy + (hlfrand * BLI_drand()) - dblrand;
				vec[2] = fz + (hlfrand * BLI_drand()) - dblrand;
				vec[3] = 1.0;
				
				if (vertexfunc) {
					if (done & 1) vertexfunc(vec);
					done++;
				}
				else {
					mul_m4_v3(re->viewmat, vec);
					
					/* in vec are global coordinates
					 * calculate distance to camera
					 * and using that, define the alpha
					 */
					
					{
						float tx, ty, tz;
						
						tx = vec[0];
						ty = vec[1];
						tz = vec[2];
						
						alpha = sqrt(tx * tx + ty * ty + tz * tz);
						
						if (alpha >= clipend) alpha = 0.0;
						else if (alpha <= starmindist) alpha = 0.0;
						else if (alpha <= 2.0f * starmindist) {
							alpha = (alpha - starmindist) / starmindist;
						}
						else {
							alpha -= 2.0f * starmindist;
							alpha /= (clipend - 2.0f * starmindist);
							alpha = 1.0f - alpha;
						}
					}
					
					
					if (alpha != 0.0f) {
						fac = force * BLI_drand();
						
						har = initstar(re, obr, vec, fac);
						
						if (har) {
							har->alfa = sqrt(sqrt(alpha));
							har->add= 255;
							har->r = har->g = har->b = 1.0;
							if (maxjit) {
								har->r += ((maxjit * BLI_drand()) ) - maxjit;
								har->g += ((maxjit * BLI_drand()) ) - maxjit;
								har->b += ((maxjit * BLI_drand()) ) - maxjit;
							}
							har->hard = 32;
							har->lay= -1;
							har->type |= HA_ONLYSKY;
							done++;
						}
					}
				}

				/* break out of the loop if generating stars takes too long */
				if (re && !(totstar % 1000000)) {
					if (re->test_break(re->tbh)) {
						x= ex + 1;
						y= ey + 1;
						z= ez + 1;
					}
				}
				
				totstar++;
			}
			/* do not call blender_test_break() here, since it is used in UI as well, confusing the callback system */
			/* main cause is G.afbreek of course, a global again... (ton) */
		}
	}
	if (termfunc) termfunc();

	if (obr)
		re->tothalo += obr->tothalo;
}


/* ------------------------------------------------------------------------- */
/* tool functions/defines for ad hoc simplification and possible future 
 * cleanup      */
/* ------------------------------------------------------------------------- */

#define UVTOINDEX(u,v) (startvlak + (u) * sizev + (v))
/*

NOTE THAT U/V COORDINATES ARE SOMETIMES SWAPPED !!
	
^	()----p4----p3----()
|	|     |     |     |
u	|     |  F1 |  F2 |
	|     |     |     |
	()----p1----p2----()
		   v ->
*/

/* ------------------------------------------------------------------------- */

static void split_v_renderfaces(ObjectRen *obr, int startvlak, int UNUSED(startvert), int UNUSED(usize), int vsize, int uIndex, int UNUSED(cyclu), int cyclv)
{
	int vLen = vsize-1+(!!cyclv);
	int v;

	for (v=0; v<vLen; v++) {
		VlakRen *vlr = RE_findOrAddVlak(obr, startvlak + vLen*uIndex + v);
		VertRen *vert = RE_vertren_copy(obr, vlr->v2);

		if (cyclv) {
			vlr->v2 = vert;

			if (v==vLen-1) {
				VlakRen *vlr = RE_findOrAddVlak(obr, startvlak + vLen*uIndex + 0);
				vlr->v1 = vert;
			}
			else {
				VlakRen *vlr = RE_findOrAddVlak(obr, startvlak + vLen*uIndex + v+1);
				vlr->v1 = vert;
			}
		}
		else {
			vlr->v2 = vert;

			if (v<vLen-1) {
				VlakRen *vlr = RE_findOrAddVlak(obr, startvlak + vLen*uIndex + v+1);
				vlr->v1 = vert;
			}

			if (v==0) {
				vlr->v1 = RE_vertren_copy(obr, vlr->v1);
			} 
		}
	}
}

/* ------------------------------------------------------------------------- */
/* Stress, tangents and normals                                              */
/* ------------------------------------------------------------------------- */

static void calc_edge_stress_add(float *accum, VertRen *v1, VertRen *v2)
{
	float len= len_v3v3(v1->co, v2->co)/len_v3v3(v1->orco, v2->orco);
	float *acc;
	
	acc= accum + 2*v1->index;
	acc[0]+= len;
	acc[1]+= 1.0f;
	
	acc= accum + 2*v2->index;
	acc[0]+= len;
	acc[1]+= 1.0f;
}

static void calc_edge_stress(Render *UNUSED(re), ObjectRen *obr, Mesh *me)
{
	float loc[3], size[3], *accum, *acc, *accumoffs, *stress;
	int a;
	
	if (obr->totvert==0) return;
	
	BKE_mesh_texspace_get(me, loc, NULL, size);
	
	accum= MEM_callocN(2*sizeof(float)*obr->totvert, "temp accum for stress");
	
	/* de-normalize orco */
	for (a=0; a<obr->totvert; a++) {
		VertRen *ver= RE_findOrAddVert(obr, a);
		if (ver->orco) {
			ver->orco[0]= ver->orco[0]*size[0] +loc[0];
			ver->orco[1]= ver->orco[1]*size[1] +loc[1];
			ver->orco[2]= ver->orco[2]*size[2] +loc[2];
		}
	}
	
	/* add stress values */
	accumoffs= accum;	/* so we can use vertex index */
	for (a=0; a<obr->totvlak; a++) {
		VlakRen *vlr= RE_findOrAddVlak(obr, a);

		if (vlr->v1->orco && vlr->v4) {
			calc_edge_stress_add(accumoffs, vlr->v1, vlr->v2);
			calc_edge_stress_add(accumoffs, vlr->v2, vlr->v3);
			calc_edge_stress_add(accumoffs, vlr->v3, vlr->v1);
			if (vlr->v4) {
				calc_edge_stress_add(accumoffs, vlr->v3, vlr->v4);
				calc_edge_stress_add(accumoffs, vlr->v4, vlr->v1);
				calc_edge_stress_add(accumoffs, vlr->v2, vlr->v4);
			}
		}
	}
	
	for (a=0; a<obr->totvert; a++) {
		VertRen *ver= RE_findOrAddVert(obr, a);
		if (ver->orco) {
			/* find stress value */
			acc= accumoffs + 2*ver->index;
			if (acc[1]!=0.0f)
				acc[0]/= acc[1];
			stress= RE_vertren_get_stress(obr, ver, 1);
			*stress= *acc;
			
			/* restore orcos */
			ver->orco[0] = (ver->orco[0]-loc[0])/size[0];
			ver->orco[1] = (ver->orco[1]-loc[1])/size[1];
			ver->orco[2] = (ver->orco[2]-loc[2])/size[2];
		}
	}
	
	MEM_freeN(accum);
}

/* gets tangent from tface or orco */
static void calc_tangent_vector(ObjectRen *obr, VertexTangent **vtangents, MemArena *arena, VlakRen *vlr, int do_nmap_tangent, int do_tangent)
{
	MTFace *tface= RE_vlakren_get_tface(obr, vlr, obr->actmtface, NULL, 0);
	VertRen *v1=vlr->v1, *v2=vlr->v2, *v3=vlr->v3, *v4=vlr->v4;
	float tang[3], *tav;
	float *uv1, *uv2, *uv3, *uv4;
	float uv[4][2];
	
	if (tface) {
		uv1= tface->uv[0];
		uv2= tface->uv[1];
		uv3= tface->uv[2];
		uv4= tface->uv[3];
	}
	else if (v1->orco) {
		uv1= uv[0]; uv2= uv[1]; uv3= uv[2]; uv4= uv[3];
		map_to_sphere(&uv[0][0], &uv[0][1], v1->orco[0], v1->orco[1], v1->orco[2]);
		map_to_sphere(&uv[1][0], &uv[1][1], v2->orco[0], v2->orco[1], v2->orco[2]);
		map_to_sphere(&uv[2][0], &uv[2][1], v3->orco[0], v3->orco[1], v3->orco[2]);
		if (v4)
			map_to_sphere(&uv[3][0], &uv[3][1], v4->orco[0], v4->orco[1], v4->orco[2]);
	}
	else return;

	tangent_from_uv(uv1, uv2, uv3, v1->co, v2->co, v3->co, vlr->n, tang);
	
	if (do_tangent) {
		tav= RE_vertren_get_tangent(obr, v1, 1);
		add_v3_v3(tav, tang);
		tav= RE_vertren_get_tangent(obr, v2, 1);
		add_v3_v3(tav, tang);
		tav= RE_vertren_get_tangent(obr, v3, 1);
		add_v3_v3(tav, tang);
	}
	
	if (do_nmap_tangent) {
		sum_or_add_vertex_tangent(arena, &vtangents[v1->index], tang, uv1);
		sum_or_add_vertex_tangent(arena, &vtangents[v2->index], tang, uv2);
		sum_or_add_vertex_tangent(arena, &vtangents[v3->index], tang, uv3);
	}

	if (v4) {
		tangent_from_uv(uv1, uv3, uv4, v1->co, v3->co, v4->co, vlr->n, tang);
		
		if (do_tangent) {
			tav= RE_vertren_get_tangent(obr, v1, 1);
			add_v3_v3(tav, tang);
			tav= RE_vertren_get_tangent(obr, v3, 1);
			add_v3_v3(tav, tang);
			tav= RE_vertren_get_tangent(obr, v4, 1);
			add_v3_v3(tav, tang);
		}

		if (do_nmap_tangent) {
			sum_or_add_vertex_tangent(arena, &vtangents[v1->index], tang, uv1);
			sum_or_add_vertex_tangent(arena, &vtangents[v3->index], tang, uv3);
			sum_or_add_vertex_tangent(arena, &vtangents[v4->index], tang, uv4);
		}
	}
}



/****************************************************************
 ************ tangent space generation interface ****************
 ****************************************************************/

typedef struct
{
	ObjectRen *obr;

} SRenderMeshToTangent;

// interface
#include "mikktspace.h"

static int GetNumFaces(const SMikkTSpaceContext * pContext)
{
	SRenderMeshToTangent * pMesh = (SRenderMeshToTangent *) pContext->m_pUserData;
	return pMesh->obr->totvlak;
}

static int GetNumVertsOfFace(const SMikkTSpaceContext * pContext, const int face_num)
{
	SRenderMeshToTangent * pMesh = (SRenderMeshToTangent *) pContext->m_pUserData;
	VlakRen *vlr= RE_findOrAddVlak(pMesh->obr, face_num);
	return vlr->v4!=NULL ? 4 : 3;
}

static void GetPosition(const SMikkTSpaceContext * pContext, float fPos[], const int face_num, const int vert_index)
{
	//assert(vert_index>=0 && vert_index<4);
	SRenderMeshToTangent * pMesh = (SRenderMeshToTangent *) pContext->m_pUserData;
	VlakRen *vlr= RE_findOrAddVlak(pMesh->obr, face_num);
	const float *co= (&vlr->v1)[vert_index]->co;
	copy_v3_v3(fPos, co);
}

static void GetTextureCoordinate(const SMikkTSpaceContext * pContext, float fUV[], const int face_num, const int vert_index)
{
	//assert(vert_index>=0 && vert_index<4);
	SRenderMeshToTangent * pMesh = (SRenderMeshToTangent *) pContext->m_pUserData;
	VlakRen *vlr= RE_findOrAddVlak(pMesh->obr, face_num);
	MTFace *tface= RE_vlakren_get_tface(pMesh->obr, vlr, pMesh->obr->actmtface, NULL, 0);
	const float *coord;
	
	if (tface != NULL) {
		coord= tface->uv[vert_index];
		fUV[0]= coord[0]; fUV[1]= coord[1];
	}
	else if ((coord= (&vlr->v1)[vert_index]->orco)) {
		map_to_sphere(&fUV[0], &fUV[1], coord[0], coord[1], coord[2]);
	}
	else { /* else we get un-initialized value, 0.0 ok default? */
		fUV[0]= fUV[1]= 0.0f;
	}
}

static void GetNormal(const SMikkTSpaceContext * pContext, float fNorm[], const int face_num, const int vert_index)
{
	//assert(vert_index>=0 && vert_index<4);
	SRenderMeshToTangent * pMesh = (SRenderMeshToTangent *) pContext->m_pUserData;
	VlakRen *vlr= RE_findOrAddVlak(pMesh->obr, face_num);
	const float *n= (&vlr->v1)[vert_index]->n;
	copy_v3_v3(fNorm, n);
}
static void SetTSpace(const SMikkTSpaceContext * pContext, const float fvTangent[], const float fSign, const int face_num, const int iVert)
{
	//assert(vert_index>=0 && vert_index<4);
	SRenderMeshToTangent * pMesh = (SRenderMeshToTangent *) pContext->m_pUserData;
	VlakRen *vlr= RE_findOrAddVlak(pMesh->obr, face_num);
	float * ftang= RE_vlakren_get_nmap_tangent(pMesh->obr, vlr, 1);
	if (ftang!=NULL) {
		copy_v3_v3(&ftang[iVert*4+0], fvTangent);
		ftang[iVert*4+3]=fSign;
	}
}

static void calc_vertexnormals(Render *UNUSED(re), ObjectRen *obr, int do_tangent, int do_nmap_tangent)
{
	MemArena *arena= NULL;
	VertexTangent **vtangents= NULL;
	int a;

	if (do_nmap_tangent) {
		arena= BLI_memarena_new(BLI_MEMARENA_STD_BUFSIZE, "nmap tangent arena");
		BLI_memarena_use_calloc(arena);

		vtangents= MEM_callocN(sizeof(VertexTangent*)*obr->totvert, "VertexTangent");
	}

		/* clear all vertex normals */
	for (a=0; a<obr->totvert; a++) {
		VertRen *ver= RE_findOrAddVert(obr, a);
		ver->n[0]=ver->n[1]=ver->n[2]= 0.0f;
	}

		/* calculate cos of angles and point-masses, use as weight factor to
		 * add face normal to vertex */
	for (a=0; a<obr->totvlak; a++) {
		VlakRen *vlr= RE_findOrAddVlak(obr, a);
		if (vlr->flag & ME_SMOOTH) {
			float *n4= (vlr->v4)? vlr->v4->n: NULL;
			float *c4= (vlr->v4)? vlr->v4->co: NULL;

			accumulate_vertex_normals(vlr->v1->n, vlr->v2->n, vlr->v3->n, n4,
				vlr->n, vlr->v1->co, vlr->v2->co, vlr->v3->co, c4);
		}
		if (do_nmap_tangent || do_tangent) {
			/* tangents still need to be calculated for flat faces too */
			/* weighting removed, they are not vertexnormals */
			calc_tangent_vector(obr, vtangents, arena, vlr, do_nmap_tangent, do_tangent);
		}
	}

		/* do solid faces */
	for (a=0; a<obr->totvlak; a++) {
		VlakRen *vlr= RE_findOrAddVlak(obr, a);

		if ((vlr->flag & ME_SMOOTH)==0) {
			if (is_zero_v3(vlr->v1->n)) copy_v3_v3(vlr->v1->n, vlr->n);
			if (is_zero_v3(vlr->v2->n)) copy_v3_v3(vlr->v2->n, vlr->n);
			if (is_zero_v3(vlr->v3->n)) copy_v3_v3(vlr->v3->n, vlr->n);
			if (vlr->v4 && is_zero_v3(vlr->v4->n)) copy_v3_v3(vlr->v4->n, vlr->n);
		}

		if (do_nmap_tangent) {
			VertRen *v1=vlr->v1, *v2=vlr->v2, *v3=vlr->v3, *v4=vlr->v4;
			MTFace *tface= RE_vlakren_get_tface(obr, vlr, obr->actmtface, NULL, 0);

			if (tface) {
				int k=0;
				float *vtang, *ftang= RE_vlakren_get_nmap_tangent(obr, vlr, 1);

				vtang= find_vertex_tangent(vtangents[v1->index], tface->uv[0]);
				copy_v3_v3(ftang, vtang);
				normalize_v3(ftang);
				vtang= find_vertex_tangent(vtangents[v2->index], tface->uv[1]);
				copy_v3_v3(ftang+4, vtang);
				normalize_v3(ftang+4);
				vtang= find_vertex_tangent(vtangents[v3->index], tface->uv[2]);
				copy_v3_v3(ftang+8, vtang);
				normalize_v3(ftang+8);
				if (v4) {
					vtang= find_vertex_tangent(vtangents[v4->index], tface->uv[3]);
					copy_v3_v3(ftang+12, vtang);
					normalize_v3(ftang+12);
				}
				for (k=0; k<4; k++) ftang[4*k+3]=1;
			}
		}
	}
	
	/* normalize vertex normals */
	for (a=0; a<obr->totvert; a++) {
		VertRen *ver= RE_findOrAddVert(obr, a);
		normalize_v3(ver->n);
		if (do_tangent) {
			float *tav= RE_vertren_get_tangent(obr, ver, 0);
			if (tav) {
				/* orthonorm. */
				const float tdn = dot_v3v3(tav, ver->n);
				tav[0] -= ver->n[0]*tdn;
				tav[1] -= ver->n[1]*tdn;
				tav[2] -= ver->n[2]*tdn;
				normalize_v3(tav);
			}
		}
	}

	if (do_nmap_tangent != FALSE) {
		SRenderMeshToTangent mesh2tangent;
		SMikkTSpaceContext sContext;
		SMikkTSpaceInterface sInterface;
		memset(&mesh2tangent, 0, sizeof(SRenderMeshToTangent));
		memset(&sContext, 0, sizeof(SMikkTSpaceContext));
		memset(&sInterface, 0, sizeof(SMikkTSpaceInterface));

		mesh2tangent.obr = obr;

		sContext.m_pUserData = &mesh2tangent;
		sContext.m_pInterface = &sInterface;
		sInterface.m_getNumFaces = GetNumFaces;
		sInterface.m_getNumVerticesOfFace = GetNumVertsOfFace;
		sInterface.m_getPosition = GetPosition;
		sInterface.m_getTexCoord = GetTextureCoordinate;
		sInterface.m_getNormal = GetNormal;
		sInterface.m_setTSpaceBasic = SetTSpace;

		genTangSpaceDefault(&sContext);
	}

	if (arena)
		BLI_memarena_free(arena);
	if (vtangents)
		MEM_freeN(vtangents);
}

/* ------------------------------------------------------------------------- */
/* Autosmoothing:                                                            */
/* ------------------------------------------------------------------------- */

typedef struct ASvert {
	int totface;
	ListBase faces;
} ASvert;

typedef struct ASface {
	struct ASface *next, *prev;
	VlakRen *vlr[4];
	VertRen *nver[4];
} ASface;

static void as_addvert(ASvert *asv, VertRen *v1, VlakRen *vlr)
{
	ASface *asf;
	int a;
	
	if (v1 == NULL) return;
	
	if (asv->faces.first==NULL) {
		asf= MEM_callocN(sizeof(ASface), "asface");
		BLI_addtail(&asv->faces, asf);
	}
	
	asf= asv->faces.last;
	for (a=0; a<4; a++) {
		if (asf->vlr[a]==NULL) {
			asf->vlr[a]= vlr;
			asv->totface++;
			break;
		}
	}
	
	/* new face struct */
	if (a==4) {
		asf= MEM_callocN(sizeof(ASface), "asface");
		BLI_addtail(&asv->faces, asf);
		asf->vlr[0]= vlr;
		asv->totface++;
	}
}

static int as_testvertex(VlakRen *vlr, VertRen *UNUSED(ver), ASvert *asv, float thresh)
{
	/* return 1: vertex needs a copy */
	ASface *asf;
	float inp;
	int a;
	
	if (vlr==0) return 0;
	
	asf= asv->faces.first;
	while (asf) {
		for (a=0; a<4; a++) {
			if (asf->vlr[a] && asf->vlr[a]!=vlr) {
				inp = fabsf(dot_v3v3(vlr->n, asf->vlr[a]->n));
				if (inp < thresh) return 1;
			}
		}
		asf= asf->next;
	}
	
	return 0;
}

static VertRen *as_findvertex(VlakRen *vlr, VertRen *UNUSED(ver), ASvert *asv, float thresh)
{
	/* return when new vertex already was made */
	ASface *asf;
	float inp;
	int a;
	
	asf= asv->faces.first;
	while (asf) {
		for (a=0; a<4; a++) {
			if (asf->vlr[a] && asf->vlr[a]!=vlr) {
				/* this face already made a copy for this vertex! */
				if (asf->nver[a]) {
					inp = fabsf(dot_v3v3(vlr->n, asf->vlr[a]->n));
					if (inp >= thresh) {
						return asf->nver[a];
					}
				}
			}
		}
		asf= asf->next;
	}
	
	return NULL;
}

/* note; autosmooth happens in object space still, after applying autosmooth we rotate */
/* note2; actually, when original mesh and displist are equal sized, face normals are from original mesh */
static void autosmooth(Render *UNUSED(re), ObjectRen *obr, float mat[][4], int degr)
{
	ASvert *asv, *asverts;
	ASface *asf;
	VertRen *ver, *v1;
	VlakRen *vlr;
	float thresh;
	int a, b, totvert;
	
	if (obr->totvert==0) return;
	asverts= MEM_callocN(sizeof(ASvert)*obr->totvert, "all smooth verts");
	
	thresh= cosf(DEG2RADF((0.5f + (float)degr)));
	
	/* step zero: give faces normals of original mesh, if this is provided */
	
	
	/* step one: construct listbase of all vertices and pointers to faces */
	for (a=0; a<obr->totvlak; a++) {
		vlr= RE_findOrAddVlak(obr, a);
		/* skip wire faces */
		if (vlr->v2 != vlr->v3) {
			as_addvert(asverts+vlr->v1->index, vlr->v1, vlr);
			as_addvert(asverts+vlr->v2->index, vlr->v2, vlr);
			as_addvert(asverts+vlr->v3->index, vlr->v3, vlr);
			if (vlr->v4)
				as_addvert(asverts+vlr->v4->index, vlr->v4, vlr);
		}
	}
	
	totvert= obr->totvert;
	/* we now test all vertices, when faces have a normal too much different: they get a new vertex */
	for (a=0, asv=asverts; a<totvert; a++, asv++) {
		if (asv && asv->totface>1) {
			ver= RE_findOrAddVert(obr, a);

			asf= asv->faces.first;
			while (asf) {
				for (b=0; b<4; b++) {
				
					/* is there a reason to make a new vertex? */
					vlr= asf->vlr[b];
					if ( as_testvertex(vlr, ver, asv, thresh) ) {
						
						/* already made a new vertex within threshold? */
						v1= as_findvertex(vlr, ver, asv, thresh);
						if (v1==NULL) {
							/* make a new vertex */
							v1= RE_vertren_copy(obr, ver);
						}
						asf->nver[b]= v1;
						if (vlr->v1==ver) vlr->v1= v1;
						if (vlr->v2==ver) vlr->v2= v1;
						if (vlr->v3==ver) vlr->v3= v1;
						if (vlr->v4==ver) vlr->v4= v1;
					}
				}
				asf= asf->next;
			}
		}
	}
	
	/* free */
	for (a=0; a<totvert; a++) {
		BLI_freelistN(&asverts[a].faces);
	}
	MEM_freeN(asverts);
	
	/* rotate vertices and calculate normal of faces */
	for (a=0; a<obr->totvert; a++) {
		ver= RE_findOrAddVert(obr, a);
		mul_m4_v3(mat, ver->co);
	}
	for (a=0; a<obr->totvlak; a++) {
		vlr= RE_findOrAddVlak(obr, a);
		
		/* skip wire faces */
		if (vlr->v2 != vlr->v3) {
			if (vlr->v4)
				normal_quad_v3(vlr->n, vlr->v4->co, vlr->v3->co, vlr->v2->co, vlr->v1->co);
			else 
				normal_tri_v3(vlr->n, vlr->v3->co, vlr->v2->co, vlr->v1->co);
		}
	}		
}

/* ------------------------------------------------------------------------- */
/* Orco hash and Materials                                                   */
/* ------------------------------------------------------------------------- */

static float *get_object_orco(Render *re, Object *ob)
{
	float *orco;

	if (!re->orco_hash)
		re->orco_hash = BLI_ghash_ptr_new("get_object_orco gh");

	orco = BLI_ghash_lookup(re->orco_hash, ob);

	if (!orco) {
		if (ELEM(ob->type, OB_CURVE, OB_FONT)) {
			orco = BKE_curve_make_orco(re->scene, ob);
		}
		else if (ob->type==OB_SURF) {
			orco = BKE_curve_surf_make_orco(ob);
		}

		if (orco)
			BLI_ghash_insert(re->orco_hash, ob, orco);
	}

	return orco;
}

static void set_object_orco(Render *re, void *ob, float *orco)
{
	if (!re->orco_hash)
		re->orco_hash = BLI_ghash_ptr_new("set_object_orco gh");
	
	BLI_ghash_insert(re->orco_hash, ob, orco);
}

static void free_mesh_orco_hash(Render *re) 
{
	if (re->orco_hash) {
		BLI_ghash_free(re->orco_hash, NULL, (GHashValFreeFP)MEM_freeN);
		re->orco_hash = NULL;
	}
}

static void check_material_mapto(Material *ma)
{
	int a;
	ma->mapto_textured = 0;
	
	/* cache which inputs are actually textured.
	 * this can avoid a bit of time spent iterating through all the texture slots, map inputs and map tos
	 * every time a property which may or may not be textured is accessed */
	
	for (a=0; a<MAX_MTEX; a++) {
		if (ma->mtex[a] && ma->mtex[a]->tex) {
			/* currently used only in volume render, so we'll check for those flags */
			if (ma->mtex[a]->mapto & MAP_DENSITY) ma->mapto_textured |= MAP_DENSITY;
			if (ma->mtex[a]->mapto & MAP_EMISSION) ma->mapto_textured |= MAP_EMISSION;
			if (ma->mtex[a]->mapto & MAP_EMISSION_COL) ma->mapto_textured |= MAP_EMISSION_COL;
			if (ma->mtex[a]->mapto & MAP_SCATTERING) ma->mapto_textured |= MAP_SCATTERING;
			if (ma->mtex[a]->mapto & MAP_TRANSMISSION_COL) ma->mapto_textured |= MAP_TRANSMISSION_COL;
			if (ma->mtex[a]->mapto & MAP_REFLECTION) ma->mapto_textured |= MAP_REFLECTION;
			if (ma->mtex[a]->mapto & MAP_REFLECTION_COL) ma->mapto_textured |= MAP_REFLECTION_COL;
		}
	}
}
static void flag_render_node_material(Render *re, bNodeTree *ntree)
{
	bNode *node;

	for (node=ntree->nodes.first; node; node= node->next) {
		if (node->id) {
			if (GS(node->id->name)==ID_MA) {
				Material *ma= (Material *)node->id;

				if ((ma->mode & MA_TRANSP) && (ma->mode & MA_ZTRANSP))
					re->flag |= R_ZTRA;

				ma->flag |= MA_IS_USED;
			}
			else if (node->type==NODE_GROUP)
				flag_render_node_material(re, (bNodeTree *)node->id);
		}
	}
}

static Material *give_render_material(Render *re, Object *ob, short nr)
{
	extern Material defmaterial;	/* material.c */
	Material *ma;
	
	ma= give_current_material(ob, nr);
	if (ma==NULL)
		ma= &defmaterial;
	
	if (re->r.mode & R_SPEED) ma->texco |= NEED_UV;
	
	if (ma->material_type == MA_TYPE_VOLUME) {
		ma->mode |= MA_TRANSP;
		ma->mode &= ~MA_SHADBUF;
	}
	if ((ma->mode & MA_TRANSP) && (ma->mode & MA_ZTRANSP))
		re->flag |= R_ZTRA;
	
	/* for light groups and SSS */
	ma->flag |= MA_IS_USED;

	if (ma->nodetree && ma->use_nodes)
		flag_render_node_material(re, ma->nodetree);
	
	check_material_mapto(ma);
	
	return ma;
}

/* ------------------------------------------------------------------------- */
/* Particles                                                                 */
/* ------------------------------------------------------------------------- */
typedef struct ParticleStrandData
{
	struct MCol *mcol;
	float *orco, *uvco, *surfnor;
	float time, adapt_angle, adapt_pix, size;
	int totuv, totcol;
	int first, line, adapt, override_uv;
}
ParticleStrandData;
/* future thread problem... */
static void static_particle_strand(Render *re, ObjectRen *obr, Material *ma, ParticleStrandData *sd, const float vec[3], const float vec1[3])
{
	static VertRen *v1= NULL, *v2= NULL;
	VlakRen *vlr= NULL;
	float nor[3], cross[3], crosslen, w, dx, dy, width;
	static float anor[3], avec[3];
	int flag, i;
	static int second=0;
	
	sub_v3_v3v3(nor, vec, vec1);
	normalize_v3(nor);		// nor needed as tangent 
	cross_v3_v3v3(cross, vec, nor);

	/* turn cross in pixelsize */
	w= vec[2]*re->winmat[2][3] + re->winmat[3][3];
	dx= re->winx*cross[0]*re->winmat[0][0];
	dy= re->winy*cross[1]*re->winmat[1][1];
	w= sqrt(dx*dx + dy*dy)/w;
	
	if (w!=0.0f) {
		float fac;
		if (ma->strand_ease!=0.0f) {
			if (ma->strand_ease<0.0f)
				fac= pow(sd->time, 1.0f+ma->strand_ease);
			else
				fac= pow(sd->time, 1.0f/(1.0f-ma->strand_ease));
		}
		else fac= sd->time;

		width= ((1.0f-fac)*ma->strand_sta + (fac)*ma->strand_end);

		/* use actual Blender units for strand width and fall back to minimum width */
		if (ma->mode & MA_STR_B_UNITS) {
			crosslen= len_v3(cross);
			w= 2.0f*crosslen*ma->strand_min/w;

			if (width < w)
				width= w;

			/*cross is the radius of the strand so we want it to be half of full width */
			mul_v3_fl(cross, 0.5f/crosslen);
		}
		else
			width/=w;

		mul_v3_fl(cross, width);
	}
	
	if (ma->mode & MA_TANGENT_STR)
		flag= R_SMOOTH|R_TANGENT;
	else
		flag= R_SMOOTH;
	
	/* only 1 pixel wide strands filled in as quads now, otherwise zbuf errors */
	if (ma->strand_sta==1.0f)
		flag |= R_STRAND;
	
	/* single face line */
	if (sd->line) {
		vlr= RE_findOrAddVlak(obr, obr->totvlak++);
		vlr->flag= flag;
		vlr->v1= RE_findOrAddVert(obr, obr->totvert++);
		vlr->v2= RE_findOrAddVert(obr, obr->totvert++);
		vlr->v3= RE_findOrAddVert(obr, obr->totvert++);
		vlr->v4= RE_findOrAddVert(obr, obr->totvert++);
		
		copy_v3_v3(vlr->v1->co, vec);
		add_v3_v3(vlr->v1->co, cross);
		copy_v3_v3(vlr->v1->n, nor);
		vlr->v1->orco= sd->orco;
		vlr->v1->accum= -1.0f;	// accum abuse for strand texco
		
		copy_v3_v3(vlr->v2->co, vec);
		sub_v3_v3v3(vlr->v2->co, vlr->v2->co, cross);
		copy_v3_v3(vlr->v2->n, nor);
		vlr->v2->orco= sd->orco;
		vlr->v2->accum= vlr->v1->accum;

		copy_v3_v3(vlr->v4->co, vec1);
		add_v3_v3(vlr->v4->co, cross);
		copy_v3_v3(vlr->v4->n, nor);
		vlr->v4->orco= sd->orco;
		vlr->v4->accum= 1.0f;	// accum abuse for strand texco
		
		copy_v3_v3(vlr->v3->co, vec1);
		sub_v3_v3v3(vlr->v3->co, vlr->v3->co, cross);
		copy_v3_v3(vlr->v3->n, nor);
		vlr->v3->orco= sd->orco;
		vlr->v3->accum= vlr->v4->accum;

		normal_quad_v3(vlr->n, vlr->v4->co, vlr->v3->co, vlr->v2->co, vlr->v1->co);
		
		vlr->mat= ma;
		vlr->ec= ME_V2V3;

		if (sd->surfnor) {
			float *snor= RE_vlakren_get_surfnor(obr, vlr, 1);
			copy_v3_v3(snor, sd->surfnor);
		}

		if (sd->uvco) {
			for (i=0; i<sd->totuv; i++) {
				MTFace *mtf;
				mtf=RE_vlakren_get_tface(obr, vlr, i, NULL, 1);
				mtf->uv[0][0]=mtf->uv[1][0]=
				mtf->uv[2][0]=mtf->uv[3][0]=(sd->uvco+2*i)[0];
				mtf->uv[0][1]=mtf->uv[1][1]=
				mtf->uv[2][1]=mtf->uv[3][1]=(sd->uvco+2*i)[1];
			}
			if (sd->override_uv>=0) {
				MTFace *mtf;
				mtf=RE_vlakren_get_tface(obr, vlr, sd->override_uv, NULL, 0);
				
				mtf->uv[0][0]=mtf->uv[3][0]=0.0f;
				mtf->uv[1][0]=mtf->uv[2][0]=1.0f;

				mtf->uv[0][1]=mtf->uv[1][1]=0.0f;
				mtf->uv[2][1]=mtf->uv[3][1]=1.0f;
			}
		}
		if (sd->mcol) {
			for (i=0; i<sd->totcol; i++) {
				MCol *mc;
				mc=RE_vlakren_get_mcol(obr, vlr, i, NULL, 1);
				mc[0]=mc[1]=mc[2]=mc[3]=sd->mcol[i];
				mc[0]=mc[1]=mc[2]=mc[3]=sd->mcol[i];
			}
		}
	}
	/* first two vertices of a strand */
	else if (sd->first) {
		if (sd->adapt) {
			copy_v3_v3(anor, nor);
			copy_v3_v3(avec, vec);
			second=1;
		}

		v1= RE_findOrAddVert(obr, obr->totvert++);
		v2= RE_findOrAddVert(obr, obr->totvert++);
		
		copy_v3_v3(v1->co, vec);
		add_v3_v3(v1->co, cross);
		copy_v3_v3(v1->n, nor);
		v1->orco= sd->orco;
		v1->accum= -1.0f;	// accum abuse for strand texco
		
		copy_v3_v3(v2->co, vec);
		sub_v3_v3v3(v2->co, v2->co, cross);
		copy_v3_v3(v2->n, nor);
		v2->orco= sd->orco;
		v2->accum= v1->accum;
	}
	/* more vertices & faces to strand */
	else {
		if (sd->adapt==0 || second) {
			vlr= RE_findOrAddVlak(obr, obr->totvlak++);
			vlr->flag= flag;
			vlr->v1= v1;
			vlr->v2= v2;
			vlr->v3= RE_findOrAddVert(obr, obr->totvert++);
			vlr->v4= RE_findOrAddVert(obr, obr->totvert++);
			
			v1= vlr->v4; // cycle
			v2= vlr->v3; // cycle

			
			if (sd->adapt) {
				second=0;
				copy_v3_v3(anor, nor);
				copy_v3_v3(avec, vec);
			}

		}
		else if (sd->adapt) {
			float dvec[3], pvec[3];
			sub_v3_v3v3(dvec, avec, vec);
			project_v3_v3v3(pvec, dvec, vec);
			sub_v3_v3v3(dvec, dvec, pvec);

			w= vec[2]*re->winmat[2][3] + re->winmat[3][3];
			dx= re->winx*dvec[0]*re->winmat[0][0]/w;
			dy= re->winy*dvec[1]*re->winmat[1][1]/w;
			w= sqrt(dx*dx + dy*dy);
			if (dot_v3v3(anor, nor)<sd->adapt_angle && w>sd->adapt_pix) {
				vlr= RE_findOrAddVlak(obr, obr->totvlak++);
				vlr->flag= flag;
				vlr->v1= v1;
				vlr->v2= v2;
				vlr->v3= RE_findOrAddVert(obr, obr->totvert++);
				vlr->v4= RE_findOrAddVert(obr, obr->totvert++);
				
				v1= vlr->v4; // cycle
				v2= vlr->v3; // cycle

				copy_v3_v3(anor, nor);
				copy_v3_v3(avec, vec);
			}
			else {
				vlr= RE_findOrAddVlak(obr, obr->totvlak-1);
			}
		}
	
		copy_v3_v3(vlr->v4->co, vec);
		add_v3_v3(vlr->v4->co, cross);
		copy_v3_v3(vlr->v4->n, nor);
		vlr->v4->orco= sd->orco;
		vlr->v4->accum= -1.0f + 2.0f*sd->time;	// accum abuse for strand texco
		
		copy_v3_v3(vlr->v3->co, vec);
		sub_v3_v3v3(vlr->v3->co, vlr->v3->co, cross);
		copy_v3_v3(vlr->v3->n, nor);
		vlr->v3->orco= sd->orco;
		vlr->v3->accum= vlr->v4->accum;
		
		normal_quad_v3(vlr->n, vlr->v4->co, vlr->v3->co, vlr->v2->co, vlr->v1->co);
		
		vlr->mat= ma;
		vlr->ec= ME_V2V3;

		if (sd->surfnor) {
			float *snor= RE_vlakren_get_surfnor(obr, vlr, 1);
			copy_v3_v3(snor, sd->surfnor);
		}

		if (sd->uvco) {
			for (i=0; i<sd->totuv; i++) {
				MTFace *mtf;
				mtf=RE_vlakren_get_tface(obr, vlr, i, NULL, 1);
				mtf->uv[0][0]=mtf->uv[1][0]=
				mtf->uv[2][0]=mtf->uv[3][0]=(sd->uvco+2*i)[0];
				mtf->uv[0][1]=mtf->uv[1][1]=
				mtf->uv[2][1]=mtf->uv[3][1]=(sd->uvco+2*i)[1];
			}
			if (sd->override_uv>=0) {
				MTFace *mtf;
				mtf=RE_vlakren_get_tface(obr, vlr, sd->override_uv, NULL, 0);
				
				mtf->uv[0][0]=mtf->uv[3][0]=0.0f;
				mtf->uv[1][0]=mtf->uv[2][0]=1.0f;

				mtf->uv[0][1]=mtf->uv[1][1]=(vlr->v1->accum+1.0f)/2.0f;
				mtf->uv[2][1]=mtf->uv[3][1]=(vlr->v3->accum+1.0f)/2.0f;
			}
		}
		if (sd->mcol) {
			for (i=0; i<sd->totcol; i++) {
				MCol *mc;
				mc=RE_vlakren_get_mcol(obr, vlr, i, NULL, 1);
				mc[0]=mc[1]=mc[2]=mc[3]=sd->mcol[i];
				mc[0]=mc[1]=mc[2]=mc[3]=sd->mcol[i];
			}
		}
	}
}

static void static_particle_wire(ObjectRen *obr, Material *ma, const float vec[3], const float vec1[3], int first, int line)
{
	VlakRen *vlr;
	static VertRen *v1;

	if (line) {
		vlr= RE_findOrAddVlak(obr, obr->totvlak++);
		vlr->v1= RE_findOrAddVert(obr, obr->totvert++);
		vlr->v2= RE_findOrAddVert(obr, obr->totvert++);
		vlr->v3= vlr->v2;
		vlr->v4= NULL;
		
		copy_v3_v3(vlr->v1->co, vec);
		copy_v3_v3(vlr->v2->co, vec1);
		
		sub_v3_v3v3(vlr->n, vec, vec1);
		normalize_v3(vlr->n);
		copy_v3_v3(vlr->v1->n, vlr->n);
		copy_v3_v3(vlr->v2->n, vlr->n);
		
		vlr->mat= ma;
		vlr->ec= ME_V1V2;

	}
	else if (first) {
		v1= RE_findOrAddVert(obr, obr->totvert++);
		copy_v3_v3(v1->co, vec);
	}
	else {
		vlr= RE_findOrAddVlak(obr, obr->totvlak++);
		vlr->v1= v1;
		vlr->v2= RE_findOrAddVert(obr, obr->totvert++);
		vlr->v3= vlr->v2;
		vlr->v4= NULL;
		
		v1= vlr->v2; // cycle
		copy_v3_v3(v1->co, vec);
		
		sub_v3_v3v3(vlr->n, vec, vec1);
		normalize_v3(vlr->n);
		copy_v3_v3(v1->n, vlr->n);
		
		vlr->mat= ma;
		vlr->ec= ME_V1V2;
	}

}

static void particle_curve(Render *re, ObjectRen *obr, DerivedMesh *dm, Material *ma, ParticleStrandData *sd, float *loc, float *loc1,	int seed, float *pa_co)
{
	HaloRen *har=0;

	if (ma->material_type == MA_TYPE_WIRE)
		static_particle_wire(obr, ma, loc, loc1, sd->first, sd->line);
	else if (ma->material_type == MA_TYPE_HALO) {
		har= RE_inithalo_particle(re, obr, dm, ma, loc, loc1, sd->orco, sd->uvco, sd->size, 1.0, seed, pa_co);
		if (har) har->lay= obr->ob->lay;
	}
	else
		static_particle_strand(re, obr, ma, sd, loc, loc1);
}
static void particle_billboard(Render *re, ObjectRen *obr, Material *ma, ParticleBillboardData *bb)
{
	VlakRen *vlr;
	MTFace *mtf;
	float xvec[3], yvec[3], zvec[3], bb_center[3];
	/* Number of tiles */
	int totsplit = bb->uv_split * bb->uv_split;
	int tile, x, y;
	/* Tile offsets */
	float uvx = 0.0f, uvy = 0.0f, uvdx = 1.0f, uvdy = 1.0f, time = 0.0f;

	vlr= RE_findOrAddVlak(obr, obr->totvlak++);
	vlr->v1= RE_findOrAddVert(obr, obr->totvert++);
	vlr->v2= RE_findOrAddVert(obr, obr->totvert++);
	vlr->v3= RE_findOrAddVert(obr, obr->totvert++);
	vlr->v4= RE_findOrAddVert(obr, obr->totvert++);

	psys_make_billboard(bb, xvec, yvec, zvec, bb_center);

	add_v3_v3v3(vlr->v1->co, bb_center, xvec);
	add_v3_v3(vlr->v1->co, yvec);
	mul_m4_v3(re->viewmat, vlr->v1->co);

	sub_v3_v3v3(vlr->v2->co, bb_center, xvec);
	add_v3_v3(vlr->v2->co, yvec);
	mul_m4_v3(re->viewmat, vlr->v2->co);

	sub_v3_v3v3(vlr->v3->co, bb_center, xvec);
	sub_v3_v3v3(vlr->v3->co, vlr->v3->co, yvec);
	mul_m4_v3(re->viewmat, vlr->v3->co);

	add_v3_v3v3(vlr->v4->co, bb_center, xvec);
	sub_v3_v3(vlr->v4->co, yvec);
	mul_m4_v3(re->viewmat, vlr->v4->co);

	normal_quad_v3(vlr->n, vlr->v4->co, vlr->v3->co, vlr->v2->co, vlr->v1->co);
	copy_v3_v3(vlr->v1->n, vlr->n);
	copy_v3_v3(vlr->v2->n, vlr->n);
	copy_v3_v3(vlr->v3->n, vlr->n);
	copy_v3_v3(vlr->v4->n, vlr->n);
	
	vlr->mat= ma;
	vlr->ec= ME_V2V3;

	if (bb->uv_split > 1) {
		uvdx = uvdy = 1.0f / (float)bb->uv_split;

		if (ELEM(bb->anim, PART_BB_ANIM_AGE, PART_BB_ANIM_FRAME)) {
			if (bb->anim == PART_BB_ANIM_FRAME)
				time = ((int)(bb->time * bb->lifetime) % totsplit)/(float)totsplit;
			else
				time = bb->time;
		}
		else if (bb->anim == PART_BB_ANIM_ANGLE) {
			if (bb->align == PART_BB_VIEW) {
				time = (float)fmod((bb->tilt + 1.0f) / 2.0f, 1.0);
			}
			else {
				float axis1[3] = {0.0f, 0.0f, 0.0f};
				float axis2[3] = {0.0f, 0.0f, 0.0f};

				axis1[(bb->align + 1) % 3] = 1.0f;
				axis2[(bb->align + 2) % 3] = 1.0f;

				if (bb->lock == 0) {
					zvec[bb->align] = 0.0f;
					normalize_v3(zvec);
				}
				
				time = saacos(dot_v3v3(zvec, axis1)) / (float)M_PI;
				
				if (dot_v3v3(zvec, axis2) < 0.0f)
					time = 1.0f - time / 2.0f;
				else
					time /= 2.0f;
			}
		}

		if (bb->split_offset == PART_BB_OFF_LINEAR)
			time = (float)fmod(time + (float)bb->num / (float)totsplit, 1.0f);
		else if (bb->split_offset==PART_BB_OFF_RANDOM)
			time = (float)fmod(time + bb->random, 1.0f);

		/* Find the coordinates in tile space (integer), then convert to UV
		 * space (float). Note that Y is flipped. */
		tile = (int)((time + FLT_EPSILON10) * totsplit);
		x = tile % bb->uv_split;
		y = tile / bb->uv_split;
		y = (bb->uv_split - 1) - y;
		uvx = uvdx * x;
		uvy = uvdy * y;
	}

	/* normal UVs */
	if (bb->uv[0] >= 0) {
		mtf = RE_vlakren_get_tface(obr, vlr, bb->uv[0], NULL, 1);
		mtf->uv[0][0] = 1.0f;
		mtf->uv[0][1] = 1.0f;
		mtf->uv[1][0] = 0.0f;
		mtf->uv[1][1] = 1.0f;
		mtf->uv[2][0] = 0.0f;
		mtf->uv[2][1] = 0.0f;
		mtf->uv[3][0] = 1.0f;
		mtf->uv[3][1] = 0.0f;
	}

	/* time-index UVs */
	if (bb->uv[1] >= 0) {
		mtf = RE_vlakren_get_tface(obr, vlr, bb->uv[1], NULL, 1);
		mtf->uv[0][0] = mtf->uv[1][0] = mtf->uv[2][0] = mtf->uv[3][0] = bb->time;
		mtf->uv[0][1] = mtf->uv[1][1] = mtf->uv[2][1] = mtf->uv[3][1] = (float)bb->num/(float)bb->totnum;
	}

	/* split UVs */
	if (bb->uv_split > 1 && bb->uv[2] >= 0) {
		mtf = RE_vlakren_get_tface(obr, vlr, bb->uv[2], NULL, 1);
		mtf->uv[0][0] = uvx + uvdx;
		mtf->uv[0][1] = uvy + uvdy;
		mtf->uv[1][0] = uvx;
		mtf->uv[1][1] = uvy + uvdy;
		mtf->uv[2][0] = uvx;
		mtf->uv[2][1] = uvy;
		mtf->uv[3][0] = uvx + uvdx;
		mtf->uv[3][1] = uvy;
	}
}
static void particle_normal_ren(short ren_as, ParticleSettings *part, Render *re, ObjectRen *obr, DerivedMesh *dm, Material *ma, ParticleStrandData *sd, ParticleBillboardData *bb, ParticleKey *state, int seed, float hasize, float *pa_co)
{
	float loc[3], loc0[3], loc1[3], vel[3];
	
	copy_v3_v3(loc, state->co);

	if (ren_as != PART_DRAW_BB)
		mul_m4_v3(re->viewmat, loc);

	switch (ren_as) {
		case PART_DRAW_LINE:
			sd->line = 1;
			sd->time = 0.0f;
			sd->size = hasize;

			copy_v3_v3(vel, state->vel);
			mul_mat3_m4_v3(re->viewmat, vel);
			normalize_v3(vel);

			if (part->draw & PART_DRAW_VEL_LENGTH)
				mul_v3_fl(vel, len_v3(state->vel));

			madd_v3_v3v3fl(loc0, loc, vel, -part->draw_line[0]);
			madd_v3_v3v3fl(loc1, loc, vel, part->draw_line[1]);

			particle_curve(re, obr, dm, ma, sd, loc0, loc1, seed, pa_co);

			break;

		case PART_DRAW_BB:

			copy_v3_v3(bb->vec, loc);
			copy_v3_v3(bb->vel, state->vel);

			particle_billboard(re, obr, ma, bb);

			break;

		default:
		{
			HaloRen *har=0;

			har = RE_inithalo_particle(re, obr, dm, ma, loc, NULL, sd->orco, sd->uvco, hasize, 0.0, seed, pa_co);
			
			if (har) har->lay= obr->ob->lay;

			break;
		}
	}
}
static void get_particle_uvco_mcol(short from, DerivedMesh *dm, float *fuv, int num, ParticleStrandData *sd)
{
	int i;

	/* get uvco */
	if (sd->uvco && ELEM(from, PART_FROM_FACE, PART_FROM_VOLUME)) {
		for (i=0; i<sd->totuv; i++) {
			if (num != DMCACHE_NOTFOUND) {
				MFace *mface = dm->getTessFaceData(dm, num, CD_MFACE);
				MTFace *mtface = (MTFace*)CustomData_get_layer_n(&dm->faceData, CD_MTFACE, i);
				mtface += num;
				
				psys_interpolate_uvs(mtface, mface->v4, fuv, sd->uvco + 2 * i);
			}
			else {
				sd->uvco[2*i] = 0.0f;
				sd->uvco[2*i + 1] = 0.0f;
			}
		}
	}

	/* get mcol */
	if (sd->mcol && ELEM(from, PART_FROM_FACE, PART_FROM_VOLUME)) {
		for (i=0; i<sd->totcol; i++) {
			if (num != DMCACHE_NOTFOUND) {
				MFace *mface = dm->getTessFaceData(dm, num, CD_MFACE);
				MCol *mc = (MCol*)CustomData_get_layer_n(&dm->faceData, CD_MCOL, i);
				mc += num * 4;

				psys_interpolate_mcol(mc, mface->v4, fuv, sd->mcol + i);
			}
			else
				memset(&sd->mcol[i], 0, sizeof(MCol));
		}
	}
}
static int render_new_particle_system(Render *re, ObjectRen *obr, ParticleSystem *psys, int timeoffset)
{
	Object *ob= obr->ob;
//	Object *tob=0;
	Material *ma=0;
	ParticleSystemModifierData *psmd;
	ParticleSystem *tpsys=0;
	ParticleSettings *part, *tpart=0;
	ParticleData *pars, *pa=0, *tpa=0;
	ParticleKey *states=0;
	ParticleKey state;
	ParticleCacheKey *cache=0;
	ParticleBillboardData bb;
	ParticleSimulationData sim = {0};
	ParticleStrandData sd;
	StrandBuffer *strandbuf=0;
	StrandVert *svert=0;
	StrandBound *sbound= 0;
	StrandRen *strand=0;
	RNG *rng= 0;
	float loc[3], loc1[3], loc0[3], mat[4][4], nmat[3][3], co[3], nor[3], duplimat[4][4];
	float strandlen=0.0f, curlen=0.0f;
	float hasize, pa_size, r_tilt, r_length;
	float pa_time, pa_birthtime, pa_dietime;
	float random, simplify[2], pa_co[3];
	const float cfra= BKE_scene_frame_get(re->scene);
	int i, a, k, max_k=0, totpart, do_simplify = FALSE, do_surfacecache = FALSE, use_duplimat = FALSE;
	int totchild=0;
	int seed, path_nbr=0, orco1=0, num;
	int totface, *origindex = 0;
	char **uv_name=0;

/* 1. check that everything is ok & updated */
	if (psys==NULL)
		return 0;

	part=psys->part;
	pars=psys->particles;

	if (part==NULL || pars==NULL || !psys_check_enabled(ob, psys))
		return 0;
	
	if (part->ren_as==PART_DRAW_OB || part->ren_as==PART_DRAW_GR || part->ren_as==PART_DRAW_NOT)
		return 1;

/* 2. start initializing things */

	/* last possibility to bail out! */
	psmd = psys_get_modifier(ob, psys);
	if (!(psmd->modifier.mode & eModifierMode_Render))
		return 0;

	sim.scene= re->scene;
	sim.ob= ob;
	sim.psys= psys;
	sim.psmd= psmd;

	if (part->phystype==PART_PHYS_KEYED)
		psys_count_keyed_targets(&sim);

	totchild=psys->totchild;

	/* can happen for disconnected/global hair */
	if (part->type==PART_HAIR && !psys->childcache)
		totchild= 0;

	if (G.rendering == 0) { /* preview render */
		totchild = (int)((float)totchild * (float)part->disp / 100.0f);
	}

	psys->flag |= PSYS_DRAWING;

	rng= rng_new(psys->seed);

	totpart=psys->totpart;

	memset(&sd, 0, sizeof(ParticleStrandData));
	sd.override_uv = -1;

/* 2.1 setup material stff */
	ma= give_render_material(re, ob, part->omat);
	
#if 0 // XXX old animation system
	if (ma->ipo) {
		calc_ipo(ma->ipo, cfra);
		execute_ipo((ID *)ma, ma->ipo);
	}
#endif // XXX old animation system

	hasize = ma->hasize;
	seed = ma->seed1;

	re->flag |= R_HALO;

	RE_set_customdata_names(obr, &psmd->dm->faceData);
	sd.totuv = CustomData_number_of_layers(&psmd->dm->faceData, CD_MTFACE);
	sd.totcol = CustomData_number_of_layers(&psmd->dm->faceData, CD_MCOL);

	if (ma->texco & TEXCO_UV && sd.totuv) {
		sd.uvco = MEM_callocN(sd.totuv * 2 * sizeof(float), "particle_uvs");

		if (ma->strand_uvname[0]) {
			sd.override_uv = CustomData_get_named_layer_index(&psmd->dm->faceData, CD_MTFACE, ma->strand_uvname);
			sd.override_uv -= CustomData_get_layer_index(&psmd->dm->faceData, CD_MTFACE);
		}
	}
	else
		sd.uvco = NULL;

	if (sd.totcol)
		sd.mcol = MEM_callocN(sd.totcol * sizeof(MCol), "particle_mcols");

/* 2.2 setup billboards */
	if (part->ren_as == PART_DRAW_BB) {
		int first_uv = CustomData_get_layer_index(&psmd->dm->faceData, CD_MTFACE);

		bb.uv[0] = CustomData_get_named_layer_index(&psmd->dm->faceData, CD_MTFACE, psys->bb_uvname[0]);
		if (bb.uv[0] < 0)
			bb.uv[0] = CustomData_get_active_layer_index(&psmd->dm->faceData, CD_MTFACE);

		bb.uv[1] = CustomData_get_named_layer_index(&psmd->dm->faceData, CD_MTFACE, psys->bb_uvname[1]);

		bb.uv[2] = CustomData_get_named_layer_index(&psmd->dm->faceData, CD_MTFACE, psys->bb_uvname[2]);

		if (first_uv >= 0) {
			bb.uv[0] -= first_uv;
			bb.uv[1] -= first_uv;
			bb.uv[2] -= first_uv;
		}

		bb.align = part->bb_align;
		bb.anim = part->bb_anim;
		bb.lock = part->draw & PART_DRAW_BB_LOCK;
		bb.ob = (part->bb_ob ? part->bb_ob : RE_GetCamera(re));
		bb.split_offset = part->bb_split_offset;
		bb.totnum = totpart+totchild;
		bb.uv_split = part->bb_uv_split;
	}
	
/* 2.5 setup matrices */
	mult_m4_m4m4(mat, re->viewmat, ob->obmat);
	invert_m4_m4(ob->imat, mat);	/* need to be that way, for imat texture */
	copy_m3_m4(nmat, ob->imat);
	transpose_m3(nmat);

	if (psys->flag & PSYS_USE_IMAT) {
		/* psys->imat is the original emitter's inverse matrix, ob->obmat is the duplicated object's matrix */
		mult_m4_m4m4(duplimat, ob->obmat, psys->imat);
		use_duplimat = TRUE;
	}

/* 2.6 setup strand rendering */
	if (part->ren_as == PART_DRAW_PATH && psys->pathcache) {
		path_nbr=(int)pow(2.0, (double) part->ren_step);

		if (path_nbr) {
			if (!ELEM(ma->material_type, MA_TYPE_HALO, MA_TYPE_WIRE)) {
				sd.orco = MEM_mallocN(3*sizeof(float)*(totpart+totchild), "particle orcos");
				set_object_orco(re, psys, sd.orco);
			}
		}

		if (part->draw & PART_DRAW_REN_ADAPT) {
			sd.adapt = 1;
			sd.adapt_pix = (float)part->adapt_pix;
			sd.adapt_angle = cosf(DEG2RADF((float)part->adapt_angle));
		}

		if (part->draw & PART_DRAW_REN_STRAND) {
			strandbuf= RE_addStrandBuffer(obr, (totpart+totchild)*(path_nbr+1));
			strandbuf->ma= ma;
			strandbuf->lay= ob->lay;
			copy_m4_m4(strandbuf->winmat, re->winmat);
			strandbuf->winx= re->winx;
			strandbuf->winy= re->winy;
			strandbuf->maxdepth= 2;
			strandbuf->adaptcos= cosf(DEG2RADF((float)part->adapt_angle));
			strandbuf->overrideuv= sd.override_uv;
			strandbuf->minwidth= ma->strand_min;

			if (ma->strand_widthfade == 0.0f)
				strandbuf->widthfade= 0.0f;
			else if (ma->strand_widthfade >= 1.0f)
				strandbuf->widthfade= 2.0f - ma->strand_widthfade;
			else
				strandbuf->widthfade= 1.0f/MAX2(ma->strand_widthfade, 1e-5f);

			if (part->flag & PART_HAIR_BSPLINE)
				strandbuf->flag |= R_STRAND_BSPLINE;
			if (ma->mode & MA_STR_B_UNITS)
				strandbuf->flag |= R_STRAND_B_UNITS;

			svert= strandbuf->vert;

			if (re->r.mode & R_SPEED)
				do_surfacecache = TRUE;
			else if ((re->wrld.mode & (WO_AMB_OCC|WO_ENV_LIGHT|WO_INDIRECT_LIGHT)) && (re->wrld.ao_gather_method == WO_AOGATHER_APPROX))
				if (ma->amb != 0.0f)
					do_surfacecache = TRUE;

			totface= psmd->dm->getNumTessFaces(psmd->dm);
			origindex= psmd->dm->getTessFaceDataArray(psmd->dm, CD_ORIGINDEX);
			for (a=0; a<totface; a++)
				strandbuf->totbound= MAX2(strandbuf->totbound, (origindex)? origindex[a]: a);

			strandbuf->totbound++;
			strandbuf->bound= MEM_callocN(sizeof(StrandBound)*strandbuf->totbound, "StrandBound");
			sbound= strandbuf->bound;
			sbound->start= sbound->end= 0;
		}
	}

	if (sd.orco == 0) {
		sd.orco = MEM_mallocN(3 * sizeof(float), "particle orco");
		orco1 = 1;
	}

	if (path_nbr == 0)
		psys->lattice = psys_get_lattice(&sim);

/* 3. start creating renderable things */
	for (a=0, pa=pars; a<totpart+totchild; a++, pa++, seed++) {
		random = rng_getFloat(rng);
		/* setup per particle individual stuff */
		if (a<totpart) {
			if (pa->flag & PARS_UNEXIST) continue;

			pa_time=(cfra-pa->time)/pa->lifetime;
			pa_birthtime = pa->time;
			pa_dietime = pa->dietime;

			hasize = ma->hasize;

			/* XXX 'tpsys' is alwyas NULL, this code won't run! */
			/* get orco */
			if (tpsys && part->phystype == PART_PHYS_NO) {
				tpa = tpsys->particles + pa->num;
				psys_particle_on_emitter(psmd, tpart->from, tpa->num, pa->num_dmcache, tpa->fuv, tpa->foffset, co, nor, 0, 0, sd.orco, 0);
			}
			else
				psys_particle_on_emitter(psmd, part->from, pa->num, pa->num_dmcache, pa->fuv, pa->foffset, co, nor, 0, 0, sd.orco, 0);

			/* get uvco & mcol */
			num= pa->num_dmcache;

			if (num == DMCACHE_NOTFOUND)
				if (pa->num < psmd->dm->getNumTessFaces(psmd->dm))
					num= pa->num;

			get_particle_uvco_mcol(part->from, psmd->dm, pa->fuv, num, &sd);

			pa_size = pa->size;

			r_tilt = 2.0f*(PSYS_FRAND(a) - 0.5f);
			r_length = PSYS_FRAND(a+1);

			if (path_nbr) {
				cache = psys->pathcache[a];
				max_k = (int)cache->steps;
			}

			if (totchild && (part->draw&PART_DRAW_PARENT)==0) continue;
		}
		else {
			ChildParticle *cpa= psys->child+a-totpart;

			if (path_nbr) {
				cache = psys->childcache[a-totpart];

				if (cache->steps < 0)
					continue;

				max_k = (int)cache->steps;
			}
			
			pa_time = psys_get_child_time(psys, cpa, cfra, &pa_birthtime, &pa_dietime);
			pa_size = psys_get_child_size(psys, cpa, cfra, &pa_time);

			r_tilt = 2.0f*(PSYS_FRAND(a + 21) - 0.5f);
			r_length = PSYS_FRAND(a + 22);

			num = cpa->num;

			/* get orco */
			if (part->childtype == PART_CHILD_FACES) {
				psys_particle_on_emitter(psmd,
					PART_FROM_FACE, cpa->num, DMCACHE_ISCHILD,
					cpa->fuv, cpa->foffset, co, nor, 0, 0, sd.orco, 0);
			}
			else {
				ParticleData *par = psys->particles + cpa->parent;
				psys_particle_on_emitter(psmd, part->from,
					par->num, DMCACHE_ISCHILD, par->fuv,
					par->foffset, co, nor, 0, 0, sd.orco, 0);
			}

			/* get uvco & mcol */
			if (part->childtype==PART_CHILD_FACES) {
				get_particle_uvco_mcol(PART_FROM_FACE, psmd->dm, cpa->fuv, cpa->num, &sd);
			}
			else {
				ParticleData *parent = psys->particles + cpa->parent;
				num = parent->num_dmcache;

				if (num == DMCACHE_NOTFOUND)
					if (parent->num < psmd->dm->getNumTessFaces(psmd->dm))
						num = parent->num;

				get_particle_uvco_mcol(part->from, psmd->dm, parent->fuv, num, &sd);
			}

			do_simplify = psys_render_simplify_params(psys, cpa, simplify);

			if (strandbuf) {
				int orignum= (origindex)? origindex[cpa->num]: cpa->num;

				if (orignum > sbound - strandbuf->bound) {
					sbound= strandbuf->bound + orignum;
					sbound->start= sbound->end= obr->totstrand;
				}
			}
		}

		/* TEXCO_PARTICLE */
		pa_co[0] = pa_time;
		pa_co[1] = 0.f;
		pa_co[2] = 0.f;

		/* surface normal shading setup */
		if (ma->mode_l & MA_STR_SURFDIFF) {
			mul_m3_v3(nmat, nor);
			sd.surfnor= nor;
		}
		else
			sd.surfnor= NULL;

		/* strand render setup */
		if (strandbuf) {
			strand= RE_findOrAddStrand(obr, obr->totstrand++);
			strand->buffer= strandbuf;
			strand->vert= svert;
			copy_v3_v3(strand->orco, sd.orco);

			if (do_simplify) {
				float *ssimplify= RE_strandren_get_simplify(obr, strand, 1);
				ssimplify[0]= simplify[0];
				ssimplify[1]= simplify[1];
			}

			if (sd.surfnor) {
				float *snor= RE_strandren_get_surfnor(obr, strand, 1);
				copy_v3_v3(snor, sd.surfnor);
			}

			if (do_surfacecache && num >= 0) {
				int *facenum= RE_strandren_get_face(obr, strand, 1);
				*facenum= num;
			}

			if (sd.uvco) {
				for (i=0; i<sd.totuv; i++) {
					if (i != sd.override_uv) {
						float *uv= RE_strandren_get_uv(obr, strand, i, NULL, 1);

						uv[0]= sd.uvco[2*i];
						uv[1]= sd.uvco[2*i+1];
					}
				}
			}
			if (sd.mcol) {
				for (i=0; i<sd.totcol; i++) {
					MCol *mc= RE_strandren_get_mcol(obr, strand, i, NULL, 1);
					*mc = sd.mcol[i];
				}
			}

			sbound->end++;
		}

		/* strandco computation setup */
		if (path_nbr) {
			strandlen= 0.0f;
			curlen= 0.0f;
			for (k=1; k<=path_nbr; k++)
				if (k<=max_k)
					strandlen += len_v3v3((cache+k-1)->co, (cache+k)->co);
		}

		if (path_nbr) {
			/* render strands */
			for (k=0; k<=path_nbr; k++) {
				float time;

				if (k<=max_k) {
					copy_v3_v3(state.co, (cache+k)->co);
					copy_v3_v3(state.vel, (cache+k)->vel);
				}
				else
					continue;	

				if (k > 0)
					curlen += len_v3v3((cache+k-1)->co, (cache+k)->co);
				time= curlen/strandlen;

				copy_v3_v3(loc, state.co);
				mul_m4_v3(re->viewmat, loc);

				if (strandbuf) {
					copy_v3_v3(svert->co, loc);
					svert->strandco= -1.0f + 2.0f*time;
					svert++;
					strand->totvert++;
				}
				else {
					sd.size = hasize;

					if (k==1) {
						sd.first = 1;
						sd.time = 0.0f;
						sub_v3_v3v3(loc0, loc1, loc);
						add_v3_v3v3(loc0, loc1, loc0);

						particle_curve(re, obr, psmd->dm, ma, &sd, loc1, loc0, seed, pa_co);
					}

					sd.first = 0;
					sd.time = time;

					if (k)
						particle_curve(re, obr, psmd->dm, ma, &sd, loc, loc1, seed, pa_co);

					copy_v3_v3(loc1, loc);
				}
			}

		}
		else {
			/* render normal particles */
			if (part->trail_count > 1) {
				float length = part->path_end * (1.0f - part->randlength * r_length);
				int trail_count = part->trail_count * (1.0f - part->randlength * r_length);
				float ct = (part->draw & PART_ABS_PATH_TIME) ? cfra : pa_time;
				float dt = length / (trail_count ? (float)trail_count : 1.0f);

				/* make sure we have pointcache in memory before getting particle on path */
				psys_make_temp_pointcache(ob, psys);

				for (i=0; i < trail_count; i++, ct -= dt) {
					if (part->draw & PART_ABS_PATH_TIME) {
						if (ct < pa_birthtime || ct > pa_dietime)
							continue;
					}
					else if (ct < 0.0f || ct > 1.0f)
						continue;

					state.time = (part->draw & PART_ABS_PATH_TIME) ? -ct : ct;
					psys_get_particle_on_path(&sim, a, &state, 1);

					if (psys->parent)
						mul_m4_v3(psys->parent->obmat, state.co);

					if (use_duplimat)
						mul_m4_v4(duplimat, state.co);

					if (part->ren_as == PART_DRAW_BB) {
						bb.random = random;
						bb.offset[0] = part->bb_offset[0];
						bb.offset[1] = part->bb_offset[1];
						bb.size[0] = part->bb_size[0] * pa_size;
						if (part->bb_align==PART_BB_VEL) {
							float pa_vel = len_v3(state.vel);
							float head = part->bb_vel_head*pa_vel;
							float tail = part->bb_vel_tail*pa_vel;
							bb.size[1] = part->bb_size[1]*pa_size + head + tail;
							/* use offset to adjust the particle center. this is relative to size, so need to divide! */
							if (bb.size[1] > 0.0f)
								bb.offset[1] += (head-tail) / bb.size[1];
						}
						else
							bb.size[1] = part->bb_size[1] * pa_size;
						bb.tilt = part->bb_tilt * (1.0f - part->bb_rand_tilt * r_tilt);
						bb.time = ct;
						bb.num = a;
					}

					pa_co[0] = (part->draw & PART_ABS_PATH_TIME) ? (ct-pa_birthtime)/(pa_dietime-pa_birthtime) : ct;
					pa_co[1] = (float)i/(float)(trail_count-1);

					particle_normal_ren(part->ren_as, part, re, obr, psmd->dm, ma, &sd, &bb, &state, seed, hasize, pa_co);
				}
			}
			else {
				state.time=cfra;
				if (psys_get_particle_state(&sim, a, &state, 0)==0)
					continue;

				if (psys->parent)
					mul_m4_v3(psys->parent->obmat, state.co);

				if (use_duplimat)
					mul_m4_v3(duplimat, state.co);

				if (part->ren_as == PART_DRAW_BB) {
					bb.random = random;
					bb.offset[0] = part->bb_offset[0];
					bb.offset[1] = part->bb_offset[1];
					bb.size[0] = part->bb_size[0] * pa_size;
					if (part->bb_align==PART_BB_VEL) {
						float pa_vel = len_v3(state.vel);
						float head = part->bb_vel_head*pa_vel;
						float tail = part->bb_vel_tail*pa_vel;
						bb.size[1] = part->bb_size[1]*pa_size + head + tail;
						/* use offset to adjust the particle center. this is relative to size, so need to divide! */
						if (bb.size[1] > 0.0f)
							bb.offset[1] += (head-tail) / bb.size[1];
					}
					else
						bb.size[1] = part->bb_size[1] * pa_size;
					bb.tilt = part->bb_tilt * (1.0f - part->bb_rand_tilt * r_tilt);
					bb.time = pa_time;
					bb.num = a;
					bb.lifetime = pa_dietime-pa_birthtime;
				}

				particle_normal_ren(part->ren_as, part, re, obr, psmd->dm, ma, &sd, &bb, &state, seed, hasize, pa_co);
			}
		}

		if (orco1==0)
			sd.orco+=3;

		if (re->test_break(re->tbh))
			break;
	}

	if (do_surfacecache)
		strandbuf->surface= cache_strand_surface(re, obr, psmd->dm, mat, timeoffset);

/* 4. clean up */
#if 0 // XXX old animation system
	if (ma) do_mat_ipo(re->scene, ma);
#endif // XXX old animation system
	
	if (orco1)
		MEM_freeN(sd.orco);

	if (sd.uvco)
		MEM_freeN(sd.uvco);
	
	if (sd.mcol)
		MEM_freeN(sd.mcol);

	if (uv_name)
		MEM_freeN(uv_name);

	if (states)
		MEM_freeN(states);
	
	rng_free(rng);

	psys->flag &= ~PSYS_DRAWING;

	if (psys->lattice) {
		end_latt_deform(psys->lattice);
		psys->lattice= NULL;
	}

	if (path_nbr && (ma->mode_l & MA_TANGENT_STR)==0)
		calc_vertexnormals(re, obr, 0, 0);

	return 1;
}

/* ------------------------------------------------------------------------- */
/* Halo's   																 */
/* ------------------------------------------------------------------------- */

static void make_render_halos(Render *re, ObjectRen *obr, Mesh *UNUSED(me), int totvert, MVert *mvert, Material *ma, float *orco)
{
	Object *ob= obr->ob;
	HaloRen *har;
	float xn, yn, zn, nor[3], view[3];
	float vec[3], hasize, mat[4][4], imat[3][3];
	int a, ok, seed= ma->seed1;

	mult_m4_m4m4(mat, re->viewmat, ob->obmat);
	copy_m3_m4(imat, ob->imat);

	re->flag |= R_HALO;

	for (a=0; a<totvert; a++, mvert++) {
		ok= 1;

		if (ok) {
			hasize= ma->hasize;

			copy_v3_v3(vec, mvert->co);
			mul_m4_v3(mat, vec);

			if (ma->mode & MA_HALOPUNO) {
				xn= mvert->no[0];
				yn= mvert->no[1];
				zn= mvert->no[2];

				/* transpose ! */
				nor[0]= imat[0][0]*xn+imat[0][1]*yn+imat[0][2]*zn;
				nor[1]= imat[1][0]*xn+imat[1][1]*yn+imat[1][2]*zn;
				nor[2]= imat[2][0]*xn+imat[2][1]*yn+imat[2][2]*zn;
				normalize_v3(nor);

				copy_v3_v3(view, vec);
				normalize_v3(view);

				zn = dot_v3v3(nor, view);
				if (zn>=0.0f) hasize= 0.0f;
				else hasize*= zn*zn*zn*zn;
			}

			if (orco) har= RE_inithalo(re, obr, ma, vec, NULL, orco, hasize, 0.0, seed);
			else har= RE_inithalo(re, obr, ma, vec, NULL, mvert->co, hasize, 0.0, seed);
			if (har) har->lay= ob->lay;
		}
		if (orco) orco+= 3;
		seed++;
	}
}

static int verghalo(const void *a1, const void *a2)
{
	const HaloRen *har1= *(const HaloRen**)a1;
	const HaloRen *har2= *(const HaloRen**)a2;
	
	if (har1->zs < har2->zs) return 1;
	else if (har1->zs > har2->zs) return -1;
	return 0;
}

static void sort_halos(Render *re, int totsort)
{
	ObjectRen *obr;
	HaloRen *har= NULL, **haso;
	int a;

	if (re->tothalo==0) return;

	re->sortedhalos= MEM_callocN(sizeof(HaloRen*)*re->tothalo, "sorthalos");
	haso= re->sortedhalos;

	for (obr=re->objecttable.first; obr; obr=obr->next) {
		for (a=0; a<obr->tothalo; a++) {
			if ((a & 255)==0) har= obr->bloha[a>>8];
			else har++;

			*(haso++)= har;
		}
	}

	qsort(re->sortedhalos, totsort, sizeof(HaloRen*), verghalo);
}

/* ------------------------------------------------------------------------- */
/* Displacement Mapping														 */
/* ------------------------------------------------------------------------- */

static short test_for_displace(Render *re, Object *ob)
{
	/* return 1 when this object uses displacement textures. */
	Material *ma;
	int i;
	
	for (i=1; i<=ob->totcol; i++) {
		ma=give_render_material(re, ob, i);
		/* ma->mapto is ORed total of all mapto channels */
		if (ma && (ma->mapto & MAP_DISPLACE)) return 1;
	}
	return 0;
}

static void displace_render_vert(Render *re, ObjectRen *obr, ShadeInput *shi, VertRen *vr, int vindex, float *scale, float mat[][4], float imat[][3])
{
	MTFace *tface;
	short texco= shi->mat->texco;
	float sample=0, displace[3];
	char *name;
	int i;

	/* shi->co is current render coord, just make sure at least some vector is here */
	copy_v3_v3(shi->co, vr->co);
	/* vertex normal is used for textures type 'col' and 'var' */
	copy_v3_v3(shi->vn, vr->n);

	if (mat)
		mul_m4_v3(mat, shi->co);

	if (imat) {
		shi->vn[0] = dot_v3v3(imat[0], vr->n);
		shi->vn[1] = dot_v3v3(imat[1], vr->n);
		shi->vn[2] = dot_v3v3(imat[2], vr->n);
	}

	if (texco & TEXCO_UV) {
		shi->totuv= 0;
		shi->actuv= obr->actmtface;

		for (i=0; (tface=RE_vlakren_get_tface(obr, shi->vlr, i, &name, 0)); i++) {
			ShadeInputUV *suv= &shi->uv[i];

			/* shi.uv needs scale correction from tface uv */
			suv->uv[0]= 2*tface->uv[vindex][0]-1.0f;
			suv->uv[1]= 2*tface->uv[vindex][1]-1.0f;
			suv->uv[2]= 0.0f;
			suv->name= name;
			shi->totuv++;
		}
	}

	/* set all rendercoords, 'texco' is an ORed value for all textures needed */
	if ((texco & TEXCO_ORCO) && (vr->orco)) {
		copy_v3_v3(shi->lo, vr->orco);
	}
	if (texco & TEXCO_STICKY) {
		float *sticky= RE_vertren_get_sticky(obr, vr, 0);
		if (sticky) {
			shi->sticky[0]= sticky[0];
			shi->sticky[1]= sticky[1];
			shi->sticky[2]= 0.0f;
		}
	}
	if (texco & TEXCO_GLOB) {
		copy_v3_v3(shi->gl, shi->co);
		mul_m4_v3(re->viewinv, shi->gl);
	}
	if (texco & TEXCO_NORM) {
		copy_v3_v3(shi->orn, shi->vn);
	}
	if (texco & TEXCO_REFL) {
		/* not (yet?) */
	}
	if (texco & TEXCO_STRESS) {
		float *s= RE_vertren_get_stress(obr, vr, 0);

		if (s) {
			shi->stress= *s;
			if (shi->stress<1.0f) shi->stress-= 1.0f;
			else shi->stress= (shi->stress-1.0f)/shi->stress;
		}
		else
			shi->stress= 0.0f;
	}

	shi->displace[0]= shi->displace[1]= shi->displace[2]= 0.0;
	
	do_material_tex(shi, re);
	
	//printf("no=%f, %f, %f\nbefore co=%f, %f, %f\n", vr->n[0], vr->n[1], vr->n[2], 
	//vr->co[0], vr->co[1], vr->co[2]);

	displace[0]= shi->displace[0] * scale[0];
	displace[1]= shi->displace[1] * scale[1];
	displace[2]= shi->displace[2] * scale[2];
	
	if (mat)
		mul_m3_v3(imat, displace);

	/* 0.5 could become button once?  */
	vr->co[0] += displace[0]; 
	vr->co[1] += displace[1];
	vr->co[2] += displace[2];
	
	//printf("after co=%f, %f, %f\n", vr->co[0], vr->co[1], vr->co[2]); 
	
	/* we just don't do this vertex again, bad luck for other face using same vertex with
	 * different material... */
	vr->flag |= 1;
	
	/* Pass sample back so displace_face can decide which way to split the quad */
	sample  = shi->displace[0]*shi->displace[0];
	sample += shi->displace[1]*shi->displace[1];
	sample += shi->displace[2]*shi->displace[2];
	
	vr->accum=sample; 
	/* Should be sqrt(sample), but I'm only looking for "bigger".  Save the cycles. */
	return;
}

static void displace_render_face(Render *re, ObjectRen *obr, VlakRen *vlr, float *scale, float mat[][4], float imat[][3])
{
	ShadeInput shi;

	/* Warning, This is not that nice, and possibly a bit slow,
	 * however some variables were not initialized properly in, unless using shade_input_initialize(...), we need to do a memset */
	memset(&shi, 0, sizeof(ShadeInput)); 
	/* end warning! - Campbell */
	
	/* set up shadeinput struct for multitex() */
	
	/* memset above means we don't need this */
	/*shi.osatex= 0;*/		/* signal not to use dx[] and dy[] texture AA vectors */

	shi.obr= obr;
	shi.vlr= vlr;		/* current render face */
	shi.mat= vlr->mat;		/* current input material */
	shi.thread= 0;
	
	/* TODO, assign these, displacement with new bumpmap is skipped without - campbell */
#if 0
	/* order is not known ? */
	shi.v1= vlr->v1;
	shi.v2= vlr->v2;
	shi.v3= vlr->v3;
#endif

	/* Displace the verts, flag is set when done */
	if (!vlr->v1->flag)
		displace_render_vert(re, obr, &shi, vlr->v1, 0,  scale, mat, imat);
	
	if (!vlr->v2->flag)
		displace_render_vert(re, obr, &shi, vlr->v2, 1, scale, mat, imat);

	if (!vlr->v3->flag)
		displace_render_vert(re, obr, &shi, vlr->v3, 2, scale, mat, imat);

	if (vlr->v4) {
		if (!vlr->v4->flag)
			displace_render_vert(re, obr, &shi, vlr->v4, 3, scale, mat, imat);

		/*	closest in displace value.  This will help smooth edges.   */ 
		if ( fabs(vlr->v1->accum - vlr->v3->accum) > fabs(vlr->v2->accum - vlr->v4->accum)) 
			vlr->flag |= R_DIVIDE_24;
		else vlr->flag &= ~R_DIVIDE_24;
	}
	
	/* Recalculate the face normal  - if flipped before, flip now */
	if (vlr->v4) {
		normal_quad_v3(vlr->n, vlr->v4->co, vlr->v3->co, vlr->v2->co, vlr->v1->co);
	}	
	else {
		normal_tri_v3(vlr->n, vlr->v3->co, vlr->v2->co, vlr->v1->co);
	}
}

static void do_displacement(Render *re, ObjectRen *obr, float mat[][4], float imat[][3])
{
	VertRen *vr;
	VlakRen *vlr;
//	float min[3]={1e30, 1e30, 1e30}, max[3]={-1e30, -1e30, -1e30};
	float scale[3]={1.0f, 1.0f, 1.0f}, temp[3];//, xn
	int i; //, texflag=0;
	Object *obt;
		
	/* Object Size with parenting */
	obt=obr->ob;
	while (obt) {
		mul_v3_v3v3(temp, obt->size, obt->dscale);
		scale[0]*=temp[0]; scale[1]*=temp[1]; scale[2]*=temp[2];
		obt=obt->parent;
	}
	
	/* Clear all flags */
	for (i=0; i<obr->totvert; i++) {
		vr= RE_findOrAddVert(obr, i);
		vr->flag= 0;
	}

	for (i=0; i<obr->totvlak; i++) {
		vlr=RE_findOrAddVlak(obr, i);
		displace_render_face(re, obr, vlr, scale, mat, imat);
	}
	
	/* Recalc vertex normals */
	calc_vertexnormals(re, obr, 0, 0);
}

/* ------------------------------------------------------------------------- */
/* Metaball   																 */
/* ------------------------------------------------------------------------- */

static void init_render_mball(Render *re, ObjectRen *obr)
{
	Object *ob= obr->ob;
	DispList *dl;
	VertRen *ver;
	VlakRen *vlr, *vlr1;
	Material *ma;
	float *data, *nors, *orco=NULL, mat[4][4], imat[3][3], xn, yn, zn;
	int a, need_orco, vlakindex, *index, negative_scale;
	ListBase dispbase= {NULL, NULL};

	if (ob!=BKE_mball_basis_find(re->scene, ob))
		return;

	mult_m4_m4m4(mat, re->viewmat, ob->obmat);
	invert_m4_m4(ob->imat, mat);
	copy_m3_m4(imat, ob->imat);
	negative_scale = is_negative_m4(mat);

	ma= give_render_material(re, ob, 1);

	need_orco= 0;
	if (ma->texco & TEXCO_ORCO) {
		need_orco= 1;
	}

	BKE_displist_make_mball_forRender(re->scene, ob, &dispbase);
	dl= dispbase.first;
	if (dl==0) return;

	data= dl->verts;
	nors= dl->nors;
	if (need_orco) {
		orco= get_object_orco(re, ob);

		if (!orco) {
			/* orco hasn't been found in cache - create new one and add to cache */
			orco= BKE_mball_make_orco(ob, &dispbase);
			set_object_orco(re, ob, orco);
		}
	}

	for (a=0; a<dl->nr; a++, data+=3, nors+=3) {

		ver= RE_findOrAddVert(obr, obr->totvert++);
		copy_v3_v3(ver->co, data);
		mul_m4_v3(mat, ver->co);

		/* render normals are inverted */
		xn= -nors[0];
		yn= -nors[1];
		zn= -nors[2];

		/* transpose ! */
		ver->n[0]= imat[0][0]*xn+imat[0][1]*yn+imat[0][2]*zn;
		ver->n[1]= imat[1][0]*xn+imat[1][1]*yn+imat[1][2]*zn;
		ver->n[2]= imat[2][0]*xn+imat[2][1]*yn+imat[2][2]*zn;
		normalize_v3(ver->n);
		//if (ob->transflag & OB_NEG_SCALE) negate_v3(ver->n);
		
		if (need_orco) {
			ver->orco= orco;
			orco+=3;
		}
	}

	index= dl->index;
	for (a=0; a<dl->parts; a++, index+=4) {

		vlr= RE_findOrAddVlak(obr, obr->totvlak++);
		vlr->v1= RE_findOrAddVert(obr, index[0]);
		vlr->v2= RE_findOrAddVert(obr, index[1]);
		vlr->v3= RE_findOrAddVert(obr, index[2]);
		vlr->v4= 0;

		if (negative_scale)
			normal_tri_v3(vlr->n, vlr->v1->co, vlr->v2->co, vlr->v3->co);
		else
			normal_tri_v3(vlr->n, vlr->v3->co, vlr->v2->co, vlr->v1->co);

		vlr->mat= ma;
		vlr->flag= ME_SMOOTH;
		vlr->ec= 0;

		/* mball -too bad- always has triangles, because quads can be non-planar */
		if (index[3] && index[3]!=index[2]) {
			vlr1= RE_findOrAddVlak(obr, obr->totvlak++);
			vlakindex= vlr1->index;
			*vlr1= *vlr;
			vlr1->index= vlakindex;
			vlr1->v2= vlr1->v3;
			vlr1->v3= RE_findOrAddVert(obr, index[3]);
			if (negative_scale)
				normal_tri_v3(vlr1->n, vlr1->v1->co, vlr1->v2->co, vlr1->v3->co);
			else
				normal_tri_v3(vlr1->n, vlr1->v3->co, vlr1->v2->co, vlr1->v1->co);
		}
	}

	/* enforce display lists remade */
	BKE_displist_free(&dispbase);
}

/* ------------------------------------------------------------------------- */
/* Surfaces and Curves														 */
/* ------------------------------------------------------------------------- */

/* returns amount of vertices added for orco */
static int dl_surf_to_renderdata(ObjectRen *obr, DispList *dl, Material **matar, float *orco, float mat[4][4])
{
	VertRen *v1, *v2, *v3, *v4, *ver;
	VlakRen *vlr, *vlr1, *vlr2, *vlr3;
	float *data, n1[3];
	int u, v, orcoret= 0;
	int p1, p2, p3, p4, a;
	int sizeu, nsizeu, sizev, nsizev;
	int startvert, startvlak;
	
	startvert= obr->totvert;
	nsizeu = sizeu = dl->parts; nsizev = sizev = dl->nr; 
	
	data= dl->verts;
	for (u = 0; u < sizeu; u++) {
		v1 = RE_findOrAddVert(obr, obr->totvert++); /* save this for possible V wrapping */
		copy_v3_v3(v1->co, data); data += 3;
		if (orco) {
			v1->orco= orco; orco+= 3; orcoret++;
		}	
		mul_m4_v3(mat, v1->co);
		
		for (v = 1; v < sizev; v++) {
			ver= RE_findOrAddVert(obr, obr->totvert++);
			copy_v3_v3(ver->co, data); data += 3;
			if (orco) {
				ver->orco= orco; orco+= 3; orcoret++;
			}	
			mul_m4_v3(mat, ver->co);
		}
		/* if V-cyclic, add extra vertices at end of the row */
		if (dl->flag & DL_CYCL_U) {
			ver= RE_findOrAddVert(obr, obr->totvert++);
			copy_v3_v3(ver->co, v1->co);
			if (orco) {
				ver->orco= orco; orco+=3; orcoret++; //orcobase + 3*(u*sizev + 0);
			}
		}	
	}	
	
	/* Done before next loop to get corner vert */
	if (dl->flag & DL_CYCL_U) nsizev++;
	if (dl->flag & DL_CYCL_V) nsizeu++;
	
	/* if U cyclic, add extra row at end of column */
	if (dl->flag & DL_CYCL_V) {
		for (v = 0; v < nsizev; v++) {
			v1= RE_findOrAddVert(obr, startvert + v);
			ver= RE_findOrAddVert(obr, obr->totvert++);
			copy_v3_v3(ver->co, v1->co);
			if (orco) {
				ver->orco= orco; orco+=3; orcoret++; //ver->orco= orcobase + 3*(0*sizev + v);
			}
		}
	}
	
	sizeu = nsizeu;
	sizev = nsizev;
	
	startvlak= obr->totvlak;
	
	for (u = 0; u < sizeu - 1; u++) {
		p1 = startvert + u * sizev; /* walk through face list */
		p2 = p1 + 1;
		p3 = p2 + sizev;
		p4 = p3 - 1;
		
		for (v = 0; v < sizev - 1; v++) {
			v1= RE_findOrAddVert(obr, p1);
			v2= RE_findOrAddVert(obr, p2);
			v3= RE_findOrAddVert(obr, p3);
			v4= RE_findOrAddVert(obr, p4);
			
			vlr= RE_findOrAddVlak(obr, obr->totvlak++);
			vlr->v1= v1; vlr->v2= v2; vlr->v3= v3; vlr->v4= v4;
			
			normal_quad_v3(n1, vlr->v4->co, vlr->v3->co, vlr->v2->co, vlr->v1->co);
			
			copy_v3_v3(vlr->n, n1);
			
			vlr->mat= matar[ dl->col];
			vlr->ec= ME_V1V2+ME_V2V3;
			vlr->flag= dl->rt;
			
			add_v3_v3(v1->n, n1);
			add_v3_v3(v2->n, n1);
			add_v3_v3(v3->n, n1);
			add_v3_v3(v4->n, n1);
			
			p1++; p2++; p3++; p4++;
		}
	}	
	/* fix normals for U resp. V cyclic faces */
	sizeu--; sizev--;  /* dec size for face array */
	if (dl->flag & DL_CYCL_V) {
		
		for (v = 0; v < sizev; v++) {
			/* optimize! :*/
			vlr= RE_findOrAddVlak(obr, UVTOINDEX(sizeu - 1, v));
			vlr1= RE_findOrAddVlak(obr, UVTOINDEX(0, v));
			add_v3_v3(vlr1->v1->n, vlr->n);
			add_v3_v3(vlr1->v2->n, vlr->n);
			add_v3_v3(vlr->v3->n, vlr1->n);
			add_v3_v3(vlr->v4->n, vlr1->n);
		}
	}
	if (dl->flag & DL_CYCL_U) {
		
		for (u = 0; u < sizeu; u++) {
			/* optimize! :*/
			vlr= RE_findOrAddVlak(obr, UVTOINDEX(u, 0));
			vlr1= RE_findOrAddVlak(obr, UVTOINDEX(u, sizev-1));
			add_v3_v3(vlr1->v2->n, vlr->n);
			add_v3_v3(vlr1->v3->n, vlr->n);
			add_v3_v3(vlr->v1->n, vlr1->n);
			add_v3_v3(vlr->v4->n, vlr1->n);
		}
	}

	/* last vertex is an extra case: 
	 *
	 *     ^     ()----()----()----()
	 *     |     |     |     ||     |
	 *     u     |     |(0,n)||(0,0)|
	 *     |     |     ||     |
	 *     ()====()====[]====()
	 *     |     |     ||     |
	 *     |     |(m,n)||(m,0)|
	 *     |     |     ||     |
	 *     ()----()----()----()
	 *     v ->
	 *  
	 *  vertex [] is no longer shared, therefore distribute
	 *  normals of the surrounding faces to all of the duplicates of []
	 */

	if ((dl->flag & DL_CYCL_V) && (dl->flag & DL_CYCL_U)) {
		vlr= RE_findOrAddVlak(obr, UVTOINDEX(sizeu - 1, sizev - 1)); /* (m, n) */
		vlr1= RE_findOrAddVlak(obr, UVTOINDEX(0, 0));  /* (0, 0) */
		add_v3_v3v3(n1, vlr->n, vlr1->n);
		vlr2= RE_findOrAddVlak(obr, UVTOINDEX(0, sizev-1)); /* (0, n) */
		add_v3_v3(n1, vlr2->n);
		vlr3= RE_findOrAddVlak(obr, UVTOINDEX(sizeu-1, 0)); /* (m, 0) */
		add_v3_v3(n1, vlr3->n);
		copy_v3_v3(vlr->v3->n, n1);
		copy_v3_v3(vlr1->v1->n, n1);
		copy_v3_v3(vlr2->v2->n, n1);
		copy_v3_v3(vlr3->v4->n, n1);
	}
	for (a = startvert; a < obr->totvert; a++) {
		ver= RE_findOrAddVert(obr, a);
		normalize_v3(ver->n);
	}
	
	
	return orcoret;
}

static void init_render_dm(DerivedMesh *dm, Render *re, ObjectRen *obr,
	int timeoffset, float *orco, float mat[4][4])
{
	Object *ob= obr->ob;
	int a, end, totvert, vertofs;
	short mat_iter;
	VertRen *ver;
	VlakRen *vlr;
	MVert *mvert = NULL;
	MFace *mface;
	Material *ma;
	/* Curve *cu= ELEM(ob->type, OB_FONT, OB_CURVE) ? ob->data : NULL; */

	mvert= dm->getVertArray(dm);
	totvert= dm->getNumVerts(dm);

	for (a=0; a<totvert; a++, mvert++) {
		ver= RE_findOrAddVert(obr, obr->totvert++);
		copy_v3_v3(ver->co, mvert->co);
		mul_m4_v3(mat, ver->co);

		if (orco) {
			ver->orco= orco;
			orco+=3;
		}
	}

	if (!timeoffset) {
		/* store customdata names, because DerivedMesh is freed */
		RE_set_customdata_names(obr, &dm->faceData);

		/* still to do for keys: the correct local texture coordinate */

		/* faces in order of color blocks */
		vertofs= obr->totvert - totvert;
		for (mat_iter= 0; (mat_iter < ob->totcol || (mat_iter==0 && ob->totcol==0)); mat_iter++) {

			ma= give_render_material(re, ob, mat_iter+1);
			end= dm->getNumTessFaces(dm);
			mface= dm->getTessFaceArray(dm);

			for (a=0; a<end; a++, mface++) {
				int v1, v2, v3, v4, flag;

				if (mface->mat_nr == mat_iter) {
					float len;

					v1= mface->v1;
					v2= mface->v2;
					v3= mface->v3;
					v4= mface->v4;
					flag= mface->flag & (ME_SMOOTH | ME_FREESTYLE_FACE);

					vlr= RE_findOrAddVlak(obr, obr->totvlak++);
					vlr->v1= RE_findOrAddVert(obr, vertofs+v1);
					vlr->v2= RE_findOrAddVert(obr, vertofs+v2);
					vlr->v3= RE_findOrAddVert(obr, vertofs+v3);
					if (v4) vlr->v4= RE_findOrAddVert(obr, vertofs+v4);
					else vlr->v4= 0;

					/* render normals are inverted in render */
					if (vlr->v4)
						len= normal_quad_v3(vlr->n, vlr->v4->co, vlr->v3->co, vlr->v2->co, vlr->v1->co);
					else
						len= normal_tri_v3(vlr->n, vlr->v3->co, vlr->v2->co, vlr->v1->co);

					vlr->mat= ma;
					vlr->flag= flag;
					vlr->ec= 0; /* mesh edges rendered separately */

					if (len==0) obr->totvlak--;
					else {
						CustomDataLayer *layer;
						MTFace *mtface, *mtf;
						MCol *mcol, *mc;
						int index, mtfn= 0, mcn= 0;
						char *name;

						for (index=0; index<dm->faceData.totlayer; index++) {
							layer= &dm->faceData.layers[index];
							name= layer->name;

							if (layer->type == CD_MTFACE && mtfn < MAX_MTFACE) {
								mtf= RE_vlakren_get_tface(obr, vlr, mtfn++, &name, 1);
								mtface= (MTFace*)layer->data;
								*mtf= mtface[a];
							}
							else if (layer->type == CD_MCOL && mcn < MAX_MCOL) {
								mc= RE_vlakren_get_mcol(obr, vlr, mcn++, &name, 1);
								mcol= (MCol*)layer->data;
								memcpy(mc, &mcol[a*4], sizeof(MCol)*4);
							}
						}
					}
				}
			}
		}

		/* Normals */
		calc_vertexnormals(re, obr, 0, 0);
	}

}

static void init_render_surf(Render *re, ObjectRen *obr, int timeoffset)
{
	Object *ob= obr->ob;
	Nurb *nu=0;
	Curve *cu;
	ListBase displist= {NULL, NULL};
	DispList *dl;
	Material **matar;
	float *orco=NULL, mat[4][4];
	int a, totmat, need_orco=0;
	DerivedMesh *dm= NULL;

	cu= ob->data;
	nu= cu->nurb.first;
	if (nu==0) return;

	mult_m4_m4m4(mat, re->viewmat, ob->obmat);
	invert_m4_m4(ob->imat, mat);

	/* material array */
	totmat= ob->totcol+1;
	matar= MEM_callocN(sizeof(Material*)*totmat, "init_render_surf matar");

	for (a=0; a<totmat; a++) {
		matar[a]= give_render_material(re, ob, a+1);

		if (matar[a] && matar[a]->texco & TEXCO_ORCO)
			need_orco= 1;
	}

	if (ob->parent && (ob->parent->type==OB_LATTICE)) need_orco= 1;

	BKE_displist_make_surf(re->scene, ob, &displist, &dm, 1, 0);

	if (dm) {
		if (need_orco) {
			orco= BKE_displist_make_orco(re->scene, ob, dm, 1);
			if (orco) {
				set_object_orco(re, ob, orco);
			}
		}

		init_render_dm(dm, re, obr, timeoffset, orco, mat);
		dm->release(dm);
	}
	else {
		if (need_orco) {
			orco= get_object_orco(re, ob);
		}

		/* walk along displaylist and create rendervertices/-faces */
		for (dl=displist.first; dl; dl=dl->next) {
			/* watch out: u ^= y, v ^= x !! */
			if (dl->type==DL_SURF)
				orco+= 3*dl_surf_to_renderdata(obr, dl, matar, orco, mat);
		}
	}

	BKE_displist_free(&displist);

	MEM_freeN(matar);
}

static void init_render_curve(Render *re, ObjectRen *obr, int timeoffset)
{
	Object *ob= obr->ob;
	Curve *cu;
	VertRen *ver;
	VlakRen *vlr;
	DispList *dl;
	DerivedMesh *dm = NULL;
	ListBase disp={NULL, NULL};
	Material **matar;
	float *data, *fp, *orco=NULL;
	float n[3], mat[4][4];
	int nr, startvert, a, b;
	int need_orco=0, totmat;

	cu= ob->data;
	if (ob->type==OB_FONT && cu->str==NULL) return;
	else if (ob->type==OB_CURVE && cu->nurb.first==NULL) return;

	BKE_displist_make_curveTypes_forRender(re->scene, ob, &disp, &dm, 0);
	dl= disp.first;
	if (dl==NULL) return;
	
	mult_m4_m4m4(mat, re->viewmat, ob->obmat);
	invert_m4_m4(ob->imat, mat);

	/* material array */
	totmat= ob->totcol+1;
	matar= MEM_callocN(sizeof(Material*)*totmat, "init_render_surf matar");

	for (a=0; a<totmat; a++) {
		matar[a]= give_render_material(re, ob, a+1);

		if (matar[a] && matar[a]->texco & TEXCO_ORCO)
			need_orco= 1;
	}

	if (dm) {
		if (need_orco) {
			orco= BKE_displist_make_orco(re->scene, ob, dm, 1);
			if (orco) {
				set_object_orco(re, ob, orco);
			}
		}

		init_render_dm(dm, re, obr, timeoffset, orco, mat);
		dm->release(dm);
	}
	else {
		if (need_orco) {
		  orco= get_object_orco(re, ob);
		}

		while (dl) {
			if (dl->col > ob->totcol) {
				/* pass */
			}
			else if (dl->type==DL_INDEX3) {
				int *index;

				startvert= obr->totvert;
				data= dl->verts;

				for (a=0; a<dl->nr; a++, data+=3) {
					ver= RE_findOrAddVert(obr, obr->totvert++);
					copy_v3_v3(ver->co, data);

					mul_m4_v3(mat, ver->co);

					if (orco) {
						ver->orco = orco;
						orco += 3;
					}
				}

				if (timeoffset==0) {
					float tmp[3];
					const int startvlak= obr->totvlak;

					zero_v3(n);
					index= dl->index;
					for (a=0; a<dl->parts; a++, index+=3) {
						vlr= RE_findOrAddVlak(obr, obr->totvlak++);
						vlr->v1= RE_findOrAddVert(obr, startvert+index[0]);
						vlr->v2= RE_findOrAddVert(obr, startvert+index[1]);
						vlr->v3= RE_findOrAddVert(obr, startvert+index[2]);
						vlr->v4= NULL;

						if (area_tri_v3(vlr->v3->co, vlr->v2->co, vlr->v1->co)>FLT_EPSILON) {
							normal_tri_v3(tmp, vlr->v3->co, vlr->v2->co, vlr->v1->co);
							add_v3_v3(n, tmp);
						}

						vlr->mat= matar[ dl->col ];
						vlr->flag= 0;
						vlr->ec= 0;
					}

					normalize_v3(n);

					/* vertex normals */
					for (a= startvlak; a<obr->totvlak; a++) {
						vlr= RE_findOrAddVlak(obr, a);

						copy_v3_v3(vlr->n, n);
						add_v3_v3(vlr->v1->n, vlr->n);
						add_v3_v3(vlr->v3->n, vlr->n);
						add_v3_v3(vlr->v2->n, vlr->n);
					}
					for (a=startvert; a<obr->totvert; a++) {
						ver= RE_findOrAddVert(obr, a);
						normalize_v3(ver->n);
					}
				}
			}
			else if (dl->type==DL_SURF) {

				/* cyclic U means an extruded full circular curve, we skip bevel splitting then */
				if (dl->flag & DL_CYCL_U) {
					orco+= 3*dl_surf_to_renderdata(obr, dl, matar, orco, mat);
				}
				else {
					int p1, p2, p3, p4;

					fp= dl->verts;
					startvert= obr->totvert;
					nr= dl->nr*dl->parts;

					while (nr--) {
						ver= RE_findOrAddVert(obr, obr->totvert++);

						copy_v3_v3(ver->co, fp);
						mul_m4_v3(mat, ver->co);
						fp+= 3;

						if (orco) {
							ver->orco = orco;
							orco += 3;
						}
					}

					if (dl->bevelSplitFlag || timeoffset==0) {
						const int startvlak= obr->totvlak;

						for (a=0; a<dl->parts; a++) {

							if (BKE_displist_surfindex_get(dl, a, &b, &p1, &p2, &p3, &p4)==0)
								break;

							p1+= startvert;
							p2+= startvert;
							p3+= startvert;
							p4+= startvert;

							for (; b<dl->nr; b++) {
								vlr= RE_findOrAddVlak(obr, obr->totvlak++);
								/* important 1 offset in order is kept [#24913] */
								vlr->v1= RE_findOrAddVert(obr, p2);
								vlr->v2= RE_findOrAddVert(obr, p1);
								vlr->v3= RE_findOrAddVert(obr, p3);
								vlr->v4= RE_findOrAddVert(obr, p4);
								vlr->ec= ME_V2V3+ME_V3V4;
								if (a==0) vlr->ec+= ME_V1V2;

								vlr->flag= dl->rt;

								normal_quad_v3(vlr->n, vlr->v4->co, vlr->v3->co, vlr->v2->co, vlr->v1->co);
								vlr->mat= matar[ dl->col ];

								p4= p3;
								p3++;
								p2= p1;
								p1++;
							}
						}

						if (dl->bevelSplitFlag) {
							for (a=0; a<dl->parts-1+!!(dl->flag&DL_CYCL_V); a++)
								if (dl->bevelSplitFlag[a>>5]&(1<<(a&0x1F)))
									split_v_renderfaces(obr, startvlak, startvert, dl->parts, dl->nr, a, dl->flag&DL_CYCL_V, dl->flag&DL_CYCL_U);
						}

						/* vertex normals */
						for (a= startvlak; a<obr->totvlak; a++) {
							vlr= RE_findOrAddVlak(obr, a);

							add_v3_v3(vlr->v1->n, vlr->n);
							add_v3_v3(vlr->v3->n, vlr->n);
							add_v3_v3(vlr->v2->n, vlr->n);
							add_v3_v3(vlr->v4->n, vlr->n);
						}
						for (a=startvert; a<obr->totvert; a++) {
							ver= RE_findOrAddVert(obr, a);
							normalize_v3(ver->n);
						}
					}
				}
			}

			dl= dl->next;
		}
	}

	BKE_displist_free(&disp);

	MEM_freeN(matar);
}

/* ------------------------------------------------------------------------- */
/* Mesh     																 */
/* ------------------------------------------------------------------------- */

struct edgesort {
	unsigned int v1, v2;
	int f;
	unsigned int i1, i2;
};

/* edges have to be added with lowest index first for sorting */
static void to_edgesort(struct edgesort *ed,
                        unsigned int i1, unsigned int i2,
                        unsigned int v1, unsigned int v2, int f)
{
	if (v1 > v2) {
		SWAP(unsigned int, v1, v2);
		SWAP(unsigned int, i1, i2);
	}

	ed->v1= v1;
	ed->v2= v2;
	ed->i1= i1;
	ed->i2= i2;
	ed->f = f;
}

static int vergedgesort(const void *v1, const void *v2)
{
	const struct edgesort *x1=v1, *x2=v2;

	if ( x1->v1 > x2->v1) return 1;
	else if ( x1->v1 < x2->v1) return -1;
	else if ( x1->v2 > x2->v2) return 1;
	else if ( x1->v2 < x2->v2) return -1;

	return 0;
}

static struct edgesort *make_mesh_edge_lookup(DerivedMesh *dm, int *totedgesort)
{
	MFace *mf, *mface;
	MTFace *tface=NULL;
	struct edgesort *edsort, *ed;
	unsigned int *mcol=NULL;
	int a, totedge=0, totface;

	mface= dm->getTessFaceArray(dm);
	totface= dm->getNumTessFaces(dm);
	tface= dm->getTessFaceDataArray(dm, CD_MTFACE);
	mcol= dm->getTessFaceDataArray(dm, CD_MCOL);

	if (mcol==NULL && tface==NULL) return NULL;

	/* make sorted table with edges and face indices in it */
	for (a= totface, mf= mface; a>0; a--, mf++) {
		if (mf->v4) totedge+=4;
		else if (mf->v3) totedge+=3;
	}

	if (totedge==0)
		return NULL;

	ed= edsort= MEM_callocN(totedge*sizeof(struct edgesort), "edgesort");

	for (a=0, mf=mface; a<totface; a++, mf++) {
		to_edgesort(ed++, 0, 1, mf->v1, mf->v2, a);
		to_edgesort(ed++, 1, 2, mf->v2, mf->v3, a);
		if (mf->v4) {
			to_edgesort(ed++, 2, 3, mf->v3, mf->v4, a);
			to_edgesort(ed++, 3, 0, mf->v4, mf->v1, a);
		}
		else if (mf->v3)
			to_edgesort(ed++, 2, 3, mf->v3, mf->v1, a);
	}

	qsort(edsort, totedge, sizeof(struct edgesort), vergedgesort);

	*totedgesort= totedge;

	return edsort;
}

static void use_mesh_edge_lookup(ObjectRen *obr, DerivedMesh *dm, MEdge *medge, VlakRen *vlr, struct edgesort *edgetable, int totedge)
{
	struct edgesort ed, *edp;
	CustomDataLayer *layer;
	MTFace *mtface, *mtf;
	MCol *mcol, *mc;
	int index, mtfn, mcn;
	char *name;

	if (medge->v1 < medge->v2) {
		ed.v1= medge->v1;
		ed.v2= medge->v2;
	}
	else {
		ed.v1= medge->v2;
		ed.v2= medge->v1;
	}

	edp= bsearch(&ed, edgetable, totedge, sizeof(struct edgesort), vergedgesort);

	/* since edges have different index ordering, we have to duplicate mcol and tface */
	if (edp) {
		mtfn= mcn= 0;

		for (index=0; index<dm->faceData.totlayer; index++) {
			layer= &dm->faceData.layers[index];
			name= layer->name;

			if (layer->type == CD_MTFACE && mtfn < MAX_MTFACE) {
				mtface= &((MTFace*)layer->data)[edp->f];
				mtf= RE_vlakren_get_tface(obr, vlr, mtfn++, &name, 1);

				*mtf= *mtface;

				memcpy(mtf->uv[0], mtface->uv[edp->i1], sizeof(float)*2);
				memcpy(mtf->uv[1], mtface->uv[edp->i2], sizeof(float)*2);
				memcpy(mtf->uv[2], mtface->uv[1], sizeof(float)*2);
				memcpy(mtf->uv[3], mtface->uv[1], sizeof(float)*2);
			}
			else if (layer->type == CD_MCOL && mcn < MAX_MCOL) {
				mcol= &((MCol*)layer->data)[edp->f*4];
				mc= RE_vlakren_get_mcol(obr, vlr, mcn++, &name, 1);

				mc[0]= mcol[edp->i1];
				mc[1]= mc[2]= mc[3]= mcol[edp->i2];
			}
		}
	}
}

static void free_camera_inside_volumes(Render *re)
{
	BLI_freelistN(&re->render_volumes_inside);
}

static void init_camera_inside_volumes(Render *re)
{
	ObjectInstanceRen *obi;
	VolumeOb *vo;
	float co[3] = {0.f, 0.f, 0.f};

	for (vo= re->volumes.first; vo; vo= vo->next) {
		for (obi= re->instancetable.first; obi; obi= obi->next) {
			if (obi->obr == vo->obr) {
				if (point_inside_volume_objectinstance(re, obi, co)) {
					MatInside *mi;

					mi = MEM_mallocN(sizeof(MatInside), "camera inside material");
					mi->ma = vo->ma;
					mi->obi = obi;

					BLI_addtail(&(re->render_volumes_inside), mi);
				}
			}
		}
	}

	/* debug {
	MatInside *m;
	for (m=re->render_volumes_inside.first; m; m=m->next) {
		printf("matinside: ma: %s\n", m->ma->id.name+2);
	}
	}*/
}

static void add_volume(Render *re, ObjectRen *obr, Material *ma)
{
	struct VolumeOb *vo;

	vo = MEM_mallocN(sizeof(VolumeOb), "volume object");

	vo->ma = ma;
	vo->obr = obr;

	BLI_addtail(&re->volumes, vo);
}

static EdgeHash *make_freestyle_edge_mark_hash(MEdge *medge, int totedge)
{
	EdgeHash *edge_hash= BLI_edgehash_new();
	int a;

	for(a=0; a<totedge; a++) {
		if(medge[a].flag & ME_FREESTYLE_EDGE)
			BLI_edgehash_insert(edge_hash, medge[a].v1, medge[a].v2, medge+a);
	}
	return edge_hash;
}

static int has_freestyle_edge_mark(EdgeHash *edge_hash, int v1, int v2)
{
	MEdge *medge= BLI_edgehash_lookup(edge_hash, v1, v2);
	return (!medge) ? 0 : 1;
}

static void init_render_mesh(Render *re, ObjectRen *obr, int timeoffset)
{
	Object *ob= obr->ob;
	Mesh *me;
	MVert *mvert = NULL;
	MFace *mface;
	VlakRen *vlr; //, *vlr1;
	VertRen *ver;
	Material *ma;
	MSticky *ms = NULL;
	DerivedMesh *dm;
	CustomDataMask mask;
	float xn, yn, zn,  imat[3][3], mat[4][4];  //nor[3],
	float *orco=0;
	int need_orco=0, need_stress=0, need_nmap_tangent=0, need_tangent=0;
	int a, a1, ok, vertofs;
	int end, do_autosmooth = FALSE, totvert = 0;
	int use_original_normals = FALSE;
	int recalc_normals = 0;	// false by default
	int negative_scale;

	me= ob->data;

	mult_m4_m4m4(mat, re->viewmat, ob->obmat);
	invert_m4_m4(ob->imat, mat);
	copy_m3_m4(imat, ob->imat);
	negative_scale= is_negative_m4(mat);

	if (me->totvert==0)
		return;
	
	need_orco= 0;
	for (a=1; a<=ob->totcol; a++) {
		ma= give_render_material(re, ob, a);
		if (ma) {
			if (ma->texco & (TEXCO_ORCO|TEXCO_STRESS))
				need_orco= 1;
			if (ma->texco & TEXCO_STRESS)
				need_stress= 1;
			/* normalmaps, test if tangents needed, separated from shading */
			if (ma->mode_l & MA_TANGENT_V) {
				need_tangent= 1;
				if (me->mtface==NULL)
					need_orco= 1;
			}
			if (ma->mode_l & MA_NORMAP_TANG) {
				if (me->mtface==NULL) {
					need_orco= 1;
					need_tangent= 1;
				}
				need_nmap_tangent= 1;
			}
		}
	}

	if (re->flag & R_NEED_TANGENT) {
		/* exception for tangent space baking */
		if (me->mtface==NULL) {
			need_orco= 1;
			need_tangent= 1;
		}
		need_nmap_tangent= 1;
	}
	
	/* check autosmooth and displacement, we then have to skip only-verts optimize */
	do_autosmooth |= (me->flag & ME_AUTOSMOOTH);
	if (do_autosmooth)
		timeoffset= 0;
	if (test_for_displace(re, ob ) )
		timeoffset= 0;
	
	mask= CD_MASK_BAREMESH|CD_MASK_MTFACE|CD_MASK_MCOL;
	if (!timeoffset)
		if (need_orco)
			mask |= CD_MASK_ORCO;

	dm= mesh_create_derived_render(re->scene, ob, mask);
	if (dm==NULL) return;	/* in case duplicated object fails? */

	if (mask & CD_MASK_ORCO) {
		orco= dm->getVertDataArray(dm, CD_ORCO);
		if (orco) {
			orco= MEM_dupallocN(orco);
			set_object_orco(re, ob, orco);
		}
	}

	mvert= dm->getVertArray(dm);
	totvert= dm->getNumVerts(dm);

	/* attempt to autsmooth on original mesh, only without subsurf */
	if (do_autosmooth && me->totvert==totvert && me->totface==dm->getNumTessFaces(dm))
		use_original_normals= TRUE;
	
	ms = (totvert==me->totvert)?me->msticky:NULL;
	
	ma= give_render_material(re, ob, 1);


	if (ma->material_type == MA_TYPE_HALO) {
		make_render_halos(re, obr, me, totvert, mvert, ma, orco);
	}
	else {

		for (a=0; a<totvert; a++, mvert++) {
			ver= RE_findOrAddVert(obr, obr->totvert++);
			copy_v3_v3(ver->co, mvert->co);
			if (do_autosmooth == FALSE) {	/* autosmooth on original unrotated data to prevent differences between frames */
				normal_short_to_float_v3(ver->n, mvert->no);
				mul_m4_v3(mat, ver->co);
				mul_transposed_m3_v3(imat, ver->n);
				normalize_v3(ver->n);
				negate_v3(ver->n);
			}
  
			if (orco) {
				ver->orco= orco;
				orco+=3;
			}
			if (ms) {
				float *sticky= RE_vertren_get_sticky(obr, ver, 1);
				copy_v2_v2(sticky, ms->co);
				ms++;
			}
		}
		
		if (!timeoffset) {
			EdgeHash *edge_hash;
			MEdge *medge;
			int totedge;

			/* create a hash table of Freestyle edge marks */
			medge= dm->getEdgeArray(dm);
			totedge= dm->getNumEdges(dm);
			edge_hash= make_freestyle_edge_mark_hash(medge, totedge);

			/* store customdata names, because DerivedMesh is freed */
			RE_set_customdata_names(obr, &dm->faceData);

			/* add tangent layer if we need one */
			if (need_nmap_tangent!=0 && CustomData_get_layer_index(&dm->faceData, CD_TANGENT) == -1)
				DM_add_tangent_layer(dm);
			
			/* still to do for keys: the correct local texture coordinate */

			/* faces in order of color blocks */
			vertofs= obr->totvert - totvert;
			for (a1=0; (a1<ob->totcol || (a1==0 && ob->totcol==0)); a1++) {

				ma= give_render_material(re, ob, a1+1);
				
				/* test for 100% transparant */
				ok= 1;
				if (ma->alpha==0.0f && ma->spectra==0.0f && ma->filter==0.0f && (ma->mode & MA_TRANSP) && (ma->mode & MA_RAYMIRROR)==0) {
					ok= 0;
					/* texture on transparency? */
					for (a=0; a<MAX_MTEX; a++) {
						if (ma->mtex[a] && ma->mtex[a]->tex) {
							if (ma->mtex[a]->mapto & MAP_ALPHA) ok= 1;
						}
					}
				}
				
				/* if wire material, and we got edges, don't do the faces */
				if (ma->material_type == MA_TYPE_WIRE) {
					end= dm->getNumEdges(dm);
					if (end) ok= 0;
				}

				if (ok) {
					end= dm->getNumTessFaces(dm);
					mface= dm->getTessFaceArray(dm);
					
					for (a=0; a<end; a++, mface++) {
						int v1, v2, v3, v4, flag;
						
						if ( mface->mat_nr==a1 ) {
							float len;
<<<<<<< HEAD
							int edge_mark= 0;
								
							int reverse_verts = negative_scale!=0 && do_autosmooth==0;
=======
							int reverse_verts = (negative_scale != 0 && do_autosmooth == FALSE);
>>>>>>> eda0f3b1
							int rev_tab[] = {reverse_verts==0 ? 0 : 2, 1, reverse_verts==0 ? 2 : 0, 3};
							v1= reverse_verts==0 ? mface->v1 : mface->v3;
							v2= mface->v2;
							v3= reverse_verts==0 ? mface->v3 : mface->v1;
							v4= mface->v4;
							flag= mface->flag & (ME_SMOOTH | ME_FREESTYLE_FACE);

							vlr= RE_findOrAddVlak(obr, obr->totvlak++);
							vlr->v1= RE_findOrAddVert(obr, vertofs+v1);
							vlr->v2= RE_findOrAddVert(obr, vertofs+v2);
							vlr->v3= RE_findOrAddVert(obr, vertofs+v3);
							if (v4) vlr->v4= RE_findOrAddVert(obr, vertofs+v4);
							else vlr->v4= 0;

							/* Freestyle edge marks */
							if(has_freestyle_edge_mark(edge_hash, v1, v2)) edge_mark |= R_EDGE_V1V2;
							if(has_freestyle_edge_mark(edge_hash, v2, v3)) edge_mark |= R_EDGE_V2V3;
							if (!v4) {
								if(has_freestyle_edge_mark(edge_hash, v3, v1)) edge_mark |= R_EDGE_V3V1;
							} else {
								if(has_freestyle_edge_mark(edge_hash, v3, v4)) edge_mark |= R_EDGE_V3V4;
								if(has_freestyle_edge_mark(edge_hash, v4, v1)) edge_mark |= R_EDGE_V4V1;
							}
							vlr->freestyle_edge_mark= edge_mark;

							/* render normals are inverted in render */
							if (use_original_normals) {
								MFace *mf= me->mface+a;
								MVert *mv= me->mvert;
								
								if (vlr->v4)
									len= normal_quad_v3(vlr->n, mv[mf->v4].co, mv[mf->v3].co, mv[mf->v2].co, mv[mf->v1].co);
								else 
									len= normal_tri_v3(vlr->n, mv[mf->v3].co, mv[mf->v2].co, mv[mf->v1].co);
							}
							else {
								if (vlr->v4)
									len= normal_quad_v3(vlr->n, vlr->v4->co, vlr->v3->co, vlr->v2->co, vlr->v1->co);
								else 
									len= normal_tri_v3(vlr->n, vlr->v3->co, vlr->v2->co, vlr->v1->co);
							}

							vlr->mat= ma;
							vlr->flag= flag;
							vlr->ec= 0; /* mesh edges rendered separately */

							if (len==0) obr->totvlak--;
							else {
								CustomDataLayer *layer;
								MTFace *mtface, *mtf;
								MCol *mcol, *mc;
								int index, mtfn= 0, mcn= 0, mtng=0, vindex;
								char *name;
								int nr_verts = v4!=0 ? 4 : 3;

								for (index=0; index<dm->faceData.totlayer; index++) {
									layer= &dm->faceData.layers[index];
									name= layer->name;
									
									if (layer->type == CD_MTFACE && mtfn < MAX_MTFACE) {
										int t;
										mtf= RE_vlakren_get_tface(obr, vlr, mtfn++, &name, 1);
										mtface= (MTFace*)layer->data;
										*mtf= mtface[a];	// copy face info
										for (vindex=0; vindex<nr_verts; vindex++)
											for (t=0; t<2; t++)
												mtf->uv[vindex][t]=mtface[a].uv[rev_tab[vindex]][t];
									}
									else if (layer->type == CD_MCOL && mcn < MAX_MCOL) {
										mc= RE_vlakren_get_mcol(obr, vlr, mcn++, &name, 1);
										mcol= (MCol*)layer->data;
										for (vindex=0; vindex<nr_verts; vindex++)
											mc[vindex]=mcol[a*4+rev_tab[vindex]];
									}
									else if (layer->type == CD_TANGENT && mtng < 1) {
										if (need_nmap_tangent != 0) {
											const float * tangent = (const float *) layer->data;
											float * ftang = RE_vlakren_get_nmap_tangent(obr, vlr, 1);
											for (vindex=0; vindex<nr_verts; vindex++) {
												copy_v4_v4(ftang+vindex*4, tangent+a*16+rev_tab[vindex]*4);
												mul_mat3_m4_v3(mat, ftang+vindex*4);
												normalize_v3(ftang+vindex*4);
											}
										}
									}
								}
							}
						}
					}
				}
			}

			/* release the hash table of Freestyle edge marks */
			BLI_edgehash_free(edge_hash, NULL);
			
			/* exception... we do edges for wire mode. potential conflict when faces exist... */
			end= dm->getNumEdges(dm);
			mvert= dm->getVertArray(dm);
			ma= give_render_material(re, ob, 1);
			if (end && (ma->material_type == MA_TYPE_WIRE)) {
				MEdge *medge;
				struct edgesort *edgetable;
				int totedge= 0;
				recalc_normals= 1;
				
				medge= dm->getEdgeArray(dm);
				
				/* we want edges to have UV and vcol too... */
				edgetable= make_mesh_edge_lookup(dm, &totedge);
				
				for (a1=0; a1<end; a1++, medge++) {
					if (medge->flag&ME_EDGERENDER) {
						MVert *v0 = &mvert[medge->v1];
						MVert *v1 = &mvert[medge->v2];

						vlr= RE_findOrAddVlak(obr, obr->totvlak++);
						vlr->v1= RE_findOrAddVert(obr, vertofs+medge->v1);
						vlr->v2= RE_findOrAddVert(obr, vertofs+medge->v2);
						vlr->v3= vlr->v2;
						vlr->v4= NULL;
						
						if (edgetable)
							use_mesh_edge_lookup(obr, dm, medge, vlr, edgetable, totedge);
						
						xn= -(v0->no[0]+v1->no[0]);
						yn= -(v0->no[1]+v1->no[1]);
						zn= -(v0->no[2]+v1->no[2]);
						/* transpose ! */
						vlr->n[0]= imat[0][0]*xn+imat[0][1]*yn+imat[0][2]*zn;
						vlr->n[1]= imat[1][0]*xn+imat[1][1]*yn+imat[1][2]*zn;
						vlr->n[2]= imat[2][0]*xn+imat[2][1]*yn+imat[2][2]*zn;
						normalize_v3(vlr->n);
						
						vlr->mat= ma;
						vlr->flag= 0;
						vlr->ec= ME_V1V2;
					}
				}
				if (edgetable)
					MEM_freeN(edgetable);
			}
		}
	}
	
	if (!timeoffset) {
		if (need_stress)
			calc_edge_stress(re, obr, me);

		if (test_for_displace(re, ob ) ) {
			recalc_normals= 1;
			calc_vertexnormals(re, obr, 0, 0);
			if (do_autosmooth)
				do_displacement(re, obr, mat, imat);
			else
				do_displacement(re, obr, NULL, NULL);
		}

		if (do_autosmooth) {
			recalc_normals= 1;
			autosmooth(re, obr, mat, me->smoothresh);
		}

		if (recalc_normals!=0 || need_tangent!=0)
			calc_vertexnormals(re, obr, need_tangent, need_nmap_tangent);
	}

	dm->release(dm);
}

/* ------------------------------------------------------------------------- */
/* Lamps and Shadowbuffers													 */
/* ------------------------------------------------------------------------- */

static void initshadowbuf(Render *re, LampRen *lar, float mat[][4])
{
	struct ShadBuf *shb;
	float viewinv[4][4];
	
	/* if (la->spsi<16) return; */
	
	/* memory alloc */
	shb= (struct ShadBuf *)MEM_callocN(sizeof(struct ShadBuf), "initshadbuf");
	lar->shb= shb;
	
	if (shb==NULL) return;
	
	VECCOPY(shb->co, lar->co); /* int copy */
	
	/* percentage render: keep track of min and max */
	shb->size= (lar->bufsize*re->r.size)/100;
	
	if (shb->size<512) shb->size= 512;
	else if (shb->size > lar->bufsize) shb->size= lar->bufsize;
	
	shb->size &= ~15;	/* make sure its multiples of 16 */
	
	shb->samp= lar->samp;
	shb->soft= lar->soft;
	shb->shadhalostep= lar->shadhalostep;
	
	normalize_m4(mat);
	invert_m4_m4(shb->winmat, mat);	/* winmat is temp */
	
	/* matrix: combination of inverse view and lampmat */
	/* calculate again: the ortho-render has no correct viewinv */
	invert_m4_m4(viewinv, re->viewmat);
	mult_m4_m4m4(shb->viewmat, shb->winmat, viewinv);
	
	/* projection */
	shb->d= lar->clipsta;
	shb->clipend= lar->clipend;
	
	/* bias is percentage, made 2x larger because of correction for angle of incidence */
	/* when a ray is closer to parallel of a face, bias value is increased during render */
	shb->bias= (0.02f*lar->bias)*0x7FFFFFFF;
	
	/* halfway method (average of first and 2nd z) reduces bias issues */
	if (ELEM(lar->buftype, LA_SHADBUF_HALFWAY, LA_SHADBUF_DEEP))
		shb->bias= 0.1f*shb->bias;
	
	shb->compressthresh= lar->compressthresh;
}

static void area_lamp_vectors(LampRen *lar)
{
	float xsize= 0.5f*lar->area_size, ysize= 0.5f*lar->area_sizey, multifac;

	/* make it smaller, so area light can be multisampled */
	multifac= 1.0f/sqrtf((float)lar->ray_totsamp);
	xsize *= multifac;
	ysize *= multifac;
	
	/* corner vectors */
	lar->area[0][0]= lar->co[0] - xsize*lar->mat[0][0] - ysize*lar->mat[1][0];
	lar->area[0][1]= lar->co[1] - xsize*lar->mat[0][1] - ysize*lar->mat[1][1];
	lar->area[0][2]= lar->co[2] - xsize*lar->mat[0][2] - ysize*lar->mat[1][2];	

	/* corner vectors */
	lar->area[1][0]= lar->co[0] - xsize*lar->mat[0][0] + ysize*lar->mat[1][0];
	lar->area[1][1]= lar->co[1] - xsize*lar->mat[0][1] + ysize*lar->mat[1][1];
	lar->area[1][2]= lar->co[2] - xsize*lar->mat[0][2] + ysize*lar->mat[1][2];	

	/* corner vectors */
	lar->area[2][0]= lar->co[0] + xsize*lar->mat[0][0] + ysize*lar->mat[1][0];
	lar->area[2][1]= lar->co[1] + xsize*lar->mat[0][1] + ysize*lar->mat[1][1];
	lar->area[2][2]= lar->co[2] + xsize*lar->mat[0][2] + ysize*lar->mat[1][2];	

	/* corner vectors */
	lar->area[3][0]= lar->co[0] + xsize*lar->mat[0][0] - ysize*lar->mat[1][0];
	lar->area[3][1]= lar->co[1] + xsize*lar->mat[0][1] - ysize*lar->mat[1][1];
	lar->area[3][2]= lar->co[2] + xsize*lar->mat[0][2] - ysize*lar->mat[1][2];	
	/* only for correction button size, matrix size works on energy */
	lar->areasize= lar->dist*lar->dist/(4.0f*xsize*ysize);
}

/* If lar takes more lamp data, the decoupling will be better. */
static GroupObject *add_render_lamp(Render *re, Object *ob)
{
	Lamp *la= ob->data;
	LampRen *lar;
	GroupObject *go;
	float mat[4][4], angle, xn, yn;
	float vec[3];
	int c;

	/* previewrender sets this to zero... prevent accidents */
	if (la==NULL) return NULL;
	
	/* prevent only shadow from rendering light */
	if (la->mode & LA_ONLYSHADOW)
		if ((re->r.mode & R_SHADOW)==0)
			return NULL;
	
	re->totlamp++;
	
	/* groups is used to unify support for lightgroups, this is the global lightgroup */
	go= MEM_callocN(sizeof(GroupObject), "groupobject");
	BLI_addtail(&re->lights, go);
	go->ob= ob;
	/* lamprens are in own list, for freeing */
	lar= (LampRen *)MEM_callocN(sizeof(LampRen), "lampren");
	BLI_addtail(&re->lampren, lar);
	go->lampren= lar;

	mult_m4_m4m4(mat, re->viewmat, ob->obmat);
	invert_m4_m4(ob->imat, mat);

	copy_m3_m4(lar->mat, mat);
	copy_m3_m4(lar->imat, ob->imat);

	lar->bufsize = la->bufsize;
	lar->samp = la->samp;
	lar->buffers= la->buffers;
	if (lar->buffers==0) lar->buffers= 1;
	lar->buftype= la->buftype;
	lar->filtertype= la->filtertype;
	lar->soft = la->soft;
	lar->shadhalostep = la->shadhalostep;
	lar->clipsta = la->clipsta;
	lar->clipend = la->clipend;
	
	lar->bias = la->bias;
	lar->compressthresh = la->compressthresh;

	lar->type= la->type;
	lar->mode= la->mode;

	lar->energy= la->energy;
	if (la->mode & LA_NEG) lar->energy= -lar->energy;

	lar->vec[0]= -mat[2][0];
	lar->vec[1]= -mat[2][1];
	lar->vec[2]= -mat[2][2];
	normalize_v3(lar->vec);
	lar->co[0]= mat[3][0];
	lar->co[1]= mat[3][1];
	lar->co[2]= mat[3][2];
	lar->dist= la->dist;
	lar->haint= la->haint;
	lar->distkw= lar->dist*lar->dist;
	lar->r= lar->energy*la->r;
	lar->g= lar->energy*la->g;
	lar->b= lar->energy*la->b;
	lar->shdwr= la->shdwr;
	lar->shdwg= la->shdwg;
	lar->shdwb= la->shdwb;
	lar->k= la->k;

	// area
	lar->ray_samp= la->ray_samp;
	lar->ray_sampy= la->ray_sampy;
	lar->ray_sampz= la->ray_sampz;
	
	lar->area_size= la->area_size;
	lar->area_sizey= la->area_sizey;
	lar->area_sizez= la->area_sizez;

	lar->area_shape= la->area_shape;
	
	/* Annoying, lamp UI does this, but the UI might not have been used? - add here too.
	 * make sure this matches buttons_shading.c's logic */
	if (ELEM4(la->type, LA_AREA, LA_SPOT, LA_SUN, LA_LOCAL) && (la->mode & LA_SHAD_RAY))
		if (ELEM3(la->type, LA_SPOT, LA_SUN, LA_LOCAL))
			if (la->ray_samp_method == LA_SAMP_CONSTANT) la->ray_samp_method = LA_SAMP_HALTON;
	
	lar->ray_samp_method= la->ray_samp_method;
	lar->ray_samp_type= la->ray_samp_type;
	
	lar->adapt_thresh= la->adapt_thresh;
	lar->sunsky = NULL;
	
	if ( ELEM(lar->type, LA_SPOT, LA_LOCAL)) {
		lar->ray_totsamp= lar->ray_samp*lar->ray_samp;
		lar->area_shape = LA_AREA_SQUARE;
		lar->area_sizey= lar->area_size;
	}
	else if (lar->type==LA_AREA) {
		switch (lar->area_shape) {
		case LA_AREA_SQUARE:
			lar->ray_totsamp= lar->ray_samp*lar->ray_samp;
			lar->ray_sampy= lar->ray_samp;
			lar->area_sizey= lar->area_size;
			break;
		case LA_AREA_RECT:
			lar->ray_totsamp= lar->ray_samp*lar->ray_sampy;
			break;
		case LA_AREA_CUBE:
			lar->ray_totsamp= lar->ray_samp*lar->ray_samp*lar->ray_samp;
			lar->ray_sampy= lar->ray_samp;
			lar->ray_sampz= lar->ray_samp;
			lar->area_sizey= lar->area_size;
			lar->area_sizez= lar->area_size;
			break;
		case LA_AREA_BOX:
			lar->ray_totsamp= lar->ray_samp*lar->ray_sampy*lar->ray_sampz;
			break;
		}

		area_lamp_vectors(lar);
		init_jitter_plane(lar);	// subsamples
	}
	else if (lar->type==LA_SUN) {
		lar->ray_totsamp= lar->ray_samp*lar->ray_samp;
		lar->area_shape = LA_AREA_SQUARE;
		lar->area_sizey= lar->area_size;

		if ((la->sun_effect_type & LA_SUN_EFFECT_SKY) ||
		    (la->sun_effect_type & LA_SUN_EFFECT_AP))
		{
			lar->sunsky = (struct SunSky*)MEM_callocN(sizeof(struct SunSky), "sunskyren");
			lar->sunsky->effect_type = la->sun_effect_type;
		
			copy_v3_v3(vec, ob->obmat[2]);
			normalize_v3(vec);

			InitSunSky(lar->sunsky, la->atm_turbidity, vec, la->horizon_brightness, 
					la->spread, la->sun_brightness, la->sun_size, la->backscattered_light,
					   la->skyblendfac, la->skyblendtype, la->sky_exposure, la->sky_colorspace);
			
			InitAtmosphere(lar->sunsky, la->sun_intensity, 1.0, 1.0, la->atm_inscattering_factor, la->atm_extinction_factor,
					la->atm_distance_factor);
		}
	}
	else lar->ray_totsamp= 0;
	
	lar->spotsi= la->spotsize;
	if (lar->mode & LA_HALO) {
		if (lar->spotsi>170.0f) lar->spotsi= 170.0f;
	}
	lar->spotsi= cosf( (float)M_PI*lar->spotsi/360.0f );
	lar->spotbl= (1.0f-lar->spotsi)*la->spotblend;

	memcpy(lar->mtex, la->mtex, MAX_MTEX*sizeof(void *));

	lar->lay= ob->lay & 0xFFFFFF;	// higher 8 bits are localview layers

	lar->falloff_type = la->falloff_type;
	lar->ld1= la->att1;
	lar->ld2= la->att2;
	lar->curfalloff = curvemapping_copy(la->curfalloff);

	if (lar->type==LA_SPOT) {

		normalize_v3(lar->imat[0]);
		normalize_v3(lar->imat[1]);
		normalize_v3(lar->imat[2]);

		xn= saacos(lar->spotsi);
		xn= sin(xn)/cos(xn);
		lar->spottexfac= 1.0f/(xn);

		if (lar->mode & LA_ONLYSHADOW) {
			if ((lar->mode & (LA_SHAD_BUF|LA_SHAD_RAY))==0) lar->mode -= LA_ONLYSHADOW;
		}

	}

	/* set flag for spothalo en initvars */
	if (la->type==LA_SPOT && (la->mode & LA_HALO) && (la->buftype != LA_SHADBUF_DEEP)) {
		if (la->haint>0.0f) {
			re->flag |= R_LAMPHALO;

			/* camera position (0, 0, 0) rotate around lamp */
			lar->sh_invcampos[0]= -lar->co[0];
			lar->sh_invcampos[1]= -lar->co[1];
			lar->sh_invcampos[2]= -lar->co[2];
			mul_m3_v3(lar->imat, lar->sh_invcampos);

			/* z factor, for a normalized volume */
			angle= saacos(lar->spotsi);
			xn= lar->spotsi;
			yn= sin(angle);
			lar->sh_zfac= yn/xn;
			/* pre-scale */
			lar->sh_invcampos[2]*= lar->sh_zfac;

			/* halfway shadow buffer doesn't work for volumetric effects */
			if (lar->buftype == LA_SHADBUF_HALFWAY)
				lar->buftype = LA_SHADBUF_REGULAR;

		}
	}
	else if (la->type==LA_HEMI) {
		lar->mode &= ~(LA_SHAD_RAY|LA_SHAD_BUF);
	}

	for (c=0; c<MAX_MTEX; c++) {
		if (la->mtex[c] && la->mtex[c]->tex) {
			if (la->mtex[c]->mapto & LAMAP_COL) 
				lar->mode |= LA_TEXTURE;
			if (la->mtex[c]->mapto & LAMAP_SHAD)
				lar->mode |= LA_SHAD_TEX;

			if (G.rendering) {
				if (re->osa) {
					if (la->mtex[c]->tex->type==TEX_IMAGE) lar->mode |= LA_OSATEX;
				}
			}
		}
	}

	/* old code checked for internal render (aka not yafray) */
	{
		/* to make sure we can check ray shadow easily in the render code */
		if (lar->mode & LA_SHAD_RAY) {
			if ( (re->r.mode & R_RAYTRACE)==0)
				lar->mode &= ~LA_SHAD_RAY;
		}
	

		if (re->r.mode & R_SHADOW) {
			
			if (la->type==LA_AREA && (lar->mode & LA_SHAD_RAY) && (lar->ray_samp_method == LA_SAMP_CONSTANT)) {
				init_jitter_plane(lar);
			}
			else if (la->type==LA_SPOT && (lar->mode & LA_SHAD_BUF) ) {
				/* Per lamp, one shadow buffer is made. */
				lar->bufflag= la->bufflag;
				copy_m4_m4(mat, ob->obmat);
				initshadowbuf(re, lar, mat);	// mat is altered
			}
			
			
			/* this is the way used all over to check for shadow */
			if (lar->shb || (lar->mode & LA_SHAD_RAY)) {
				LampShadowSample *ls;
				LampShadowSubSample *lss;
				int a, b;

				memset(re->shadowsamplenr, 0, sizeof(re->shadowsamplenr));
				
				lar->shadsamp= MEM_mallocN(re->r.threads*sizeof(LampShadowSample), "lamp shadow sample");
				ls= lar->shadsamp;

				/* shadfacs actually mean light, let's put them to 1 to prevent unitialized accidents */
				for (a=0; a<re->r.threads; a++, ls++) {
					lss= ls->s;
					for (b=0; b<re->r.osa; b++, lss++) {
						lss->samplenr= -1;	/* used to detect whether we store or read */
						lss->shadfac[0]= 1.0f;
						lss->shadfac[1]= 1.0f;
						lss->shadfac[2]= 1.0f;
						lss->shadfac[3]= 1.0f;
					}
				}
			}
		}
	}
	
	return go;
}

/* layflag: allows material group to ignore layerflag */
static void add_lightgroup(Render *re, Group *group, int exclusive)
{
	GroupObject *go, *gol;
	
	group->id.flag &= ~LIB_DOIT;

	/* it's a bit too many loops in loops... but will survive */
	/* note that 'exclusive' will remove it from the global list */
	for (go= group->gobject.first; go; go= go->next) {
		go->lampren= NULL;
		
		if (go->ob->lay & re->lay) {
			if (go->ob && go->ob->type==OB_LAMP) {
				for (gol= re->lights.first; gol; gol= gol->next) {
					if (gol->ob==go->ob) {
						go->lampren= gol->lampren;
						break;
					}
				}
				if (go->lampren==NULL)
					gol= add_render_lamp(re, go->ob);
				if (gol && exclusive) {
					BLI_remlink(&re->lights, gol);
					MEM_freeN(gol);
				}
			}
		}
	}
}

static void set_material_lightgroups(Render *re)
{
	Group *group;
	Material *ma;
	
	/* not for preview render */
	if (re->scene->r.scemode & R_PREVIEWBUTS)
		return;
	
	for (group= re->main->group.first; group; group=group->id.next)
		group->id.flag |= LIB_DOIT;
	
	/* it's a bit too many loops in loops... but will survive */
	/* hola! materials not in use...? */
	for (ma= re->main->mat.first; ma; ma=ma->id.next) {
		if (ma->group && (ma->group->id.flag & LIB_DOIT))
			add_lightgroup(re, ma->group, ma->mode & MA_GROUP_NOLAY);
	}
}

static void set_renderlayer_lightgroups(Render *re, Scene *sce)
{
	SceneRenderLayer *srl;
	
	for (srl= sce->r.layers.first; srl; srl= srl->next) {
		if (srl->light_override)
			add_lightgroup(re, srl->light_override, 0);
	}
}

/* ------------------------------------------------------------------------- */
/* World																	 */
/* ------------------------------------------------------------------------- */

void init_render_world(Render *re)
{
	int a;
	char *cp;
	
	if (re->scene && re->scene->world) {
		re->wrld= *(re->scene->world);
		
		cp= (char *)&re->wrld.fastcol;
		
		cp[0]= 255.0f*re->wrld.horr;
		cp[1]= 255.0f*re->wrld.horg;
		cp[2]= 255.0f*re->wrld.horb;
		cp[3]= 1;
		
		copy_v3_v3(re->grvec, re->viewmat[2]);
		normalize_v3(re->grvec);
		copy_m3_m4(re->imat, re->viewinv);
		
		for (a=0; a<MAX_MTEX; a++)
			if (re->wrld.mtex[a] && re->wrld.mtex[a]->tex) re->wrld.skytype |= WO_SKYTEX;
		
		/* AO samples should be OSA minimum */
		if (re->osa)
			while (re->wrld.aosamp*re->wrld.aosamp < re->osa)
				re->wrld.aosamp++;
		if (!(re->r.mode & R_RAYTRACE) && (re->wrld.ao_gather_method == WO_AOGATHER_RAYTRACE))
			re->wrld.mode &= ~(WO_AMB_OCC|WO_ENV_LIGHT|WO_INDIRECT_LIGHT);
	}
	else {
		memset(&re->wrld, 0, sizeof(World));
		re->wrld.exp= 0.0f;
		re->wrld.range= 1.0f;
		
		/* for mist pass */
		re->wrld.miststa= re->clipsta;
		re->wrld.mistdist= re->clipend-re->clipsta;
		re->wrld.misi= 1.0f;
	}
	
	re->wrld.linfac= 1.0f + powf((2.0f*re->wrld.exp + 0.5f), -10);
	re->wrld.logfac= logf((re->wrld.linfac-1.0f)/re->wrld.linfac) / re->wrld.range;
}



/* ------------------------------------------------------------------------- */
/* Object Finalization														 */
/* ------------------------------------------------------------------------- */

/* prevent phong interpolation for giving ray shadow errors (terminator problem) */
static void set_phong_threshold(ObjectRen *obr)
{
//	VertRen *ver;
	VlakRen *vlr;
	float thresh= 0.0, dot;
	int tot=0, i;
	
	/* Added check for 'pointy' situations, only dotproducts of 0.9 and larger 
	 * are taken into account. This threshold is meant to work on smooth geometry, not
	 * for extreme cases (ton) */
	
	for (i=0; i<obr->totvlak; i++) {
		vlr= RE_findOrAddVlak(obr, i);
		if (vlr->flag & R_SMOOTH) {
			dot= dot_v3v3(vlr->n, vlr->v1->n);
			dot= ABS(dot);
			if (dot>0.9f) {
				thresh+= dot; tot++;
			}
			dot= dot_v3v3(vlr->n, vlr->v2->n);
			dot= ABS(dot);
			if (dot>0.9f) {
				thresh+= dot; tot++;
			}

			dot= dot_v3v3(vlr->n, vlr->v3->n);
			dot= ABS(dot);
			if (dot>0.9f) {
				thresh+= dot; tot++;
			}

			if (vlr->v4) {
				dot= dot_v3v3(vlr->n, vlr->v4->n);
				dot= ABS(dot);
				if (dot>0.9f) {
					thresh+= dot; tot++;
				}
			}
		}
	}
	
	if (tot) {
		thresh/= (float)tot;
		obr->ob->smoothresh= cosf(0.5f*(float)M_PI-saacos(thresh));
	}
}

/* per face check if all samples should be taken.
 * if raytrace or multisample, do always for raytraced material, or when material full_osa set */
static void set_fullsample_trace_flag(Render *re, ObjectRen *obr)
{
	VlakRen *vlr;
	int a, trace, mode, osa;

	osa= re->osa;
	trace= re->r.mode & R_RAYTRACE;
	
	for (a=obr->totvlak-1; a>=0; a--) {
		vlr= RE_findOrAddVlak(obr, a);
		mode= vlr->mat->mode;

		if (trace && (mode & MA_TRACEBLE))
			vlr->flag |= R_TRACEBLE;
		
		if (osa) {
			if (mode & MA_FULL_OSA) {
				vlr->flag |= R_FULL_OSA;
			}
			else if (trace) {
				if (mode & MA_SHLESS);
				else if (vlr->mat->material_type == MA_TYPE_VOLUME);
				else if ((mode & MA_RAYMIRROR) || ((mode & MA_TRANSP) && (mode & MA_RAYTRANSP))) {
					/* for blurry reflect/refract, better to take more samples 
					 * inside the raytrace than as OSA samples */
					if ((vlr->mat->gloss_mir == 1.0f) && (vlr->mat->gloss_tra == 1.0f))
						vlr->flag |= R_FULL_OSA;
				}
			}
		}
	}
}

/* split quads for predictable baking
 * dir 1 == (0, 1, 2) (0, 2, 3),  2 == (1, 3, 0) (1, 2, 3)
 */
static void split_quads(ObjectRen *obr, int dir) 
{
	VlakRen *vlr, *vlr1;
	int a;

	for (a=obr->totvlak-1; a>=0; a--) {
		vlr= RE_findOrAddVlak(obr, a);
		
		/* test if rendering as a quad or triangle, skip wire */
		if (vlr->v4 && (vlr->flag & R_STRAND)==0 && (vlr->mat->material_type != MA_TYPE_WIRE)) {
			
			if (vlr->v4) {

				vlr1= RE_vlakren_copy(obr, vlr);
				vlr1->flag |= R_FACE_SPLIT;
				
				if ( dir==2 ) vlr->flag |= R_DIVIDE_24;
				else vlr->flag &= ~R_DIVIDE_24;

				/* new vertex pointers */
				if (vlr->flag & R_DIVIDE_24) {
					vlr1->v1= vlr->v2;
					vlr1->v2= vlr->v3;
					vlr1->v3= vlr->v4;

					vlr->v3 = vlr->v4;
					
					vlr1->flag |= R_DIVIDE_24;
				}
				else {
					vlr1->v1= vlr->v1;
					vlr1->v2= vlr->v3;
					vlr1->v3= vlr->v4;
					
					vlr1->flag &= ~R_DIVIDE_24;
				}
				vlr->v4 = vlr1->v4 = NULL;
				
				/* new normals */
				normal_tri_v3(vlr->n, vlr->v3->co, vlr->v2->co, vlr->v1->co);
				normal_tri_v3(vlr1->n, vlr1->v3->co, vlr1->v2->co, vlr1->v1->co);
			}
			/* clear the flag when not divided */
			else vlr->flag &= ~R_DIVIDE_24;
		}
	}
}

static void check_non_flat_quads(ObjectRen *obr)
{
	VlakRen *vlr, *vlr1;
	VertRen *v1, *v2, *v3, *v4;
	float nor[3], xn, flen;
	int a;

	for (a=obr->totvlak-1; a>=0; a--) {
		vlr= RE_findOrAddVlak(obr, a);
		
		/* test if rendering as a quad or triangle, skip wire */
		if (vlr->v4 && (vlr->flag & R_STRAND)==0 && (vlr->mat->material_type != MA_TYPE_WIRE)) {
			
			/* check if quad is actually triangle */
			v1= vlr->v1;
			v2= vlr->v2;
			v3= vlr->v3;
			v4= vlr->v4;
			sub_v3_v3v3(nor, v1->co, v2->co);
			if ( ABS(nor[0])<FLT_EPSILON10 &&  ABS(nor[1])<FLT_EPSILON10 && ABS(nor[2])<FLT_EPSILON10 ) {
				vlr->v1= v2;
				vlr->v2= v3;
				vlr->v3= v4;
				vlr->v4= NULL;
			}
			else {
				sub_v3_v3v3(nor, v2->co, v3->co);
				if ( ABS(nor[0])<FLT_EPSILON10 &&  ABS(nor[1])<FLT_EPSILON10 && ABS(nor[2])<FLT_EPSILON10 ) {
					vlr->v2= v3;
					vlr->v3= v4;
					vlr->v4= NULL;
				}
				else {
					sub_v3_v3v3(nor, v3->co, v4->co);
					if ( ABS(nor[0])<FLT_EPSILON10 &&  ABS(nor[1])<FLT_EPSILON10 && ABS(nor[2])<FLT_EPSILON10 ) {
						vlr->v4= NULL;
					}
					else {
						sub_v3_v3v3(nor, v4->co, v1->co);
						if ( ABS(nor[0])<FLT_EPSILON10 &&  ABS(nor[1])<FLT_EPSILON10 && ABS(nor[2])<FLT_EPSILON10 ) {
							vlr->v4= NULL;
						}
					}
				}
			}
			
			if (vlr->v4) {
				
				/* Face is divided along edge with the least gradient 		*/
				/* Flagged with R_DIVIDE_24 if divide is from vert 2 to 4 	*/
				/* 		4---3		4---3 */
				/*		|\ 1|	or  |1 /| */
				/*		|0\ |		|/ 0| */
				/*		1---2		1---2 	0 = orig face, 1 = new face */
				
				/* render normals are inverted in render! we calculate normal of single tria here */
				flen= normal_tri_v3(nor, vlr->v4->co, vlr->v3->co, vlr->v1->co);
				if (flen==0.0f) normal_tri_v3(nor, vlr->v4->co, vlr->v2->co, vlr->v1->co);
				
				xn = dot_v3v3(nor, vlr->n);

				if (ABS(xn) < 0.999995f ) {	// checked on noisy fractal grid
					
					float d1, d2;

					vlr1= RE_vlakren_copy(obr, vlr);
					vlr1->flag |= R_FACE_SPLIT;
					
					/* split direction based on vnorms */
					normal_tri_v3(nor, vlr->v1->co, vlr->v2->co, vlr->v3->co);
					d1 = dot_v3v3(nor, vlr->v1->n);

					normal_tri_v3(nor, vlr->v2->co, vlr->v3->co, vlr->v4->co);
					d2 = dot_v3v3(nor, vlr->v2->n);

					if ( fabs(d1) < fabs(d2) ) vlr->flag |= R_DIVIDE_24;
					else vlr->flag &= ~R_DIVIDE_24;

					/* new vertex pointers */
					if (vlr->flag & R_DIVIDE_24) {
						vlr1->v1= vlr->v2;
						vlr1->v2= vlr->v3;
						vlr1->v3= vlr->v4;

						vlr->v3 = vlr->v4;
						
						vlr1->flag |= R_DIVIDE_24;
					}
					else {
						vlr1->v1= vlr->v1;
						vlr1->v2= vlr->v3;
						vlr1->v3= vlr->v4;
						
						vlr1->flag &= ~R_DIVIDE_24;
					}
					vlr->v4 = vlr1->v4 = NULL;
					
					/* new normals */
					normal_tri_v3(vlr->n, vlr->v3->co, vlr->v2->co, vlr->v1->co);
					normal_tri_v3(vlr1->n, vlr1->v3->co, vlr1->v2->co, vlr1->v1->co);

					/* Freestyle edge marks */
					if (vlr->flag & R_DIVIDE_24) {
						vlr1->freestyle_edge_mark=
							((vlr->freestyle_edge_mark & R_EDGE_V2V3) ? R_EDGE_V1V2 : 0) |
							((vlr->freestyle_edge_mark & R_EDGE_V3V4) ? R_EDGE_V2V3 : 0);
						vlr->freestyle_edge_mark=
							((vlr->freestyle_edge_mark & R_EDGE_V1V2) ? R_EDGE_V1V2 : 0) |
							((vlr->freestyle_edge_mark & R_EDGE_V4V1) ? R_EDGE_V3V1 : 0);
					} else {
						vlr1->freestyle_edge_mark=
							((vlr->freestyle_edge_mark & R_EDGE_V3V4) ? R_EDGE_V2V3 : 0) |
							((vlr->freestyle_edge_mark & R_EDGE_V4V1) ? R_EDGE_V3V1 : 0);
						vlr->freestyle_edge_mark=
							((vlr->freestyle_edge_mark & R_EDGE_V1V2) ? R_EDGE_V1V2 : 0) |
							((vlr->freestyle_edge_mark & R_EDGE_V2V3) ? R_EDGE_V2V3 : 0);
					}
				}
				/* clear the flag when not divided */
				else vlr->flag &= ~R_DIVIDE_24;
			}
		}
	}
}

static void finalize_render_object(Render *re, ObjectRen *obr, int timeoffset)
{
	Object *ob= obr->ob;
	VertRen *ver= NULL;
	StrandRen *strand= NULL;
	StrandBound *sbound= NULL;
	float min[3], max[3], smin[3], smax[3];
	int a, b;

	if (obr->totvert || obr->totvlak || obr->tothalo || obr->totstrand) {
		/* the exception below is because displace code now is in init_render_mesh call, 
		 * I will look at means to have autosmooth enabled for all object types
		 * and have it as general postprocess, like displace */
		if (ob->type!=OB_MESH && test_for_displace(re, ob))
			do_displacement(re, obr, NULL, NULL);
	
		if (!timeoffset) {
			/* phong normal interpolation can cause error in tracing
			 * (terminator problem) */
			ob->smoothresh= 0.0;
			if ((re->r.mode & R_RAYTRACE) && (re->r.mode & R_SHADOW))
				set_phong_threshold(obr);
			
			if (re->flag & R_BAKING && re->r.bake_quad_split != 0) {
				/* Baking lets us define a quad split order */
				split_quads(obr, re->r.bake_quad_split);
			}
			else if (BKE_object_is_animated(re->scene, ob))
				split_quads(obr, 1);
			else {
				if ((re->r.mode & R_SIMPLIFY && re->r.simplify_flag & R_SIMPLE_NO_TRIANGULATE) == 0)
					check_non_flat_quads(obr);
			}
			
			set_fullsample_trace_flag(re, obr);

			/* compute bounding boxes for clipping */
			INIT_MINMAX(min, max);
			for (a=0; a<obr->totvert; a++) {
				if ((a & 255)==0) ver= obr->vertnodes[a>>8].vert;
				else ver++;

				minmax_v3v3_v3(min, max, ver->co);
			}

			if (obr->strandbuf) {
				float width;
				
				/* compute average bounding box of strandpoint itself (width) */
				if (obr->strandbuf->flag & R_STRAND_B_UNITS)
					obr->strandbuf->maxwidth= MAX2(obr->strandbuf->ma->strand_sta, obr->strandbuf->ma->strand_end);
				else
					obr->strandbuf->maxwidth= 0.0f;
				
				width= obr->strandbuf->maxwidth;
				sbound= obr->strandbuf->bound;
				for (b=0; b<obr->strandbuf->totbound; b++, sbound++) {
					
					INIT_MINMAX(smin, smax);

					for (a=sbound->start; a<sbound->end; a++) {
						strand= RE_findOrAddStrand(obr, a);
						strand_minmax(strand, smin, smax, width);
					}

					copy_v3_v3(sbound->boundbox[0], smin);
					copy_v3_v3(sbound->boundbox[1], smax);

					minmax_v3v3_v3(min, max, smin);
					minmax_v3v3_v3(min, max, smax);
				}
			}

			copy_v3_v3(obr->boundbox[0], min);
			copy_v3_v3(obr->boundbox[1], max);
		}
	}
}

/* ------------------------------------------------------------------------- */
/* Database																	 */
/* ------------------------------------------------------------------------- */

static int render_object_type(short type)
{
	return OB_TYPE_SUPPORT_MATERIAL(type);
}

static void find_dupli_instances(Render *re, ObjectRen *obr)
{
	ObjectInstanceRen *obi;
	float imat[4][4], obmat[4][4], obimat[4][4], nmat[3][3];
	int first = 1;

	mult_m4_m4m4(obmat, re->viewmat, obr->obmat);
	invert_m4_m4(imat, obmat);

	/* for objects instanced by dupliverts/faces/particles, we go over the
	 * list of instances to find ones that instance obr, and setup their
	 * matrices and obr pointer */
	for (obi=re->instancetable.last; obi; obi=obi->prev) {
		if (!obi->obr && obi->ob == obr->ob && obi->psysindex == obr->psysindex) {
			obi->obr= obr;

			/* compute difference between object matrix and
			 * object matrix with dupli transform, in viewspace */
			copy_m4_m4(obimat, obi->mat);
			mult_m4_m4m4(obi->mat, obimat, imat);

			copy_m3_m4(nmat, obi->mat);
			invert_m3_m3(obi->nmat, nmat);
			transpose_m3(obi->nmat);

			if (!first) {
				re->totvert += obr->totvert;
				re->totvlak += obr->totvlak;
				re->tothalo += obr->tothalo;
				re->totstrand += obr->totstrand;
			}
			else
				first= 0;
		}
	}
}

static void assign_dupligroup_dupli(Render *re, ObjectInstanceRen *obi, ObjectRen *obr)
{
	float imat[4][4], obmat[4][4], obimat[4][4], nmat[3][3];

	mult_m4_m4m4(obmat, re->viewmat, obr->obmat);
	invert_m4_m4(imat, obmat);

	obi->obr= obr;

	/* compute difference between object matrix and
	 * object matrix with dupli transform, in viewspace */
	copy_m4_m4(obimat, obi->mat);
	mult_m4_m4m4(obi->mat, obimat, imat);

	copy_m3_m4(nmat, obi->mat);
	invert_m3_m3(obi->nmat, nmat);
	transpose_m3(obi->nmat);

	re->totvert += obr->totvert;
	re->totvlak += obr->totvlak;
	re->tothalo += obr->tothalo;
	re->totstrand += obr->totstrand;
}

static ObjectRen *find_dupligroup_dupli(Render *re, Object *ob, int psysindex)
{
	ObjectRen *obr;

	/* if the object is itself instanced, we don't want to create an instance
	 * for it */
	if (ob->transflag & OB_RENDER_DUPLI)
		return NULL;

	/* try to find an object that was already created so we can reuse it
	 * and save memory */
	for (obr=re->objecttable.first; obr; obr=obr->next)
		if (obr->ob == ob && obr->psysindex == psysindex && (obr->flag & R_INSTANCEABLE))
			return obr;
	
	return NULL;
}

static void set_dupli_tex_mat(Render *re, ObjectInstanceRen *obi, DupliObject *dob)
{
	/* For duplis we need to have a matrix that transform the coordinate back
	 * to it's original position, without the dupli transforms. We also check
	 * the matrix is actually needed, to save memory on lots of dupliverts for
	 * example */
	static Object *lastob= NULL;
	static int needtexmat= 0;

	/* init */
	if (!re) {
		lastob= NULL;
		needtexmat= 0;
		return;
	}

	/* check if we actually need it */
	if (lastob != dob->ob) {
		Material ***material;
		short a, *totmaterial;

		lastob= dob->ob;
		needtexmat= 0;

		totmaterial= give_totcolp(dob->ob);
		material= give_matarar(dob->ob);

		if (totmaterial && material)
			for (a= 0; a<*totmaterial; a++)
				if ((*material)[a] && (*material)[a]->texco & TEXCO_OBJECT)
					needtexmat= 1;
	}

	if (needtexmat) {
		float imat[4][4];

		obi->duplitexmat= BLI_memarena_alloc(re->memArena, sizeof(float)*4*4);
		invert_m4_m4(imat, dob->mat);
		mul_serie_m4(obi->duplitexmat, re->viewmat, dob->omat, imat, re->viewinv, 0, 0, 0, 0);
	}
}

static void init_render_object_data(Render *re, ObjectRen *obr, int timeoffset)
{
	Object *ob= obr->ob;
	ParticleSystem *psys;
	int i;

	if (obr->psysindex) {
		if ((!obr->prev || obr->prev->ob != ob || (obr->prev->flag & R_INSTANCEABLE)==0) && ob->type==OB_MESH) {
			/* the emitter mesh wasn't rendered so the modifier stack wasn't
			 * evaluated with render settings */
			DerivedMesh *dm;
			dm = mesh_create_derived_render(re->scene, ob,	CD_MASK_BAREMESH|CD_MASK_MTFACE|CD_MASK_MCOL);
			dm->release(dm);
		}

		for (psys=ob->particlesystem.first, i=0; i<obr->psysindex-1; i++)
			psys= psys->next;

		render_new_particle_system(re, obr, psys, timeoffset);
	}
	else {
		if (ELEM(ob->type, OB_FONT, OB_CURVE))
			init_render_curve(re, obr, timeoffset);
		else if (ob->type==OB_SURF)
			init_render_surf(re, obr, timeoffset);
		else if (ob->type==OB_MESH)
			init_render_mesh(re, obr, timeoffset);
		else if (ob->type==OB_MBALL)
			init_render_mball(re, obr);
	}

	finalize_render_object(re, obr, timeoffset);

	re->totvert += obr->totvert;
	re->totvlak += obr->totvlak;
	re->tothalo += obr->tothalo;
	re->totstrand += obr->totstrand;
}

static void add_render_object(Render *re, Object *ob, Object *par, DupliObject *dob, int timeoffset)
{
	ObjectRen *obr;
	ObjectInstanceRen *obi;
	ParticleSystem *psys;
	int show_emitter, allow_render= 1, index, psysindex, i;

	index= (dob)? dob->index: 0;

	/* the emitter has to be processed first (render levels of modifiers) */
	/* so here we only check if the emitter should be rendered */
	if (ob->particlesystem.first) {
		show_emitter= 0;
		for (psys=ob->particlesystem.first; psys; psys=psys->next) {
			show_emitter += psys->part->draw & PART_DRAW_EMITTER;
			psys_render_set(ob, psys, re->viewmat, re->winmat, re->winx, re->winy, timeoffset);
		}

		/* if no psys has "show emitter" selected don't render emitter */
		if (show_emitter == 0)
			allow_render= 0;
	}

	/* one render object for the data itself */
	if (allow_render) {
		obr= RE_addRenderObject(re, ob, par, index, 0, ob->lay);
		if ((dob && !dob->animated) || (ob->transflag & OB_RENDER_DUPLI)) {
			obr->flag |= R_INSTANCEABLE;
			copy_m4_m4(obr->obmat, ob->obmat);
		}
		init_render_object_data(re, obr, timeoffset);

		/* only add instance for objects that have not been used for dupli */
		if (!(ob->transflag & OB_RENDER_DUPLI)) {
			obi= RE_addRenderInstance(re, obr, ob, par, index, 0, NULL, ob->lay);
			if (dob) set_dupli_tex_mat(re, obi, dob);
		}
		else
			find_dupli_instances(re, obr);
			
		for (i=1; i<=ob->totcol; i++) {
			Material* ma = give_render_material(re, ob, i);
			if (ma && ma->material_type == MA_TYPE_VOLUME)
				add_volume(re, obr, ma);
		}
	}

	/* and one render object per particle system */
	if (ob->particlesystem.first) {
		psysindex= 1;
		for (psys=ob->particlesystem.first; psys; psys=psys->next, psysindex++) {
			obr= RE_addRenderObject(re, ob, par, index, psysindex, ob->lay);
			if ((dob && !dob->animated) || (ob->transflag & OB_RENDER_DUPLI)) {
				obr->flag |= R_INSTANCEABLE;
				copy_m4_m4(obr->obmat, ob->obmat);
			}
			if (dob)
				psys->flag |= PSYS_USE_IMAT;
			init_render_object_data(re, obr, timeoffset);
			psys_render_restore(ob, psys);
			psys->flag &= ~PSYS_USE_IMAT;

			/* only add instance for objects that have not been used for dupli */
			if (!(ob->transflag & OB_RENDER_DUPLI)) {
				obi= RE_addRenderInstance(re, obr, ob, par, index, psysindex, NULL, ob->lay);
				if (dob) set_dupli_tex_mat(re, obi, dob);
			}
			else
				find_dupli_instances(re, obr);
		}
	}
}

/* par = pointer to duplicator parent, needed for object lookup table */
/* index = when duplicater copies same object (particle), the counter */
static void init_render_object(Render *re, Object *ob, Object *par, DupliObject *dob, int timeoffset)
{
	static double lasttime= 0.0;
	double time;
	float mat[4][4];

	if (ob->type==OB_LAMP)
		add_render_lamp(re, ob);
	else if (render_object_type(ob->type))
		add_render_object(re, ob, par, dob, timeoffset);
	else {
		mult_m4_m4m4(mat, re->viewmat, ob->obmat);
		invert_m4_m4(ob->imat, mat);
	}
	
	time= PIL_check_seconds_timer();
	if (time - lasttime > 1.0) {
		lasttime= time;
		/* clumsy copying still */
		re->i.totvert= re->totvert;
		re->i.totface= re->totvlak;
		re->i.totstrand= re->totstrand;
		re->i.tothalo= re->tothalo;
		re->i.totlamp= re->totlamp;
		re->stats_draw(re->sdh, &re->i);
	}

	ob->flag |= OB_DONE;
}

void RE_Database_Free(Render *re)
{
	LampRen *lar;
	
	/* statistics for debugging render memory usage */
	if ((G.debug & G_DEBUG) && (G.rendering)) {
		if ((re->r.scemode & R_PREVIEWBUTS)==0) {
			BKE_image_print_memlist();
			MEM_printmemlist_stats();
		}
	}

	/* FREE */
	
	for (lar= re->lampren.first; lar; lar= lar->next) {
		freeshadowbuf(lar);
		if (lar->jitter) MEM_freeN(lar->jitter);
		if (lar->shadsamp) MEM_freeN(lar->shadsamp);
		if (lar->sunsky) MEM_freeN(lar->sunsky);
		curvemapping_free(lar->curfalloff);
	}
	
	free_volume_precache(re);
	
	BLI_freelistN(&re->lampren);
	BLI_freelistN(&re->lights);

	free_renderdata_tables(re);

	/* free orco */
	free_mesh_orco_hash(re);

	end_render_materials(re->main);
	end_render_textures(re);
	
	free_pointdensities(re);
	
	free_camera_inside_volumes(re);
	
	if (re->wrld.aosphere) {
		MEM_freeN(re->wrld.aosphere);
		re->wrld.aosphere= NULL;
		re->scene->world->aosphere= NULL;
	}
	if (re->wrld.aotables) {
		MEM_freeN(re->wrld.aotables);
		re->wrld.aotables= NULL;
		re->scene->world->aotables= NULL;
	}
	if (re->r.mode & R_RAYTRACE)
		free_render_qmcsampler(re);
	
	if (re->r.mode & R_RAYTRACE) freeraytree(re);

	free_sss(re);
	free_occ(re);
	free_strand_surface(re);
	
	re->totvlak=re->totvert=re->totstrand=re->totlamp=re->tothalo= 0;
	re->i.convertdone = FALSE;

	re->bakebuf= NULL;

	if (re->scene)
		if (re->scene->r.scemode & R_FREE_IMAGE)
			if ((re->r.scemode & R_PREVIEWBUTS)==0)
				BKE_image_free_all_textures();

	if (re->memArena) {
		BLI_memarena_free(re->memArena);
		re->memArena = NULL;
	}
}

static int allow_render_object(Render *re, Object *ob, int nolamps, int onlyselected, Object *actob)
{
	/* override not showing object when duplis are used with particles */
	if (ob->transflag & OB_DUPLIPARTS)
		; /* let particle system(s) handle showing vs. not showing */
	else if ((ob->transflag & OB_DUPLI) && !(ob->transflag & OB_DUPLIFRAMES))
		return 0;
	
	/* don't add non-basic meta objects, ends up having renderobjects with no geometry */
	if (ob->type == OB_MBALL && ob!=BKE_mball_basis_find(re->scene, ob))
		return 0;
	
	if (nolamps && (ob->type==OB_LAMP))
		return 0;
	
	if (onlyselected && (ob!=actob && !(ob->flag & SELECT)))
		return 0;
	
	return 1;
}

static int allow_render_dupli_instance(Render *UNUSED(re), DupliObject *dob, Object *obd)
{
	ParticleSystem *psys;
	Material *ma;
	short a, *totmaterial;

	/* don't allow objects with halos. we need to have
	 * all halo's to sort them globally in advance */
	totmaterial= give_totcolp(obd);

	if (totmaterial) {
		for (a= 0; a<*totmaterial; a++) {
			ma= give_current_material(obd, a);
			if (ma && (ma->material_type == MA_TYPE_HALO))
				return 0;
		}
	}

	for (psys=obd->particlesystem.first; psys; psys=psys->next)
		if (!ELEM5(psys->part->ren_as, PART_DRAW_BB, PART_DRAW_LINE, PART_DRAW_PATH, PART_DRAW_OB, PART_DRAW_GR))
			return 0;

	/* don't allow lamp, animated duplis, or radio render */
	return (render_object_type(obd->type) &&
			(!(dob->type == OB_DUPLIGROUP) || !dob->animated));
}

static void dupli_render_particle_set(Render *re, Object *ob, int timeoffset, int level, int enable)
{
	/* ugly function, but we need to set particle systems to their render
	 * settings before calling object_duplilist, to get render level duplis */
	Group *group;
	GroupObject *go;
	ParticleSystem *psys;
	DerivedMesh *dm;

	if (level >= MAX_DUPLI_RECUR)
		return;
	
	if (ob->transflag & OB_DUPLIPARTS) {
		for (psys=ob->particlesystem.first; psys; psys=psys->next) {
			if (ELEM(psys->part->ren_as, PART_DRAW_OB, PART_DRAW_GR)) {
				if (enable)
					psys_render_set(ob, psys, re->viewmat, re->winmat, re->winx, re->winy, timeoffset);
				else
					psys_render_restore(ob, psys);
			}
		}

		if (enable) {
			/* this is to make sure we get render level duplis in groups:
			 * the derivedmesh must be created before init_render_mesh,
			 * since object_duplilist does dupliparticles before that */
			dm = mesh_create_derived_render(re->scene, ob, CD_MASK_BAREMESH|CD_MASK_MTFACE|CD_MASK_MCOL);
			dm->release(dm);

			for (psys=ob->particlesystem.first; psys; psys=psys->next)
				psys_get_modifier(ob, psys)->flag &= ~eParticleSystemFlag_psys_updated;
		}
	}

	if (ob->dup_group==NULL) return;
	group= ob->dup_group;

	for (go= group->gobject.first; go; go= go->next)
		dupli_render_particle_set(re, go->ob, timeoffset, level+1, enable);
}

static int get_vector_renderlayers(Scene *sce)
{
	SceneRenderLayer *srl;
	unsigned int lay= 0;

	for (srl= sce->r.layers.first; srl; srl= srl->next)
		if (srl->passflag & SCE_PASS_VECTOR)
			lay |= srl->lay;

	return lay;
}

static void add_group_render_dupli_obs(Render *re, Group *group, int nolamps, int onlyselected, Object *actob, int timeoffset, int level)
{
	GroupObject *go;
	Object *ob;

	/* simple preventing of too deep nested groups */
	if (level>MAX_DUPLI_RECUR) return;

	/* recursively go into dupligroups to find objects with OB_RENDER_DUPLI
	 * that were not created yet */
	for (go= group->gobject.first; go; go= go->next) {
		ob= go->ob;

		if (ob->flag & OB_DONE) {
			if (ob->transflag & OB_RENDER_DUPLI) {
				if (allow_render_object(re, ob, nolamps, onlyselected, actob)) {
					init_render_object(re, ob, NULL, 0, timeoffset);
					ob->transflag &= ~OB_RENDER_DUPLI;

					if (ob->dup_group)
						add_group_render_dupli_obs(re, ob->dup_group, nolamps, onlyselected, actob, timeoffset, level+1);
				}
			}
		}
	}
}

static void database_init_objects(Render *re, unsigned int renderlay, int nolamps, int onlyselected, Object *actob, int timeoffset)
{
	Base *base;
	Object *ob;
	Group *group;
	ObjectInstanceRen *obi;
	Scene *sce_iter;
	float mat[4][4];
	int lay, vectorlay;

	/* for duplis we need the Object texture mapping to work as if
	 * untransformed, set_dupli_tex_mat sets the matrix to allow that
	 * NULL is just for init */
	set_dupli_tex_mat(NULL, NULL, NULL);

	/* loop over all objects rather then using SETLOOPER because we may
	 * reference an mtex-mapped object which isn't rendered or is an
	 * empty in a dupli group. We could scan all render material/lamp/world
	 * mtex's for mapto objects but its easier just to set the
	 * 'imat' / 'imat_ren' on all and unlikely to be a performance hit
	 * See bug: [#28744] - campbell */
	for (ob= re->main->object.first; ob; ob= ob->id.next) {
		/* imat objects has to be done here, since displace can have texture using Object map-input */
		mult_m4_m4m4(mat, re->viewmat, ob->obmat);
		invert_m4_m4(ob->imat_ren, mat);
		copy_m4_m4(ob->imat, ob->imat_ren);
		/* each object should only be rendered once */
		ob->flag &= ~OB_DONE;
		ob->transflag &= ~OB_RENDER_DUPLI;
	}

	for (SETLOOPER(re->scene, sce_iter, base)) {
		ob= base->object;

		/* in the prev/next pass for making speed vectors, avoid creating
		 * objects that are not on a renderlayer with a vector pass, can
		 * save a lot of time in complex scenes */
		vectorlay= get_vector_renderlayers(re->scene);
		lay= (timeoffset)? renderlay & vectorlay: renderlay;

		/* if the object has been restricted from rendering in the outliner, ignore it */
		if (ob->restrictflag & OB_RESTRICT_RENDER) continue;

		/* OB_DONE means the object itself got duplicated, so was already converted */
		if (ob->flag & OB_DONE) {
			/* OB_RENDER_DUPLI means instances for it were already created, now
			 * it still needs to create the ObjectRen containing the data */
			if (ob->transflag & OB_RENDER_DUPLI) {
				if (allow_render_object(re, ob, nolamps, onlyselected, actob)) {
					init_render_object(re, ob, NULL, 0, timeoffset);
					ob->transflag &= ~OB_RENDER_DUPLI;
				}
			}
		}
		else if ((base->lay & lay) || (ob->type==OB_LAMP && (base->lay & re->lay)) ) {
			if ((ob->transflag & OB_DUPLI) && (ob->type!=OB_MBALL)) {
				DupliObject *dob;
				ListBase *lb;

				/* create list of duplis generated by this object, particle
				 * system need to have render settings set for dupli particles */
				dupli_render_particle_set(re, ob, timeoffset, 0, 1);
				lb= object_duplilist(re->scene, ob);
				dupli_render_particle_set(re, ob, timeoffset, 0, 0);

				for (dob= lb->first; dob; dob= dob->next) {
					Object *obd= dob->ob;
					
					copy_m4_m4(obd->obmat, dob->mat);

					/* group duplis need to set ob matrices correct, for deform. so no_draw is part handled */
					if (!(obd->transflag & OB_RENDER_DUPLI) && dob->no_draw)
						continue;

					if (obd->restrictflag & OB_RESTRICT_RENDER)
						continue;

					if (obd->type==OB_MBALL)
						continue;

					if (!allow_render_object(re, obd, nolamps, onlyselected, actob))
						continue;

					if (allow_render_dupli_instance(re, dob, obd)) {
						ParticleSystem *psys;
						ObjectRen *obr = NULL;
						int psysindex;
						float mat[4][4];

						obi=NULL;

						/* instances instead of the actual object are added in two cases, either
						 * this is a duplivert/face/particle, or it is a non-animated object in
						 * a dupligroup that has already been created before */
						if (dob->type != OB_DUPLIGROUP || (obr=find_dupligroup_dupli(re, obd, 0))) {
							mult_m4_m4m4(mat, re->viewmat, dob->mat);
							obi= RE_addRenderInstance(re, NULL, obd, ob, dob->index, 0, mat, obd->lay);

							/* fill in instance variables for texturing */
							set_dupli_tex_mat(re, obi, dob);
							if (dob->type != OB_DUPLIGROUP) {
								copy_v3_v3(obi->dupliorco, dob->orco);
								obi->dupliuv[0]= dob->uv[0];
								obi->dupliuv[1]= dob->uv[1];
							}
							else {
								/* for the second case, setup instance to point to the already
								 * created object, and possibly setup instances if this object
								 * itself was duplicated. for the first case find_dupli_instances
								 * will be called later. */
								assign_dupligroup_dupli(re, obi, obr);
								if (obd->transflag & OB_RENDER_DUPLI)
									find_dupli_instances(re, obr);
							}
						}

						/* same logic for particles, each particle system has it's own object, so
						 * need to go over them separately */
						psysindex= 1;
						for (psys=obd->particlesystem.first; psys; psys=psys->next) {
							if (dob->type != OB_DUPLIGROUP || (obr=find_dupligroup_dupli(re, obd, psysindex))) {
								if (obi == NULL)
									mult_m4_m4m4(mat, re->viewmat, dob->mat);
								obi= RE_addRenderInstance(re, NULL, obd, ob, dob->index, psysindex++, mat, obd->lay);

								set_dupli_tex_mat(re, obi, dob);
								if (dob->type != OB_DUPLIGROUP) {
									copy_v3_v3(obi->dupliorco, dob->orco);
									obi->dupliuv[0]= dob->uv[0];
									obi->dupliuv[1]= dob->uv[1];
								}
								else {
									assign_dupligroup_dupli(re, obi, obr);
									if (obd->transflag & OB_RENDER_DUPLI)
										find_dupli_instances(re, obr);
								}
							}
						}

						if (obi==NULL)
							/* can't instance, just create the object */
							init_render_object(re, obd, ob, dob, timeoffset);
						
						if (dob->type != OB_DUPLIGROUP) {
							obd->flag |= OB_DONE;
							obd->transflag |= OB_RENDER_DUPLI;
						}
					}
					else
						init_render_object(re, obd, ob, dob, timeoffset);
					
					if (re->test_break(re->tbh)) break;
				}
				free_object_duplilist(lb);

				if (allow_render_object(re, ob, nolamps, onlyselected, actob))
					init_render_object(re, ob, NULL, 0, timeoffset);
			}
			else if (allow_render_object(re, ob, nolamps, onlyselected, actob))
				init_render_object(re, ob, NULL, 0, timeoffset);
		}

		if (re->test_break(re->tbh)) break;
	}

	/* objects in groups with OB_RENDER_DUPLI set still need to be created,
	 * since they may not be part of the scene */
	for (group= re->main->group.first; group; group=group->id.next)
		add_group_render_dupli_obs(re, group, nolamps, onlyselected, actob, timeoffset, 0);

	if (!re->test_break(re->tbh))
		RE_makeRenderInstances(re);
}

/* used to be 'rotate scene' */
void RE_Database_FromScene(Render *re, Main *bmain, Scene *scene, unsigned int lay, int use_camera_view)
{
	Scene *sce;
	float mat[4][4];
	float amb[3];
	Object *camera= RE_GetCamera(re);

	re->main= bmain;
	re->scene= scene;
	re->lay= lay;
	
	/* per second, per object, stats print this */
	re->i.infostr= "Preparing Scene data";
	re->i.cfra= scene->r.cfra;
	BLI_strncpy(re->i.scenename, scene->id.name+2, sizeof(re->i.scenename));
	
	/* XXX add test if dbase was filled already? */
	
	re->memArena = BLI_memarena_new(BLI_MEMARENA_STD_BUFSIZE, "render db arena");
	re->totvlak=re->totvert=re->totstrand=re->totlamp=re->tothalo= 0;
	re->lights.first= re->lights.last= NULL;
	re->lampren.first= re->lampren.last= NULL;
	
	slurph_opt= 0;
	re->i.partsdone = FALSE;	/* signal now in use for previewrender */
	
	/* in localview, lamps are using normal layers, objects only local bits */
	if (re->lay & 0xFF000000)
		lay &= 0xFF000000;
	
	/* applies changes fully */
	if ((re->r.scemode & (R_NO_FRAME_UPDATE|R_PREVIEWBUTS))==0)
		BKE_scene_update_for_newframe(re->main, re->scene, lay);
	
	/* if no camera, viewmat should have been set! */
	if (use_camera_view && camera) {
		/* called before but need to call again in case of lens animation from the
		 * above call to BKE_scene_update_for_newframe, fixes bug. [#22702].
		 * following calls don't depend on 'RE_SetCamera' */
		RE_SetCamera(re, camera);

		normalize_m4(camera->obmat);
		invert_m4_m4(mat, camera->obmat);
		RE_SetView(re, mat);
		camera->recalc= OB_RECALC_OB; /* force correct matrix for scaled cameras */
	}
	
	init_render_world(re);	/* do first, because of ambient. also requires re->osa set correct */
	if (re->r.mode & R_RAYTRACE) {
		init_render_qmcsampler(re);

		if (re->wrld.mode & (WO_AMB_OCC|WO_ENV_LIGHT|WO_INDIRECT_LIGHT))
			if (re->wrld.ao_samp_method == WO_AOSAMP_CONSTANT)
				init_ao_sphere(&re->wrld);
	}
	
	/* still bad... doing all */
	init_render_textures(re);
	copy_v3_v3(amb, &re->wrld.ambr);
	init_render_materials(re->main, re->r.mode, amb);
	set_node_shader_lamp_loop(shade_material_loop);

	/* MAKE RENDER DATA */
	database_init_objects(re, lay, 0, 0, 0, 0);
	
	if (!re->test_break(re->tbh)) {
		int tothalo;

		set_material_lightgroups(re);
		for (sce= re->scene; sce; sce= sce->set)
			set_renderlayer_lightgroups(re, sce);
		
		slurph_opt= 1;
		
		/* for now some clumsy copying still */
		re->i.totvert= re->totvert;
		re->i.totface= re->totvlak;
		re->i.totstrand= re->totstrand;
		re->i.tothalo= re->tothalo;
		re->i.totlamp= re->totlamp;
		re->stats_draw(re->sdh, &re->i);
		
		/* don't sort stars */
		tothalo= re->tothalo;
		if (!re->test_break(re->tbh)) {
			if (re->wrld.mode & WO_STARS) {
				re->i.infostr= "Creating Starfield";
				re->stats_draw(re->sdh, &re->i);
				RE_make_stars(re, NULL, NULL, NULL, NULL);
			}
		}
		sort_halos(re, tothalo);
		
		init_camera_inside_volumes(re);
		
		re->i.infostr= "Creating Shadowbuffers";
		re->stats_draw(re->sdh, &re->i);

		/* SHADOW BUFFER */
		threaded_makeshadowbufs(re);

		/* old code checked for internal render (aka not yafray) */
		{
			/* raytree */
			if (!re->test_break(re->tbh)) {
				if (re->r.mode & R_RAYTRACE) {
					makeraytree(re);
				}
			}
			/* ENVIRONMENT MAPS */
			if (!re->test_break(re->tbh))
				make_envmaps(re);
				
			/* point density texture */
			if (!re->test_break(re->tbh))
				make_pointdensities(re);
			/* voxel data texture */
			if (!re->test_break(re->tbh))
				make_voxeldata(re);
		}
		
		if (!re->test_break(re->tbh))
			project_renderdata(re, projectverto, re->r.mode & R_PANORAMA, 0, 1);
		
		/* Occlusion */
		if ((re->wrld.mode & (WO_AMB_OCC|WO_ENV_LIGHT|WO_INDIRECT_LIGHT)) && !re->test_break(re->tbh))
			if (re->wrld.ao_gather_method == WO_AOGATHER_APPROX)
				if (re->r.mode & R_SHADOW)
					make_occ_tree(re);

		/* SSS */
		if ((re->r.mode & R_SSS) && !re->test_break(re->tbh))
			make_sss_tree(re);
		
		if (!re->test_break(re->tbh))
			if (re->r.mode & R_RAYTRACE)
				volume_precache(re);
		
	}
	
	if (re->test_break(re->tbh))
		RE_Database_Free(re);
	else
		re->i.convertdone = TRUE;
	
	re->i.infostr= NULL;
	re->stats_draw(re->sdh, &re->i);
}

/* exported call to recalculate hoco for vertices, when winmat changed */
void RE_DataBase_ApplyWindow(Render *re)
{
	project_renderdata(re, projectverto, 0, 0, 0);
}

void RE_DataBase_GetView(Render *re, float mat[][4])
{
	copy_m4_m4(mat, re->viewmat);
}

/* ------------------------------------------------------------------------- */
/* Speed Vectors															 */
/* ------------------------------------------------------------------------- */

static void database_fromscene_vectors(Render *re, Scene *scene, unsigned int lay, int timeoffset)
{
	Object *camera= RE_GetCamera(re);
	float mat[4][4];
	
	re->scene= scene;
	re->lay= lay;
	
	/* XXX add test if dbase was filled already? */
	
	re->memArena = BLI_memarena_new(BLI_MEMARENA_STD_BUFSIZE, "vector render db arena");
	re->totvlak=re->totvert=re->totstrand=re->totlamp=re->tothalo= 0;
	re->i.totface=re->i.totvert=re->i.totstrand=re->i.totlamp=re->i.tothalo= 0;
	re->lights.first= re->lights.last= NULL;

	slurph_opt= 0;
	
	/* in localview, lamps are using normal layers, objects only local bits */
	if (re->lay & 0xFF000000)
		lay &= 0xFF000000;
	
	/* applies changes fully */
	scene->r.cfra += timeoffset;
	BKE_scene_update_for_newframe(re->main, re->scene, lay);
	
	/* if no camera, viewmat should have been set! */
	if (camera) {
		normalize_m4(camera->obmat);
		invert_m4_m4(mat, camera->obmat);
		RE_SetView(re, mat);
	}
	
	/* MAKE RENDER DATA */
	database_init_objects(re, lay, 0, 0, 0, timeoffset);
	
	if (!re->test_break(re->tbh))
		project_renderdata(re, projectverto, re->r.mode & R_PANORAMA, 0, 1);

	/* do this in end, particles for example need cfra */
	scene->r.cfra -= timeoffset;
}

/* choose to use static, to prevent giving too many args to this call */
static void speedvector_project(Render *re, float zco[2], const float co[3], const float ho[4])
{
	static float pixelphix=0.0f, pixelphiy=0.0f, zmulx=0.0f, zmuly=0.0f;
	static int pano= 0;
	float div;
	
	/* initialize */
	if (re) {
		pano= re->r.mode & R_PANORAMA;
		
		/* precalculate amount of radians 1 pixel rotates */
		if (pano) {
			/* size of 1 pixel mapped to viewplane coords */
			float psize= (re->viewplane.xmax-re->viewplane.xmin)/(float)re->winx;
			/* x angle of a pixel */
			pixelphix= atan(psize/re->clipsta);
			
			psize= (re->viewplane.ymax-re->viewplane.ymin)/(float)re->winy;
			/* y angle of a pixel */
			pixelphiy= atan(psize/re->clipsta);
		}
		zmulx= re->winx/2;
		zmuly= re->winy/2;
		
		return;
	}
	
	/* now map hocos to screenspace, uses very primitive clip still */
	if (ho[3]<0.1f) div= 10.0f;
	else div= 1.0f/ho[3];
	
	/* use cylinder projection */
	if (pano) {
		float vec[3], ang;
		/* angle between (0, 0, -1) and (co) */
		copy_v3_v3(vec, co);

		ang= saacos(-vec[2]/sqrtf(vec[0]*vec[0] + vec[2]*vec[2]));
		if (vec[0]<0.0f) ang= -ang;
		zco[0]= ang/pixelphix + zmulx;
		
		ang= 0.5f*(float)M_PI - saacos(vec[1] / len_v3(vec));
		zco[1]= ang/pixelphiy + zmuly;
		
	}
	else {
		zco[0]= zmulx*(1.0f+ho[0]*div);
		zco[1]= zmuly*(1.0f+ho[1]*div);
	}
}

static void calculate_speedvector(const float vectors[2], int step, float winsq, float winroot, const float co[3], const float ho[4], float speed[4])
{
	float zco[2], len;

	speedvector_project(NULL, zco, co, ho);
	
	zco[0]= vectors[0] - zco[0];
	zco[1]= vectors[1] - zco[1];
	
	/* enable nice masks for hardly moving stuff or float inaccuracy */
	if (zco[0]<0.1f && zco[0]>-0.1f && zco[1]<0.1f && zco[1]>-0.1f ) {
		zco[0]= 0.0f;
		zco[1]= 0.0f;
	}
	
	/* maximize speed for image width, otherwise it never looks good */
	len= zco[0]*zco[0] + zco[1]*zco[1];
	if (len > winsq) {
		len= winroot/sqrtf(len);
		zco[0]*= len;
		zco[1]*= len;
	}
	
	/* note; in main vecblur loop speedvec is negated again */
	if (step) {
		speed[2]= -zco[0];
		speed[3]= -zco[1];
	}
	else {
		speed[0]= zco[0];
		speed[1]= zco[1];
	}
}

static float *calculate_strandsurface_speedvectors(Render *re, ObjectInstanceRen *obi, StrandSurface *mesh)
{
	if (mesh->co && mesh->prevco && mesh->nextco) {
		float winsq= (float)re->winx*(float)re->winy; /* int's can wrap on large images */
		float winroot= sqrt(winsq);
		float (*winspeed)[4];
		float ho[4], prevho[4], nextho[4], winmat[4][4], vec[2];
		int a;

		if (obi->flag & R_TRANSFORMED)
			mult_m4_m4m4(winmat, re->winmat, obi->mat);
		else
			copy_m4_m4(winmat, re->winmat);

		winspeed= MEM_callocN(sizeof(float)*4*mesh->totvert, "StrandSurfWin");

		for (a=0; a<mesh->totvert; a++) {
			projectvert(mesh->co[a], winmat, ho);

			projectvert(mesh->prevco[a], winmat, prevho);
			speedvector_project(NULL, vec, mesh->prevco[a], prevho);
			calculate_speedvector(vec, 0, winsq, winroot, mesh->co[a], ho, winspeed[a]);

			projectvert(mesh->nextco[a], winmat, nextho);
			speedvector_project(NULL, vec, mesh->nextco[a], nextho);
			calculate_speedvector(vec, 1, winsq, winroot, mesh->co[a], ho, winspeed[a]);
		}

		return (float*)winspeed;
	}

	return NULL;
}

static void calculate_speedvectors(Render *re, ObjectInstanceRen *obi, float *vectors, int step)
{
	ObjectRen *obr= obi->obr;
	VertRen *ver= NULL;
	StrandRen *strand= NULL;
	StrandBuffer *strandbuf;
	StrandSurface *mesh= NULL;
	float *speed, (*winspeed)[4]=NULL, ho[4], winmat[4][4];
	float *co1, *co2, *co3, *co4, w[4];
	float winsq= (float)re->winx*(float)re->winy, winroot= sqrt(winsq);  /* int's can wrap on large images */
	int a, *face, *index;

	if (obi->flag & R_TRANSFORMED)
		mult_m4_m4m4(winmat, re->winmat, obi->mat);
	else
		copy_m4_m4(winmat, re->winmat);

	if (obr->vertnodes) {
		for (a=0; a<obr->totvert; a++, vectors+=2) {
			if ((a & 255)==0) ver= obr->vertnodes[a>>8].vert;
			else ver++;

			speed= RE_vertren_get_winspeed(obi, ver, 1);
			projectvert(ver->co, winmat, ho);
			calculate_speedvector(vectors, step, winsq, winroot, ver->co, ho, speed);
		}
	}

	if (obr->strandnodes) {
		strandbuf= obr->strandbuf;
		mesh= (strandbuf)? strandbuf->surface: NULL;

		/* compute speed vectors at surface vertices */
		if (mesh)
			winspeed= (float(*)[4])calculate_strandsurface_speedvectors(re, obi, mesh);

		if (winspeed) {
			for (a=0; a<obr->totstrand; a++, vectors+=2) {
				if ((a & 255)==0) strand= obr->strandnodes[a>>8].strand;
				else strand++;

				index= RE_strandren_get_face(obr, strand, 0);
				if (index && *index < mesh->totface) {
					speed= RE_strandren_get_winspeed(obi, strand, 1);

					/* interpolate speed vectors from strand surface */
					face= mesh->face[*index];

					co1= mesh->co[face[0]];
					co2= mesh->co[face[1]];
					co3= mesh->co[face[2]];
					co4= (face[3])? mesh->co[face[3]]: NULL;

					interp_weights_face_v3(w, co1, co2, co3, co4, strand->vert->co);

					zero_v4(speed);
					madd_v4_v4fl(speed, winspeed[face[0]], w[0]);
					madd_v4_v4fl(speed, winspeed[face[1]], w[1]);
					madd_v4_v4fl(speed, winspeed[face[2]], w[2]);
					if (face[3])
						madd_v4_v4fl(speed, winspeed[face[3]], w[3]);
				}
			}

			MEM_freeN(winspeed);
		}
	}
}

static int load_fluidsimspeedvectors(Render *re, ObjectInstanceRen *obi, float *vectors, int step)
{
	ObjectRen *obr= obi->obr;
	Object *fsob= obr->ob;
	VertRen *ver= NULL;
	float *speed, div, zco[2], avgvel[4] = {0.0, 0.0, 0.0, 0.0};
	float zmulx= re->winx/2, zmuly= re->winy/2, len;
	float winsq= (float)re->winx*(float)re->winy, winroot= sqrt(winsq); /* int's can wrap on large images */
	int a, j;
	float hoco[4], ho[4], fsvec[4], camco[4];
	float mat[4][4], winmat[4][4];
	float imat[4][4];
	FluidsimModifierData *fluidmd = (FluidsimModifierData *)modifiers_findByType(fsob, eModifierType_Fluidsim);
	FluidsimSettings *fss;
	FluidVertexVelocity *velarray = NULL;
	
	/* only one step needed */
	if (step) return 1;
	
	if (fluidmd)
		fss = fluidmd->fss;
	else
		return 0;
	
	copy_m4_m4(mat, re->viewmat);
	invert_m4_m4(imat, mat);

	/* set first vertex OK */
	if (!fss->meshVelocities) return 0;
	
	if ( obr->totvert != fss->totvert) {
		//fprintf(stderr, "load_fluidsimspeedvectors - modified fluidsim mesh, not using speed vectors (%d,%d)...\n", obr->totvert, fsob->fluidsimSettings->meshSurface->totvert); // DEBUG
		return 0;
	}
	
	velarray = fss->meshVelocities;

	if (obi->flag & R_TRANSFORMED)
		mult_m4_m4m4(winmat, re->winmat, obi->mat);
	else
		copy_m4_m4(winmat, re->winmat);
	
	/* (bad) HACK calculate average velocity */
	/* better solution would be fixing getVelocityAt() in intern/elbeem/intern/solver_util.cpp
	 * so that also small drops/little water volumes return a velocity != 0.
	 * But I had no luck in fixing that function - DG */
	for (a=0; a<obr->totvert; a++) {
		for (j=0;j<3;j++) avgvel[j] += velarray[a].vel[j];
		
	}
	for (j=0;j<3;j++) avgvel[j] /= (float)(obr->totvert);
	
	
	for (a=0; a<obr->totvert; a++, vectors+=2) {
		if ((a & 255)==0)
			ver= obr->vertnodes[a>>8].vert;
		else
			ver++;

		// get fluid velocity
		fsvec[3] = 0.0f;
		//fsvec[0] = fsvec[1] = fsvec[2] = fsvec[3] = 0.0; fsvec[2] = 2.0f; // NT fixed test
		for (j=0;j<3;j++) fsvec[j] = velarray[a].vel[j];
		
		/* (bad) HACK insert average velocity if none is there (see previous comment) */
		if ((fsvec[0] == 0.0f) && (fsvec[1] == 0.0f) && (fsvec[2] == 0.0f)) {
			fsvec[0] = avgvel[0];
			fsvec[1] = avgvel[1];
			fsvec[2] = avgvel[2];
		}
		
		// transform (=rotate) to cam space
		camco[0] = dot_v3v3(imat[0], fsvec);
		camco[1] = dot_v3v3(imat[1], fsvec);
		camco[2] = dot_v3v3(imat[2], fsvec);

		// get homogenous coordinates
		projectvert(camco, winmat, hoco);
		projectvert(ver->co, winmat, ho);
		
		/* now map hocos to screenspace, uses very primitive clip still */
		// use ho[3] of original vertex, xy component of vel. direction
		if (ho[3]<0.1f) div= 10.0f;
		else div= 1.0f/ho[3];
		zco[0]= zmulx*hoco[0]*div;
		zco[1]= zmuly*hoco[1]*div;
		
		// maximize speed as usual
		len= zco[0]*zco[0] + zco[1]*zco[1];
		if (len > winsq) {
			len= winroot/sqrtf(len);
			zco[0]*= len; zco[1]*= len;
		}
		
		speed= RE_vertren_get_winspeed(obi, ver, 1);
		// set both to the same value
		speed[0]= speed[2]= zco[0];
		speed[1]= speed[3]= zco[1];
		//if (a < 20) fprintf(stderr,"speed %d %f,%f | camco %f,%f,%f | hoco %f,%f,%f,%f\n", a, speed[0], speed[1], camco[0],camco[1], camco[2], hoco[0],hoco[1], hoco[2],hoco[3]); // NT DEBUG
	}

	return 1;
}

/* makes copy per object of all vectors */
/* result should be that we can free entire database */
static void copy_dbase_object_vectors(Render *re, ListBase *lb)
{
	ObjectInstanceRen *obi, *obilb;
	ObjectRen *obr;
	VertRen *ver= NULL;
	float *vec, ho[4], winmat[4][4];
	int a, totvector;

	for (obi= re->instancetable.first; obi; obi= obi->next) {
		obr= obi->obr;

		obilb= MEM_mallocN(sizeof(ObjectInstanceRen), "ObInstanceVector");
		memcpy(obilb, obi, sizeof(ObjectInstanceRen));
		BLI_addtail(lb, obilb);

		obilb->totvector= totvector= obr->totvert;

		if (totvector > 0) {
			vec= obilb->vectors= MEM_mallocN(2*sizeof(float)*totvector, "vector array");

			if (obi->flag & R_TRANSFORMED)
				mult_m4_m4m4(winmat, re->winmat, obi->mat);
			else
				copy_m4_m4(winmat, re->winmat);

			for (a=0; a<obr->totvert; a++, vec+=2) {
				if ((a & 255)==0) ver= obr->vertnodes[a>>8].vert;
				else ver++;
				
				projectvert(ver->co, winmat, ho);
				speedvector_project(NULL, vec, ver->co, ho);
			}
		}
	}
}

static void free_dbase_object_vectors(ListBase *lb)
{
	ObjectInstanceRen *obi;
	
	for (obi= lb->first; obi; obi= obi->next)
		if (obi->vectors)
			MEM_freeN(obi->vectors);
	BLI_freelistN(lb);
}

void RE_Database_FromScene_Vectors(Render *re, Main *bmain, Scene *sce, unsigned int lay)
{
	ObjectInstanceRen *obi, *oldobi;
	StrandSurface *mesh;
	ListBase *table;
	ListBase oldtable= {NULL, NULL}, newtable= {NULL, NULL};
	ListBase strandsurface;
	int step;
	
	re->i.infostr= "Calculating previous frame vectors";
	re->r.mode |= R_SPEED;
	
	speedvector_project(re, NULL, NULL, NULL);	/* initializes projection code */
	
	/* creates entire dbase */
	database_fromscene_vectors(re, sce, lay, -1);
	
	/* copy away vertex info */
	copy_dbase_object_vectors(re, &oldtable);
		
	/* free dbase and make the future one */
	strandsurface= re->strandsurface;
	memset(&re->strandsurface, 0, sizeof(ListBase));
	RE_Database_Free(re);
	re->strandsurface= strandsurface;
	
	if (!re->test_break(re->tbh)) {
		/* creates entire dbase */
		re->i.infostr= "Calculating next frame vectors";
		
		database_fromscene_vectors(re, sce, lay, +1);
	}	
	/* copy away vertex info */
	copy_dbase_object_vectors(re, &newtable);
	
	/* free dbase and make the real one */
	strandsurface= re->strandsurface;
	memset(&re->strandsurface, 0, sizeof(ListBase));
	RE_Database_Free(re);
	re->strandsurface= strandsurface;
	
	if (!re->test_break(re->tbh))
		RE_Database_FromScene(re, bmain, sce, lay, 1);
	
	if (!re->test_break(re->tbh)) {
		int vectorlay= get_vector_renderlayers(re->scene);

		for (step= 0; step<2; step++) {
			
			if (step)
				table= &newtable;
			else
				table= &oldtable;
			
			oldobi= table->first;
			for (obi= re->instancetable.first; obi && oldobi; obi= obi->next) {
				int ok= 1;
				FluidsimModifierData *fluidmd;

				if (!(obi->lay & vectorlay))
					continue;

				obi->totvector= obi->obr->totvert;

				/* find matching object in old table */
				if (oldobi->ob!=obi->ob || oldobi->par!=obi->par || oldobi->index!=obi->index || oldobi->psysindex!=obi->psysindex) {
					ok= 0;
					for (oldobi= table->first; oldobi; oldobi= oldobi->next)
						if (oldobi->ob==obi->ob && oldobi->par==obi->par && oldobi->index==obi->index && oldobi->psysindex==obi->psysindex)
							break;
					if (oldobi==NULL)
						oldobi= table->first;
					else
						ok= 1;
				}
				if (ok==0) {
					 printf("speed table: missing object %s\n", obi->ob->id.name+2);
					continue;
				}

				// NT check for fluidsim special treatment
				fluidmd = (FluidsimModifierData *)modifiers_findByType(obi->ob, eModifierType_Fluidsim);
				if (fluidmd && fluidmd->fss && (fluidmd->fss->type & OB_FLUIDSIM_DOMAIN)) {
					/* use preloaded per vertex simulation data, only does calculation for step=1 */
					/* NOTE/FIXME - velocities and meshes loaded unnecessarily often during the database_fromscene_vectors calls... */
					load_fluidsimspeedvectors(re, obi, oldobi->vectors, step);
				}
				else {
					/* check if both have same amounts of vertices */
					if (obi->totvector==oldobi->totvector)
						calculate_speedvectors(re, obi, oldobi->vectors, step);
					else
						printf("Warning: object %s has different amount of vertices or strands on other frame\n", obi->ob->id.name+2);
				} // not fluidsim

				oldobi= oldobi->next;
			}
		}
	}
	
	free_dbase_object_vectors(&oldtable);
	free_dbase_object_vectors(&newtable);

	for (mesh=re->strandsurface.first; mesh; mesh=mesh->next) {
		if (mesh->prevco) {
			MEM_freeN(mesh->prevco);
			mesh->prevco= NULL;
		}
		if (mesh->nextco) {
			MEM_freeN(mesh->nextco);
			mesh->nextco= NULL;
		}
	}
	
	re->i.infostr= NULL;
	re->stats_draw(re->sdh, &re->i);
}


/* ------------------------------------------------------------------------- */
/* Baking																	 */
/* ------------------------------------------------------------------------- */

/* setup for shaded view or bake, so only lamps and materials are initialized */
/* type:
 * RE_BAKE_LIGHT:  for shaded view, only add lamps
 * RE_BAKE_ALL:    for baking, all lamps and objects
 * RE_BAKE_NORMALS:for baking, no lamps and only selected objects
 * RE_BAKE_AO:     for baking, no lamps, but all objects
 * RE_BAKE_TEXTURE:for baking, no lamps, only selected objects
 * RE_BAKE_DISPLACEMENT:for baking, no lamps, only selected objects
 * RE_BAKE_SHADOW: for baking, only shadows, but all objects
 */
void RE_Database_Baking(Render *re, Main *bmain, Scene *scene, unsigned int lay, const int type, Object *actob)
{
	Object *camera;
	float mat[4][4];
	float amb[3];
	const short onlyselected= !ELEM4(type, RE_BAKE_LIGHT, RE_BAKE_ALL, RE_BAKE_SHADOW, RE_BAKE_AO);
	const short nolamps= ELEM3(type, RE_BAKE_NORMALS, RE_BAKE_TEXTURE, RE_BAKE_DISPLACEMENT);

	re->main= bmain;
	re->scene= scene;
	re->lay= lay;

	/* renderdata setup and exceptions */
	re->r= scene->r;
	
	RE_init_threadcount(re);
	
	re->flag |= R_BAKING;
	re->excludeob= actob;
	if (actob)
		re->flag |= R_BAKE_TRACE;

	if (type==RE_BAKE_NORMALS && re->r.bake_normal_space==R_BAKE_SPACE_TANGENT)
		re->flag |= R_NEED_TANGENT;
	
	if (!actob && ELEM4(type, RE_BAKE_LIGHT, RE_BAKE_NORMALS, RE_BAKE_TEXTURE, RE_BAKE_DISPLACEMENT)) {
		re->r.mode &= ~R_SHADOW;
		re->r.mode &= ~R_RAYTRACE;
	}
	
	if (!actob && (type==RE_BAKE_SHADOW)) {
		re->r.mode |= R_SHADOW;
	}
	
	/* setup render stuff */
	re->memArena = BLI_memarena_new(BLI_MEMARENA_STD_BUFSIZE, "bake db arena");
	
	re->totvlak=re->totvert=re->totstrand=re->totlamp=re->tothalo= 0;
	re->lights.first= re->lights.last= NULL;
	re->lampren.first= re->lampren.last= NULL;

	/* in localview, lamps are using normal layers, objects only local bits */
	if (re->lay & 0xFF000000)
		lay &= 0xFF000000;
	
	camera= RE_GetCamera(re);
	
	/* if no camera, set unit */
	if (camera) {
		normalize_m4(camera->obmat);
		invert_m4_m4(mat, camera->obmat);
		RE_SetView(re, mat);
	}
	else {
		unit_m4(mat);
		RE_SetView(re, mat);
	}
	copy_m3_m4(re->imat, re->viewinv);

	/* TODO: deep shadow maps + baking + strands */
	/* strands use the window matrix and view size, there is to correct
	 * window matrix but at least avoids malloc and crash loop [#27807] */
	unit_m4(re->winmat);
	re->winx= re->winy= 256;
	/* done setting dummy values */

	init_render_world(re);	/* do first, because of ambient. also requires re->osa set correct */
	if (re->r.mode & R_RAYTRACE) {
		init_render_qmcsampler(re);
		
		if (re->wrld.mode & (WO_AMB_OCC|WO_ENV_LIGHT|WO_INDIRECT_LIGHT))
			if (re->wrld.ao_samp_method == WO_AOSAMP_CONSTANT)
				init_ao_sphere(&re->wrld);
	}
	
	/* still bad... doing all */
	init_render_textures(re);
	
	copy_v3_v3(amb, &re->wrld.ambr);
	init_render_materials(re->main, re->r.mode, amb);
	
	set_node_shader_lamp_loop(shade_material_loop);
	
	/* MAKE RENDER DATA */
	database_init_objects(re, lay, nolamps, onlyselected, actob, 0);

	set_material_lightgroups(re);
	
	/* SHADOW BUFFER */
	if (type!=RE_BAKE_LIGHT)
		if (re->r.mode & R_SHADOW)
			threaded_makeshadowbufs(re);

	/* raytree */
	if (!re->test_break(re->tbh))
		if (re->r.mode & R_RAYTRACE)
			makeraytree(re);
	
	/* point density texture */
	if (!re->test_break(re->tbh))
		make_pointdensities(re);

	/* voxel data texture */
	if (!re->test_break(re->tbh))
		make_voxeldata(re);

	/* occlusion */
	if ((re->wrld.mode & (WO_AMB_OCC|WO_ENV_LIGHT|WO_INDIRECT_LIGHT)) && !re->test_break(re->tbh))
		if (re->wrld.ao_gather_method == WO_AOGATHER_APPROX)
			if (re->r.mode & R_SHADOW)
				make_occ_tree(re);
}

/* ------------------------------------------------------------------------- */
/* Sticky texture coords													 */
/* ------------------------------------------------------------------------- */

void RE_make_sticky(Scene *scene, View3D *v3d)
{
	Object *ob;
	Base *base;
	MVert *mvert;
	Mesh *me;
	MSticky *ms;
	Render *re;
	float ho[4], mat[4][4];
	int a;
	Object *camera= NULL;

	if (v3d==NULL) {
		printf("Need a 3d view to make sticky\n");
		return;
	}

	if (v3d)				camera= V3D_CAMERA_LOCAL(v3d);
	if (camera == NULL)	camera= scene->camera;

	if (camera==NULL) {
		printf("Need camera to make sticky\n");
		return;
	}
	if (scene->obedit) {
		printf("Unable to make sticky in Edit Mode\n");
		return;
	}
	
	re= RE_NewRender("_make sticky_");
	RE_InitState(re, NULL, &scene->r, NULL, scene->r.xsch, scene->r.ysch, NULL);
	
	/* use renderdata and camera to set viewplane */
	RE_SetCamera(re, camera);

	/* and set view matrix */
	normalize_m4(camera->obmat);
	invert_m4_m4(mat, camera->obmat);
	RE_SetView(re, mat);
	
	for (base= FIRSTBASE; base; base= base->next) {
		if (TESTBASELIB(v3d, base)) {
			if (base->object->type==OB_MESH) {
				ob= base->object;
				
				me= ob->data;
				mvert= me->mvert;
				if (me->msticky)
					CustomData_free_layer_active(&me->vdata, CD_MSTICKY, me->totvert);
				me->msticky= CustomData_add_layer(&me->vdata, CD_MSTICKY,
					CD_CALLOC, NULL, me->totvert);
				
				BKE_object_where_is_calc(scene, ob);
				mult_m4_m4m4(mat, re->viewmat, ob->obmat);
				
				ms= me->msticky;
				for (a=0; a<me->totvert; a++, ms++, mvert++) {
					copy_v3_v3(ho, mvert->co);
					mul_m4_v3(mat, ho);
					projectverto(ho, re->winmat, ho);
					ms->co[0]= ho[0]/ho[3];
					ms->co[1]= ho[1]/ho[3];
				}
			}
		}
	}
}
<|MERGE_RESOLUTION|>--- conflicted
+++ resolved
@@ -3444,13 +3444,8 @@
 						
 						if ( mface->mat_nr==a1 ) {
 							float len;
-<<<<<<< HEAD
 							int edge_mark= 0;
-								
-							int reverse_verts = negative_scale!=0 && do_autosmooth==0;
-=======
 							int reverse_verts = (negative_scale != 0 && do_autosmooth == FALSE);
->>>>>>> eda0f3b1
 							int rev_tab[] = {reverse_verts==0 ? 0 : 2, 1, reverse_verts==0 ? 2 : 0, 3};
 							v1= reverse_verts==0 ? mface->v1 : mface->v3;
 							v2= mface->v2;
