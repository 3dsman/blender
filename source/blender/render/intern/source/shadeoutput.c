/*
 * ***** BEGIN GPL LICENSE BLOCK *****
 *
 * This program is free software; you can redistribute it and/or
 * modify it under the terms of the GNU General Public License
 * as published by the Free Software Foundation; either version 2
 * of the License, or (at your option) any later version.
 *
 * This program is distributed in the hope that it will be useful,
 * but WITHOUT ANY WARRANTY; without even the implied warranty of
 * MERCHANTABILITY or FITNESS FOR A PARTICULAR PURPOSE.  See the
 * GNU General Public License for more details.
 *
 * You should have received a copy of the GNU General Public License
 * along with this program; if not, write to the Free Software Foundation,
 * Inc., 51 Franklin Street, Fifth Floor, Boston, MA 02110-1301, USA.
 *
 * The Original Code is Copyright (C) 2006 Blender Foundation
 * All rights reserved.
 *
 * Contributors: Hos, Robert Wenzlaff.
 *
 * ***** END GPL LICENSE BLOCK *****
 */

/** \file blender/render/intern/source/shadeoutput.c
 *  \ingroup render
 */


#include <stdio.h>
#include <float.h>
#include <math.h>
#include <string.h>

#include "BLI_math.h"
#include "BLI_utildefines.h"

#include "BKE_colortools.h"
#include "BKE_material.h"
#include "BKE_texture.h"


#include "DNA_group_types.h"
#include "DNA_lamp_types.h"
#include "DNA_material_types.h"

/* local include */
#include "occlusion.h"
#include "renderpipeline.h"
#include "render_types.h"
#include "pixelblending.h"
#include "rendercore.h"
#include "shadbuf.h"
#include "sss.h"
#include "texture.h"

#include "shading.h" /* own include */

/* ~~~~~~~~~~~~~~~~~~~~~~~~~~~~~~~~~~~~~~~~~~~~~~~~~~~~~~~~~~~~~~~~~~~~~ */
/* defined in pipeline.c, is hardcopy of active dynamic allocated Render */
/* only to be used here in this file, it's for speed */
extern struct Render R;
/* ~~~~~~~~~~~~~~~~~~~~~~~~~~~~~~~~~~~~~~~~~~~~~~~~~~~~~~~~~~~~~~~~~~~~~ */

ListBase *get_lights(ShadeInput *shi)
{
	
	if (R.r.scemode & R_PREVIEWBUTS)
		return &R.lights;
	if (shi->light_override)
		return &shi->light_override->gobject;
	if (shi->mat && shi->mat->group)
		return &shi->mat->group->gobject;
	
	return &R.lights;
}

#if 0
static void fogcolor(float *colf, float *rco, float *view)
{
	float alpha, stepsize, startdist, dist, hor[4], zen[3], vec[3], dview[3];
	float div=0.0f, distfac;
	
	hor[0]= R.wrld.horr; hor[1]= R.wrld.horg; hor[2]= R.wrld.horb;
	zen[0]= R.wrld.zenr; zen[1]= R.wrld.zeng; zen[2]= R.wrld.zenb;
	
	copy_v3_v3(vec, rco);
	
	/* we loop from cur coord to mist start in steps */
	stepsize= 1.0f;
	
	div= ABS(view[2]);
	dview[0]= view[0]/(stepsize*div);
	dview[1]= view[1]/(stepsize*div);
	dview[2]= -stepsize;

	startdist= -rco[2] + BLI_frand();
	for (dist= startdist; dist>R.wrld.miststa; dist-= stepsize) {
		
		hor[0]= R.wrld.horr; hor[1]= R.wrld.horg; hor[2]= R.wrld.horb;
		alpha= 1.0f;
		do_sky_tex(vec, vec, NULL, hor, zen, &alpha);
		
		distfac= (dist-R.wrld.miststa)/R.wrld.mistdist;
		
		hor[3]= hor[0]*distfac*distfac;
		
		/* premul! */
		alpha= hor[3];
		hor[0]= hor[0]*alpha;
		hor[1]= hor[1]*alpha;
		hor[2]= hor[2]*alpha;
		addAlphaOverFloat(colf, hor);
		
		sub_v3_v3(vec, dview);
	}	
}
#endif

/* zcor is distance, co the 3d coordinate in eye space, return alpha */
float mistfactor(float zcor, float const co[3])
{
	float fac, hi;
	
	fac= zcor - R.wrld.miststa;	/* zcor is calculated per pixel */

	/* fac= -co[2]-R.wrld.miststa; */

	if (fac>0.0f) {
		if (fac< R.wrld.mistdist) {
			
			fac= (fac/(R.wrld.mistdist));
			
			if (R.wrld.mistype==0) fac*= fac;
			else if (R.wrld.mistype==1);
			else fac= sqrt(fac);
		}
		else fac= 1.0f;
	}
	else fac= 0.0f;
	
	/* height switched off mist */
	if (R.wrld.misthi!=0.0f && fac!=0.0f) {
		/* at height misthi the mist is completely gone */

		hi= R.viewinv[0][2]*co[0]+R.viewinv[1][2]*co[1]+R.viewinv[2][2]*co[2]+R.viewinv[3][2];
		
		if (hi>R.wrld.misthi) fac= 0.0f;
		else if (hi>0.0f) {
			hi= (R.wrld.misthi-hi)/R.wrld.misthi;
			fac*= hi*hi;
		}
	}

	return (1.0f-fac)* (1.0f-R.wrld.misi);	
}

static void spothalo(struct LampRen *lar, ShadeInput *shi, float *intens)
{
	double a, b, c, disc, nray[3], npos[3];
	double t0, t1 = 0.0f, t2= 0.0f, t3;
	float p1[3], p2[3], ladist, maxz = 0.0f, maxy = 0.0f, haint;
	int snijp, doclip=1, use_yco=0;

	*intens= 0.0f;
	haint= lar->haint;
	
	if (R.r.mode & R_ORTHO) {
		/* camera pos (view vector) cannot be used... */
		/* camera position (cox,coy,0) rotate around lamp */
		p1[0]= shi->co[0]-lar->co[0];
		p1[1]= shi->co[1]-lar->co[1];
		p1[2]= -lar->co[2];
		mul_m3_v3(lar->imat, p1);
		copy_v3db_v3fl(npos, p1);	// npos is double!
		
		/* pre-scale */
		npos[2] *= (double)lar->sh_zfac;
	}
	else {
		copy_v3db_v3fl(npos, lar->sh_invcampos);	/* in initlamp calculated */
	}
	
	/* rotate view */
	copy_v3db_v3fl(nray, shi->view);
	mul_m3_v3_double(lar->imat, nray);
	
	if (R.wrld.mode & WO_MIST) {
		/* patchy... */
		haint *= mistfactor(-lar->co[2], lar->co);
		if (haint==0.0f) {
			return;
		}
	}


	/* rotate maxz */
	if (shi->co[2]==0.0f) doclip= 0;	/* for when halo at sky */
	else {
		p1[0]= shi->co[0]-lar->co[0];
		p1[1]= shi->co[1]-lar->co[1];
		p1[2]= shi->co[2]-lar->co[2];
	
		maxz= lar->imat[0][2]*p1[0]+lar->imat[1][2]*p1[1]+lar->imat[2][2]*p1[2];
		maxz*= lar->sh_zfac;
		maxy= lar->imat[0][1]*p1[0]+lar->imat[1][1]*p1[1]+lar->imat[2][1]*p1[2];

		if ( fabs(nray[2]) < FLT_EPSILON ) use_yco= 1;
	}
	
	/* scale z to make sure volume is normalized */	
	nray[2] *= (double)lar->sh_zfac;
	/* nray does not need normalization */
	
	ladist= lar->sh_zfac*lar->dist;
	
	/* solve */
	a = nray[0] * nray[0] + nray[1] * nray[1] - nray[2]*nray[2];
	b = nray[0] * npos[0] + nray[1] * npos[1] - nray[2]*npos[2];
	c = npos[0] * npos[0] + npos[1] * npos[1] - npos[2]*npos[2];

	snijp= 0;
	if (fabs(a) < DBL_EPSILON) {
		/*
		 * Only one intersection point...
		 */
		return;
	}
	else {
		disc = b*b - a*c;
		
		if (disc==0.0) {
			t1=t2= (-b)/ a;
			snijp= 2;
		}
		else if (disc > 0.0) {
			disc = sqrt(disc);
			t1 = (-b + disc) / a;
			t2 = (-b - disc) / a;
			snijp= 2;
		}
	}
	if (snijp==2) {
		int ok1=0, ok2=0;

		/* sort */
		if (t1>t2) {
			a= t1; t1= t2; t2= a;
		}

		/* z of intersection points with diabolo */
		p1[2]= npos[2] + t1*nray[2];
		p2[2]= npos[2] + t2*nray[2];

		/* evaluate both points */
		if (p1[2]<=0.0f) ok1= 1;
		if (p2[2]<=0.0f && t1!=t2) ok2= 1;
		
		/* at least 1 point with negative z */
		if (ok1==0 && ok2==0) return;
		
		/* intersction point with -ladist, the bottom of the cone */
		if (use_yco==0) {
			t3= ((double)(-ladist)-npos[2])/nray[2];
				
			/* de we have to replace one of the intersection points? */
			if (ok1) {
				if (p1[2]<-ladist) t1= t3;
			}
			else {
				t1= t3;
			}
			if (ok2) {
				if (p2[2]<-ladist) t2= t3;
			}
			else {
				t2= t3;
			}
		}
		else if (ok1==0 || ok2==0) return;
		
		/* at least 1 visible interesction point */
		if (t1<0.0 && t2<0.0) return;
		
		if (t1<0.0) t1= 0.0;
		if (t2<0.0) t2= 0.0;
		
		if (t1==t2) return;
		
		/* sort again to be sure */
		if (t1>t2) {
			a= t1; t1= t2; t2= a;
		}
		
		/* calculate t0: is the maximum visible z (when halo is intersected by face) */ 
		if (doclip) {
			if (use_yco==0) t0= (maxz-npos[2])/nray[2];
			else t0= (maxy-npos[1])/nray[1];

			if (t0<t1) return;
			if (t0<t2) t2= t0;
		}

		/* calc points */
		p1[0]= npos[0] + t1*nray[0];
		p1[1]= npos[1] + t1*nray[1];
		p1[2]= npos[2] + t1*nray[2];
		p2[0]= npos[0] + t2*nray[0];
		p2[1]= npos[1] + t2*nray[1];
		p2[2]= npos[2] + t2*nray[2];
		
			
		/* now we have 2 points, make three lengths with it */
		
		a= sqrt(p1[0]*p1[0]+p1[1]*p1[1]+p1[2]*p1[2]);
		b= sqrt(p2[0]*p2[0]+p2[1]*p2[1]+p2[2]*p2[2]);
		c= len_v3v3(p1, p2);
		
		a/= ladist;
		a= sqrt(a);
		b/= ladist; 
		b= sqrt(b);
		c/= ladist;
		
		*intens= c*( (1.0-a)+(1.0-b) );

		/* WATCH IT: do not clip a,b en c at 1.0, this gives nasty little overflows
		 * at the edges (especially with narrow halos) */
		if (*intens<=0.0f) return;

		/* soft area */
		/* not needed because t0 has been used for p1/p2 as well */
		/* if (doclip && t0<t2) { */
		/* 	*intens *= (t0-t1)/(t2-t1); */
		/* } */
		
		*intens *= haint;
		
		if (lar->shb && lar->shb->shadhalostep) {
			*intens *= shadow_halo(lar, p1, p2);
		}
		
	}
}

void renderspothalo(ShadeInput *shi, float col[4], float alpha)
{
	ListBase *lights;
	GroupObject *go;
	LampRen *lar;
	float i;
	
	if (alpha==0.0f) return;
	
	lights= get_lights(shi);
	for (go=lights->first; go; go= go->next) {
		lar= go->lampren;
		if (lar==NULL) continue;
		
		if (lar->type==LA_SPOT && (lar->mode & LA_HALO) && (lar->buftype != LA_SHADBUF_DEEP) && lar->haint>0) {
			
			if (lar->mode & LA_LAYER) 
				if (shi->vlr && (lar->lay & shi->obi->lay)==0) 
					continue;
			if ((lar->lay & shi->lay)==0) 
				continue;
			
			spothalo(lar, shi, &i);
			if (i>0.0f) {
				col[3]+= i*alpha;			// all premul
				col[0]+= i*lar->r*alpha;
				col[1]+= i*lar->g*alpha;
				col[2]+= i*lar->b*alpha;	
			}
		}
	}
	/* clip alpha, is needed for unified 'alpha threshold' (vanillaRenderPipe.c) */
	if (col[3]>1.0f) col[3]= 1.0f;
}



/* ---------------- shaders ----------------------- */

static double Normalize_d(double *n)
{
	double d;
	
	d= n[0]*n[0]+n[1]*n[1]+n[2]*n[2];

	if (d>0.00000000000000001) {
		d= sqrt(d);

		n[0]/=d; 
		n[1]/=d; 
		n[2]/=d;
	}
	else {
		n[0]=n[1]=n[2]= 0.0;
		d= 0.0;
	}
	return d;
}

/* mix of 'real' fresnel and allowing control. grad defines blending gradient */
float fresnel_fac(float *view, float *vn, float grad, float fac)
{
	float t1, t2;
	
	if (fac==0.0f) return 1.0f;
	
	t1= (view[0]*vn[0] + view[1]*vn[1] + view[2]*vn[2]);
	if (t1>0.0f)  t2= 1.0f+t1;
	else t2= 1.0f-t1;
	
	t2= grad + (1.0f-grad)*powf(t2, fac);
	
	if (t2<0.0f) return 0.0f;
	else if (t2>1.0f) return 1.0f;
	return t2;
}

static double saacos_d(double fac)
{
	if (fac<= -1.0) return M_PI;
	else if (fac>=1.0) return 0.0;
	else return acos(fac);
}

/* Stoke's form factor. Need doubles here for extreme small area sizes */
static float area_lamp_energy(float (*area)[3], float *co, float *vn)
{
	double fac;
	double vec[4][3];	/* vectors of rendered co to vertices lamp */
	double cross[4][3];	/* cross products of this */
	double rad[4];		/* angles between vecs */

	VECSUB(vec[0], co, area[0]);
	VECSUB(vec[1], co, area[1]);
	VECSUB(vec[2], co, area[2]);
	VECSUB(vec[3], co, area[3]);
	
	Normalize_d(vec[0]);
	Normalize_d(vec[1]);
	Normalize_d(vec[2]);
	Normalize_d(vec[3]);

	/* cross product */
	CROSS(cross[0], vec[0], vec[1]);
	CROSS(cross[1], vec[1], vec[2]);
	CROSS(cross[2], vec[2], vec[3]);
	CROSS(cross[3], vec[3], vec[0]);

	Normalize_d(cross[0]);
	Normalize_d(cross[1]);
	Normalize_d(cross[2]);
	Normalize_d(cross[3]);

	/* angles */
	rad[0]= vec[0][0]*vec[1][0]+ vec[0][1]*vec[1][1]+ vec[0][2]*vec[1][2];
	rad[1]= vec[1][0]*vec[2][0]+ vec[1][1]*vec[2][1]+ vec[1][2]*vec[2][2];
	rad[2]= vec[2][0]*vec[3][0]+ vec[2][1]*vec[3][1]+ vec[2][2]*vec[3][2];
	rad[3]= vec[3][0]*vec[0][0]+ vec[3][1]*vec[0][1]+ vec[3][2]*vec[0][2];

	rad[0]= saacos_d(rad[0]);
	rad[1]= saacos_d(rad[1]);
	rad[2]= saacos_d(rad[2]);
	rad[3]= saacos_d(rad[3]);

	/* Stoke formula */
	fac=  rad[0]*(vn[0]*cross[0][0]+ vn[1]*cross[0][1]+ vn[2]*cross[0][2]);
	fac+= rad[1]*(vn[0]*cross[1][0]+ vn[1]*cross[1][1]+ vn[2]*cross[1][2]);
	fac+= rad[2]*(vn[0]*cross[2][0]+ vn[1]*cross[2][1]+ vn[2]*cross[2][2]);
	fac+= rad[3]*(vn[0]*cross[3][0]+ vn[1]*cross[3][1]+ vn[2]*cross[3][2]);

	if (fac<=0.0) return 0.0;
	return fac;
}

static float area_lamp_energy_multisample(LampRen *lar, float *co, float *vn)
{
	/* corner vectors are moved around according lamp jitter */
	float *jitlamp= lar->jitter, vec[3];
	float area[4][3], intens= 0.0f;
	int a= lar->ray_totsamp;

	/* test if co is behind lamp */
	sub_v3_v3v3(vec, co, lar->co);
	if (dot_v3v3(vec, lar->vec) < 0.0f)
		return 0.0f;

	while (a--) {
		vec[0]= jitlamp[0];
		vec[1]= jitlamp[1];
		vec[2]= 0.0f;
		mul_m3_v3(lar->mat, vec);
		
		add_v3_v3v3(area[0], lar->area[0], vec);
		add_v3_v3v3(area[1], lar->area[1], vec);
		add_v3_v3v3(area[2], lar->area[2], vec);
		add_v3_v3v3(area[3], lar->area[3], vec);
		
		intens+= area_lamp_energy(area, co, vn);
		
		jitlamp+= 2;
	}
	intens /= (float)lar->ray_totsamp;
	
	return pow(intens*lar->areasize, lar->k);	// corrected for buttons size and lar->dist^2
}

static float spec(float inp, int hard)	
{
	float b1;
	
	if (inp>=1.0f) return 1.0f;
	else if (inp<=0.0f) return 0.0f;
	
	b1= inp*inp;
	/* avoid FPE */
	if (b1<0.01f) b1= 0.01f;	
	
	if ((hard & 1)==0)  inp= 1.0f;
	if (hard & 2)  inp*= b1;
	b1*= b1;
	if (hard & 4)  inp*= b1;
	b1*= b1;
	if (hard & 8)  inp*= b1;
	b1*= b1;
	if (hard & 16) inp*= b1;
	b1*= b1;

	/* avoid FPE */
	if (b1<0.001f) b1= 0.0f;	

	if (hard & 32) inp*= b1;
	b1*= b1;
	if (hard & 64) inp*=b1;
	b1*= b1;
	if (hard & 128) inp*=b1;

	if (b1<0.001f) b1= 0.0f;	

	if (hard & 256) {
		b1*= b1;
		inp*=b1;
	}

	return inp;
}

static float Phong_Spec( float *n, float *l, float *v, int hard, int tangent )
{
	float h[3];
	float rslt;
	
	h[0] = l[0] + v[0];
	h[1] = l[1] + v[1];
	h[2] = l[2] + v[2];
	normalize_v3(h);
	
	rslt = h[0]*n[0] + h[1]*n[1] + h[2]*n[2];
	if (tangent) rslt= sasqrt(1.0f - rslt*rslt);
		
	if ( rslt > 0.0f ) rslt= spec(rslt, hard);
	else rslt = 0.0f;
	
	return rslt;
}


/* reduced cook torrance spec (for off-specular peak) */
static float CookTorr_Spec(float *n, float *l, float *v, int hard, int tangent)
{
	float i, nh, nv, h[3];

	h[0]= v[0]+l[0];
	h[1]= v[1]+l[1];
	h[2]= v[2]+l[2];
	normalize_v3(h);

	nh= n[0]*h[0]+n[1]*h[1]+n[2]*h[2];
	if (tangent) nh= sasqrt(1.0f - nh*nh);
	else if (nh<0.0f) return 0.0f;
	
	nv= n[0]*v[0]+n[1]*v[1]+n[2]*v[2];
	if (tangent) nv= sasqrt(1.0f - nv*nv);
	else if (nv<0.0f) nv= 0.0f;

	i= spec(nh, hard);

	i= i/(0.1f+nv);
	return i;
}

/* Blinn spec */
static float Blinn_Spec(float *n, float *l, float *v, float refrac, float spec_power, int tangent)
{
	float i, nh, nv, nl, vh, h[3];
	float a, b, c, g=0.0f, p, f, ang;

	if (refrac < 1.0f) return 0.0f;
	if (spec_power == 0.0f) return 0.0f;
	
	/* conversion from 'hardness' (1-255) to 'spec_power' (50 maps at 0.1) */
	if (spec_power<100.0f)
		spec_power= sqrt(1.0f/spec_power);
	else spec_power= 10.0f/spec_power;
	
	h[0]= v[0]+l[0];
	h[1]= v[1]+l[1];
	h[2]= v[2]+l[2];
	normalize_v3(h);

	nh= n[0]*h[0]+n[1]*h[1]+n[2]*h[2]; /* Dot product between surface normal and half-way vector */
	if (tangent) nh= sasqrt(1.0f - nh*nh);
	else if (nh<0.0f) return 0.0f;

	nv= n[0]*v[0]+n[1]*v[1]+n[2]*v[2]; /* Dot product between surface normal and view vector */
	if (tangent) nv= sasqrt(1.0f - nv*nv);
	if (nv<=0.01f) nv= 0.01f;				/* hrms... */

	nl= n[0]*l[0]+n[1]*l[1]+n[2]*l[2]; /* Dot product between surface normal and light vector */
	if (tangent) nl= sasqrt(1.0f - nl*nl);
	if (nl<=0.01f) {
		return 0.0f;
	}

	vh= v[0]*h[0]+v[1]*h[1]+v[2]*h[2]; /* Dot product between view vector and half-way vector */
	if (vh<=0.0f) vh= 0.01f;

	a = 1.0f;
	b = (2.0f*nh*nv)/vh;
	c = (2.0f*nh*nl)/vh;

	if ( a < b && a < c ) g = a;
	else if ( b < a && b < c ) g = b;
	else if ( c < a && c < b ) g = c;

	p = sqrt( (double)((refrac * refrac)+(vh*vh)-1.0f) );
	f = (((p-vh)*(p-vh))/((p+vh)*(p+vh)))*(1+((((vh*(p+vh))-1.0f)*((vh*(p+vh))-1.0f))/(((vh*(p-vh))+1.0f)*((vh*(p-vh))+1.0f))));
	ang = saacos(nh);

	i= f * g * exp((double)(-(ang*ang) / (2.0f*spec_power*spec_power)));
	if (i<0.0f) i= 0.0f;
	
	return i;
}

/* cartoon render spec */
static float Toon_Spec( float *n, float *l, float *v, float size, float smooth, int tangent)
{
	float h[3];
	float ang;
	float rslt;
	
	h[0] = l[0] + v[0];
	h[1] = l[1] + v[1];
	h[2] = l[2] + v[2];
	normalize_v3(h);
	
	rslt = h[0]*n[0] + h[1]*n[1] + h[2]*n[2];
	if (tangent) rslt = sasqrt(1.0f - rslt*rslt);
	
	ang = saacos( rslt ); 
	
	if ( ang < size ) rslt = 1.0f;
	else if ( ang >= (size + smooth) || smooth == 0.0f ) rslt = 0.0f;
	else rslt = 1.0f - ((ang - size) / smooth);
	
	return rslt;
}

/* Ward isotropic gaussian spec */
static float WardIso_Spec( float *n, float *l, float *v, float rms, int tangent)
{
	float i, nh, nv, nl, h[3], angle, alpha;


	/* half-way vector */
	h[0] = l[0] + v[0];
	h[1] = l[1] + v[1];
	h[2] = l[2] + v[2];
	normalize_v3(h);

	nh = n[0]*h[0]+n[1]*h[1]+n[2]*h[2]; /* Dot product between surface normal and half-way vector */
	if (tangent) nh = sasqrt(1.0f - nh*nh);
	if (nh<=0.0f) nh = 0.001f;
	
	nv = n[0]*v[0]+n[1]*v[1]+n[2]*v[2]; /* Dot product between surface normal and view vector */
	if (tangent) nv = sasqrt(1.0f - nv*nv);
	if (nv<=0.0f) nv = 0.001f;

	nl = n[0]*l[0]+n[1]*l[1]+n[2]*l[2]; /* Dot product between surface normal and light vector */
	if (tangent) nl = sasqrt(1.0f - nl*nl);
	if (nl<=0.0f) nl = 0.001f;

	angle = tan(saacos(nh));
	alpha = MAX2(rms, 0.001f);

	i= nl * (1.0f/(4.0f*(float)M_PI*alpha*alpha)) * (expf( -(angle*angle)/(alpha*alpha))/(sqrtf(nv*nl)));

	return i;
}

/* cartoon render diffuse */
static float Toon_Diff( float *n, float *l, float *UNUSED(v), float size, float smooth )
{
	float rslt, ang;

	rslt = n[0]*l[0] + n[1]*l[1] + n[2]*l[2];

	ang = saacos( (double)(rslt) );

	if ( ang < size ) rslt = 1.0f;
	else if ( ang >= (size + smooth) || smooth == 0.0f ) rslt = 0.0f;
	else rslt = 1.0f - ((ang - size) / smooth);

	return rslt;
}

/* Oren Nayar diffuse */

/* 'nl' is either dot product, or return value of area light */
/* in latter case, only last multiplication uses 'nl' */
static float OrenNayar_Diff(float nl, float *n, float *l, float *v, float rough )
{
	float i/*, nh*/, nv /*, vh */, realnl, h[3];
	float a, b, t, A, B;
	float Lit_A, View_A, Lit_B[3], View_B[3];
	
	h[0]= v[0]+l[0];
	h[1]= v[1]+l[1];
	h[2]= v[2]+l[2];
	normalize_v3(h);
	
	/* nh= n[0]*h[0]+n[1]*h[1]+n[2]*h[2]; */ /* Dot product between surface normal and half-way vector */
	/* if (nh<0.0f) nh = 0.0f; */
	
	nv= n[0]*v[0]+n[1]*v[1]+n[2]*v[2]; /* Dot product between surface normal and view vector */
	if (nv<=0.0f) nv= 0.0f;
	
	realnl= n[0]*l[0]+n[1]*l[1]+n[2]*l[2]; /* Dot product between surface normal and light vector */
	if (realnl<=0.0f) return 0.0f;
	if (nl<0.0f) return 0.0f;		/* value from area light */
	
	/* vh= v[0]*h[0]+v[1]*h[1]+v[2]*h[2]; */ /* Dot product between view vector and halfway vector */
	/* if (vh<=0.0f) vh= 0.0f; */
	
	Lit_A = saacos(realnl);
	View_A = saacos( nv );
	
	Lit_B[0] = l[0] - (realnl * n[0]);
	Lit_B[1] = l[1] - (realnl * n[1]);
	Lit_B[2] = l[2] - (realnl * n[2]);
	normalize_v3( Lit_B );
	
	View_B[0] = v[0] - (nv * n[0]);
	View_B[1] = v[1] - (nv * n[1]);
	View_B[2] = v[2] - (nv * n[2]);
	normalize_v3( View_B );
	
	t = Lit_B[0]*View_B[0] + Lit_B[1]*View_B[1] + Lit_B[2]*View_B[2];
	if ( t < 0 ) t = 0;
	
	if ( Lit_A > View_A ) {
		a = Lit_A;
		b = View_A;
	}
	else {
		a = View_A;
		b = Lit_A;
	}
	
	A = 1.0f - (0.5f * ((rough * rough) / ((rough * rough) + 0.33f)));
	B = 0.45f * ((rough * rough) / ((rough * rough) + 0.09f));
	
	b*= 0.95f;	/* prevent tangens from shooting to inf, 'nl' can be not a dot product here. */
				/* overflow only happens with extreme size area light, and higher roughness */
	i = nl * ( A + ( B * t * sinf(a) * tanf(b) ) );
	
	return i;
}

/* Minnaert diffuse */
static float Minnaert_Diff(float nl, float *n, float *v, float darkness)
{

	float i, nv;

	/* nl = dot product between surface normal and light vector */
	if (nl <= 0.0f)
		return 0.0f;

	/* nv = dot product between surface normal and view vector */
	nv = n[0]*v[0]+n[1]*v[1]+n[2]*v[2];
	if (nv < 0.0f)
		nv = 0.0f;

	if (darkness <= 1.0f)
		i = nl * pow(MAX2(nv*nl, 0.1f), (darkness - 1.0f) ); /*The Real model*/
	else
		i = nl * pow( (1.001f - nv), (darkness  - 1.0f) ); /*Nvidia model*/

	return i;
}

static float Fresnel_Diff(float *vn, float *lv, float *UNUSED(view), float fac_i, float fac)
{
	return fresnel_fac(lv, vn, fac_i, fac);
}

/* --------------------------------------------- */
/* also called from texture.c */
void calc_R_ref(ShadeInput *shi)
{
	float i;

	/* shi->vn dot shi->view */
	i= -2*(shi->vn[0]*shi->view[0]+shi->vn[1]*shi->view[1]+shi->vn[2]*shi->view[2]);

	shi->ref[0]= (shi->view[0]+i*shi->vn[0]);
	shi->ref[1]= (shi->view[1]+i*shi->vn[1]);
	shi->ref[2]= (shi->view[2]+i*shi->vn[2]);
	if (shi->osatex) {
		if (shi->vlr->flag & R_SMOOTH) {
			i= -2*( (shi->vn[0]+shi->dxno[0])*(shi->view[0]+shi->dxview) +
				(shi->vn[1]+shi->dxno[1])*shi->view[1]+ (shi->vn[2]+shi->dxno[2])*shi->view[2] );

			shi->dxref[0]= shi->ref[0]- ( shi->view[0]+shi->dxview+i*(shi->vn[0]+shi->dxno[0]));
			shi->dxref[1]= shi->ref[1]- (shi->view[1]+ i*(shi->vn[1]+shi->dxno[1]));
			shi->dxref[2]= shi->ref[2]- (shi->view[2]+ i*(shi->vn[2]+shi->dxno[2]));

			i= -2*( (shi->vn[0]+shi->dyno[0])*shi->view[0]+
				(shi->vn[1]+shi->dyno[1])*(shi->view[1]+shi->dyview)+ (shi->vn[2]+shi->dyno[2])*shi->view[2] );

			shi->dyref[0]= shi->ref[0]- (shi->view[0]+ i*(shi->vn[0]+shi->dyno[0]));
			shi->dyref[1]= shi->ref[1]- (shi->view[1]+shi->dyview+i*(shi->vn[1]+shi->dyno[1]));
			shi->dyref[2]= shi->ref[2]- (shi->view[2]+ i*(shi->vn[2]+shi->dyno[2]));

		}
		else {

			i= -2*( shi->vn[0]*(shi->view[0]+shi->dxview) +
				shi->vn[1]*shi->view[1]+ shi->vn[2]*shi->view[2] );

			shi->dxref[0]= shi->ref[0]- (shi->view[0]+shi->dxview+i*shi->vn[0]);
			shi->dxref[1]= shi->ref[1]- (shi->view[1]+ i*shi->vn[1]);
			shi->dxref[2]= shi->ref[2]- (shi->view[2]+ i*shi->vn[2]);

			i= -2*( shi->vn[0]*shi->view[0]+
				shi->vn[1]*(shi->view[1]+shi->dyview)+ shi->vn[2]*shi->view[2] );

			shi->dyref[0]= shi->ref[0]- (shi->view[0]+ i*shi->vn[0]);
			shi->dyref[1]= shi->ref[1]- (shi->view[1]+shi->dyview+i*shi->vn[1]);
			shi->dyref[2]= shi->ref[2]- (shi->view[2]+ i*shi->vn[2]);
		}
	}

}

/* called from ray.c */
void shade_color(ShadeInput *shi, ShadeResult *shr)
{
	Material *ma= shi->mat;

	if (ma->mode & (MA_FACETEXTURE)) {
		shi->r= shi->vcol[0];
		shi->g= shi->vcol[1];
		shi->b= shi->vcol[2];
		if (ma->mode & (MA_FACETEXTURE_ALPHA))
			shi->alpha= shi->vcol[3];
	}
	else if (ma->mode & (MA_VERTEXCOLP)) {
		float neg_alpha = 1.0f - shi->vcol[3];
		shi->r= shi->r*neg_alpha + shi->vcol[0]*shi->vcol[3];
		shi->g= shi->g*neg_alpha + shi->vcol[1]*shi->vcol[3];
		shi->b= shi->b*neg_alpha + shi->vcol[2]*shi->vcol[3];
	}
	
	if (ma->texco)
		do_material_tex(shi, &R);

	if (ma->fresnel_tra!=0.0f) 
		shi->alpha*= fresnel_fac(shi->view, shi->vn, ma->fresnel_tra_i, ma->fresnel_tra);
	
	if (!(shi->mode & MA_TRANSP)) shi->alpha= 1.0f;
	
	shr->diff[0]= shi->r;
	shr->diff[1]= shi->g;
	shr->diff[2]= shi->b;
	shr->alpha= shi->alpha;
}

/* ramp for at end of shade */
static void ramp_diffuse_result(float *diff, ShadeInput *shi)
{
	Material *ma= shi->mat;
	float col[4];

	if (ma->ramp_col) {
		if (ma->rampin_col==MA_RAMP_IN_RESULT) {
			float fac = rgb_to_grayscale(diff);
			do_colorband(ma->ramp_col, fac, col);
			
			/* blending method */
			fac= col[3]*ma->rampfac_col;
			
			ramp_blend(ma->rampblend_col, diff, fac, col);
		}
	}
}

/* r,g,b denote energy, ramp is used with different values to make new material color */
static void add_to_diffuse(float *diff, ShadeInput *shi, float is, float r, float g, float b)
{
	Material *ma= shi->mat;

	if (ma->ramp_col && (ma->mode & MA_RAMP_COL)) {
		
		/* MA_RAMP_IN_RESULT is exceptional */
		if (ma->rampin_col==MA_RAMP_IN_RESULT) {
			// normal add
			diff[0] += r * shi->r;
			diff[1] += g * shi->g;
			diff[2] += b * shi->b;
		}
		else {
			float colt[3], col[4];
			float fac;

			/* input */
			switch(ma->rampin_col) {
			case MA_RAMP_IN_ENERGY:
				/* should use 'rgb_to_grayscale' but we only have a vector version */
				fac= 0.3f*r + 0.58f*g + 0.12f*b;
				break;
			case MA_RAMP_IN_SHADER:
				fac= is;
				break;
			case MA_RAMP_IN_NOR:
				fac= shi->view[0]*shi->vn[0] + shi->view[1]*shi->vn[1] + shi->view[2]*shi->vn[2];
				break;
			default:
				fac= 0.0f;
				break;
			}
	
			do_colorband(ma->ramp_col, fac, col);
			
			/* blending method */
			fac= col[3]*ma->rampfac_col;
			colt[0]= shi->r;
			colt[1]= shi->g;
			colt[2]= shi->b;

			ramp_blend(ma->rampblend_col, colt, fac, col);

			/* output to */
			diff[0] += r * colt[0];
			diff[1] += g * colt[1];
			diff[2] += b * colt[2];
		}
	}
	else {
		diff[0] += r * shi->r;
		diff[1] += g * shi->g;
		diff[2] += b * shi->b;
	}
}

static void ramp_spec_result(float spec_col[3], ShadeInput *shi)
{
	Material *ma= shi->mat;

	if (ma->ramp_spec && (ma->rampin_spec==MA_RAMP_IN_RESULT)) {
		float col[4];
		float fac = rgb_to_grayscale(spec_col);

		do_colorband(ma->ramp_spec, fac, col);
		
		/* blending method */
		fac= col[3]*ma->rampfac_spec;
		
		ramp_blend(ma->rampblend_spec, spec_col, fac, col);
		
	}
}

/* is = dot product shade, t = spec energy */
static void do_specular_ramp(ShadeInput *shi, float is, float t, float spec[3])
{
	Material *ma= shi->mat;

	spec[0]= shi->specr;
	spec[1]= shi->specg;
	spec[2]= shi->specb;

	/* MA_RAMP_IN_RESULT is exception */
	if (ma->ramp_spec && (ma->rampin_spec!=MA_RAMP_IN_RESULT)) {
		float fac;
		float col[4];

		/* input */
		switch(ma->rampin_spec) {
		case MA_RAMP_IN_ENERGY:
			fac= t;
			break;
		case MA_RAMP_IN_SHADER:
			fac= is;
			break;
		case MA_RAMP_IN_NOR:
			fac= shi->view[0]*shi->vn[0] + shi->view[1]*shi->vn[1] + shi->view[2]*shi->vn[2];
			break;
		default:
			fac= 0.0f;
			break;
		}
		
		do_colorband(ma->ramp_spec, fac, col);
		
		/* blending method */
		fac= col[3]*ma->rampfac_spec;
		
		ramp_blend(ma->rampblend_spec, spec, fac, col);
	}
}

/* pure AO, check for raytrace and world should have been done */
/* preprocess, textures were not done, don't use shi->amb for that reason */
void ambient_occlusion(ShadeInput *shi)
{
	if ((R.wrld.ao_gather_method == WO_AOGATHER_APPROX) && shi->mat->amb!=0.0f) {
		sample_occ(&R, shi);
	}
	else if ((R.r.mode & R_RAYTRACE) && shi->mat->amb!=0.0f) {
		ray_ao(shi, shi->ao, shi->env);
	}
	else {
		shi->ao[0]= shi->ao[1]= shi->ao[2]= 1.0f;
		zero_v3(shi->env);
		zero_v3(shi->indirect);
	}
}


/* wrld mode was checked for */
static void ambient_occlusion_apply(ShadeInput *shi, ShadeResult *shr)
{
	float f= R.wrld.aoenergy;
	float tmp[3], tmpspec[3];

	if (!((R.r.mode & R_RAYTRACE) || R.wrld.ao_gather_method == WO_AOGATHER_APPROX))
		return;
	if (f == 0.0f)
		return;

	if (R.wrld.aomix==WO_AOADD) {
		shr->combined[0] += shi->ao[0]*shi->r*shi->refl*f;
		shr->combined[1] += shi->ao[1]*shi->g*shi->refl*f;
		shr->combined[2] += shi->ao[2]*shi->b*shi->refl*f;
	}
	else if (R.wrld.aomix==WO_AOMUL) {
		mul_v3_v3v3(tmp, shr->combined, shi->ao);
		mul_v3_v3v3(tmpspec, shr->spec, shi->ao);

		if (f == 1.0f) {
			copy_v3_v3(shr->combined, tmp);
			copy_v3_v3(shr->spec, tmpspec);
		}
		else {
			interp_v3_v3v3(shr->combined, shr->combined, tmp, f);
			interp_v3_v3v3(shr->spec, shr->spec, tmpspec, f);
		}
	}
}

void environment_lighting_apply(ShadeInput *shi, ShadeResult *shr)
{
	float f= R.wrld.ao_env_energy*shi->amb;

	if (!((R.r.mode & R_RAYTRACE) || R.wrld.ao_gather_method == WO_AOGATHER_APPROX))
		return;
	if (f == 0.0f)
		return;
	
	shr->combined[0] += shi->env[0]*shi->r*shi->refl*f;
	shr->combined[1] += shi->env[1]*shi->g*shi->refl*f;
	shr->combined[2] += shi->env[2]*shi->b*shi->refl*f;
}

static void indirect_lighting_apply(ShadeInput *shi, ShadeResult *shr)
{
	float f= R.wrld.ao_indirect_energy;

	if (!((R.r.mode & R_RAYTRACE) || R.wrld.ao_gather_method == WO_AOGATHER_APPROX))
		return;
	if (f == 0.0f)
		return;

	shr->combined[0] += shi->indirect[0]*shi->r*shi->refl*f;
	shr->combined[1] += shi->indirect[1]*shi->g*shi->refl*f;
	shr->combined[2] += shi->indirect[2]*shi->b*shi->refl*f;
}

/* result written in shadfac */
void lamp_get_shadow(LampRen *lar, ShadeInput *shi, float inp, float shadfac[4], int do_real)
{
	LampShadowSubSample *lss= &(lar->shadsamp[shi->thread].s[shi->sample]);
	
	if (do_real || lss->samplenr!=shi->samplenr) {
		
		shadfac[0]= shadfac[1]= shadfac[2]= shadfac[3]= 1.0f;
		
		if (lar->shb) {
			if (lar->buftype==LA_SHADBUF_IRREGULAR)
				shadfac[3]= ISB_getshadow(shi, lar->shb);
			else
				shadfac[3] = testshadowbuf(&R, lar->shb, shi->co, shi->dxco, shi->dyco, inp, shi->mat->lbias);
		}
		else if (lar->mode & LA_SHAD_RAY) {
			ray_shadow(shi, lar, shadfac);
		}
		
		if (shi->depth==0) {
			copy_v4_v4(lss->shadfac, shadfac);
			lss->samplenr= shi->samplenr;
		}
	}
	else {
		copy_v4_v4(shadfac, lss->shadfac);
	}
}

/* lampdistance and spot angle, writes in lv and dist */
float lamp_get_visibility(LampRen *lar, const float co[3], float lv[3], float *dist)
{
	if (lar->type==LA_SUN || lar->type==LA_HEMI) {
		*dist= 1.0f;
		copy_v3_v3(lv, lar->vec);
		return 1.0f;
	}
	else {
		float visifac= 1.0f, t;
		
		sub_v3_v3v3(lv, co, lar->co);
		*dist= sqrtf(dot_v3v3(lv, lv));
		t= 1.0f/dist[0];
		mul_v3_fl(lv, t);
		
		/* area type has no quad or sphere option */
		if (lar->type==LA_AREA) {
			/* area is single sided */
			//if(dot_v3v3(lv, lar->vec) > 0.0f)
			//	visifac= 1.0f;
			//else
			//	visifac= 0.0f;
		}
		else {
			switch(lar->falloff_type)
			{
				case LA_FALLOFF_CONSTANT:
					visifac = 1.0f;
					break;
				case LA_FALLOFF_INVLINEAR:
					visifac = lar->dist/(lar->dist + dist[0]);
					break;
				case LA_FALLOFF_INVSQUARE:
					/* NOTE: This seems to be a hack since commit r12045 says this
					 * option is similar to old Quad, but with slight changes.
					 * Correct inv square would be (which would be old Quad):
					 * visifac = lar->distkw / (lar->distkw + dist[0]*dist[0]);
					 */
					visifac = lar->dist / (lar->dist + dist[0]*dist[0]);
					break;
				case LA_FALLOFF_SLIDERS:
					if (lar->ld1>0.0f)
						visifac= lar->dist/(lar->dist+lar->ld1*dist[0]);
					if (lar->ld2>0.0f)
						visifac*= lar->distkw/(lar->distkw+lar->ld2*dist[0]*dist[0]);
					break;
				case LA_FALLOFF_CURVE:
					visifac = curvemapping_evaluateF(lar->curfalloff, 0, dist[0]/lar->dist);
					break;
			}
			
			if (lar->mode & LA_SPHERE) {
				float t= lar->dist - dist[0];
				if (t<=0.0f) 
					visifac= 0.0f;
				else
					visifac*= t/lar->dist;
			}
			
			if (visifac > 0.0f) {
				if (lar->type==LA_SPOT) {
					float inpr;
					
					if (lar->mode & LA_SQUARE) {
						if (dot_v3v3(lv, lar->vec) > 0.0f) {
							float lvrot[3], x;
							
							/* rotate view to lampspace */
							copy_v3_v3(lvrot, lv);
							mul_m3_v3(lar->imat, lvrot);
							
							x = maxf(fabsf(lvrot[0]/lvrot[2]), fabsf(lvrot[1]/lvrot[2]));
							/* 1.0f/(sqrt(1+x*x)) is equivalent to cos(atan(x)) */
							
							inpr= 1.0f/(sqrt(1.0f+x*x));
						}
						else inpr= 0.0f;
					}
					else {
						inpr= lv[0]*lar->vec[0]+lv[1]*lar->vec[1]+lv[2]*lar->vec[2];
					}
					
					t= lar->spotsi;
					if (inpr<=t) 
						visifac= 0.0f;
					else {
						t= inpr-t;
						if (t<lar->spotbl && lar->spotbl!=0.0f) {
							/* soft area */
							float i= t/lar->spotbl;
							t= i*i;
							inpr*= (3.0f*t-2.0f*t*i);
						}
						visifac*= inpr;
					}
				}
			}
		}
		if (visifac <= 0.001f) visifac = 0.0f;
		return visifac;
	}
}

/* function returns raw diff, spec and full shadowed diff in the 'shad' pass */
static void shade_one_light(LampRen *lar, ShadeInput *shi, ShadeResult *shr, int passflag)
{
	Material *ma= shi->mat;
	VlakRen *vlr= shi->vlr;
	float lv[3], lampdist, lacol[3], shadfac[4], lashdw[3];
	float i, is, i_noshad, inp, *vn, *view, vnor[3], phongcorr=1.0f;
	float visifac;
	
	vn= shi->vn;
	view= shi->view;
	
	
	if (lar->energy == 0.0f) return;
	/* only shadow lamps shouldn't affect shadow-less materials at all */
	if ((lar->mode & LA_ONLYSHADOW) && (!(ma->mode & MA_SHADOW) || !(R.r.mode & R_SHADOW)))
		return;
	/* optimization, don't render fully black lamps */
	if (!(lar->mode & LA_TEXTURE) && (lar->r + lar->g + lar->b == 0.0f))
		return;
	
	/* lampdist, spot angle, area side, ... */
	visifac= lamp_get_visibility(lar, shi->co, lv, &lampdist);
	if (visifac==0.0f)
		return;
	
	if (lar->type==LA_SPOT) {
		if (lar->mode & LA_OSATEX) {
			shi->osatex= 1;	/* signal for multitex() */
			
			shi->dxlv[0]= lv[0] - (shi->co[0]-lar->co[0]+shi->dxco[0])/lampdist;
			shi->dxlv[1]= lv[1] - (shi->co[1]-lar->co[1]+shi->dxco[1])/lampdist;
			shi->dxlv[2]= lv[2] - (shi->co[2]-lar->co[2]+shi->dxco[2])/lampdist;
			
			shi->dylv[0]= lv[0] - (shi->co[0]-lar->co[0]+shi->dyco[0])/lampdist;
			shi->dylv[1]= lv[1] - (shi->co[1]-lar->co[1]+shi->dyco[1])/lampdist;
			shi->dylv[2]= lv[2] - (shi->co[2]-lar->co[2]+shi->dyco[2])/lampdist;
		}
	}
	
	/* lamp color texture */
	lacol[0]= lar->r;
	lacol[1]= lar->g;
	lacol[2]= lar->b;
	
	lashdw[0]= lar->shdwr;
	lashdw[1]= lar->shdwg;
	lashdw[2]= lar->shdwb;
	
	if (lar->mode & LA_TEXTURE)	do_lamp_tex(lar, lv, shi, lacol, LA_TEXTURE);
	if (lar->mode & LA_SHAD_TEX)	do_lamp_tex(lar, lv, shi, lashdw, LA_SHAD_TEX);

		/* tangent case; calculate fake face normal, aligned with lampvector */	
		/* note, vnor==vn is used as tangent trigger for buffer shadow */
	if (vlr->flag & R_TANGENT) {
		float cross[3], nstrand[3], blend;

		if (ma->mode & MA_STR_SURFDIFF) {
			cross_v3_v3v3(cross, shi->surfnor, vn);
			cross_v3_v3v3(nstrand, vn, cross);

			blend= dot_v3v3(nstrand, shi->surfnor);
			blend= 1.0f - blend;
			CLAMP(blend, 0.0f, 1.0f);

			interp_v3_v3v3(vnor, nstrand, shi->surfnor, blend);
			normalize_v3(vnor);
		}
		else {
			cross_v3_v3v3(cross, lv, vn);
			cross_v3_v3v3(vnor, cross, vn);
			normalize_v3(vnor);
		}

		if (ma->strand_surfnor > 0.0f) {
			if (ma->strand_surfnor > shi->surfdist) {
				blend= (ma->strand_surfnor - shi->surfdist)/ma->strand_surfnor;
				interp_v3_v3v3(vnor, vnor, shi->surfnor, blend);
				normalize_v3(vnor);
			}
		}

		vnor[0]= -vnor[0];vnor[1]= -vnor[1];vnor[2]= -vnor[2];
		vn= vnor;
	}
	else if (ma->mode & MA_TANGENT_V) {
		float cross[3];
		cross_v3_v3v3(cross, lv, shi->tang);
		cross_v3_v3v3(vnor, cross, shi->tang);
		normalize_v3(vnor);
		vnor[0]= -vnor[0];vnor[1]= -vnor[1];vnor[2]= -vnor[2];
		vn= vnor;
	}
	
	/* dot product and reflectivity */
	/* inp = dotproduct, is = shader result, i = lamp energy (with shadow), i_noshad = i without shadow */
	inp= dot_v3v3(vn, lv);

	/* phong threshold to prevent backfacing faces having artefacts on ray shadow (terminator problem) */
	/* this complex construction screams for a nicer implementation! (ton) */
	if (R.r.mode & R_SHADOW) {
		if (ma->mode & MA_SHADOW) {
			if (lar->type==LA_HEMI || lar->type==LA_AREA);
			else if ((ma->mode & MA_RAYBIAS) && (lar->mode & LA_SHAD_RAY) && (vlr->flag & R_SMOOTH)) {
				float thresh= shi->obr->ob->smoothresh;
				if (inp>thresh)
					phongcorr= (inp-thresh)/(inp*(1.0f-thresh));
				else
					phongcorr= 0.0f;
			}
			else if (ma->sbias!=0.0f && ((lar->mode & LA_SHAD_RAY) || lar->shb)) {
				if (inp>ma->sbias)
					phongcorr= (inp-ma->sbias)/(inp*(1.0f-ma->sbias));
				else
					phongcorr= 0.0f;
			}
		}
	}
	
	/* diffuse shaders */
	if (lar->mode & LA_NO_DIFF) {
		is= 0.0f;	// skip shaders
	}
	else if (lar->type==LA_HEMI) {
		is= 0.5f*inp + 0.5f;
	}
	else {
		
		if (lar->type==LA_AREA)
			inp= area_lamp_energy_multisample(lar, shi->co, vn);
		
		/* diffuse shaders (oren nayer gets inp from area light) */
		if (ma->diff_shader==MA_DIFF_ORENNAYAR) is= OrenNayar_Diff(inp, vn, lv, view, ma->roughness);
		else if (ma->diff_shader==MA_DIFF_TOON) is= Toon_Diff(vn, lv, view, ma->param[0], ma->param[1]);
		else if (ma->diff_shader==MA_DIFF_MINNAERT) is= Minnaert_Diff(inp, vn, view, ma->darkness);
		else if (ma->diff_shader==MA_DIFF_FRESNEL) is= Fresnel_Diff(vn, lv, view, ma->param[0], ma->param[1]);
		else is= inp;	// Lambert
	}
	
	/* 'is' is diffuse */
	if ((ma->shade_flag & MA_CUBIC) && is>0.0f && is<1.0f)
		is= 3.0f*is*is - 2.0f*is*is*is;	// nicer termination of shades

	i= is*phongcorr;
	
	if (i>0.0f) {
		i*= visifac*shi->refl;
	}
	i_noshad= i;
	
	vn= shi->vn;	// bring back original vector, we use special specular shaders for tangent
	if (ma->mode & MA_TANGENT_V)
		vn= shi->tang;
	
	/* init transp shadow */
	shadfac[0]= shadfac[1]= shadfac[2]= shadfac[3]= 1.0f;
	
	/* shadow and spec, (visifac==0 outside spot) */
	if (visifac> 0.0f) {
		
		if ((R.r.mode & R_SHADOW)) {
			if (ma->mode & MA_SHADOW) {
				if (lar->shb || (lar->mode & LA_SHAD_RAY)) {
					
					if (vn==vnor)	/* tangent trigger */
						lamp_get_shadow(lar, shi, dot_v3v3(shi->vn, lv), shadfac, shi->depth);
					else
						lamp_get_shadow(lar, shi, inp, shadfac, shi->depth);
						
					/* warning, here it skips the loop */
					if ((lar->mode & LA_ONLYSHADOW) && i>0.0f) {
						
						shadfac[3]= i*lar->energy*(1.0f-shadfac[3]);
						shr->shad[0] -= shadfac[3]*shi->r*(1.0f-lashdw[0]);
						shr->shad[1] -= shadfac[3]*shi->g*(1.0f-lashdw[1]);
						shr->shad[2] -= shadfac[3]*shi->b*(1.0f-lashdw[2]);
						
						shr->spec[0] -= shadfac[3]*shi->specr*(1.0f-lashdw[0]);
						shr->spec[1] -= shadfac[3]*shi->specg*(1.0f-lashdw[1]);
						shr->spec[2] -= shadfac[3]*shi->specb*(1.0f-lashdw[2]);
						
						return;
					}
					
					i*= shadfac[3];
					shr->shad[3] = shadfac[3]; /* store this for possible check in troublesome cases */
				}
			}
		}
		
		/* in case 'no diffuse' we still do most calculus, spec can be in shadow.*/
		if (!(lar->mode & LA_NO_DIFF)) {
			if (i>0.0f) {
				if (ma->mode & MA_SHADOW_TRA)
					add_to_diffuse(shr->shad, shi, is, i*shadfac[0]*lacol[0], i*shadfac[1]*lacol[1], i*shadfac[2]*lacol[2]);
				else
					add_to_diffuse(shr->shad, shi, is, i*lacol[0], i*lacol[1], i*lacol[2]);
			}
			/* add light for colored shadow */
			if (i_noshad>i && !(lashdw[0]==0 && lashdw[1]==0 && lashdw[2]==0)) {
				add_to_diffuse(shr->shad, shi, is, lashdw[0]*(i_noshad-i)*lacol[0], lashdw[1]*(i_noshad-i)*lacol[1], lashdw[2]*(i_noshad-i)*lacol[2]);
			}
			if (i_noshad>0.0f) {
				if (passflag & (SCE_PASS_DIFFUSE|SCE_PASS_SHADOW)) {
					add_to_diffuse(shr->diff, shi, is, i_noshad*lacol[0], i_noshad*lacol[1], i_noshad*lacol[2]);
				}
				else
					copy_v3_v3(shr->diff, shr->shad);
			}
		}
		
		/* specularity */
		shadfac[3]*= phongcorr;	/* note, shadfac not allowed to be stored nonlocal */
		
		if (shadfac[3]>0.0f && shi->spec!=0.0f && !(lar->mode & LA_NO_SPEC) && !(lar->mode & LA_ONLYSHADOW)) {
			
			if (!(passflag & (SCE_PASS_COMBINED|SCE_PASS_SPEC)));
			else if (lar->type==LA_HEMI) {
				float t;
				/* hemi uses no spec shaders (yet) */
				
				lv[0]+= view[0];
				lv[1]+= view[1];
				lv[2]+= view[2];
				
				normalize_v3(lv);
				
				t= vn[0]*lv[0]+vn[1]*lv[1]+vn[2]*lv[2];
				
				if (lar->type==LA_HEMI) {
					t= 0.5f*t+0.5f;
				}
				
				t= shadfac[3]*shi->spec*spec(t, shi->har);
				
				shr->spec[0]+= t*(lacol[0] * shi->specr);
				shr->spec[1]+= t*(lacol[1] * shi->specg);
				shr->spec[2]+= t*(lacol[2] * shi->specb);
			}
			else {
				/* specular shaders */
				float specfac, t;
				
				if (ma->spec_shader==MA_SPEC_PHONG) 
					specfac= Phong_Spec(vn, lv, view, shi->har, (vlr->flag & R_TANGENT) || (ma->mode & MA_TANGENT_V));
				else if (ma->spec_shader==MA_SPEC_COOKTORR) 
					specfac= CookTorr_Spec(vn, lv, view, shi->har, (vlr->flag & R_TANGENT) || (ma->mode & MA_TANGENT_V));
				else if (ma->spec_shader==MA_SPEC_BLINN) 
					specfac= Blinn_Spec(vn, lv, view, ma->refrac, (float)shi->har, (vlr->flag & R_TANGENT) || (ma->mode & MA_TANGENT_V));
				else if (ma->spec_shader==MA_SPEC_WARDISO)
					specfac= WardIso_Spec( vn, lv, view, ma->rms, (vlr->flag & R_TANGENT) || (ma->mode & MA_TANGENT_V));
				else 
					specfac= Toon_Spec(vn, lv, view, ma->param[2], ma->param[3], (vlr->flag & R_TANGENT) || (ma->mode & MA_TANGENT_V));
				
				/* area lamp correction */
				if (lar->type==LA_AREA) specfac*= inp;
				
				t= shadfac[3]*shi->spec*visifac*specfac;
				
				if (ma->mode & MA_RAMP_SPEC) {
					float spec[3];
					do_specular_ramp(shi, specfac, t, spec);
					shr->spec[0]+= t*(lacol[0] * spec[0]);
					shr->spec[1]+= t*(lacol[1] * spec[1]);
					shr->spec[2]+= t*(lacol[2] * spec[2]);
				}
				else {
					shr->spec[0]+= t*(lacol[0] * shi->specr);
					shr->spec[1]+= t*(lacol[1] * shi->specg);
					shr->spec[2]+= t*(lacol[2] * shi->specb);
				}
			}
		}
	}
}

static void shade_lamp_loop_only_shadow(ShadeInput *shi, ShadeResult *shr)
{
	
	if (R.r.mode & R_SHADOW) {
		ListBase *lights;
		LampRen *lar;
		GroupObject *go;
		float inpr, lv[3];
		float /* *view, */ shadfac[4];
		float ir, accum, visifac, lampdist;
		float shaded = 0.0f, lightness = 0.0f;
		

		/* view= shi->view; */ /* UNUSED */
		accum= ir= 0.0f;
		
		lights= get_lights(shi);
		for (go=lights->first; go; go= go->next) {
			lar= go->lampren;
			if (lar==NULL) continue;
			
			/* yafray: ignore shading by photonlights, not used in Blender */
			if (lar->type==LA_YF_PHOTON) continue;
			
			if (lar->mode & LA_LAYER) if ((lar->lay & shi->obi->lay)==0) continue;
			if ((lar->lay & shi->lay)==0) continue;
			
			if (lar->shb || (lar->mode & LA_SHAD_RAY)) {
				visifac= lamp_get_visibility(lar, shi->co, lv, &lampdist);
				ir+= 1.0f;

				if (visifac <= 0.0f) {
					if (shi->mat->shadowonly_flag == MA_SO_OLD)
						accum+= 1.0f;

					continue;
				}
				inpr= dot_v3v3(shi->vn, lv);
				if (inpr <= 0.0f) {
					if (shi->mat->shadowonly_flag == MA_SO_OLD)
						accum+= 1.0f;

					continue;
				}

				lamp_get_shadow(lar, shi, inpr, shadfac, shi->depth);

				if (shi->mat->shadowonly_flag == MA_SO_OLD) {
					/* Old "Shadows Only" */
					accum+= (1.0f-visifac) + (visifac)*rgb_to_grayscale(shadfac)*shadfac[3];
				}
				else {
					shaded += rgb_to_grayscale(shadfac)*shadfac[3] * visifac * lar->energy;

					if (shi->mat->shadowonly_flag == MA_SO_SHADOW) {
						lightness += visifac * lar->energy;
					}
				}
			}
		}

		/* Apply shadows as alpha */
		if (ir>0.0f) {
			if (shi->mat->shadowonly_flag == MA_SO_OLD) {
				accum = 1.0f - accum/ir;
			}
			else {
				if (shi->mat->shadowonly_flag == MA_SO_SHADOW) {
					if (lightness > 0.0f) {
						/* Get shadow value from between 0.0f and non-shadowed lightness */
						accum = (lightness - shaded) / (lightness);
					}
					else {
						accum = 0.0f;
					}
				}
				else { /* shadowonly_flag == MA_SO_SHADED */
					/* Use shaded value */
					accum = 1.0f - shaded;
			}}

			shr->alpha= (shi->alpha)*(accum);
			if (shr->alpha<0.0f) shr->alpha=0.0f;
		}
		else {
			/* If "fully shaded", use full alpha even on areas that have no lights */
			if (shi->mat->shadowonly_flag == MA_SO_SHADED) shr->alpha=shi->alpha;
			else shr->alpha= 0.f;
		}
	}
	
	/* quite disputable this...  also note it doesn't mirror-raytrace */	
	if ((R.wrld.mode & (WO_AMB_OCC|WO_ENV_LIGHT)) && shi->amb!=0.0f) {
		float f;
		
		if (R.wrld.mode & WO_AMB_OCC) {
			f= R.wrld.aoenergy*shi->amb;
			
			if (R.wrld.aomix==WO_AOADD) {
				if (shi->mat->shadowonly_flag == MA_SO_OLD) {
					f= f*(1.0f - rgb_to_grayscale(shi->ao));
					shr->alpha= (shr->alpha + f)*f;
				}
				else {
					shr->alpha -= f*rgb_to_grayscale(shi->ao);
					if (shr->alpha<0.0f) shr->alpha=0.0f;
				}
			}
			else /* AO Multiply */
				shr->alpha= (1.0f - f)*shr->alpha + f*(1.0f - (1.0f - shr->alpha)*rgb_to_grayscale(shi->ao));
		}

		if (R.wrld.mode & WO_ENV_LIGHT) {
			if (shi->mat->shadowonly_flag == MA_SO_OLD) {
				f= R.wrld.ao_env_energy*shi->amb*(1.0f - rgb_to_grayscale(shi->env));
				shr->alpha= (shr->alpha + f)*f;
			}
			else {
				f= R.wrld.ao_env_energy*shi->amb;
				shr->alpha -= f*rgb_to_grayscale(shi->env);
				if (shr->alpha<0.0f) shr->alpha=0.0f;
			}
		}
	}
}

/* let's map negative light as if it mirrors positive light, otherwise negative values disappear */
static void wrld_exposure_correct(float diff[3])
{
	
	diff[0]= R.wrld.linfac*(1.0f-expf( diff[0]*R.wrld.logfac) );
	diff[1]= R.wrld.linfac*(1.0f-expf( diff[1]*R.wrld.logfac) );
	diff[2]= R.wrld.linfac*(1.0f-expf( diff[2]*R.wrld.logfac) );
}

void shade_lamp_loop(ShadeInput *shi, ShadeResult *shr)
{
	Material *ma= shi->mat;
	int passflag= shi->passflag;
	
	memset(shr, 0, sizeof(ShadeResult));
	
	if (!(shi->mode & MA_TRANSP)) shi->alpha = 1.0f;
	
	/* separate loop */
	if (ma->mode & MA_ONLYSHADOW) {
		shade_lamp_loop_only_shadow(shi, shr);
		return;
	}
	
	/* envmap hack, always reset */
	shi->refcol[0]= shi->refcol[1]= shi->refcol[2]= shi->refcol[3]= 0.0f;
	
	/* material color itself */
	if (passflag & (SCE_PASS_COMBINED|SCE_PASS_RGBA)) {
		if (ma->mode & (MA_FACETEXTURE)) {
			shi->r= shi->vcol[0];
			shi->g= shi->vcol[1];
			shi->b= shi->vcol[2];
			if (ma->mode & (MA_FACETEXTURE_ALPHA))
				shi->alpha= shi->vcol[3];
		}
<<<<<<< HEAD
		else if(ma->vcol_alpha) {
			shi->r= shi->vcol[0];
			shi->g= shi->vcol[1];
			shi->b= shi->vcol[2];
			shi->alpha= shi->vcol[3];
		}
		else if(ma->mode & (MA_VERTEXCOLP)) {
=======
		else if (ma->mode & (MA_VERTEXCOLP)) {
>>>>>>> e99a23fc
			float neg_alpha = 1.0f - shi->vcol[3];
			shi->r= shi->r*neg_alpha + shi->vcol[0]*shi->vcol[3];
			shi->g= shi->g*neg_alpha + shi->vcol[1]*shi->vcol[3];
			shi->b= shi->b*neg_alpha + shi->vcol[2]*shi->vcol[3];
		}
		if (ma->texco) {
			do_material_tex(shi, &R);
			if (!(shi->mode & MA_TRANSP)) shi->alpha = 1.0f;
		}
		
		shr->col[0]= shi->r*shi->alpha;
		shr->col[1]= shi->g*shi->alpha;
		shr->col[2]= shi->b*shi->alpha;
		shr->col[3]= shi->alpha;

		if ((ma->sss_flag & MA_DIFF_SSS) && !sss_pass_done(&R, ma)) {
			if (ma->sss_texfac == 0.0f) {
				shi->r= shi->g= shi->b= shi->alpha= 1.0f;
				shr->col[0]= shr->col[1]= shr->col[2]= shr->col[3]= 1.0f;
			}
			else {
				shi->r= pow(shi->r, ma->sss_texfac);
				shi->g= pow(shi->g, ma->sss_texfac);
				shi->b= pow(shi->b, ma->sss_texfac);
				shi->alpha= pow(shi->alpha, ma->sss_texfac);
				
				shr->col[0]= pow(shr->col[0], ma->sss_texfac);
				shr->col[1]= pow(shr->col[1], ma->sss_texfac);
				shr->col[2]= pow(shr->col[2], ma->sss_texfac);
				shr->col[3]= pow(shr->col[3], ma->sss_texfac);
			}
		}
	}
	
	if (ma->mode & MA_SHLESS) {
		shr->combined[0]= shi->r;
		shr->combined[1]= shi->g;
		shr->combined[2]= shi->b;
		shr->alpha= shi->alpha;
		return;
	}

	if ( (ma->mode & (MA_VERTEXCOL|MA_VERTEXCOLP))== MA_VERTEXCOL ) {	// vertexcolor light
		shr->emit[0]= shi->r*(shi->emit+shi->vcol[0]*shi->vcol[3]);
		shr->emit[1]= shi->g*(shi->emit+shi->vcol[1]*shi->vcol[3]);
		shr->emit[2]= shi->b*(shi->emit+shi->vcol[2]*shi->vcol[3]);
	}
	else {
		shr->emit[0]= shi->r*shi->emit;
		shr->emit[1]= shi->g*shi->emit;
		shr->emit[2]= shi->b*shi->emit;
	}
	
	/* AO pass */
	if (R.wrld.mode & (WO_AMB_OCC|WO_ENV_LIGHT|WO_INDIRECT_LIGHT)) {
		if (((passflag & SCE_PASS_COMBINED) && (shi->combinedflag & (SCE_PASS_AO|SCE_PASS_ENVIRONMENT|SCE_PASS_INDIRECT)))
			|| (passflag & (SCE_PASS_AO|SCE_PASS_ENVIRONMENT|SCE_PASS_INDIRECT))) {
			if (R.r.mode & R_SHADOW) {
				/* AO was calculated for scanline already */
				if (shi->depth || shi->volume_depth)
					ambient_occlusion(shi);
				copy_v3_v3(shr->ao, shi->ao);
				copy_v3_v3(shr->env, shi->env); // XXX multiply
				copy_v3_v3(shr->indirect, shi->indirect); // XXX multiply
			}
		}
	}
	
	/* lighting pass */
	if (passflag & (SCE_PASS_COMBINED|SCE_PASS_DIFFUSE|SCE_PASS_SPEC|SCE_PASS_SHADOW)) {
		GroupObject *go;
		ListBase *lights;
		LampRen *lar;
		
		lights= get_lights(shi);
		for (go=lights->first; go; go= go->next) {
			lar= go->lampren;
			if (lar==NULL) continue;
			
			/* yafray: ignore shading by photonlights, not used in Blender */
			if (lar->type==LA_YF_PHOTON) continue;
			
			/* test for lamp layer */
			if (lar->mode & LA_LAYER) if ((lar->lay & shi->obi->lay)==0) continue;
			if ((lar->lay & shi->lay)==0) continue;
			
			/* accumulates in shr->diff and shr->spec and shr->shad (diffuse with shadow!) */
			shade_one_light(lar, shi, shr, passflag);
		}

		/* this check is to prevent only shadow lamps from producing negative
		 * colors.*/
		if (shr->spec[0] < 0) shr->spec[0] = 0;
		if (shr->spec[1] < 0) shr->spec[1] = 0;
		if (shr->spec[2] < 0) shr->spec[2] = 0;

		if (shr->shad[0] < 0) shr->shad[0] = 0;
		if (shr->shad[1] < 0) shr->shad[1] = 0;
		if (shr->shad[2] < 0) shr->shad[2] = 0;
						
		if (ma->sss_flag & MA_DIFF_SSS) {
			float sss[3], col[3], invalpha, texfac= ma->sss_texfac;

			/* this will return false in the preprocess stage */
			if (sample_sss(&R, ma, shi->co, sss)) {
				invalpha= (shr->col[3] > FLT_EPSILON)? 1.0f/shr->col[3]: 1.0f;

				if (texfac==0.0f) {
					copy_v3_v3(col, shr->col);
					mul_v3_fl(col, invalpha);
				}
				else if (texfac==1.0f) {
					col[0]= col[1]= col[2]= 1.0f;
					mul_v3_fl(col, invalpha);
				}
				else {
					copy_v3_v3(col, shr->col);
					mul_v3_fl(col, invalpha);
					col[0]= pow(col[0], 1.0f-texfac);
					col[1]= pow(col[1], 1.0f-texfac);
					col[2]= pow(col[2], 1.0f-texfac);
				}

				shr->diff[0]= sss[0]*col[0];
				shr->diff[1]= sss[1]*col[1];
				shr->diff[2]= sss[2]*col[2];

				if (shi->combinedflag & SCE_PASS_SHADOW)	{
					shr->shad[0]= shr->diff[0];
					shr->shad[1]= shr->diff[1];
					shr->shad[2]= shr->diff[2];
				}
			}
		}
		
		if (shi->combinedflag & SCE_PASS_SHADOW)	
			copy_v3_v3(shr->combined, shr->shad); 	/* note, no ';' ! */
		else
			copy_v3_v3(shr->combined, shr->diff);
			
		/* calculate shadow pass, we use a multiplication mask */
		/* if diff = 0,0,0 it doesn't matter what the shadow pass is, so leave it as is */
		if (passflag & SCE_PASS_SHADOW && !(shr->diff[0]==0.0f && shr->diff[1]==0.0f && shr->diff[2]==0.0f)) {
			if (shr->diff[0]!=0.0f) shr->shad[0]= shr->shad[0]/shr->diff[0];
			/* can't determine proper shadow from shad/diff (0/0), so use shadow intensity */
			else if (shr->shad[0]==0.0f) shr->shad[0]= shr->shad[3];

			if (shr->diff[1]!=0.0f) shr->shad[1]= shr->shad[1]/shr->diff[1];
			else if (shr->shad[1]==0.0f) shr->shad[1]= shr->shad[3];

			if (shr->diff[2]!=0.0f) shr->shad[2]= shr->shad[2]/shr->diff[2];
			else if (shr->shad[2]==0.0f) shr->shad[2]= shr->shad[3];
		}
		
		/* exposure correction */
		if ((R.wrld.exp!=0.0f || R.wrld.range!=1.0f) && !R.sss_points) {
			wrld_exposure_correct(shr->combined);	/* has no spec! */
			wrld_exposure_correct(shr->spec);
		}
	}
	
	/* alpha in end, spec can influence it */
	if (passflag & (SCE_PASS_COMBINED)) {
		if ((ma->fresnel_tra!=0.0f) && (shi->mode & MA_TRANSP))
			shi->alpha*= fresnel_fac(shi->view, shi->vn, ma->fresnel_tra_i, ma->fresnel_tra);
			
		/* note: shi->mode! */
		if (shi->mode & MA_TRANSP && (shi->mode & (MA_ZTRANSP|MA_RAYTRANSP))) {
			if (shi->spectra!=0.0f) {
				float t = MAX3(shr->spec[0], shr->spec[1], shr->spec[2]);
				t *= shi->spectra;
				if (t>1.0f) t= 1.0f;
				shi->alpha= (1.0f-t)*shi->alpha+t;
			}
		}
	}
	shr->alpha= shi->alpha;
	
	/* from now stuff everything in shr->combined: ambient, AO, radio, ramps, exposure */
	if (!(ma->sss_flag & MA_DIFF_SSS) || !sss_pass_done(&R, ma)) {
		if (R.r.mode & R_SHADOW) {
			/* add AO in combined? */
			if (R.wrld.mode & WO_AMB_OCC)
				if (shi->combinedflag & SCE_PASS_AO)
					ambient_occlusion_apply(shi, shr);

			if (R.wrld.mode & WO_ENV_LIGHT)
				if (shi->combinedflag & SCE_PASS_ENVIRONMENT)
					environment_lighting_apply(shi, shr);

			if (R.wrld.mode & WO_INDIRECT_LIGHT)
				if (shi->combinedflag & SCE_PASS_INDIRECT)
					indirect_lighting_apply(shi, shr);
		}
		
		shr->combined[0]+= shi->ambr;
		shr->combined[1]+= shi->ambg;
		shr->combined[2]+= shi->ambb;
		
		if (ma->mode & MA_RAMP_COL) ramp_diffuse_result(shr->combined, shi);
	}

	if (ma->mode & MA_RAMP_SPEC) ramp_spec_result(shr->spec, shi);
	
	/* refcol is for envmap only */
	if (shi->refcol[0]!=0.0f) {
		float result[3];
		
		result[0]= shi->mirr*shi->refcol[1] + (1.0f - shi->mirr*shi->refcol[0])*shr->combined[0];
		result[1]= shi->mirg*shi->refcol[2] + (1.0f - shi->mirg*shi->refcol[0])*shr->combined[1];
		result[2]= shi->mirb*shi->refcol[3] + (1.0f - shi->mirb*shi->refcol[0])*shr->combined[2];
		
		if (passflag & SCE_PASS_REFLECT)
			sub_v3_v3v3(shr->refl, result, shr->combined);
		
		if (shi->combinedflag & SCE_PASS_REFLECT)
			copy_v3_v3(shr->combined, result);
			
	}
	
	/* and add emit and spec */
	if (shi->combinedflag & SCE_PASS_EMIT)
		add_v3_v3(shr->combined, shr->emit);
	if (shi->combinedflag & SCE_PASS_SPEC)
		add_v3_v3(shr->combined, shr->spec);
	
	/* modulate by the object color */
	if ((ma->shade_flag & MA_OBCOLOR) && shi->obr->ob) {
		if (!(ma->sss_flag & MA_DIFF_SSS) || !sss_pass_done(&R, ma)) {
			float obcol[4];

			copy_v4_v4(obcol, shi->obr->ob->col);
			CLAMP(obcol[3], 0.0f, 1.0f);

			shr->combined[0] *= obcol[0];
			shr->combined[1] *= obcol[1];
			shr->combined[2] *= obcol[2];
			if (shi->mode & MA_TRANSP) shr->alpha *= obcol[3];
		}
	}

	shr->combined[3]= shr->alpha;
}
<|MERGE_RESOLUTION|>--- conflicted
+++ resolved
@@ -1675,17 +1675,13 @@
 			if (ma->mode & (MA_FACETEXTURE_ALPHA))
 				shi->alpha= shi->vcol[3];
 		}
-<<<<<<< HEAD
-		else if(ma->vcol_alpha) {
+		else if (ma->vcol_alpha) {
 			shi->r= shi->vcol[0];
 			shi->g= shi->vcol[1];
 			shi->b= shi->vcol[2];
 			shi->alpha= shi->vcol[3];
 		}
-		else if(ma->mode & (MA_VERTEXCOLP)) {
-=======
 		else if (ma->mode & (MA_VERTEXCOLP)) {
->>>>>>> e99a23fc
 			float neg_alpha = 1.0f - shi->vcol[3];
 			shi->r= shi->r*neg_alpha + shi->vcol[0]*shi->vcol[3];
 			shi->g= shi->g*neg_alpha + shi->vcol[1]*shi->vcol[3];
