/**
 * $Id$
 *
 * ***** BEGIN GPL LICENSE BLOCK *****
 *
 * This program is free software; you can redistribute it and/or
 * modify it under the terms of the GNU General Public License
 * as published by the Free Software Foundation; either version 2
 * of the License, or (at your option) any later version.
 *
 * This program is distributed in the hope that it will be useful,
 * but WITHOUT ANY WARRANTY; without even the implied warranty of
 * MERCHANTABILITY or FITNESS FOR A PARTICULAR PURPOSE.  See the
 * GNU General Public License for more details.
 *
 * You should have received a copy of the GNU General Public License
 * along with this program; if not, write to the Free Software Foundation,
 * Inc., 51 Franklin Street, Fifth Floor, Boston, MA 02110-1301, USA.
 *
 * The Original Code is Copyright (C) 2001-2002 by NaN Holding BV.
 * All rights reserved.
 *
 * Contributor(s): (c) 2006 Blender Foundation, full refactor
 *
 * ***** END GPL LICENSE BLOCK *****
 */

#ifndef __RENDER_TYPES_H__
#define __RENDER_TYPES_H__

#include "DNA_object_types.h"
#include "DNA_scene_types.h"
#include "DNA_world_types.h"

#include "MEM_guardedalloc.h"

#include "BLI_threads.h"

#include "RE_pipeline.h"
#include "RE_shader_ext.h"	/* TexResult, ShadeResult, ShadeInput */

#include "camera.h"
#include "object.h"

struct GHash;
struct IrrCache;
struct MemArena;
struct Object;
struct ObjectInstanceRen;
struct RadioCache;
struct RayFace;
struct RayObject;
struct VlakPrimitive;

#define TABLEINITSIZE 1024
#define LAMPINITSIZE 256

struct SampleTables;

<<<<<<< HEAD
typedef struct RenderDB {
	/* scene and world */
	struct Scene *scene;
	struct World wrld;
=======
/* controls state of render, everything that's read-only during render stage */
struct Render
{
	struct Render *next, *prev;
	char name[RE_MAXNAME];
	int slot;
	
	/* state settings */
	short flag, osa, ok, result_ok;
	
	/* result of rendering */
	RenderResult *result;
	/* if render with single-layer option, other rendered layers are stored here */
	RenderResult *pushedresult;
	/* a list of RenderResults, for fullsample */
	ListBase fullresult;	
	/* read/write mutex, all internal code that writes to re->result must use a
	   write lock, all external code must use a read lock. internal code is assumed
	   to not conflict with writes, so no lock used for that */
	ThreadRWMutex resultmutex;
	
	/* window size, display rect, viewplane */
	int winx, winy;
	rcti disprect;			/* part within winx winy */
	rctf viewplane;			/* mapped on winx winy */
	float viewdx, viewdy;	/* size of 1 pixel */
	float clipcrop;			/* 2 pixel boundary to prevent clip when filter used */
	
	/* final picture width and height (within disprect) */
	int rectx, recty;
	
	/* real maximum amount of xparts/yparts after correction for minimum */
	int xparts, yparts;
	/* real maximum size of parts after correction for minimum 
	   partx*xparts can be larger than rectx, in that case last part is smaller */
	int partx, party;
	
	/* values for viewing */
	float lens;
	float ycor; /* (scene->xasp / scene->yasp), multiplied with 'winy' */
	
	float panophi, panosi, panoco, panodxp, panodxv;
	
	/* Matrices */
	float grvec[3];			/* for world */
	float imat[3][3];		/* copy of viewinv */
	float viewmat[4][4], viewinv[4][4];
	float winmat[4][4];
	
	/* clippping */
	float clipsta;
	float clipend;
	
	/* samples */
	SampleTables *samples;
	float jit[32][2];
	float mblur_jit[32][2];
	ListBase *qmcsamplers;
	
	/* shadow counter, detect shadow-reuse for shaders */
	int shadowsamplenr[BLENDER_MAX_THREADS];
	
	/* scene, and its full copy of renderdata and world */
	Scene *scene;
	RenderData r;
	World wrld;
	unsigned int lay;
	
	ListBase parts;
	
	/* octree tables and variables for raytrace */
	struct RayObject *raytree;
	struct RayFace *rayfaces;
	struct VlakPrimitive *rayprimitives;
	float maxdist; /* needed for keeping an incorrect behaviour of SUN and HEMI lights (avoid breaking old scenes) */

	/* occlusion tree */
	void *occlusiontree;
	ListBase strandsurface;
	
	/* use this instead of R.r.cfra */
	float cfra;	
	
	/* render database */
	int totvlak, totvert, tothalo, totstrand, totlamp;
	struct HaloRen **sortedhalos;
>>>>>>> 1ded5b37

	/* objects */
	ListBase objecttable;

	/* object instances */
	struct ObjectInstanceRen *objectinstance;
	ListBase instancetable;
	int totinstance;

	/* extra object data */
	ListBase customdata_names;
	struct Object *excludeob;

	/* statistics */
	int totvlak, totvert, totstrand, totlamp;

	/* halos */
	struct HaloRen **sortedhalos;
	int tothalo;

	/* lamps */
	ListBase lights;	/* GroupObject pointers */
	ListBase lampren;	/* storage, for free */

	/* subsurface scattering */
	struct GHash *sss_hash;
	ListBase *sss_points;
	struct Material *sss_mat;

	/* raytracing */
	struct RayObject *raytree;
	struct RayFace *rayfaces;
	struct VlakPrimitive *rayprimitives;
	float maxdist; /* needed for keeping an incorrect behaviour of SUN and HEMI lights (avoid breaking old scenes) */

	/* approximate ao */
	void *occlusiontree;
	ListBase surfacecache;

	/* volume */
	ListBase render_volumes_inside;
	ListBase volumes;
	ListBase volume_precache_parts;

	/* memory pool for quick alloc */
	struct MemArena *memArena;

	/* irradiance cache for AO/env/indirect */
	struct IrrCache *irrcache[BLENDER_MAX_THREADS];
	struct RadioCache *radiocache[BLENDER_MAX_THREADS];
} RenderDB;

typedef struct RenderSampleData {
	/* samples */
	struct SampleTables *table;
	float jit[32][2];
	float mblur_jit[32][2];
	ListBase *qmcsamplers;
	
	/* shadow counter, detect shadow-reuse for shaders */
	int shadowsamplenr[BLENDER_MAX_THREADS];
} RenderSampleData;

typedef struct RenderCallbacks {
	/* callbacks */
	void (*display_init)(void *handle, RenderResult *rr);
	void *dih;
	void (*display_clear)(void *handle, RenderResult *rr);
	void *dch;
	void (*display_draw)(void *handle, RenderResult *rr, volatile rcti *rect);
	void *ddh;
	
	void (*stats_draw)(void *handle, RenderStats *ri);
	void *sdh;
	void (*timecursor)(void *handle, int i);
	void *tch;

	int (*test_break)(void *handle);
	void *tbh;
	
	void (*error)(void *handle, char *str);
	void *erh;
	
	RenderStats i;
} RenderCallbacks;

typedef struct RenderParams {
	/* full copy of scene->r */
	RenderData r;
	short osa, flag;
} RenderParams;

/* controls state of render, everything that's read-only during render stage */
struct Render {
	struct Render *next, *prev;
	char name[RE_MAXNAME];
	int slot;
	
	/* state settings */
	short ok, result_ok;

	RenderParams params;
	
	/* camera settings */
	RenderCamera cam;
	
	struct Image *bakebuf;

	/* database */
	RenderDB db;

	/* callbacks */
	RenderCallbacks cb;

	/* samplers */
	RenderSampleData sample;

	/* result of rendering */
	RenderResult *result;
	/* if render with single-layer option, other rendered layers are stored here */
	RenderResult *pushedresult;
	/* a list of RenderResults, for fullsample */
	ListBase fullresult;	
	/* read/write mutex, all internal code that writes to re->result must use a
	   write lock, all external code must use a read lock. internal code is assumed
	   to not conflict with writes, so no lock used for that */
	ThreadRWMutex resultmutex;
	
	/* window size, display rect, viewplane */
	rcti disprect;			/* part within camera winx winy */
	
	/* final picture width and height (within disprect) */
	int rectx, recty;
	
	/* real maximum amount of xparts/yparts after correction for minimum */
	int xparts, yparts;
	/* real maximum size of parts after correction for minimum 
	   partx*xparts can be larger than rectx, in that case last part is smaller */
	int partx, party;

	ListBase parts;
};

/* Defines */

/* R.r.mode flag is same as for renderdata */

/* R.flag */
#define R_ZTRA			1
#define R_HALO			2
#define R_SEC_FIELD		4
#define R_LAMPHALO		8
#define R_GLOB_NOPUNOFLIP	16
#define R_NEED_TANGENT	32
#define R_BAKE_TRACE	128
#define R_BAKING		256

#endif /* __RENDER_TYPES_H__ */
<|MERGE_RESOLUTION|>--- conflicted
+++ resolved
@@ -57,22 +57,128 @@
 
 struct SampleTables;
 
-<<<<<<< HEAD
 typedef struct RenderDB {
 	/* scene and world */
 	struct Scene *scene;
 	struct World wrld;
-=======
+	unsigned int lay;
+
+	/* objects */
+	ListBase objecttable;
+
+	/* object instances */
+	struct ObjectInstanceRen *objectinstance;
+	ListBase instancetable;
+	int totinstance;
+
+	/* extra object data */
+	ListBase customdata_names;
+	struct Object *excludeob;
+
+	/* statistics */
+	int totvlak, totvert, totstrand, totlamp;
+
+	/* halos */
+	struct HaloRen **sortedhalos;
+	int tothalo;
+
+	/* lamps */
+	ListBase lights;	/* GroupObject pointers */
+	ListBase lampren;	/* storage, for free */
+
+	/* subsurface scattering */
+	struct GHash *sss_hash;
+	ListBase *sss_points;
+	struct Material *sss_mat;
+
+	/* raytracing */
+	struct RayObject *raytree;
+	struct RayFace *rayfaces;
+	struct VlakPrimitive *rayprimitives;
+	float maxdist; /* needed for keeping an incorrect behaviour of SUN and HEMI lights (avoid breaking old scenes) */
+
+	/* approximate ao */
+	void *occlusiontree;
+	ListBase surfacecache;
+
+	/* volume */
+	ListBase render_volumes_inside;
+	ListBase volumes;
+	ListBase volume_precache_parts;
+
+	/* memory pool for quick alloc */
+	struct MemArena *memArena;
+
+	/* irradiance cache for AO/env/indirect */
+	struct IrrCache *irrcache[BLENDER_MAX_THREADS];
+	struct RadioCache *radiocache[BLENDER_MAX_THREADS];
+} RenderDB;
+
+typedef struct RenderSampleData {
+	/* samples */
+	struct SampleTables *table;
+	float jit[32][2];
+	float mblur_jit[32][2];
+	ListBase *qmcsamplers;
+	
+	/* shadow counter, detect shadow-reuse for shaders */
+	int shadowsamplenr[BLENDER_MAX_THREADS];
+} RenderSampleData;
+
+typedef struct RenderCallbacks {
+	/* callbacks */
+	void (*display_init)(void *handle, RenderResult *rr);
+	void *dih;
+	void (*display_clear)(void *handle, RenderResult *rr);
+	void *dch;
+	void (*display_draw)(void *handle, RenderResult *rr, volatile rcti *rect);
+	void *ddh;
+	
+	void (*stats_draw)(void *handle, RenderStats *ri);
+	void *sdh;
+	void (*timecursor)(void *handle, int i);
+	void *tch;
+
+	int (*test_break)(void *handle);
+	void *tbh;
+	
+	void (*error)(void *handle, char *str);
+	void *erh;
+	
+	RenderStats i;
+} RenderCallbacks;
+
+typedef struct RenderParams {
+	/* full copy of scene->r */
+	RenderData r;
+	short osa, flag;
+} RenderParams;
+
 /* controls state of render, everything that's read-only during render stage */
-struct Render
-{
+struct Render {
 	struct Render *next, *prev;
 	char name[RE_MAXNAME];
 	int slot;
 	
 	/* state settings */
-	short flag, osa, ok, result_ok;
-	
+	short ok, result_ok;
+
+	RenderParams params;
+	
+	/* camera settings */
+	RenderCamera cam;
+	
+	struct Image *bakebuf;
+
+	/* database */
+	RenderDB db;
+
+	/* callbacks */
+	RenderCallbacks cb;
+
+	/* samplers */
+	RenderSampleData sample;
+
 	/* result of rendering */
 	RenderResult *result;
 	/* if render with single-layer option, other rendered layers are stored here */
@@ -85,200 +191,6 @@
 	ThreadRWMutex resultmutex;
 	
 	/* window size, display rect, viewplane */
-	int winx, winy;
-	rcti disprect;			/* part within winx winy */
-	rctf viewplane;			/* mapped on winx winy */
-	float viewdx, viewdy;	/* size of 1 pixel */
-	float clipcrop;			/* 2 pixel boundary to prevent clip when filter used */
-	
-	/* final picture width and height (within disprect) */
-	int rectx, recty;
-	
-	/* real maximum amount of xparts/yparts after correction for minimum */
-	int xparts, yparts;
-	/* real maximum size of parts after correction for minimum 
-	   partx*xparts can be larger than rectx, in that case last part is smaller */
-	int partx, party;
-	
-	/* values for viewing */
-	float lens;
-	float ycor; /* (scene->xasp / scene->yasp), multiplied with 'winy' */
-	
-	float panophi, panosi, panoco, panodxp, panodxv;
-	
-	/* Matrices */
-	float grvec[3];			/* for world */
-	float imat[3][3];		/* copy of viewinv */
-	float viewmat[4][4], viewinv[4][4];
-	float winmat[4][4];
-	
-	/* clippping */
-	float clipsta;
-	float clipend;
-	
-	/* samples */
-	SampleTables *samples;
-	float jit[32][2];
-	float mblur_jit[32][2];
-	ListBase *qmcsamplers;
-	
-	/* shadow counter, detect shadow-reuse for shaders */
-	int shadowsamplenr[BLENDER_MAX_THREADS];
-	
-	/* scene, and its full copy of renderdata and world */
-	Scene *scene;
-	RenderData r;
-	World wrld;
-	unsigned int lay;
-	
-	ListBase parts;
-	
-	/* octree tables and variables for raytrace */
-	struct RayObject *raytree;
-	struct RayFace *rayfaces;
-	struct VlakPrimitive *rayprimitives;
-	float maxdist; /* needed for keeping an incorrect behaviour of SUN and HEMI lights (avoid breaking old scenes) */
-
-	/* occlusion tree */
-	void *occlusiontree;
-	ListBase strandsurface;
-	
-	/* use this instead of R.r.cfra */
-	float cfra;	
-	
-	/* render database */
-	int totvlak, totvert, tothalo, totstrand, totlamp;
-	struct HaloRen **sortedhalos;
->>>>>>> 1ded5b37
-
-	/* objects */
-	ListBase objecttable;
-
-	/* object instances */
-	struct ObjectInstanceRen *objectinstance;
-	ListBase instancetable;
-	int totinstance;
-
-	/* extra object data */
-	ListBase customdata_names;
-	struct Object *excludeob;
-
-	/* statistics */
-	int totvlak, totvert, totstrand, totlamp;
-
-	/* halos */
-	struct HaloRen **sortedhalos;
-	int tothalo;
-
-	/* lamps */
-	ListBase lights;	/* GroupObject pointers */
-	ListBase lampren;	/* storage, for free */
-
-	/* subsurface scattering */
-	struct GHash *sss_hash;
-	ListBase *sss_points;
-	struct Material *sss_mat;
-
-	/* raytracing */
-	struct RayObject *raytree;
-	struct RayFace *rayfaces;
-	struct VlakPrimitive *rayprimitives;
-	float maxdist; /* needed for keeping an incorrect behaviour of SUN and HEMI lights (avoid breaking old scenes) */
-
-	/* approximate ao */
-	void *occlusiontree;
-	ListBase surfacecache;
-
-	/* volume */
-	ListBase render_volumes_inside;
-	ListBase volumes;
-	ListBase volume_precache_parts;
-
-	/* memory pool for quick alloc */
-	struct MemArena *memArena;
-
-	/* irradiance cache for AO/env/indirect */
-	struct IrrCache *irrcache[BLENDER_MAX_THREADS];
-	struct RadioCache *radiocache[BLENDER_MAX_THREADS];
-} RenderDB;
-
-typedef struct RenderSampleData {
-	/* samples */
-	struct SampleTables *table;
-	float jit[32][2];
-	float mblur_jit[32][2];
-	ListBase *qmcsamplers;
-	
-	/* shadow counter, detect shadow-reuse for shaders */
-	int shadowsamplenr[BLENDER_MAX_THREADS];
-} RenderSampleData;
-
-typedef struct RenderCallbacks {
-	/* callbacks */
-	void (*display_init)(void *handle, RenderResult *rr);
-	void *dih;
-	void (*display_clear)(void *handle, RenderResult *rr);
-	void *dch;
-	void (*display_draw)(void *handle, RenderResult *rr, volatile rcti *rect);
-	void *ddh;
-	
-	void (*stats_draw)(void *handle, RenderStats *ri);
-	void *sdh;
-	void (*timecursor)(void *handle, int i);
-	void *tch;
-
-	int (*test_break)(void *handle);
-	void *tbh;
-	
-	void (*error)(void *handle, char *str);
-	void *erh;
-	
-	RenderStats i;
-} RenderCallbacks;
-
-typedef struct RenderParams {
-	/* full copy of scene->r */
-	RenderData r;
-	short osa, flag;
-} RenderParams;
-
-/* controls state of render, everything that's read-only during render stage */
-struct Render {
-	struct Render *next, *prev;
-	char name[RE_MAXNAME];
-	int slot;
-	
-	/* state settings */
-	short ok, result_ok;
-
-	RenderParams params;
-	
-	/* camera settings */
-	RenderCamera cam;
-	
-	struct Image *bakebuf;
-
-	/* database */
-	RenderDB db;
-
-	/* callbacks */
-	RenderCallbacks cb;
-
-	/* samplers */
-	RenderSampleData sample;
-
-	/* result of rendering */
-	RenderResult *result;
-	/* if render with single-layer option, other rendered layers are stored here */
-	RenderResult *pushedresult;
-	/* a list of RenderResults, for fullsample */
-	ListBase fullresult;	
-	/* read/write mutex, all internal code that writes to re->result must use a
-	   write lock, all external code must use a read lock. internal code is assumed
-	   to not conflict with writes, so no lock used for that */
-	ThreadRWMutex resultmutex;
-	
-	/* window size, display rect, viewplane */
 	rcti disprect;			/* part within camera winx winy */
 	
 	/* final picture width and height (within disprect) */
