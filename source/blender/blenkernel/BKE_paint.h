--- conflicted
+++ resolved
@@ -216,93 +216,6 @@
 /* Session data (mode-specific) */
 
 typedef struct SculptSession {
-<<<<<<< HEAD
-	/* Mesh data (not copied) can come either directly from a Mesh, or from a MultiresDM */
-	struct MultiresModifierData *multires; /* Special handling for multires meshes */
-	struct MVert *mvert;
-	struct MPoly *mpoly;
-	struct MLoop *mloop;
-	int totvert, totpoly;
-	struct KeyBlock *kb;
-	float *vmask;
-	struct MVertCol *vcol;
-
-	/* Mesh connectivity */
-	struct MeshElemMap *pmap;
-	int *pmap_mem;
-
-	/* BMesh for dynamic topology sculpting */
-	struct BMesh *bm;
-	int cd_vert_node_offset;
-	int cd_face_node_offset;
-	bool bm_smooth_shading;
-	/* Undo/redo log for dynamic topology sculpting */
-	struct BMLog *bm_log;
-
-	/* Limit surface/grids. */
-	struct SubdivCCG *subdiv_ccg;
-
-	/* PBVH acceleration structure */
-	struct PBVH *pbvh;
-	bool show_diffuse_color;
-	bool show_mask;
-
-	/* Painting on deformed mesh */
-	bool modifiers_active; /* object is deformed with some modifiers */
-	float (*orig_cos)[3]; /* coords of undeformed mesh */
-	float (*deform_cos)[3]; /* coords of deformed mesh but without stroke displacement */
-	float (*deform_imats)[3][3]; /* crazyspace deformation matrices */
-
-	/* Partial redraw */
-	bool partial_redraw;
-
-	/* Used to cache the render of the active texture */
-	unsigned int texcache_side, *texcache, texcache_actual;
-	struct ImagePool *tex_pool;
-
-	/* Layer brush persistence between strokes */
-	float (*layer_co)[3]; /* Copy of the mesh vertices' locations */
-
-	struct StrokeCache *cache;
-
-	float cursor_radius;
-	float cursor_location[3];
-	float cursor_view_normal[3];
-	float cursor_normal[3];
-	bool use_orco;
-
-	/* Automasking active vertex */
-	MVert *active_vertex_mesh;
-	int active_vertex_mesh_index;
-
-	RegionView3D *rv3d;
-
-	union {
-		struct {
-			struct SculptVertexPaintGeomMap gmap;
-
-			/* For non-airbrush painting to re-apply from the original (MLoop aligned). */
-			unsigned int *previous_color;
-		} vpaint;
-
-		struct {
-			struct SculptVertexPaintGeomMap gmap;
-			/* Keep track of how much each vertex has been painted (non-airbrush only). */
-			float *alpha_weight;
-
-			/* Needed to continuously re-apply over the same weights (BRUSH_ACCUMULATE disabled).
-			 * Lazy initialize as needed (flag is set to 1 to tag it as uninitialized). */
-			struct MDeformVert *dvert_prev;
-		} wpaint;
-
-		/* TODO: identify sculpt-only fields */
-		// struct { ... } sculpt;
-	} mode;
-	int mode_type;
-
-	/* This flag prevents PBVH from being freed when creating the vp_handle for texture paint. */
-	bool building_vp_handle;
-=======
   /* Mesh data (not copied) can come either directly from a Mesh, or from a MultiresDM */
   struct MultiresModifierData *multires; /* Special handling for multires meshes */
   struct MVert *mvert;
@@ -311,6 +224,7 @@
   int totvert, totpoly;
   struct KeyBlock *kb;
   float *vmask;
+  struct MVertCol *vcol;
 
   /* Mesh connectivity */
   struct MeshElemMap *pmap;
@@ -350,6 +264,18 @@
 
   struct StrokeCache *cache;
 
+  float cursor_radius;
+  float cursor_location[3];
+  float cursor_view_normal[3];
+  float cursor_normal[3];
+  bool use_orco;
+
+  /* Automasking active vertex */
+  MVert *active_vertex_mesh;
+  int active_vertex_mesh_index;
+
+  RegionView3D *rv3d;
+
   union {
     struct {
       struct SculptVertexPaintGeomMap gmap;
@@ -375,7 +301,6 @@
 
   /* This flag prevents PBVH from being freed when creating the vp_handle for texture paint. */
   bool building_vp_handle;
->>>>>>> e12c08e8
 } SculptSession;
 
 void BKE_sculptsession_free(struct Object *ob);
