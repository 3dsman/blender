--- conflicted
+++ resolved
@@ -70,11 +70,7 @@
 	intern/appdir.c
 	intern/armature.c
 	intern/armature_update.c
-<<<<<<< HEAD
-	intern/asset.c
-=======
 	intern/asset_engine.c
->>>>>>> 3f36cd3f
 	intern/autoexec.c
 	intern/blender.c
 	intern/blender_copybuffer.c
@@ -200,11 +196,7 @@
 	BKE_animsys.h
 	BKE_appdir.h
 	BKE_armature.h
-<<<<<<< HEAD
-	BKE_asset.h
-=======
 	BKE_asset_engine.h
->>>>>>> 3f36cd3f
 	BKE_autoexec.h
 	BKE_blender.h
 	BKE_blender_copybuffer.h
