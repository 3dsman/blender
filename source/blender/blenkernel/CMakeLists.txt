# ***** BEGIN GPL LICENSE BLOCK *****
#
# This program is free software; you can redistribute it and/or
# modify it under the terms of the GNU General Public License
# as published by the Free Software Foundation; either version 2
# of the License, or (at your option) any later version.
#
# This program is distributed in the hope that it will be useful,
# but WITHOUT ANY WARRANTY; without even the implied warranty of
# MERCHANTABILITY or FITNESS FOR A PARTICULAR PURPOSE.  See the
# GNU General Public License for more details.
#
# You should have received a copy of the GNU General Public License
# along with this program; if not, write to the Free Software Foundation,
# Inc., 51 Franklin Street, Fifth Floor, Boston, MA 02110-1301, USA.
#
# The Original Code is Copyright (C) 2006, Blender Foundation
# All rights reserved.
#
# The Original Code is: all of this file.
#
# Contributor(s): Jacques Beaurain.
#
# ***** END GPL LICENSE BLOCK *****

set(INC
	.
	../blenfont
	../blenlib
	../blenloader
	../blentranslation
	../depsgraph
	../gpu
	../ikplugin
	../imbuf
	../makesdna
	../makesrna
	../bmesh
	../modifiers
	../nodes
	../physics
	../render/extern/include
	../../../intern/ghost
	../../../intern/guardedalloc
	../../../intern/glew-mx
	../../../intern/iksolver/extern
	../../../intern/memutil
	../../../intern/mikktspace
	../../../intern/smoke/extern
	../../../intern/atomic
	../../../intern/libmv

	# XXX - BAD LEVEL CALL WM_api.h
	../windowmanager
)

set(INC_SYS
	${GLEW_INCLUDE_PATH}
	${ZLIB_INCLUDE_DIRS}
)

set(SRC
	intern/CCGSubSurf.c
	intern/CCGSubSurf_legacy.c
	intern/CCGSubSurf_opensubdiv.c
	intern/CCGSubSurf_opensubdiv_converter.c
	intern/CCGSubSurf_util.c
	intern/DerivedMesh.c
	intern/action.c
	intern/addon.c
	intern/anim.c
	intern/anim_sys.c
	intern/appdir.c
	intern/armature.c
	intern/armature_update.c
	intern/autoexec.c
	intern/blender.c
	intern/bmfont.c
	intern/boids.c
	intern/bpath.c
	intern/brush.c
	intern/bullet.c
	intern/bvhutils.c
	intern/camera.c
	intern/cdderivedmesh.c
	intern/cloth.c
	intern/collision.c
	intern/colortools.c
	intern/constraint.c
	intern/context.c
	intern/crazyspace.c
	intern/curve.c
	intern/customdata.c
	intern/customdata_file.c
	intern/data_transfer.c
	intern/deform.c
	intern/depsgraph.c
	intern/displist.c
	intern/dynamicpaint.c
	intern/editderivedmesh.c
	intern/editmesh.c
	intern/editmesh_bvh.c
	intern/effect.c
	intern/fcurve.c
	intern/fluidsim.c
	intern/fmodifier.c
	intern/font.c
	intern/freestyle.c
	intern/gpencil.c
	intern/group.c
	intern/icons.c
	intern/idcode.c
	intern/idprop.c
	intern/image.c
	intern/image_gen.c
	intern/ipo.c
	intern/key.c
	intern/lamp.c
	intern/lattice.c
	intern/library.c
	intern/library_query.c
	intern/linestyle.c
	intern/mask.c
	intern/mask_evaluate.c
	intern/mask_rasterize.c
	intern/material.c
	intern/mball.c
	intern/mball_tessellate.c
	intern/mesh.c
	intern/mesh_evaluate.c
	intern/mesh_mapping.c
	intern/mesh_remap.c
	intern/mesh_validate.c
	intern/modifier.c
	intern/modifiers_bmesh.c
	intern/movieclip.c
	intern/multires.c
	intern/nla.c
	intern/node.c
	intern/object.c
	intern/object_deform.c
	intern/object_dupli.c
	intern/object_update.c
	intern/ocean.c
	intern/outliner_treehash.c
	intern/packedFile.c
	intern/paint.c
	intern/particle.c
	intern/particle_child.c
	intern/particle_distribute.c
	intern/particle_system.c
	intern/pbvh.c
	intern/pbvh_bmesh.c
	intern/pointcache.c
	intern/property.c
	intern/report.c
	intern/rigidbody.c
	intern/sca.c
	intern/scene.c
	intern/screen.c
	intern/seqcache.c
	intern/seqeffects.c
	intern/seqmodifier.c
	intern/sequencer.c
	intern/shrinkwrap.c
	intern/sketch.c
	intern/smoke.c
	intern/softbody.c
	intern/sound.c
	intern/speaker.c
	intern/subsurf_ccg.c
	intern/suggestions.c
	intern/text.c
	intern/texture.c
	intern/tracking.c
	intern/tracking_auto.c
	intern/tracking_detect.c
	intern/tracking_plane_tracker.c
	intern/tracking_region_tracker.c
	intern/tracking_solver.c
	intern/tracking_stabilize.c
	intern/tracking_util.c
	intern/unit.c
	intern/world.c
	intern/writeavi.c
	intern/writeframeserver.c

	BKE_DerivedMesh.h
	BKE_action.h
	BKE_addon.h
	BKE_anim.h
	BKE_animsys.h
	BKE_appdir.h
	BKE_armature.h
	BKE_autoexec.h
	BKE_blender.h
	BKE_bmfont.h
	BKE_bmfont_types.h
	BKE_boids.h
	BKE_bpath.h
	BKE_brush.h
	BKE_bullet.h
	BKE_bvhutils.h
	BKE_camera.h
	BKE_ccg.h
	BKE_cdderivedmesh.h
	BKE_cloth.h
	BKE_collision.h
	BKE_colortools.h
	BKE_constraint.h
	BKE_context.h
	BKE_crazyspace.h
	BKE_curve.h
	BKE_customdata.h
	BKE_customdata_file.h
	BKE_data_transfer.h
	BKE_deform.h
	BKE_depsgraph.h
	BKE_displist.h
	BKE_dynamicpaint.h
	BKE_editmesh.h
	BKE_editmesh_bvh.h
	BKE_effect.h
	BKE_fcurve.h
	BKE_fluidsim.h
	BKE_font.h
	BKE_freestyle.h
	BKE_global.h
	BKE_gpencil.h
	BKE_group.h
	BKE_icons.h
	BKE_idcode.h
	BKE_idprop.h
	BKE_image.h
	BKE_ipo.h
	BKE_key.h
	BKE_lamp.h
	BKE_lattice.h
	BKE_library.h
	BKE_library_query.h
	BKE_linestyle.h
	BKE_main.h
	BKE_mask.h
	BKE_material.h
	BKE_mball.h
	BKE_mball_tessellate.h
	BKE_mesh.h
	BKE_mesh_mapping.h
	BKE_mesh_remap.h
	BKE_modifier.h
	BKE_movieclip.h
	BKE_multires.h
	BKE_nla.h
	BKE_node.h
	BKE_object.h
	BKE_object_deform.h
	BKE_ocean.h
	BKE_outliner_treehash.h
	BKE_packedFile.h
	BKE_paint.h
	BKE_particle.h
	BKE_pbvh.h
	BKE_pointcache.h
	BKE_property.h
	BKE_report.h
	BKE_rigidbody.h
	BKE_sca.h
	BKE_scene.h
	BKE_screen.h
	BKE_sequencer.h
	BKE_shrinkwrap.h
	BKE_sketch.h
	BKE_smoke.h
	BKE_softbody.h
	BKE_sound.h
	BKE_speaker.h
	BKE_subsurf.h
	BKE_suggestions.h
	BKE_text.h
	BKE_texture.h
	BKE_tracking.h
	BKE_unit.h
	BKE_utildefines.h
	BKE_world.h
	BKE_writeavi.h
	BKE_writeframeserver.h

	depsgraph_private.h
	nla_private.h
	tracking_private.h
	intern/CCGSubSurf.h
	intern/CCGSubSurf_inline.h
	intern/CCGSubSurf_intern.h
	intern/pbvh_intern.h
	intern/data_transfer_intern.h
)

if(WITH_BINRELOC)
	list(APPEND INC_SYS
		${BINRELOC_INCLUDE_DIRS}
	)
	add_definitions(-DWITH_BINRELOC)
endif()

add_definitions(${GL_DEFINITIONS})

if(WIN32)
	list(APPEND INC
		../../../intern/utfconv
	)
endif()

if(WITH_AUDASPACE)
	add_definitions(${AUDASPACE_DEFINITIONS})

	list(APPEND INC_SYS
		${AUDASPACE_C_INCLUDE_DIRS}
	)
endif()

if(WITH_BULLET)
	list(APPEND INC_SYS
		${BULLET_INCLUDE_DIRS}
	)
	list(APPEND INC
		../../../intern/rigidbody
	)
	add_definitions(-DWITH_BULLET)
endif()

#if(WITH_MOD_CLOTH_ELTOPO)
#	list(APPEND INC
#		../../../extern/eltopo
#		../../../extern/eltopo/eltopo3d
#	)
#	add_definitions(-DWITH_ELTOPO)
#endif()

if(WITH_IMAGE_OPENEXR)
	add_definitions(-DWITH_OPENEXR)
endif()

if(WITH_IMAGE_TIFF)
	add_definitions(-DWITH_TIFF)
endif()

if(WITH_OPENIMAGEIO)
	add_definitions(-DWITH_OPENIMAGEIO)
endif()

if(WITH_IMAGE_OPENJPEG)
	add_definitions(-DWITH_OPENJPEG)
endif()

if(WITH_IMAGE_DDS)
	add_definitions(-DWITH_DDS)
endif()

if(WITH_IMAGE_CINEON)
	add_definitions(-DWITH_CINEON)
endif()

if(WITH_IMAGE_FRAMESERVER)
	add_definitions(-DWITH_FRAMESERVER)
endif()

if(WITH_IMAGE_HDR)
	add_definitions(-DWITH_HDR)
endif()

if(WITH_CODEC_AVI)
	list(APPEND INC
		../avi
	)
	add_definitions(-DWITH_AVI)
endif()

if(WITH_CODEC_QUICKTIME)
	list(APPEND INC
		../quicktime
	)
	list(APPEND INC_SYS
		${QUICKTIME_INCLUDE_DIRS}
	)
	add_definitions(-DWITH_QUICKTIME)
endif()

if(WITH_CODEC_FFMPEG)
	list(APPEND SRC
		intern/writeffmpeg.c
		BKE_writeffmpeg.h
	)
	list(APPEND INC
		../../../intern/ffmpeg
	)
	list(APPEND INC_SYS
		${FFMPEG_INCLUDE_DIRS}
	)
	add_definitions(-DWITH_FFMPEG)

	remove_strict_flags_file(
		intern/writeffmpeg.c
	)
endif()

if(WITH_PYTHON)
	list(APPEND INC
		../python
	)
	add_definitions(-DWITH_PYTHON)

	if(WITH_PYTHON_SECURITY)
		add_definitions(-DWITH_PYTHON_SECURITY)
	endif()
endif()

if(WITH_MOD_FLUID)
	list(APPEND INC
		../../../intern/elbeem/extern
	)
	add_definitions(-DWITH_MOD_FLUID)
endif()

if(WITH_MOD_SMOKE)
	add_definitions(-DWITH_SMOKE)
endif()

if(WITH_MOD_OCEANSIM)
	add_definitions(-DWITH_OCEANSIM)
endif()

if(WITH_JACK)
	add_definitions(-DWITH_JACK)
endif()

if(WITH_LZO)
	if(WITH_SYSTEM_LZO)
		list(APPEND INC_SYS
			${LZO_INCLUDE_DIR}
		)
		add_definitions(-DWITH_SYSTEM_LZO)
	else()
		list(APPEND INC_SYS
			../../../extern/lzo/minilzo
		)
	endif()
	add_definitions(-DWITH_LZO)
endif()

if(WITH_LZMA)
	list(APPEND INC_SYS
		../../../extern/lzma
	)
	add_definitions(-DWITH_LZMA)
endif()

if(WITH_GAMEENGINE)
	list(APPEND INC_SYS
		../../../extern/recastnavigation
	)
	list(APPEND SRC
		intern/navmesh_conversion.c
		BKE_navmesh_conversion.h
	)

	add_definitions(-DWITH_GAMEENGINE)
endif()

if(WITH_LIBMV)
	add_definitions(-DWITH_LIBMV)
endif()

if(WITH_LIBMV_WERROR)
	if(CMAKE_COMPILER_IS_GNUCC OR CMAKE_C_COMPILER_ID MATCHES "Clang")
		set_source_files_properties(intern/tracking.c
		                            intern/tracking_auto.c
		                            intern/tracking_detect.c
		                            intern/tracking_plane_tracker.c
		                            intern/tracking_region_tracker.c
		                            intern/tracking_solver.c
		                            intern/tracking_stabilize.c
		                            intern/tracking_util.c
		                            PROPERTIES COMPILE_FLAGS -Werror)
	endif()
endif()

if(WITH_FFTW3)
	list(APPEND INC_SYS
		${FFTW3_INCLUDE_DIRS}
	)
	add_definitions(-DFFTW3=1)
endif()

if(WITH_INTERNATIONAL)
	add_definitions(-DWITH_INTERNATIONAL)
endif()

if(WITH_FREESTYLE)
	add_definitions(-DWITH_FREESTYLE)
endif()

if(WITH_OPENSUBDIV)
	add_definitions(-DWITH_OPENSUBDIV)
	list(APPEND INC_SYS
		../../../intern/opensubdiv
		${OPENSUBDIV_INCLUDE_DIRS}
	)
	if(WITH_SUBSURF_WERROR)
		if(CMAKE_COMPILER_IS_GNUCC OR CMAKE_C_COMPILER_ID MATCHES "Clang")
			set_source_files_properties(intern/CCGSubSurf.c
			                            intern/CCGSubSurf_legacy.c
			                            intern/CCGSubSurf_opensubdiv.c
			                            intern/CCGSubSurf_opensubdiv_converter.c
			                            intern/CCGSubSurf_util.c
			                            PROPERTIES COMPILE_FLAGS -Werror)
		endif()
	endif()
endif()

if(WITH_OPENVDB)
	add_definitions(-DWITH_OPENVDB)
	list(APPEND INC
		 ../../../intern/openvdb
	)
<<<<<<< HEAD
=======

	if(WITH_OPENVDB_BLOSC)
		add_definitions(
			-DWITH_OPENVDB_BLOSC
		)
	endif()
>>>>>>> e9452f90
endif()

## Warnings as errors, this is too strict!
#if(MSVC)
#	set(CMAKE_C_FLAGS "${CMAKE_C_FLAGS} /WX")
#endif()

if(WITH_LEGACY_DEPSGRAPH)
	add_definitions(-DWITH_LEGACY_DEPSGRAPH)
endif()

blender_add_lib(bf_blenkernel "${SRC}" "${INC}" "${INC_SYS}")<|MERGE_RESOLUTION|>--- conflicted
+++ resolved
@@ -522,15 +522,12 @@
 	list(APPEND INC
 		 ../../../intern/openvdb
 	)
-<<<<<<< HEAD
-=======
 
 	if(WITH_OPENVDB_BLOSC)
 		add_definitions(
 			-DWITH_OPENVDB_BLOSC
 		)
 	endif()
->>>>>>> e9452f90
 endif()
 
 ## Warnings as errors, this is too strict!
