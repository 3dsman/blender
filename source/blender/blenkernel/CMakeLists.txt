--- conflicted
+++ resolved
@@ -498,19 +498,19 @@
 	add_definitions(-DWITH_FREESTYLE)
 endif()
 
-<<<<<<< HEAD
+if(WITH_OPENSUBDIV)
+	add_definitions(-DWITH_OPENSUBDIV)
+	list(APPEND INC_SYS
+		../../../intern/opensubdiv
+		${OPENSUBDIV_INCLUDE_DIRS}
+	)
+endif()
+
 if(WITH_OPENVDB)
 	add_definitions(-DWITH_OPENVDB)
 	add_definitions(-DOPENVDB_USE_BLOSC)
 	list(APPEND INC
 		 ../../../intern/openvdb
-=======
-if(WITH_OPENSUBDIV)
-	add_definitions(-DWITH_OPENSUBDIV)
-	list(APPEND INC_SYS
-		../../../intern/opensubdiv
-		${OPENSUBDIV_INCLUDE_DIRS}
->>>>>>> 4be7fb76
 	)
 endif()
 
