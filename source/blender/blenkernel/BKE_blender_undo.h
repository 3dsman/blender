/*
 * This program is free software; you can redistribute it and/or
 * modify it under the terms of the GNU General Public License
 * as published by the Free Software Foundation; either version 2
 * of the License, or (at your option) any later version.
 *
 * This program is distributed in the hope that it will be useful,
 * but WITHOUT ANY WARRANTY; without even the implied warranty of
 * MERCHANTABILITY or FITNESS FOR A PARTICULAR PURPOSE.  See the
 * GNU General Public License for more details.
 *
 * You should have received a copy of the GNU General Public License
 * along with this program; if not, write to the Free Software Foundation,
 * Inc., 51 Franklin Street, Fifth Floor, Boston, MA 02110-1301, USA.
 */
#ifndef __BKE_BLENDER_UNDO_H__
#define __BKE_BLENDER_UNDO_H__

/** \file
 * \ingroup bke
 */

#ifdef __cplusplus
extern "C" {
#endif

struct Main;
struct MemFileUndoData;
struct bContext;

#define BKE_UNDO_STR_MAX 64

struct MemFileUndoData *BKE_memfile_undo_encode(struct Main *bmain,
                                                struct MemFileUndoData *mfu_prev);
bool BKE_memfile_undo_decode(struct MemFileUndoData *mfu,
<<<<<<< HEAD
                             const bool use_old_bmain_data,
=======
                             const int undo_direction,
>>>>>>> 269fdc54
                             struct bContext *C);
void BKE_memfile_undo_free(struct MemFileUndoData *mfu);

#ifdef __cplusplus
}
#endif

#endif /* __BKE_BLENDER_UNDO_H__ */<|MERGE_RESOLUTION|>--- conflicted
+++ resolved
@@ -33,11 +33,8 @@
 struct MemFileUndoData *BKE_memfile_undo_encode(struct Main *bmain,
                                                 struct MemFileUndoData *mfu_prev);
 bool BKE_memfile_undo_decode(struct MemFileUndoData *mfu,
-<<<<<<< HEAD
+                             const int undo_direction,
                              const bool use_old_bmain_data,
-=======
-                             const int undo_direction,
->>>>>>> 269fdc54
                              struct bContext *C);
 void BKE_memfile_undo_free(struct MemFileUndoData *mfu);
 
