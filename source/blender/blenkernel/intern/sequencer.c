--- conflicted
+++ resolved
@@ -1410,12 +1410,8 @@
 	return 0.25;
 }
 
-<<<<<<< HEAD
 /* the number of files will vary according to the stereo format */
 static size_t seq_num_files(Scene *scene, char views_format, const bool is_multiview)
-=======
-static void seq_open_anim_file(Editing *ed, Sequence *seq, bool openfile)
->>>>>>> 660173ed
 {
 	if (!is_multiview) {
 		return 1;
@@ -1429,12 +1425,25 @@
 	}
 }
 
+static void seq_proxy_index_dir_set(struct anim *anim, const char *base_dir)
+{
+	char dir[FILE_MAX];
+	char fname[FILE_MAXFILE];
+
+	IMB_anim_get_fname(anim, fname, FILE_MAXFILE);
+	BLI_strncpy(dir, base_dir, sizeof(dir));
+	BLI_path_append(dir, sizeof(dir), fname);
+	IMB_anim_set_index_dir(anim, dir);
+}
+
 static void seq_open_anim_file(Scene *scene, Sequence *seq, bool openfile)
 {
 	char dir[FILE_MAX];
 	char name[FILE_MAX];
 	StripProxy *proxy;
+	bool use_proxy;
 	bool is_multiview_loaded = false;
+	Editing *ed = scene->ed;
 	const bool is_multiview = (seq->flag & SEQ_USE_VIEWS) != 0 && (scene->r.scemode & R_MULTIVIEW) != 0;
 
 	if ((seq->anims.first != NULL) && (((StripAnim *)seq->anims.first)->anim != NULL)) {
@@ -1450,8 +1459,19 @@
 
 	proxy = seq->strip->proxy;
 
-	if (proxy && (seq->flag & SEQ_USE_PROXY_CUSTOM_DIR)) {
-		BLI_strncpy(dir, seq->strip->proxy->dir, sizeof(dir));
+	use_proxy = proxy && ((proxy->storage & SEQ_STORAGE_PROXY_CUSTOM_DIR) != 0 ||
+	                      (ed->proxy_storage == SEQ_EDIT_PROXY_DIR_STORAGE));
+
+	if (use_proxy) {
+		if (ed->proxy_storage == SEQ_EDIT_PROXY_DIR_STORAGE) {
+			if (ed->proxy_dir[0] == 0)
+				BLI_strncpy(dir, "//BL_proxy", sizeof(dir));
+			else
+				BLI_strncpy(dir, ed->proxy_dir, sizeof(dir));
+		}
+		else {
+			BLI_strncpy(dir, seq->strip->proxy->dir, sizeof(dir));
+		}
 		BLI_path_abs(dir, G.main->name);
 	}
 
@@ -1502,15 +1522,14 @@
 					totfiles = 1;
 				}
 
-				if (proxy && (seq->flag & SEQ_USE_PROXY_CUSTOM_DIR)) {
-					IMB_anim_set_index_dir(sanim->anim, dir);
+				if (sanim->anim && use_proxy) {
+					seq_proxy_index_dir_set(sanim->anim, dir);
 				}
 			}
 			is_multiview_loaded = true;
 		}
 	}
 
-<<<<<<< HEAD
 	if (is_multiview_loaded == false) {
 		StripAnim *sanim;
 
@@ -1528,51 +1547,17 @@
 			        seq->streamindex, seq->strip->colorspace_settings.name);
 		}
 
-		if (sanim->anim == NULL) {
-			return;
-		}
-
-		if (proxy == NULL) {
-			return;
-		}
-=======
-	if ((proxy->storage & SEQ_STORAGE_PROXY_CUSTOM_DIR) ||
-	    (ed->proxy_storage == SEQ_EDIT_PROXY_DIR_STORAGE))
-	{
-		char dir[FILE_MAX];
-		char fname[FILE_MAXFILE];
-
-		if (ed->proxy_storage == SEQ_EDIT_PROXY_DIR_STORAGE) {
-			if (ed->proxy_dir[0] == 0)
-				BLI_strncpy(dir, "//BL_proxy", sizeof(dir));
-			else
-				BLI_strncpy(dir, ed->proxy_dir, sizeof(dir));
-		}
-		else {
-			BLI_strncpy(dir, seq->strip->proxy->dir, sizeof(dir));
-		}
-
-		IMB_anim_get_fname(seq->anim, fname, FILE_MAXFILE);
-		BLI_path_append(dir, sizeof(dir), fname);
-
-		BLI_path_abs(dir, G.main->name);
->>>>>>> 660173ed
-
-		if (seq->flag & SEQ_USE_PROXY_CUSTOM_DIR) {
-			IMB_anim_set_index_dir(sanim->anim, dir);
-		}
-	}
-}
-
-<<<<<<< HEAD
-static bool seq_proxy_get_fname(Sequence *seq, int cfra, int render_size, char *name, const size_t view_id)
-=======
-
-static bool seq_proxy_get_fname(Editing *ed, Sequence *seq, int cfra, int render_size, char *name)
->>>>>>> 660173ed
+		if (sanim->anim && use_proxy) {
+			seq_proxy_index_dir_set(sanim->anim, dir);
+		}
+	}
+}
+
+static bool seq_proxy_get_fname(Editing *ed, Sequence *seq, int cfra, int render_size, char *name, const size_t view_id)
 {
 	int frameno;
 	char dir[PROXY_MAXFILE];
+	StripAnim *sanim;
 	char suffix[24] = {'\0'};
 
 	StripProxy *proxy = seq->strip->proxy;
@@ -1588,23 +1573,25 @@
 	 * have both, a directory full of jpeg files and proxy avis, so
 	 * sorry folks, please rebuild your proxies... */
 
-	if (seq->anim && ed->proxy_storage == SEQ_EDIT_PROXY_DIR_STORAGE) {
+	sanim = BLI_findlink(&seq->anims, view_id);
+
+	if (sanim && sanim->anim && ed->proxy_storage == SEQ_EDIT_PROXY_DIR_STORAGE) {
 		char fname[FILE_MAXFILE];
 		if (ed->proxy_dir[0] == 0)
 			BLI_strncpy(dir, "//BL_proxy", sizeof(dir));
 		else
 			BLI_strncpy(dir, ed->proxy_dir, sizeof(dir));
-		IMB_anim_get_fname(seq->anim, fname, FILE_MAXFILE);
+		IMB_anim_get_fname(sanim->anim, fname, FILE_MAXFILE);
 		BLI_path_append(dir, sizeof(dir), fname);
 		BLI_path_abs(name, G.main->name);
 	}
 	else if ((proxy->storage & SEQ_STORAGE_PROXY_CUSTOM_DIR) && (proxy->storage & SEQ_STORAGE_PROXY_CUSTOM_FILE)) {
 		BLI_strncpy(dir, seq->strip->proxy->dir, sizeof(dir));
 	}
-	else if (seq->anim && (proxy->storage & SEQ_STORAGE_PROXY_CUSTOM_DIR)) {
+	else if (sanim && sanim->anim && (proxy->storage & SEQ_STORAGE_PROXY_CUSTOM_DIR)) {
 		char fname[FILE_MAXFILE];
 		BLI_strncpy(dir, seq->strip->proxy->dir, sizeof(dir));
-		IMB_anim_get_fname(seq->anim, fname, FILE_MAXFILE);
+		IMB_anim_get_fname(sanim->anim, fname, FILE_MAXFILE);
 		BLI_path_append(dir, sizeof(dir), fname);
 	}
 	else if (seq->type == SEQ_TYPE_IMAGE) {
@@ -1614,16 +1601,12 @@
 		return false;
 	}
 
-<<<<<<< HEAD
 	if (view_id > 0)
 		BLI_snprintf(suffix, sizeof(suffix), "_%zu", view_id);
 
-	if (seq->flag & SEQ_USE_PROXY_CUSTOM_FILE) {
-=======
-	if (proxy->storage & SEQ_STORAGE_PROXY_CUSTOM_FILE && seq->anim &&
+	if (proxy->storage & SEQ_STORAGE_PROXY_CUSTOM_FILE && sanim && sanim->anim &&
 	    ed->proxy_storage != SEQ_EDIT_PROXY_DIR_STORAGE)
 	{
->>>>>>> 660173ed
 		BLI_join_dirfile(name, PROXY_MAXFILE,
 		                 dir, proxy->file);
 		BLI_path_abs(name, G.main->name);
@@ -1660,6 +1643,7 @@
 	int render_size = context->preview_render_size;
 	StripProxy *proxy = seq->strip->proxy;
 	Editing *ed = context->scene->ed;
+	StripAnim *sanim;
 
 	if (!(seq->flag & SEQ_USE_PROXY)) {
 		return NULL;
@@ -1677,18 +1661,10 @@
 		return NULL;
 	}
 
-<<<<<<< HEAD
-	if (seq->flag & SEQ_USE_PROXY_CUSTOM_FILE) {
-		StripAnim *sanim;
-		int frameno = (int)give_stripelem_index(seq, cfra) + seq->anim_startofs;
-		if (seq->strip->proxy->anim == NULL) {
-			if (seq_proxy_get_fname(seq, cfra, render_size, name, context->view_id) == 0) {
-=======
 	if (proxy->storage & SEQ_STORAGE_PROXY_CUSTOM_FILE) {
 		int frameno = (int)give_stripelem_index(seq, cfra) + seq->anim_startofs;
 		if (proxy->anim == NULL) {
-			if (seq_proxy_get_fname(ed, seq, cfra, render_size, name) == 0) {
->>>>>>> 660173ed
+			if (seq_proxy_get_fname(ed, seq, cfra, render_size, name, context->view_id) == 0) {
 				return NULL;
 			}
 
@@ -1698,25 +1674,15 @@
 			return NULL;
 		}
  
-<<<<<<< HEAD
 		seq_open_anim_file(context->scene, seq, true);
 		sanim = seq->anims.first;
 
 		frameno = IMB_anim_index_get_frame_index(sanim ? sanim->anim : NULL, seq->strip->proxy->tc, frameno);
-=======
-		seq_open_anim_file(context->scene->ed, seq, true);
-
-		frameno = IMB_anim_index_get_frame_index(seq->anim, proxy->tc, frameno);
->>>>>>> 660173ed
 
 		return IMB_anim_absolute(proxy->anim, frameno, IMB_TC_NONE, IMB_PROXY_NONE);
 	}
  
-<<<<<<< HEAD
-	if (seq_proxy_get_fname(seq, cfra, render_size, name, context->view_id) == 0) {
-=======
-	if (seq_proxy_get_fname(ed, seq, cfra, render_size, name) == 0) {
->>>>>>> 660173ed
+	if (seq_proxy_get_fname(ed, seq, cfra, render_size, name, context->view_id) == 0) {
 		return NULL;
 	}
 
@@ -1743,11 +1709,7 @@
 	ImBuf *ibuf_tmp, *ibuf;
 	Editing *ed = context->scene->ed;
 
-<<<<<<< HEAD
-	if (!seq_proxy_get_fname(seq, cfra, proxy_render_size, name, context->view_id)) {
-=======
-	if (!seq_proxy_get_fname(ed, seq, cfra, proxy_render_size, name)) {
->>>>>>> 660173ed
+	if (!seq_proxy_get_fname(ed, seq, cfra, proxy_render_size, name, context->view_id)) {
 		return;
 	}
 
@@ -1899,13 +1861,8 @@
 		link = BLI_genericNodeN(context);
 		BLI_addtail(queue, link);
 
-<<<<<<< HEAD
 		if (nseq->type == SEQ_TYPE_MOVIE) {
 			StripAnim *sanim;
-=======
-	if (nseq->type == SEQ_TYPE_MOVIE) {
-		seq_open_anim_file(scene->ed, nseq, true);
->>>>>>> 660173ed
 
 			seq_open_anim_file(scene, nseq, true);
 			sanim = BLI_findlink(&nseq->anims,  i);
@@ -3213,7 +3170,6 @@
 
 		case SEQ_TYPE_MOVIE:
 		{
-<<<<<<< HEAD
 			StripAnim *sanim;
 			bool is_multiview = (seq->flag & SEQ_USE_VIEWS) != 0 &&
 			                    (context->scene->r.scemode & R_MULTIVIEW) != 0;
@@ -3255,9 +3211,6 @@
 						}
 					}
 				}
-=======
-			seq_open_anim_file(context->scene->ed, seq, false);
->>>>>>> 660173ed
 
 				if (seq->views_format == R_IMF_VIEWS_STEREO_3D) {
 					if (ibuf_arr[0]) {
