--- conflicted
+++ resolved
@@ -855,7 +855,7 @@
 	for (j = 0; j < 3; j++) {
 		if (v_tri[j] != v && BM_vert_face_count(v_tri[j]) == 1) {
 			BLI_gset_insert(deleted_verts, v_tri[j]);
-			pbvh_bmesh_vert_remove(bvh, v_tri[j], eq_ctx->cd_vert_node_offset, eq_ctx->cd_face_node_offset);
+			pbvh_bmesh_vert_remove(bvh, v_tri[j]);
 		}
 		else {
 			v_tri[j] = NULL;
@@ -863,7 +863,7 @@
 	}
 	
 	/* Remove the face */
-	pbvh_bmesh_face_remove(bvh, f_del, eq_ctx->cd_vert_node_offset, eq_ctx->cd_face_node_offset);
+	pbvh_bmesh_face_remove(bvh, f_del);
 	BM_face_kill(bvh->bm, f_del);
 	
 	/* Check if any of the face's edges are now unused by any
@@ -886,7 +886,7 @@
 /**
  * Same as #pbvh_bmesh_delete_vert_face but keeps verts
  */
-static void pbvh_bmesh_delete_edge_face(PBVH *bvh, BMFace *f_del, EdgeQueueContext *eq_ctx)
+static void pbvh_bmesh_delete_edge_face(PBVH *bvh, BMFace *f_del)
 {
 	BMLoop *l_iter;
 	BMEdge *e_tri[3];
@@ -900,7 +900,7 @@
 	e_tri[2] = l_iter->e;
 
 	/* Remove the face */
-	pbvh_bmesh_face_remove(bvh, f_del, eq_ctx->cd_vert_node_offset, eq_ctx->cd_face_node_offset);
+	pbvh_bmesh_face_remove(bvh, f_del);
 	BM_face_kill(bvh->bm, f_del);
 
 	/* Check if any of the face's edges are now unused by any
@@ -1249,52 +1249,7 @@
 	/* Delete the tagged faces */
 	for (i = 0; i < deleted_faces->count; i++) {
 		BMFace *f_del = BLI_buffer_at(deleted_faces, BMFace *, i);
-<<<<<<< HEAD
 		pbvh_bmesh_delete_vert_face(bvh, v_del, f_del, deleted_verts, eq_ctx);
-=======
-		BMLoop *l_iter;
-		BMVert *v_tri[3];
-		BMEdge *e_tri[3];
-		int j;
-
-		/* Get vertices and edges of face */
-		BLI_assert(f_del->len == 3);
-		l_iter = BM_FACE_FIRST_LOOP(f_del);
-		v_tri[0] = l_iter->v; e_tri[0] = l_iter->e; l_iter = l_iter->next;
-		v_tri[1] = l_iter->v; e_tri[1] = l_iter->e; l_iter = l_iter->next;
-		v_tri[2] = l_iter->v; e_tri[2] = l_iter->e;
-
-		/* Check if any of the face's vertices are now unused, if so
-		 * remove them from the PBVH */
-		for (j = 0; j < 3; j++) {
-			if (v_tri[j] != v_del && BM_vert_face_count(v_tri[j]) == 1) {
-				BLI_gset_insert(deleted_verts, v_tri[j]);
-				pbvh_bmesh_vert_remove(bvh, v_tri[j]);
-			}
-			else {
-				v_tri[j] = NULL;
-			}
-		}
-
-		/* Remove the face */
-		pbvh_bmesh_face_remove(bvh, f_del);
-		BM_face_kill(bvh->bm, f_del);
-
-		/* Check if any of the face's edges are now unused by any
-		 * face, if so delete them */
-		for (j = 0; j < 3; j++) {
-			if (BM_edge_is_wire(e_tri[j]))
-				BM_edge_kill(bvh->bm, e_tri[j]);
-		}
-
-		/* Delete unused vertices */
-		for (j = 0; j < 3; j++) {
-			if (v_tri[j]) {
-				BM_log_vert_removed(bvh->bm_log, v_tri[j], eq_ctx->cd_vert_mask_offset);
-				BM_vert_kill(bvh->bm, v_tri[j]);
-			}
-		}
->>>>>>> 04814476
 	}
 
 	/* Move v_conn to the midpoint of v_conn and v_del (if v_conn still exists, it
@@ -1439,7 +1394,7 @@
 		/* Remove all faces adjacent to the edge, we _KNOW_ there are 2! */
 		while ((l_adj = e->l)) {
 			BMFace *f_adj = l_adj->f;
-			pbvh_bmesh_face_remove(bvh, f_adj, eq_ctx->cd_vert_node_offset, eq_ctx->cd_face_node_offset);
+			pbvh_bmesh_face_remove(bvh, f_adj);
 			BM_face_kill(bvh->bm, f_adj);
 		}
 
@@ -1770,7 +1725,7 @@
 			if (e_tri[1]->l) {
 				BMLoop *l_rim = e_tri[1]->l;
 				BMFace *f_rim = l_rim->f;
-				PBVHNode *n = pbvh_bmesh_node_lookup(bvh, f_rim, bvh->cd_face_node_offset);
+				PBVHNode *n = pbvh_bmesh_node_lookup(bvh, f_rim);
 				const int ni = n - bvh->nodes;
 
 				/* winding should be correct in most cases (when verts face away from eachother at least)...
@@ -1780,7 +1735,7 @@
 					SWAP(BMEdge *, e_tri[0], e_tri[2]);
 				}
 
-				f_new = pbvh_bmesh_face_create(bvh, ni, v_tri, e_tri, f_rim, bvh->cd_face_node_offset);
+				f_new = pbvh_bmesh_face_create(bvh, ni, v_tri, e_tri, f_rim);
 				(void)f_new;
 
 				for (i = 0; i < 3; i++) {
@@ -1866,14 +1821,14 @@
 			pbvh_bmesh_delete_edge_face_tagged_radial(bvh, l->next, eq_ctx);
 #endif
 			BLI_assert(BM_ELEM_CD_GET_INT(l->f, eq_ctx->cd_face_node_offset) != DYNTOPO_NODE_NONE);
-			pbvh_bmesh_delete_edge_face(bvh, l->f, eq_ctx);
+			pbvh_bmesh_delete_edge_face(bvh, l->f);
 		}
 		while ((l = BM_vert_find_first_loop(v2))) {
 #ifdef USE_BRIDGE_MERGE_HOLES
 			pbvh_bmesh_delete_edge_face_tagged_radial(bvh, l->next, eq_ctx);
 #endif
 			BLI_assert(BM_ELEM_CD_GET_INT(l->f, eq_ctx->cd_face_node_offset) != DYNTOPO_NODE_NONE);
-			pbvh_bmesh_delete_edge_face(bvh, l->f, eq_ctx);
+			pbvh_bmesh_delete_edge_face(bvh, l->f);
 		}
 
 		/* Note, maybe this should be done after deletion of the vertices? */
@@ -1891,9 +1846,9 @@
 		}
 
 		if (BM_ELEM_CD_GET_INT(v1, eq_ctx->cd_vert_node_offset) != DYNTOPO_NODE_NONE)
-			pbvh_bmesh_vert_remove(bvh, v1, eq_ctx->cd_vert_node_offset, eq_ctx->cd_face_node_offset);
+			pbvh_bmesh_vert_remove(bvh, v1);
 		if (BM_ELEM_CD_GET_INT(v2, eq_ctx->cd_vert_node_offset) != DYNTOPO_NODE_NONE)
-			pbvh_bmesh_vert_remove(bvh, v2, eq_ctx->cd_vert_node_offset, eq_ctx->cd_face_node_offset);
+			pbvh_bmesh_vert_remove(bvh, v2);
 
 		BM_log_vert_removed(bvh->bm_log, v1, eq_ctx->cd_vert_mask_offset);
 		BM_vert_kill(bvh->bm, v1);
