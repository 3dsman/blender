--- conflicted
+++ resolved
@@ -714,39 +714,8 @@
 		}
 	}
 		
-<<<<<<< HEAD
+
 	glShadeModel(GL_SMOOTH);
-=======
-		tottri = dm->drawObject->tot_triangle_point;
-
-		if (tottri == 0) {
-			/* avoid buffer problems in following code */
-		}
-		else if (setDrawOptions == NULL) {
-			/* just draw the entire face array */
-			GPU_buffer_draw_elements(dm->drawObject->triangles, GL_TRIANGLES, 0, tottri);
-		}
-		else {
-			for (mat_index = 0; mat_index < dm->drawObject->totmaterial; mat_index++) {
-				GPUBufferMaterial *bufmat = dm->drawObject->materials + mat_index;
-				DMDrawOption draw_option = DM_DRAW_OPTION_NORMAL;
-				int next_actualFace = bufmat->polys[0];
-				totpoly = bufmat->totpolys;
-
-				tot_element = 0;
-				tot_drawn = 0;
-				start_element = 0;
-
-				if (setMaterial)
-					draw_option = setMaterial(bufmat->mat_nr + 1, NULL);
-
-				if (draw_option != DM_DRAW_OPTION_SKIP) {
-					for (i = 0; i < totpoly; i++) {
-						//int actualFace = dm->drawObject->triangle_to_mface[i];
-						int actualFace = next_actualFace;
-						int flush = 0;
-						draw_option = DM_DRAW_OPTION_NORMAL;
->>>>>>> 2daa4db8
 
 	tottri = dm->drawObject->tot_triangle_point;
 
@@ -822,10 +791,10 @@
 					}
 				}
 			}
-
-			glShadeModel(GL_FLAT);
-		}
-	}
+		}
+	}
+
+	glShadeModel(GL_FLAT);
 
 	GPU_buffer_unbind();
 
