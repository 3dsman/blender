--- conflicted
+++ resolved
@@ -57,16 +57,13 @@
 
 #include "GPU_buffers.h"
 #include "GPU_draw.h"
-<<<<<<< HEAD
 #include "GPU_extensions.h"
 #include "GPU_immediate.h"
-=======
 #include "GPU_glew.h"
 #include "GPU_shader.h"
 #include "GPU_basic_shader.h"
 
 #include "WM_api.h"
->>>>>>> 7da189b4
 
 #include <string.h>
 #include <limits.h>
@@ -372,19 +369,11 @@
 static void cdDM_drawVerts(DerivedMesh *dm)
 {
 	GPU_vertex_setup(dm);
-<<<<<<< HEAD
-	if (dm->drawObject->tot_triangle_point)
-		GPUDrawArrays(GL_POINTS, 0, dm->drawObject->tot_triangle_point);
+	if (dm->drawObject->tot_loop_verts)
+		GPUDrawArrays(GL_POINTS, 0, dm->drawObject->tot_loop_verts);
 	else
 		GPUDrawArrays(GL_POINTS, 0, dm->drawObject->tot_loose_point);
-	GPU_buffer_unbind();
-=======
-	if (dm->drawObject->tot_loop_verts)
-		glDrawArrays(GL_POINTS, 0, dm->drawObject->tot_loop_verts);
-	else
-		glDrawArrays(GL_POINTS, 0, dm->drawObject->tot_loose_point);
 	GPU_buffers_unbind();
->>>>>>> 7da189b4
 }
 
 static void cdDM_drawUVEdges(DerivedMesh *dm)
@@ -397,55 +386,22 @@
 	int curpos = 0;
 	int i;
 
-<<<<<<< HEAD
-	if (mf) {
-		int prevstart = 0;
-		int prevdraw = 1;
-		int draw = 1;
-		int curpos = 0;
-		
-		GPU_uvedge_setup(dm);
-		for (i = 0; i < dm->numTessFaceData; i++, mf++) {
-			if (!(mf->flag & ME_HIDE)) {
-				draw = 1;
-			}
-			else {
-				draw = 0;
-			}
-			if (prevdraw != draw) {
-				if (prevdraw > 0 && (curpos - prevstart) > 0) {
-					GPUDrawArrays(GL_LINES, prevstart, curpos - prevstart);
-				}
-				prevstart = curpos;
-			}
-			if (mf->v4) {
-				curpos += 8;
-			}
-			else {
-				curpos += 6;
-			}
-			prevdraw = draw;
-		}
-		if (prevdraw > 0 && (curpos - prevstart) > 0) {
-			GPUDrawArrays(GL_LINES, prevstart, curpos - prevstart);
-=======
 	GPU_uvedge_setup(dm);
 	for (i = 0; i < totpoly; i++, mpoly++) {
 		const bool draw = (mpoly->flag & ME_HIDE) == 0;
 
 		if (prevdraw != draw) {
 			if (prevdraw && (curpos != prevstart)) {
-				glDrawArrays(GL_LINES, prevstart, curpos - prevstart);
+				GPUDrawArrays(GL_LINES, prevstart, curpos - prevstart);
 			}
 			prevstart = curpos;
->>>>>>> 7da189b4
 		}
 
 		curpos += 2 * mpoly->totloop;
 		prevdraw = draw;
 	}
 	if (prevdraw && (curpos != prevstart)) {
-		glDrawArrays(GL_LINES, prevstart, curpos - prevstart);
+		GPUDrawArrays(GL_LINES, prevstart, curpos - prevstart);
 	}
 	GPU_buffers_unbind();
 }
@@ -519,14 +475,9 @@
 	GPU_triangle_setup(dm);
 	for (a = 0; a < dm->drawObject->totmaterial; a++) {
 		if (!setMaterial || setMaterial(dm->drawObject->materials[a].mat_nr + 1, NULL)) {
-<<<<<<< HEAD
-			GPUDrawArrays(GL_TRIANGLES, dm->drawObject->materials[a].start,
-			             dm->drawObject->materials[a].totpoint);
-=======
 			GPU_buffer_draw_elements(
 			            dm->drawObject->triangles, GL_TRIANGLES,
 			            dm->drawObject->materials[a].start, dm->drawObject->materials[a].totelements);
->>>>>>> 7da189b4
 		}
 	}
 	GPU_buffers_unbind();
@@ -672,34 +623,8 @@
 				}
 				start_element = tot_element;
 			}
-<<<<<<< HEAD
-		}
-		
-		/* flush buffer if current triangle isn't drawable or it's last triangle */
-		flush = (draw_option == DM_DRAW_OPTION_SKIP) || (i == tottri - 1);
-		
-		if (!flush && compareDrawOptions) {
-			/* also compare draw options and flush buffer if they're different
-					 * need for face selection highlight in edit mode */
-			flush |= compareDrawOptions(userData, actualFace, next_actualFace) == 0;
-		}
-		
-		if (flush) {
-			int first = startFace * 3;
-			/* Add one to the length if we're drawing at the end of the array */
-			int count = (i - startFace + (draw_option != DM_DRAW_OPTION_SKIP ? 1 : 0)) * 3;
-			
-			if (count) {
-				if (mcol && draw_option != DM_DRAW_OPTION_NO_MCOL)
-					GPU_color_switch(1);
-				else
-					GPU_color_switch(0);
-				
-				GPUDrawArrays(GL_TRIANGLES, first, count);
-=======
 			else {
 				tot_drawn += tot_tri_verts;
->>>>>>> 7da189b4
 			}
 		}
 	}
@@ -766,45 +691,10 @@
 					const int orig = (index_mp_to_orig) ? index_mp_to_orig[i] : i;
 					bool is_hidden;
 
-<<<<<<< HEAD
-				if (useColors && mcol)
-					cp = (unsigned char *)&mcol[i * 4];
-
-				/* no need to set shading mode to flat because
-				 *  normals are already used to change shading */
-				glShadeModel(GL_SMOOTH);
-				GPUBegin(mf->v4 ? GL_QUADS : GL_TRIANGLES);
-
-				if (lnors) {
-					if (cp) glColor3ub(cp[3], cp[2], cp[1]);
-					glNormal3sv((const GLshort *)lnors[0][0]);
-					glVertex3fv(mv[mf->v1].co);
-					if (cp) glColor3ub(cp[7], cp[6], cp[5]);
-					glNormal3sv((const GLshort *)lnors[0][1]);
-					glVertex3fv(mv[mf->v2].co);
-					if (cp) glColor3ub(cp[11], cp[10], cp[9]);
-					glNormal3sv((const GLshort *)lnors[0][2]);
-					glVertex3fv(mv[mf->v3].co);
-					if (mf->v4) {
-						if (cp) glColor3ub(cp[15], cp[14], cp[13]);
-						glNormal3sv((const GLshort *)lnors[0][3]);
-						glVertex3fv(mv[mf->v4].co);
-					}
-				}
-				else if (!drawSmooth) {
-					if (nors) {
-						glNormal3fv(nors);
-					}
-					else {
-						float nor[3];
-						if (mf->v4) {
-							normal_quad_v3(nor, mv[mf->v1].co, mv[mf->v2].co, mv[mf->v3].co, mv[mf->v4].co);
-=======
 					if (use_hide) {
 						if (flag & DM_DRAW_SELECT_USE_EDITMODE) {
 							BMFace *efa = BM_face_at_index(bm, orig);
 							is_hidden = BM_elem_flag_test(efa, BM_ELEM_HIDDEN) != 0;
->>>>>>> 7da189b4
 						}
 						else {
 							is_hidden = (me->mpoly[orig].flag & ME_HIDE) != 0;
@@ -830,20 +720,6 @@
 	}
 	else {
 		GPU_normal_setup(dm);
-<<<<<<< HEAD
-		if (useColors && mcol) {
-			GPU_color_setup(dm, colType);
-		}
-		tottri = dm->drawObject->tot_triangle_point / 3;
-		glShadeModel(GL_SMOOTH);
-		
-		if (tottri == 0) {
-			/* avoid buffer problems in following code */
-		}
-		else if (setDrawOptions == NULL) {
-			/* just draw the entire face array */
-			GPUDrawArrays(GL_TRIANGLES, 0, (tottri) * 3);
-=======
 
 		if (use_colors) {
 			colType = CD_TEXTURE_MLOOPCOL;
@@ -860,7 +736,6 @@
 			if (use_colors && mloopcol) {
 				GPU_color_setup(dm, colType);
 			}
->>>>>>> 7da189b4
 		}
 	}
 
@@ -911,31 +786,6 @@
 					/* Goal is to draw as long of a contiguous triangle
 					 * array as possible, so draw when we hit either an
 					 * invisible triangle or at the end of the array */
-<<<<<<< HEAD
-				
-				/* flush buffer if current triangle isn't drawable or it's last triangle... */
-				flush = (ELEM(draw_option, DM_DRAW_OPTION_SKIP, DM_DRAW_OPTION_STIPPLE)) || (i == tottri - 1);
-				
-				/* ... or when material setting is dissferent  */
-				flush |= mf[actualFace].mat_nr != mf[next_actualFace].mat_nr;
-				
-				if (!flush && compareDrawOptions) {
-					flush |= compareDrawOptions(userData, actualFace, next_actualFace) == 0;
-				}
-				
-				if (flush) {
-					int first = prevstart * 3;
-					/* Add one to the length if we're drawing at the end of the array */
-					int count = (i - prevstart + (draw_option != DM_DRAW_OPTION_SKIP ? 1 : 0)) * 3;
-					
-					if (count)
-						GPUDrawArrays(GL_TRIANGLES, first, count);
-					
-					prevstart = i + 1;
-					
-					if (draw_option == DM_DRAW_OPTION_STIPPLE)
-						glDisable(GL_POLYGON_STIPPLE);
-=======
 
 					/* flush buffer if current triangle isn't drawable or it's last triangle... */
 					flush = (draw_option != last_draw_option) || (i == totpoly - 1);
@@ -978,7 +828,6 @@
 							start_element = tot_element;
 						}
 					}
->>>>>>> 7da189b4
 				}
 			}
 		}
@@ -1077,11 +926,7 @@
 		DEBUG_VBO("Using legacy code. cdDM_drawMappedFacesGLSL\n");
 		memset(&attribs, 0, sizeof(attribs));
 
-<<<<<<< HEAD
-		GPUBegin(GL_QUADS);
-=======
-		glBegin(GL_TRIANGLES);
->>>>>>> 7da189b4
+		GPUBegin(GL_TRIANGLES);
 
 		for (a = 0; a < tottri; a++, lt++) {
 			const MPoly *mp = &mpoly[lt->poly];
@@ -1099,11 +944,7 @@
 				if (do_draw)
 					DM_vertex_attributes_from_gpu(dm, &gattribs, &attribs);
 
-<<<<<<< HEAD
-				GPUBegin(GL_QUADS);
-=======
-				glBegin(GL_TRIANGLES);
->>>>>>> 7da189b4
+				GPUBegin(GL_TRIANGLES);
 			}
 
 			if (!do_draw) {
@@ -1157,39 +998,6 @@
 
 		GPU_vertex_setup(dm);
 		GPU_normal_setup(dm);
-<<<<<<< HEAD
-		
-		for (i = 0; i < dm->drawObject->tot_triangle_point / 3; i++) {
-			
-			a = dm->drawObject->triangle_to_mface[i];
-			
-			mface = mf + a;
-			new_matnr = mface->mat_nr + 1;
-			
-			if (new_matnr != matnr) {
-				numfaces = curface - start;
-				if (numfaces > 0) {
-					
-					if (do_draw) {
-						
-						if (numdata != 0) {
-							
-							GPU_buffer_unlock(buffer);
-							
-							GPU_interleaved_attrib_setup(buffer, datatypes, numdata);
-						}
-						
-						GPUDrawArrays(GL_TRIANGLES, start * 3, numfaces * 3);
-						
-						if (numdata != 0) {
-							
-							GPU_buffer_free(buffer);
-							
-							buffer = NULL;
-						}
-						
-					}
-=======
 		GPU_triangle_setup(dm);
 
 		tot_active_mat = dm->drawObject->totmaterial;
@@ -1218,7 +1026,6 @@
 					matconv[a].datatypes[numdata].size = 3;
 					matconv[a].datatypes[numdata].type = GL_FLOAT;
 					numdata++;
->>>>>>> 7da189b4
 				}
 				for (b = 0; b < matconv[a].attribs.tottface; b++) {
 					if (matconv[a].attribs.tface[b].array) {
@@ -1326,10 +1133,6 @@
 				if (matconv[a].numdata) {
 					GPU_interleaved_attrib_unbind();
 				}
-<<<<<<< HEAD
-				GPUDrawArrays(GL_TRIANGLES, start * 3, (curface - start) * 3);
-=======
->>>>>>> 7da189b4
 			}
 		}
 
@@ -1390,11 +1193,7 @@
 
 	memset(&attribs, 0, sizeof(attribs));
 
-<<<<<<< HEAD
-	GPUBegin(GL_QUADS);
-=======
-	glBegin(GL_TRIANGLES);
->>>>>>> 7da189b4
+	GPUBegin(GL_TRIANGLES);
 
 	for (a = 0; a < tottri; a++, lt++) {
 		const MPoly *mp = &mpoly[lt->poly];
@@ -1412,11 +1211,7 @@
 			setMaterial(userData, matnr = new_matnr, &gattribs);
 			DM_vertex_attributes_from_gpu(dm, &gattribs, &attribs);
 
-<<<<<<< HEAD
-			GPUBegin(GL_QUADS);
-=======
-			glBegin(GL_TRIANGLES);
->>>>>>> 7da189b4
+			GPUBegin(GL_TRIANGLES);
 		}
 
 		/* skipping faces */
