--- conflicted
+++ resolved
@@ -1395,27 +1395,7 @@
 	return idn;
 }
 
-<<<<<<< HEAD
-void BKE_library_free(Library *lib)
-{
-	if (lib->packedfile)
-		freePackedFile(lib->packedfile);
-
-	BKE_library_asset_repository_free(lib);
-}
-
-Main *BKE_main_new(void)
-{
-	Main *bmain = MEM_callocN(sizeof(Main), "new main");
-	bmain->lock = MEM_mallocN(sizeof(SpinLock), "main lock");
-	BLI_spin_init((SpinLock *)bmain->lock);
-	return bmain;
-}
-
-void BKE_main_free(Main *mainvar)
-=======
 void *BKE_libblock_copy_for_localize(const ID *id)
->>>>>>> e305560f
 {
 	ID *idn;
 	BKE_libblock_copy_ex(NULL, id, &idn, (LIB_ID_CREATE_NO_MAIN |
@@ -1429,6 +1409,8 @@
 {
 	if (lib->packedfile)
 		freePackedFile(lib->packedfile);
+
+	BKE_library_asset_repository_free(lib);
 }
 
 /* ***************** ID ************************ */
