--- conflicted
+++ resolved
@@ -60,73 +60,6 @@
 
 static void brush_defaults(Brush *brush)
 {
-<<<<<<< HEAD
-	brush->blend = 0;
-	brush->flag = 0;
-
-	brush->ob_mode = OB_MODE_ALL_PAINT;
-
-	/* BRUSH SCULPT TOOL SETTINGS */
-	brush->weight = 1.0f; /* weight of brush 0 - 1.0 */
-	brush->size = 35; /* radius of the brush in pixels */
-	brush->alpha = 0.5f; /* brush strength/intensity probably variable should be renamed? */
-	brush->autosmooth_factor = 0.0f;
-	brush->normal_radius_factor = 0.2f;
-	brush->topology_rake_factor = 0.0f;
-	brush->crease_pinch_factor = 0.5f;
-	brush->sculpt_plane = SCULPT_DISP_DIR_AREA;
-	brush->plane_offset = 0.0f; /* how far above or below the plane that is found by averaging the faces */
-	brush->plane_trim = 0.5f;
-	brush->clone.alpha = 0.5f;
-	brush->normal_weight = 0.0f;
-	brush->fill_threshold = 0.2f;
-	brush->flag |= BRUSH_ALPHA_PRESSURE;
-
-	/* BRUSH PAINT TOOL SETTINGS */
-	brush->rgb[0] = 1.0f; /* default rgb color of the brush when painting - white */
-	brush->rgb[1] = 1.0f;
-	brush->rgb[2] = 1.0f;
-
-	zero_v3(brush->secondary_rgb);
-
-	/* BRUSH STROKE SETTINGS */
-	brush->flag |= (BRUSH_SPACE | BRUSH_SPACE_ATTEN);
-	brush->spacing = 10; /* how far each brush dot should be spaced as a percentage of brush diameter */
-
-	brush->smooth_stroke_radius = 75;
-	brush->smooth_stroke_factor = 0.9f;
-
-	brush->rate = 0.1f; /* time delay between dots of paint or sculpting when doing airbrush mode */
-
-	brush->jitter = 0.0f;
-
-	/* BRUSH TEXTURE SETTINGS */
-	BKE_texture_mtex_default(&brush->mtex);
-	BKE_texture_mtex_default(&brush->mask_mtex);
-
-	brush->texture_sample_bias = 0; /* value to added to texture samples */
-	brush->texture_overlay_alpha = 33;
-	brush->mask_overlay_alpha = 33;
-	brush->cursor_overlay_alpha = 33;
-	brush->overlay_flags = 0;
-
-	/* brush appearance  */
-
-	brush->add_col[0] = 1.00; /* add mode color is light red */
-	brush->add_col[1] = 0.39;
-	brush->add_col[2] = 0.39;
-
-	brush->sub_col[0] = 0.39; /* subtract mode color is light blue */
-	brush->sub_col[1] = 0.39;
-	brush->sub_col[2] = 1.00;
-
-	brush->stencil_pos[0] = 256;
-	brush->stencil_pos[1] = 256;
-
-	brush->stencil_dimension[0] = 256;
-	brush->stencil_dimension[1] = 256;
-
-=======
   brush->blend = 0;
   brush->flag = 0;
 
@@ -137,6 +70,7 @@
   brush->size = 35;     /* radius of the brush in pixels */
   brush->alpha = 0.5f;  /* brush strength/intensity probably variable should be renamed? */
   brush->autosmooth_factor = 0.0f;
+  brush->normal_radius_factor = 0.2f;
   brush->topology_rake_factor = 0.0f;
   brush->crease_pinch_factor = 0.5f;
   brush->sculpt_plane = SCULPT_DISP_DIR_AREA;
@@ -192,7 +126,6 @@
 
   brush->stencil_dimension[0] = 256;
   brush->stencil_dimension[1] = 256;
->>>>>>> e12c08e8
 }
 
 /* Datablock add/copy/free/make_local */
@@ -1277,14 +1210,6 @@
 
 bool BKE_brush_sculpt_has_secondary_color(const Brush *brush)
 {
-<<<<<<< HEAD
-	return ELEM(
-	        brush->sculpt_tool, SCULPT_TOOL_BLOB, SCULPT_TOOL_DRAW,
-	        SCULPT_TOOL_INFLATE, SCULPT_TOOL_CLAY, SCULPT_TOOL_CLAY_STRIPS,
-	        SCULPT_TOOL_PINCH, SCULPT_TOOL_CREASE, SCULPT_TOOL_LAYER,
-	        SCULPT_TOOL_FLATTEN, SCULPT_TOOL_FILL, SCULPT_TOOL_SCRAPE,
-	        SCULPT_TOOL_MASK, SCULPT_TOOL_DAM);
-=======
   return ELEM(brush->sculpt_tool,
               SCULPT_TOOL_BLOB,
               SCULPT_TOOL_DRAW,
@@ -1297,8 +1222,8 @@
               SCULPT_TOOL_FLATTEN,
               SCULPT_TOOL_FILL,
               SCULPT_TOOL_SCRAPE,
-              SCULPT_TOOL_MASK);
->>>>>>> e12c08e8
+              SCULPT_TOOL_MASK,
+              SCULPT_TOOL_DAM);
 }
 
 void BKE_brush_unprojected_radius_set(Scene *scene, Brush *brush, float unprojected_radius)
