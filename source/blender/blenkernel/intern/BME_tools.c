--- conflicted
+++ resolved
@@ -406,13 +406,8 @@
 		 * I wanted to use the same function for both wire edges and poly loops
 		 * so... here we walk around edges to find the needed verts */
 		forward = 1;
-<<<<<<< HEAD
-		is_split_vert = 0;
+		/* is_split_vert = 0; */ /* UNUSED */
 		if (v->e == NULL) {
-=======
-		/* is_split_vert = 0; */ /* UNUSED */
-		if (v->edge == NULL) {
->>>>>>> bc593cac
 			//printf("We can't split a loose vert's edge!\n");
 			return NULL;
 		}
