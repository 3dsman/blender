--- conflicted
+++ resolved
@@ -934,21 +934,13 @@
 	const float zero[4] = {0.0f, 0.0f, 0.0f, 0.0f};
 
 	if (attribs->totorco) {
-<<<<<<< HEAD
-		const float *orco = attribs->orco.array[BM_elem_index_get(eve)];
-		gpuVertexAttrib3fv(attribs->orco.gl_index, orco);
-	}
-	for (i = 0; i < attribs->tottface; i++) {
-		const MLoopUV *luv = BM_ELEM_CD_GET_VOID_P(loop, attribs->tface[i].em_offset);
-		gpuVertexAttrib2fv(attribs->tface[i].gl_index, luv->uv);
-=======
 		int index = BM_elem_index_get(eve);
 		const float *orco = (attribs->orco.array) ? attribs->orco.array[index] : zero;
 
 		if (attribs->orco.gl_texco)
-			glTexCoord3fv(orco);
+			gpuTexCoord3fv(orco);
 		else
-			glVertexAttrib3fvARB(attribs->orco.gl_index, orco);
+			gpuVertexAttrib3fv(attribs->orco.gl_index, orco);
 	}
 	for (i = 0; i < attribs->tottface; i++) {
 		const float *uv;
@@ -962,21 +954,24 @@
 		}
 
 		if (attribs->tface[i].gl_texco)
-			glTexCoord2fv(uv);
+			gpuTexCoord2fv(uv);
 		else
-			glVertexAttrib2fvARB(attribs->tface[i].gl_index, uv);
->>>>>>> 42946c37
+			gpuVertexAttrib2fv(attribs->tface[i].gl_index, uv);
 	}
 	for (i = 0; i < attribs->totmcol; i++) {
 		GLubyte col[4];
-<<<<<<< HEAD
-		col[0] = cp->b; col[1] = cp->g; col[2] = cp->r; col[3] = cp->a;
-		gpuVertexAttrib4ubv(attribs->mcol[i].gl_index, col);
+		if (attribs->mcol[i].em_offset != -1) {
+			const MLoopCol *cp = BM_ELEM_CD_GET_VOID_P(loop, attribs->mcol[i].em_offset);
+			col[0] = cp->b; col[1] = cp->g; col[2] = cp->r; col[3] = cp->a;
+		}
+		else {
+			col[0] = 0; col[1] = 0; col[2] = 0; col[3] = 0;
+		}
 	}
 	if (attribs->tottang) {
-		const float *tang = attribs->tang.array[i * 4 + index_in_face];
-		gpuVertexAttrib3fv(attribs->tang.gl_index, tang);
-	}
+		int index = i * 4 + index_in_face;
+		const float *tang = (attribs->tang.array) ? attribs->tang.array[index] : zero;
+		gpuVertexAttrib4fv(attribs->tang.gl_index, tang);
 }
 
 
@@ -1010,21 +1005,6 @@
 		attribMap_ub[attrib_ub] = attribs->mcol[b].gl_index;
 		attribSize_ub[attrib_ub] = 4;
 		attrib_ub++;
-=======
-		if (attribs->mcol[i].em_offset != -1) {
-			const MLoopCol *cp = BM_ELEM_CD_GET_VOID_P(loop, attribs->mcol[i].em_offset);
-			col[0] = cp->b; col[1] = cp->g; col[2] = cp->r; col[3] = cp->a;
-		}
-		else {
-			col[0] = 0; col[1] = 0; col[2] = 0; col[3] = 0;
-		}
-		glVertexAttrib4ubvARB(attribs->mcol[i].gl_index, col);
-	}
-	if (attribs->tottang) {
-		int index = i * 4 + index_in_face;
-		const float *tang = (attribs->tang.array) ? attribs->tang.array[index] : zero;
-		glVertexAttrib4fvARB(attribs->tang.gl_index, tang);
->>>>>>> 42946c37
 	}
 
 	/* tangent for normal mapping */
@@ -1083,14 +1063,12 @@
 
 	memset(&attribs, 0, sizeof(attribs));
 
-<<<<<<< HEAD
 	emdm_format_attrib_vertex(&attribs); /* XXX: jwilkins, just to make this easy to write for now */
-=======
+
 	emDM_ensureVertNormals(bmdm);
 	emDM_ensurePolyNormals(bmdm);
 	vertexNos = bmdm->vertexNos;
 	polyNos = bmdm->polyNos;
->>>>>>> 42946c37
 
 	/* always use smooth shading even for flat faces, else vertex colors wont interpolate */
 
@@ -1186,41 +1164,6 @@
 	dm->drawMappedFacesGLSL(dm, setMaterial, NULL, NULL);
 }
 
-<<<<<<< HEAD
-/* emdm_pass_attrib_vertex_glsl's note about em_offset use applies here */
-static void emdm_pass_attrib_vertex_mat(DMVertexAttribs *attribs, BMLoop *loop, int index_in_face)
-{
-	BMVert *eve = loop->v;
-	int i;
-
-	if (attribs->totorco) {
-		float *orco = attribs->orco.array[BM_elem_index_get(eve)];
-		if (attribs->orco.gl_texco)
-			gpuTexCoord3fv(orco);
-		else
-			gpuVertexAttrib3fv(attribs->orco.gl_index, orco);
-	}
-	for (i = 0; i < attribs->tottface; i++) {
-		const MLoopUV *luv = BM_ELEM_CD_GET_VOID_P(loop, attribs->tface[i].em_offset);
-		if (attribs->tface[i].gl_texco)
-			gpuTexCoord2fv(luv->uv);
-		else
-			gpuVertexAttrib2fv(attribs->tface[i].gl_index, luv->uv);
-	}
-	for (i = 0; i < attribs->totmcol; i++) {
-		const MLoopCol *cp = BM_ELEM_CD_GET_VOID_P(loop, attribs->mcol[i].em_offset);
-		GLubyte col[4];
-		col[0] = cp->b; col[1] = cp->g; col[2] = cp->r; col[3] = cp->a;
-		gpuVertexAttrib4ubv(attribs->mcol[i].gl_index, col);
-	}
-	if (attribs->tottang) {
-		float *tang = attribs->tang.array[i * 4 + index_in_face];
-		gpuVertexAttrib4fv(attribs->tang.gl_index, tang);
-	}
-}
-
-=======
->>>>>>> 42946c37
 static void emDM_drawMappedFacesMat(DerivedMesh *dm,
                                     void (*setMaterial)(void *userData, int, void *attribs),
                                     bool (*setFace)(void *userData, int index), void *userData)
@@ -1276,31 +1219,17 @@
 			if (vertexCos) gpuNormal3fv(polyNos[BM_elem_index_get(efa)]);
 			else gpuNormal3fv(efa->no);
 
-<<<<<<< HEAD
-			emdm_pass_attrib_vertex_mat(&attribs, ltri[0], 0);
+			emdm_pass_attrib_vertex_glsl(&attribs, ltri[0], 0);
 			if (vertexCos) gpuVertex3fv(vertexCos[BM_elem_index_get(ltri[0]->v)]);
 			else gpuVertex3fv(ltri[0]->v->co);
 
-			emdm_pass_attrib_vertex_mat(&attribs, ltri[1], 1);
+			emdm_pass_attrib_vertex_glsl(&attribs, ltri[1], 1);
 			if (vertexCos) gpuVertex3fv(vertexCos[BM_elem_index_get(ltri[1]->v)]);
 			else gpuVertex3fv(ltri[1]->v->co);
 
-			emdm_pass_attrib_vertex_mat(&attribs, ltri[2], 2);
+			emdm_pass_attrib_vertex_glsl(&attribs, ltri[2], 2);
 			if (vertexCos) gpuVertex3fv(vertexCos[BM_elem_index_get(ltri[2]->v)]);
 			else gpuVertex3fv(ltri[2]->v->co);
-=======
-			emdm_pass_attrib_vertex_glsl(&attribs, ltri[0], 0);
-			if (vertexCos) glVertex3fv(vertexCos[BM_elem_index_get(ltri[0]->v)]);
-			else glVertex3fv(ltri[0]->v->co);
-
-			emdm_pass_attrib_vertex_glsl(&attribs, ltri[1], 1);
-			if (vertexCos) glVertex3fv(vertexCos[BM_elem_index_get(ltri[1]->v)]);
-			else glVertex3fv(ltri[1]->v->co);
-
-			emdm_pass_attrib_vertex_glsl(&attribs, ltri[2], 2);
-			if (vertexCos) glVertex3fv(vertexCos[BM_elem_index_get(ltri[2]->v)]);
-			else glVertex3fv(ltri[2]->v->co);
->>>>>>> 42946c37
 
 		}
 		else {
