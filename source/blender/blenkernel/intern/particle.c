--- conflicted
+++ resolved
@@ -4346,33 +4346,17 @@
 		mtface= CustomData_get_layer(&psmd->dm->faceData, CD_MTFACE);
 		num= pa->num_dmcache;
 
-<<<<<<< HEAD
-			if (num >= psmd->dm->getNumTessFaces(psmd->dm)) {
-				/* happens when simplify is enabled
-				 * gives invalid coords but would crash otherwise */
-				num= DMCACHE_NOTFOUND;
-			}
-
-			if(mtface && num != DMCACHE_NOTFOUND) {
-				mface= psmd->dm->getTessFaceData(psmd->dm, num, CD_MFACE);
-				mtface += num;
-				psys_interpolate_uvs(mtface, mface->v4, pa->fuv, uv);
-			}
-			else
-				uv[0]= uv[1]= 0.0f;
-=======
 		if(num == DMCACHE_NOTFOUND)
 			num= pa->num;
 
-		if (num >= psmd->dm->getNumFaces(psmd->dm)) {
+		if (num >= psmd->dm->getNumTessFaces(psmd->dm)) {
 			/* happens when simplify is enabled
 				* gives invalid coords but would crash otherwise */
 			num= DMCACHE_NOTFOUND;
->>>>>>> fa63c297
 		}
 
 		if(mtface && num != DMCACHE_NOTFOUND) {
-			mface= psmd->dm->getFaceData(psmd->dm, num, CD_MFACE);
+			mface= psmd->dm->getTessFaceData(psmd->dm, num, CD_MFACE);
 			mtface += num;
 			psys_interpolate_uvs(mtface, mface->v4, pa->fuv, uv);
 		}
