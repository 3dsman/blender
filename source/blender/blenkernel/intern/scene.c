/*
 * This program is free software; you can redistribute it and/or
 * modify it under the terms of the GNU General Public License
 * as published by the Free Software Foundation; either version 2
 * of the License, or (at your option) any later version.
 *
 * This program is distributed in the hope that it will be useful,
 * but WITHOUT ANY WARRANTY; without even the implied warranty of
 * MERCHANTABILITY or FITNESS FOR A PARTICULAR PURPOSE.  See the
 * GNU General Public License for more details.
 *
 * You should have received a copy of the GNU General Public License
 * along with this program; if not, write to the Free Software Foundation,
 * Inc., 51 Franklin Street, Fifth Floor, Boston, MA 02110-1301, USA.
 *
 * The Original Code is Copyright (C) 2001-2002 by NaN Holding BV.
 * All rights reserved.
 */

/** \file
 * \ingroup bke
 */

#include <stddef.h>
#include <stdio.h>
#include <string.h>

#include "MEM_guardedalloc.h"

#include "DNA_anim_types.h"
#include "DNA_collection_types.h"
#include "DNA_linestyle_types.h"
#include "DNA_mesh_types.h"
#include "DNA_node_types.h"
#include "DNA_object_types.h"
#include "DNA_rigidbody_types.h"
#include "DNA_scene_types.h"
#include "DNA_screen_types.h"
#include "DNA_sequence_types.h"
#include "DNA_space_types.h"
#include "DNA_view3d_types.h"
#include "DNA_windowmanager_types.h"
#include "DNA_workspace_types.h"
#include "DNA_gpencil_types.h"

#include "BLI_math.h"
#include "BLI_blenlib.h"
#include "BLI_utildefines.h"
#include "BLI_callbacks.h"
#include "BLI_string.h"
#include "BLI_string_utils.h"
#include "BLI_threads.h"
#include "BLI_task.h"

#include "BLT_translation.h"

#include "BKE_anim.h"
#include "BKE_animsys.h"
#include "BKE_action.h"
#include "BKE_armature.h"
#include "BKE_cachefile.h"
#include "BKE_collection.h"
#include "BKE_colortools.h"
#include "BKE_editmesh.h"
#include "BKE_fcurve.h"
#include "BKE_freestyle.h"
#include "BKE_gpencil.h"
#include "BKE_icons.h"
#include "BKE_idprop.h"
#include "BKE_image.h"
#include "BKE_layer.h"
#include "BKE_library.h"
#include "BKE_library_remap.h"
#include "BKE_linestyle.h"
#include "BKE_main.h"
#include "BKE_mask.h"
#include "BKE_node.h"
#include "BKE_object.h"
#include "BKE_paint.h"
#include "BKE_rigidbody.h"
#include "BKE_scene.h"
#include "BKE_screen.h"
#include "BKE_sequencer.h"
#include "BKE_sound.h"
#include "BKE_unit.h"
#include "BKE_workspace.h"
#include "BKE_world.h"

#include "DEG_depsgraph.h"
#include "DEG_depsgraph_build.h"
#include "DEG_depsgraph_debug.h"
#include "DEG_depsgraph_query.h"

#include "RE_engine.h"

#include "engines/eevee/eevee_lightcache.h"

#include "PIL_time.h"

#include "IMB_colormanagement.h"
#include "IMB_imbuf.h"

#include "bmesh.h"

const char *RE_engine_id_BLENDER_EEVEE = "BLENDER_EEVEE";
const char *RE_engine_id_BLENDER_WORKBENCH = "BLENDER_WORKBENCH";
const char *RE_engine_id_CYCLES = "CYCLES";

void free_avicodecdata(AviCodecData *acd)
{
  if (acd) {
    if (acd->lpFormat) {
      MEM_freeN(acd->lpFormat);
      acd->lpFormat = NULL;
      acd->cbFormat = 0;
    }
    if (acd->lpParms) {
      MEM_freeN(acd->lpParms);
      acd->lpParms = NULL;
      acd->cbParms = 0;
    }
  }
}

static void remove_sequencer_fcurves(Scene *sce)
{
  AnimData *adt = BKE_animdata_from_id(&sce->id);

  if (adt && adt->action) {
    FCurve *fcu, *nextfcu;

    for (fcu = adt->action->curves.first; fcu; fcu = nextfcu) {
      nextfcu = fcu->next;

      if ((fcu->rna_path) && strstr(fcu->rna_path, "sequences_all")) {
        action_groups_remove_channel(adt->action, fcu);
        free_fcurve(fcu);
      }
    }
  }
}

/* flag -- copying options (see BKE_library.h's LIB_ID_COPY_... flags for more). */
ToolSettings *BKE_toolsettings_copy(ToolSettings *toolsettings, const int flag)
{
  if (toolsettings == NULL) {
    return NULL;
  }
  ToolSettings *ts = MEM_dupallocN(toolsettings);
  if (ts->vpaint) {
    ts->vpaint = MEM_dupallocN(ts->vpaint);
    BKE_paint_copy(&ts->vpaint->paint, &ts->vpaint->paint, flag);
  }
  if (ts->wpaint) {
    ts->wpaint = MEM_dupallocN(ts->wpaint);
    BKE_paint_copy(&ts->wpaint->paint, &ts->wpaint->paint, flag);
  }
  if (ts->sculpt) {
    ts->sculpt = MEM_dupallocN(ts->sculpt);
    BKE_paint_copy(&ts->sculpt->paint, &ts->sculpt->paint, flag);
  }
  if (ts->uvsculpt) {
    ts->uvsculpt = MEM_dupallocN(ts->uvsculpt);
    BKE_paint_copy(&ts->uvsculpt->paint, &ts->uvsculpt->paint, flag);
  }
  if (ts->gp_paint) {
    ts->gp_paint = MEM_dupallocN(ts->gp_paint);
    BKE_paint_copy(&ts->gp_paint->paint, &ts->gp_paint->paint, flag);
  }

  BKE_paint_copy(&ts->imapaint.paint, &ts->imapaint.paint, flag);
  ts->imapaint.paintcursor = NULL;
  ts->particle.paintcursor = NULL;
  ts->particle.scene = NULL;
  ts->particle.object = NULL;

  /* duplicate Grease Pencil interpolation curve */
  ts->gp_interpolate.custom_ipo = curvemapping_copy(ts->gp_interpolate.custom_ipo);
  /* duplicate Grease Pencil multiframe fallof */
  ts->gp_sculpt.cur_falloff = curvemapping_copy(ts->gp_sculpt.cur_falloff);
  ts->gp_sculpt.cur_primitive = curvemapping_copy(ts->gp_sculpt.cur_primitive);
  return ts;
}

void BKE_toolsettings_free(ToolSettings *toolsettings)
{
  if (toolsettings == NULL) {
    return;
  }
  if (toolsettings->vpaint) {
    BKE_paint_free(&toolsettings->vpaint->paint);
    MEM_freeN(toolsettings->vpaint);
  }
  if (toolsettings->wpaint) {
    BKE_paint_free(&toolsettings->wpaint->paint);
    MEM_freeN(toolsettings->wpaint);
  }
  if (toolsettings->sculpt) {
    BKE_paint_free(&toolsettings->sculpt->paint);
    MEM_freeN(toolsettings->sculpt);
  }
  if (toolsettings->uvsculpt) {
    BKE_paint_free(&toolsettings->uvsculpt->paint);
    MEM_freeN(toolsettings->uvsculpt);
  }
  if (toolsettings->gp_paint) {
    BKE_paint_free(&toolsettings->gp_paint->paint);
    MEM_freeN(toolsettings->gp_paint);
  }
  BKE_paint_free(&toolsettings->imapaint.paint);

  /* free Grease Pencil interpolation curve */
  if (toolsettings->gp_interpolate.custom_ipo) {
    curvemapping_free(toolsettings->gp_interpolate.custom_ipo);
  }
  /* free Grease Pencil multiframe falloff curve */
  if (toolsettings->gp_sculpt.cur_falloff) {
    curvemapping_free(toolsettings->gp_sculpt.cur_falloff);
  }
  if (toolsettings->gp_sculpt.cur_primitive) {
    curvemapping_free(toolsettings->gp_sculpt.cur_primitive);
  }

  MEM_freeN(toolsettings);
}

/**
 * Only copy internal data of Scene ID from source to already allocated/initialized destination.
 * You probably never want to use that directly, use BKE_id_copy or BKE_id_copy_ex for typical needs.
 *
 * WARNING! This function will not handle ID user count!
 *
 * \param flag: Copying options (see BKE_library.h's LIB_ID_COPY_... flags for more).
 */
void BKE_scene_copy_data(Main *bmain, Scene *sce_dst, const Scene *sce_src, const int flag)
{
  /* We never handle usercount here for own data. */
  const int flag_subdata = flag | LIB_ID_CREATE_NO_USER_REFCOUNT;

  sce_dst->ed = NULL;
  sce_dst->depsgraph_hash = NULL;
  sce_dst->fps_info = NULL;

  /* Master Collection */
  if (sce_src->master_collection) {
    sce_dst->master_collection = BKE_collection_copy_master(
        bmain, sce_src->master_collection, flag);
  }

  /* View Layers */
  BLI_duplicatelist(&sce_dst->view_layers, &sce_src->view_layers);
  for (ViewLayer *view_layer_src = sce_src->view_layers.first,
                 *view_layer_dst = sce_dst->view_layers.first;
       view_layer_src;
       view_layer_src = view_layer_src->next, view_layer_dst = view_layer_dst->next) {
    BKE_view_layer_copy_data(sce_dst, sce_src, view_layer_dst, view_layer_src, flag_subdata);
  }

  BLI_duplicatelist(&(sce_dst->markers), &(sce_src->markers));
  BLI_duplicatelist(&(sce_dst->transform_spaces), &(sce_src->transform_spaces));
  BLI_duplicatelist(&(sce_dst->r.views), &(sce_src->r.views));
  BKE_keyingsets_copy(&(sce_dst->keyingsets), &(sce_src->keyingsets));

  if (sce_src->nodetree) {
    /* Note: nodetree is *not* in bmain, however this specific case is handled at lower level
     *       (see BKE_libblock_copy_ex()). */
    BKE_id_copy_ex(bmain, (ID *)sce_src->nodetree, (ID **)&sce_dst->nodetree, flag);
    BKE_libblock_relink_ex(bmain, sce_dst->nodetree, (void *)(&sce_src->id), &sce_dst->id, false);
  }

  if (sce_src->rigidbody_world) {
    sce_dst->rigidbody_world = BKE_rigidbody_world_copy(sce_src->rigidbody_world, flag_subdata);
  }

  /* copy color management settings */
  BKE_color_managed_display_settings_copy(&sce_dst->display_settings, &sce_src->display_settings);
  BKE_color_managed_view_settings_copy(&sce_dst->view_settings, &sce_src->view_settings);
  BKE_color_managed_colorspace_settings_copy(&sce_dst->sequencer_colorspace_settings,
                                             &sce_src->sequencer_colorspace_settings);

  BKE_color_managed_display_settings_copy(&sce_dst->r.im_format.display_settings,
                                          &sce_src->r.im_format.display_settings);
  BKE_color_managed_view_settings_copy(&sce_dst->r.im_format.view_settings,
                                       &sce_src->r.im_format.view_settings);

  BKE_color_managed_display_settings_copy(&sce_dst->r.bake.im_format.display_settings,
                                          &sce_src->r.bake.im_format.display_settings);
  BKE_color_managed_view_settings_copy(&sce_dst->r.bake.im_format.view_settings,
                                       &sce_src->r.bake.im_format.view_settings);

  curvemapping_copy_data(&sce_dst->r.mblur_shutter_curve, &sce_src->r.mblur_shutter_curve);

  /* tool settings */
  sce_dst->toolsettings = BKE_toolsettings_copy(sce_dst->toolsettings, flag_subdata);

  /* make a private copy of the avicodecdata */
  if (sce_src->r.avicodecdata) {
    sce_dst->r.avicodecdata = MEM_dupallocN(sce_src->r.avicodecdata);
    sce_dst->r.avicodecdata->lpFormat = MEM_dupallocN(sce_dst->r.avicodecdata->lpFormat);
    sce_dst->r.avicodecdata->lpParms = MEM_dupallocN(sce_dst->r.avicodecdata->lpParms);
  }

  if (sce_src->r.ffcodecdata.properties) {
    /* intentionally check sce_dst not sce_src. */ /* XXX ??? comment outdated... */
    sce_dst->r.ffcodecdata.properties = IDP_CopyProperty_ex(sce_src->r.ffcodecdata.properties,
                                                            flag_subdata);
  }

  /* before scene copy */
  BKE_sound_create_scene(sce_dst);

  /* Copy sequencer, this is local data! */
  if (sce_src->ed) {
    sce_dst->ed = MEM_callocN(sizeof(*sce_dst->ed), __func__);
    sce_dst->ed->seqbasep = &sce_dst->ed->seqbase;
    BKE_sequence_base_dupli_recursive(sce_src,
                                      sce_dst,
                                      &sce_dst->ed->seqbase,
                                      &sce_src->ed->seqbase,
                                      SEQ_DUPE_ALL,
                                      flag_subdata);
  }

  if ((flag & LIB_ID_COPY_NO_PREVIEW) == 0) {
    BKE_previewimg_id_copy(&sce_dst->id, &sce_src->id);
  }
  else {
    sce_dst->preview = NULL;
  }

  sce_dst->eevee.light_cache = NULL;
  sce_dst->eevee.light_cache_info[0] = '\0';
  /* TODO Copy the cache. */
}

Scene *BKE_scene_copy(Main *bmain, Scene *sce, int type)
{
  Scene *sce_copy;

  /* TODO this should/could most likely be replaced by call to more generic code at some point...
   * But for now, let's keep it well isolated here. */
  if (type == SCE_COPY_EMPTY) {
    ListBase rv;

    sce_copy = BKE_scene_add(bmain, sce->id.name + 2);

    rv = sce_copy->r.views;
    curvemapping_free_data(&sce_copy->r.mblur_shutter_curve);
    sce_copy->r = sce->r;
    sce_copy->r.views = rv;
    sce_copy->unit = sce->unit;
    sce_copy->physics_settings = sce->physics_settings;
    sce_copy->audio = sce->audio;
    sce_copy->eevee = sce->eevee;
    sce_copy->eevee.light_cache = NULL;
    sce_copy->eevee.light_cache_info[0] = '\0';

    if (sce->id.properties)
      sce_copy->id.properties = IDP_CopyProperty(sce->id.properties);

    MEM_freeN(sce_copy->toolsettings);
    BKE_sound_destroy_scene(sce_copy);

    /* copy color management settings */
    BKE_color_managed_display_settings_copy(&sce_copy->display_settings, &sce->display_settings);
    BKE_color_managed_view_settings_copy(&sce_copy->view_settings, &sce->view_settings);
    BKE_color_managed_colorspace_settings_copy(&sce_copy->sequencer_colorspace_settings,
                                               &sce->sequencer_colorspace_settings);

    BKE_color_managed_display_settings_copy(&sce_copy->r.im_format.display_settings,
                                            &sce->r.im_format.display_settings);
    BKE_color_managed_view_settings_copy(&sce_copy->r.im_format.view_settings,
                                         &sce->r.im_format.view_settings);

    BKE_color_managed_display_settings_copy(&sce_copy->r.bake.im_format.display_settings,
                                            &sce->r.bake.im_format.display_settings);
    BKE_color_managed_view_settings_copy(&sce_copy->r.bake.im_format.view_settings,
                                         &sce->r.bake.im_format.view_settings);

    curvemapping_copy_data(&sce_copy->r.mblur_shutter_curve, &sce->r.mblur_shutter_curve);

    /* viewport display settings */
    sce_copy->display = sce->display;

    /* tool settings */
    sce_copy->toolsettings = BKE_toolsettings_copy(sce->toolsettings, 0);

    /* make a private copy of the avicodecdata */
    if (sce->r.avicodecdata) {
      sce_copy->r.avicodecdata = MEM_dupallocN(sce->r.avicodecdata);
      sce_copy->r.avicodecdata->lpFormat = MEM_dupallocN(sce_copy->r.avicodecdata->lpFormat);
      sce_copy->r.avicodecdata->lpParms = MEM_dupallocN(sce_copy->r.avicodecdata->lpParms);
    }

    if (sce->r.ffcodecdata.properties) { /* intentionally check scen not sce. */
      sce_copy->r.ffcodecdata.properties = IDP_CopyProperty(sce->r.ffcodecdata.properties);
    }

    /* before scene copy */
    BKE_sound_create_scene(sce_copy);

    /* grease pencil */
    sce_copy->gpd = NULL;

    sce_copy->preview = NULL;

    return sce_copy;
  }
  else {
    BKE_id_copy_ex(bmain, (ID *)sce, (ID **)&sce_copy, LIB_ID_COPY_ACTIONS);
    id_us_min(&sce_copy->id);
    id_us_ensure_real(&sce_copy->id);

    /* Extra actions, most notably SCE_FULL_COPY also duplicates several 'children' datablocks... */

    if (type == SCE_COPY_FULL) {
      /* Copy Freestyle LineStyle datablocks. */
      for (ViewLayer *view_layer_dst = sce_copy->view_layers.first; view_layer_dst;
           view_layer_dst = view_layer_dst->next) {
        for (FreestyleLineSet *lineset = view_layer_dst->freestyle_config.linesets.first; lineset;
             lineset = lineset->next) {
          if (lineset->linestyle) {
            id_us_min(&lineset->linestyle->id);
            BKE_id_copy_ex(
                bmain, (ID *)lineset->linestyle, (ID **)&lineset->linestyle, LIB_ID_COPY_ACTIONS);
          }
        }
      }

      /* Full copy of world (included animations) */
      if (sce_copy->world) {
        id_us_min(&sce_copy->world->id);
        BKE_id_copy_ex(bmain, (ID *)sce_copy->world, (ID **)&sce_copy->world, LIB_ID_COPY_ACTIONS);
      }

      /* Full copy of GreasePencil. */
      if (sce_copy->gpd) {
        id_us_min(&sce_copy->gpd->id);
        BKE_id_copy_ex(bmain, (ID *)sce_copy->gpd, (ID **)&sce_copy->gpd, LIB_ID_COPY_ACTIONS);
      }
    }
    else {
      /* Remove sequencer if not full copy */
      /* XXX Why in Hell? :/ */
      remove_sequencer_fcurves(sce_copy);
      BKE_sequencer_editing_free(sce_copy, true);
    }

    /* NOTE: part of SCE_COPY_FULL operations
     * are done outside of blenkernel with ED_object_single_users! */

    return sce_copy;
  }
}

void BKE_scene_groups_relink(Scene *sce)
{
  if (sce->rigidbody_world)
    BKE_rigidbody_world_groups_relink(sce->rigidbody_world);
}

void BKE_scene_make_local(Main *bmain, Scene *sce, const bool lib_local)
{
  /* For now should work, may need more work though to support all possible corner cases
   * (also scene_copy probably needs some love). */
  BKE_id_make_local_generic(bmain, &sce->id, true, lib_local);
}

/** Free (or release) any data used by this scene (does not free the scene itself). */
void BKE_scene_free_ex(Scene *sce, const bool do_id_user)
{
  BKE_animdata_free((ID *)sce, false);

  BKE_sequencer_editing_free(sce, do_id_user);

  BKE_keyingsets_free(&sce->keyingsets);

  /* is no lib link block, but scene extension */
  if (sce->nodetree) {
    ntreeFreeNestedTree(sce->nodetree);
    MEM_freeN(sce->nodetree);
    sce->nodetree = NULL;
  }

  if (sce->rigidbody_world) {
    BKE_rigidbody_free_world(sce);
  }

  if (sce->r.avicodecdata) {
    free_avicodecdata(sce->r.avicodecdata);
    MEM_freeN(sce->r.avicodecdata);
    sce->r.avicodecdata = NULL;
  }
  if (sce->r.ffcodecdata.properties) {
    IDP_FreeProperty(sce->r.ffcodecdata.properties);
    MEM_freeN(sce->r.ffcodecdata.properties);
    sce->r.ffcodecdata.properties = NULL;
  }

  BLI_freelistN(&sce->markers);
  BLI_freelistN(&sce->transform_spaces);
  BLI_freelistN(&sce->r.views);

  BKE_toolsettings_free(sce->toolsettings);
  sce->toolsettings = NULL;

  BKE_scene_free_depsgraph_hash(sce);

  MEM_SAFE_FREE(sce->fps_info);

  BKE_sound_destroy_scene(sce);

  BKE_color_managed_view_settings_free(&sce->view_settings);

  BKE_previewimg_free(&sce->preview);
  curvemapping_free_data(&sce->r.mblur_shutter_curve);

  for (ViewLayer *view_layer = sce->view_layers.first, *view_layer_next; view_layer;
       view_layer = view_layer_next) {
    view_layer_next = view_layer->next;

    BLI_remlink(&sce->view_layers, view_layer);
    BKE_view_layer_free_ex(view_layer, do_id_user);
  }

  /* Master Collection */
  // TODO: what to do with do_id_user? it's also true when just
  // closing the file which seems wrong? should decrement users
  // for objects directly in the master collection? then other
  // collections in the scene need to do it too?
  if (sce->master_collection) {
    BKE_collection_free(sce->master_collection);
    MEM_freeN(sce->master_collection);
    sce->master_collection = NULL;
  }

  if (sce->eevee.light_cache) {
    EEVEE_lightcache_free(sce->eevee.light_cache);
    sce->eevee.light_cache = NULL;
  }

  /* These are freed on doversion. */
  BLI_assert(sce->layer_properties == NULL);
}

void BKE_scene_free(Scene *sce)
{
  BKE_scene_free_ex(sce, true);
}

void BKE_scene_init(Scene *sce)
{
<<<<<<< HEAD
	ParticleEditSettings *pset;
	int a;
	const char *colorspace_name;
	SceneRenderView *srv;
	CurveMapping *mblur_shutter_curve;

	BLI_assert(MEMCMP_STRUCT_AFTER_IS_ZERO(sce, id));


	sce->cursor.rotation_mode = ROT_MODE_XYZ;
	sce->cursor.rotation_quaternion[0] = 1.0f;
	sce->cursor.rotation_axis[1] = 1.0f;

	sce->r.mode = R_OSA;
	sce->r.cfra = 1;
	sce->r.sfra = 1;
	sce->r.efra = 250;
	sce->r.frame_step = 1;
	sce->r.xsch = 1920;
	sce->r.ysch = 1080;
	sce->r.xasp = 1;
	sce->r.yasp = 1;
	sce->r.tilex = 256;
	sce->r.tiley = 256;
	sce->r.size = 100;

	sce->r.im_format.planes = R_IMF_PLANES_RGBA;
	sce->r.im_format.imtype = R_IMF_IMTYPE_PNG;
	sce->r.im_format.depth = R_IMF_CHAN_DEPTH_8;
	sce->r.im_format.quality = 90;
	sce->r.im_format.compress = 15;

	sce->r.displaymode = R_OUTPUT_WINDOW;
	sce->r.framapto = 100;
	sce->r.images = 100;
	sce->r.framelen = 1.0;
	sce->r.blurfac = 0.5;
	sce->r.frs_sec = 24;
	sce->r.frs_sec_base = 1;

	/* OCIO_TODO: for forwards compatibility only, so if no tonecurve are used,
	 *            images would look in the same way as in current blender
	 *
	 *            perhaps at some point should be completely deprecated?
	 */
	sce->r.color_mgt_flag |= R_COLOR_MANAGEMENT;

	sce->r.gauss = 1.5;
	sce->r.dither_intensity = 1.0f;

	sce->r.bake_mode = 0;
	sce->r.bake_filter = 16;
	sce->r.bake_flag = R_BAKE_CLEAR;
	sce->r.bake_samples = 256;
	sce->r.bake_biasdist = 0.001;

	sce->r.bake.flag = R_BAKE_CLEAR;
	sce->r.bake.pass_filter = R_BAKE_PASS_FILTER_ALL;
	sce->r.bake.width = 512;
	sce->r.bake.height = 512;
	sce->r.bake.margin = 16;
	sce->r.bake.normal_space = R_BAKE_SPACE_TANGENT;
	sce->r.bake.normal_swizzle[0] = R_BAKE_POSX;
	sce->r.bake.normal_swizzle[1] = R_BAKE_POSY;
	sce->r.bake.normal_swizzle[2] = R_BAKE_POSZ;
	BLI_strncpy(sce->r.bake.filepath, U.renderdir, sizeof(sce->r.bake.filepath));

	sce->r.bake.im_format.planes = R_IMF_PLANES_RGBA;
	sce->r.bake.im_format.imtype = R_IMF_IMTYPE_PNG;
	sce->r.bake.im_format.depth = R_IMF_CHAN_DEPTH_8;
	sce->r.bake.im_format.quality = 90;
	sce->r.bake.im_format.compress = 15;

	sce->r.scemode = R_DOCOMP | R_DOSEQ | R_EXTENSION;
	sce->r.stamp = R_STAMP_TIME | R_STAMP_FRAME | R_STAMP_DATE | R_STAMP_CAMERA | R_STAMP_SCENE | R_STAMP_FILENAME | R_STAMP_RENDERTIME | R_STAMP_MEMORY;
	sce->r.stamp_font_id = 12;
	sce->r.fg_stamp[0] = sce->r.fg_stamp[1] = sce->r.fg_stamp[2] = 0.8f;
	sce->r.fg_stamp[3] = 1.0f;
	sce->r.bg_stamp[0] = sce->r.bg_stamp[1] = sce->r.bg_stamp[2] = 0.0f;
	sce->r.bg_stamp[3] = 0.25f;

	sce->r.seq_prev_type = OB_SOLID;
	sce->r.seq_rend_type = OB_SOLID;
	sce->r.seq_flag = 0;

	sce->r.threads = 1;

	sce->r.simplify_subsurf = 6;
	sce->r.simplify_particles = 1.0f;

	sce->r.border.xmin = 0.0f;
	sce->r.border.ymin = 0.0f;
	sce->r.border.xmax = 1.0f;
	sce->r.border.ymax = 1.0f;

	sce->r.preview_start_resolution = 64;

	sce->r.line_thickness_mode = R_LINE_THICKNESS_ABSOLUTE;
	sce->r.unit_line_thickness = 1.0f;

	mblur_shutter_curve = &sce->r.mblur_shutter_curve;
	curvemapping_set_defaults(mblur_shutter_curve, 1, 0.0f, 0.0f, 1.0f, 1.0f);
	curvemapping_initialize(mblur_shutter_curve);
	curvemap_reset(mblur_shutter_curve->cm,
	               &mblur_shutter_curve->clipr,
	               CURVE_PRESET_MAX,
	               CURVEMAP_SLOPE_POS_NEG);

	sce->toolsettings = MEM_callocN(sizeof(struct ToolSettings), "Tool Settings Struct");

	sce->toolsettings->object_flag |= SCE_OBJECT_MODE_LOCK;
	sce->toolsettings->doublimit = 0.001;
	sce->toolsettings->vgroup_weight = 1.0f;
	sce->toolsettings->uvcalc_margin = 0.001f;
	sce->toolsettings->uvcalc_flag = UVCALC_TRANSFORM_CORRECT;
	sce->toolsettings->unwrapper = 1;
	sce->toolsettings->select_thresh = 0.01f;
	sce->toolsettings->gizmo_flag = SCE_GIZMO_SHOW_TRANSLATE | SCE_GIZMO_SHOW_ROTATE | SCE_GIZMO_SHOW_SCALE;

	sce->toolsettings->selectmode = SCE_SELECT_VERTEX;
	sce->toolsettings->uv_selectmode = UV_SELECT_VERTEX;
	sce->toolsettings->autokey_mode = U.autokey_mode;


	sce->toolsettings->transform_pivot_point = V3D_AROUND_CENTER_MEDIAN;
	sce->toolsettings->snap_mode = SCE_SNAP_MODE_INCREMENT;
	sce->toolsettings->snap_node_mode = SCE_SNAP_MODE_GRID;
	sce->toolsettings->snap_uv_mode = SCE_SNAP_MODE_INCREMENT;
	sce->toolsettings->snap_transform_mode_flag = SCE_SNAP_TRANSFORM_MODE_TRANSLATE;

	sce->toolsettings->curve_paint_settings.curve_type = CU_BEZIER;
	sce->toolsettings->curve_paint_settings.flag |= CURVE_PAINT_FLAG_CORNERS_DETECT;
	sce->toolsettings->curve_paint_settings.error_threshold = 8;
	sce->toolsettings->curve_paint_settings.radius_max = 1.0f;
	sce->toolsettings->curve_paint_settings.corner_angle = DEG2RADF(70.0f);

	sce->toolsettings->statvis.overhang_axis = OB_NEGZ;
	sce->toolsettings->statvis.overhang_min = 0;
	sce->toolsettings->statvis.overhang_max = DEG2RADF(45.0f);
	sce->toolsettings->statvis.thickness_max = 0.1f;
	sce->toolsettings->statvis.thickness_samples = 1;
	sce->toolsettings->statvis.distort_min = DEG2RADF(5.0f);
	sce->toolsettings->statvis.distort_max = DEG2RADF(45.0f);

	sce->toolsettings->statvis.sharp_min = DEG2RADF(90.0f);
	sce->toolsettings->statvis.sharp_max = DEG2RADF(180.0f);

	sce->toolsettings->proportional_size = 1.0f;

	sce->toolsettings->imapaint.paint.flags |= PAINT_SHOW_BRUSH;
	sce->toolsettings->imapaint.normal_angle = 80;
	sce->toolsettings->imapaint.seam_bleed = 2;

	/* grease pencil multiframe falloff curve */
	sce->toolsettings->gp_sculpt.cur_falloff = curvemapping_add(1, 0.0f, 0.0f, 1.0f, 1.0f);
	CurveMapping *gp_falloff_curve = sce->toolsettings->gp_sculpt.cur_falloff;
	curvemapping_initialize(gp_falloff_curve);
	curvemap_reset(
	        gp_falloff_curve->cm,
	        &gp_falloff_curve->clipr,
	        CURVE_PRESET_GAUSS,
	        CURVEMAP_SLOPE_POSITIVE);

	sce->toolsettings->gp_sculpt.cur_primitive = curvemapping_add(1, 0.0f, 0.0f, 1.0f, 1.0f);
	CurveMapping *gp_primitive_curve = sce->toolsettings->gp_sculpt.cur_primitive;
	curvemapping_initialize(gp_primitive_curve);
	curvemap_reset(
	        gp_primitive_curve->cm,
	        &gp_primitive_curve->clipr,
	        CURVE_PRESET_BELL,
	        CURVEMAP_SLOPE_POSITIVE);

	sce->toolsettings->gp_sculpt.guide.spacing = 20.0f;

	sce->physics_settings.gravity[0] = 0.0f;
	sce->physics_settings.gravity[1] = 0.0f;
	sce->physics_settings.gravity[2] = -9.81f;
	sce->physics_settings.flag = PHYS_GLOBAL_GRAVITY;

	sce->unit.system = USER_UNIT_METRIC;
	sce->unit.scale_length = 1.0f;
	sce->unit.length_unit = bUnit_GetBaseUnitOfType(USER_UNIT_METRIC, B_UNIT_LENGTH);
	sce->unit.mass_unit = bUnit_GetBaseUnitOfType(USER_UNIT_METRIC, B_UNIT_MASS);
	sce->unit.time_unit = bUnit_GetBaseUnitOfType(USER_UNIT_METRIC, B_UNIT_TIME);

	pset = &sce->toolsettings->particle;
	pset->flag = PE_KEEP_LENGTHS | PE_LOCK_FIRST | PE_DEFLECT_EMITTER | PE_AUTO_VELOCITY;
	pset->emitterdist = 0.25f;
	pset->totrekey = 5;
	pset->totaddkey = 5;
	pset->brushtype = PE_BRUSH_COMB;
	pset->draw_step = 2;
	pset->fade_frames = 2;
	pset->selectmode = SCE_SELECT_PATH;

	for (a = 0; a < ARRAY_SIZE(pset->brush); a++) {
		pset->brush[a].strength = 0.5f;
		pset->brush[a].size = 50;
		pset->brush[a].step = 10;
		pset->brush[a].count = 10;
	}
	pset->brush[PE_BRUSH_CUT].strength = 1.0f;

	sce->r.ffcodecdata.audio_mixrate = 48000;
	sce->r.ffcodecdata.audio_volume = 1.0f;
	sce->r.ffcodecdata.audio_bitrate = 192;
	sce->r.ffcodecdata.audio_channels = 2;

	BLI_strncpy(sce->r.engine, RE_engine_id_BLENDER_EEVEE, sizeof(sce->r.engine));

	sce->audio.distance_model = 2.0f;
	sce->audio.doppler_factor = 1.0f;
	sce->audio.speed_of_sound = 343.3f;
	sce->audio.volume = 1.0f;
	sce->audio.flag = AUDIO_SYNC;

	BLI_strncpy(sce->r.pic, U.renderdir, sizeof(sce->r.pic));

	BLI_rctf_init(&sce->r.safety, 0.1f, 0.9f, 0.1f, 0.9f);
	sce->r.osa = 8;

	/* note; in header_info.c the scene copy happens..., if you add more to renderdata it has to be checked there */

	/* multiview - stereo */
	BKE_scene_add_render_view(sce, STEREO_LEFT_NAME);
	srv = sce->r.views.first;
	BLI_strncpy(srv->suffix, STEREO_LEFT_SUFFIX, sizeof(srv->suffix));

	BKE_scene_add_render_view(sce, STEREO_RIGHT_NAME);
	srv = sce->r.views.last;
	BLI_strncpy(srv->suffix, STEREO_RIGHT_SUFFIX, sizeof(srv->suffix));

	BKE_sound_create_scene(sce);

	/* color management */
	colorspace_name = IMB_colormanagement_role_colorspace_name_get(COLOR_ROLE_DEFAULT_SEQUENCER);

	BKE_color_managed_display_settings_init(&sce->display_settings);
	BKE_color_managed_view_settings_init_render(&sce->view_settings,
	                                            &sce->display_settings,
	                                            "Filmic");
	BLI_strncpy(sce->sequencer_colorspace_settings.name, colorspace_name,
	            sizeof(sce->sequencer_colorspace_settings.name));

	/* Those next two sets (render and baking settings) are not currently in use,
	 * but are exposed to RNA API and hence must have valid data. */
	BKE_color_managed_display_settings_init(&sce->r.im_format.display_settings);
	BKE_color_managed_view_settings_init_render(&sce->r.im_format.view_settings,
	                                            &sce->r.im_format.display_settings,
	                                            "Filmic");

	BKE_color_managed_display_settings_init(&sce->r.bake.im_format.display_settings);
	BKE_color_managed_view_settings_init_render(&sce->r.bake.im_format.view_settings,
	                                            &sce->r.bake.im_format.display_settings,
	                                            "Filmic");

	/* Safe Areas */
	copy_v2_fl2(sce->safe_areas.title, 10.0f / 100.0f, 5.0f / 100.0f);
	copy_v2_fl2(sce->safe_areas.action, 3.5f / 100.0f, 3.5f / 100.0f);
	copy_v2_fl2(sce->safe_areas.title_center, 17.5f / 100.0f, 5.0f / 100.0f);
	copy_v2_fl2(sce->safe_areas.action_center, 15.0f / 100.0f, 5.0f / 100.0f);

	sce->preview = NULL;

	/* GP Sculpt brushes */
	{
		GP_Sculpt_Settings *gset = &sce->toolsettings->gp_sculpt;
		GP_Sculpt_Data *gp_brush;
		float curcolor_add[3], curcolor_sub[3];
		ARRAY_SET_ITEMS(curcolor_add, 1.0f, 0.6f, 0.6f);
		ARRAY_SET_ITEMS(curcolor_sub, 0.6f, 0.6f, 1.0f);

		gp_brush = &gset->brush[GP_SCULPT_TYPE_SMOOTH];
		gp_brush->size = 25;
		gp_brush->strength = 0.3f;
		gp_brush->flag = GP_SCULPT_FLAG_USE_FALLOFF | GP_SCULPT_FLAG_SMOOTH_PRESSURE | GP_SCULPT_FLAG_ENABLE_CURSOR;
		copy_v3_v3(gp_brush->curcolor_add, curcolor_add);
		copy_v3_v3(gp_brush->curcolor_sub, curcolor_sub);

		gp_brush = &gset->brush[GP_SCULPT_TYPE_THICKNESS];
		gp_brush->size = 25;
		gp_brush->strength = 0.5f;
		gp_brush->flag = GP_SCULPT_FLAG_USE_FALLOFF | GP_SCULPT_FLAG_ENABLE_CURSOR;
		copy_v3_v3(gp_brush->curcolor_add, curcolor_add);
		copy_v3_v3(gp_brush->curcolor_sub, curcolor_sub);

		gp_brush = &gset->brush[GP_SCULPT_TYPE_STRENGTH];
		gp_brush->size = 25;
		gp_brush->strength = 0.5f;
		gp_brush->flag = GP_SCULPT_FLAG_USE_FALLOFF | GP_SCULPT_FLAG_ENABLE_CURSOR;
		copy_v3_v3(gp_brush->curcolor_add, curcolor_add);
		copy_v3_v3(gp_brush->curcolor_sub, curcolor_sub);

		gp_brush = &gset->brush[GP_SCULPT_TYPE_GRAB];
		gp_brush->size = 50;
		gp_brush->strength = 0.3f;
		gp_brush->flag = GP_SCULPT_FLAG_USE_FALLOFF | GP_SCULPT_FLAG_ENABLE_CURSOR;
		copy_v3_v3(gp_brush->curcolor_add, curcolor_add);
		copy_v3_v3(gp_brush->curcolor_sub, curcolor_sub);

		gp_brush = &gset->brush[GP_SCULPT_TYPE_PUSH];
		gp_brush->size = 25;
		gp_brush->strength = 0.3f;
		gp_brush->flag = GP_SCULPT_FLAG_USE_FALLOFF | GP_SCULPT_FLAG_ENABLE_CURSOR;
		copy_v3_v3(gp_brush->curcolor_add, curcolor_add);
		copy_v3_v3(gp_brush->curcolor_sub, curcolor_sub);

		gp_brush = &gset->brush[GP_SCULPT_TYPE_TWIST];
		gp_brush->size = 50;
		gp_brush->strength = 0.3f;
		gp_brush->flag = GP_SCULPT_FLAG_USE_FALLOFF | GP_SCULPT_FLAG_ENABLE_CURSOR;
		copy_v3_v3(gp_brush->curcolor_add, curcolor_add);
		copy_v3_v3(gp_brush->curcolor_sub, curcolor_sub);

		gp_brush = &gset->brush[GP_SCULPT_TYPE_PINCH];
		gp_brush->size = 50;
		gp_brush->strength = 0.5f;
		gp_brush->flag = GP_SCULPT_FLAG_USE_FALLOFF | GP_SCULPT_FLAG_ENABLE_CURSOR;
		copy_v3_v3(gp_brush->curcolor_add, curcolor_add);
		copy_v3_v3(gp_brush->curcolor_sub, curcolor_sub);

		gp_brush = &gset->brush[GP_SCULPT_TYPE_RANDOMIZE];
		gp_brush->size = 25;
		gp_brush->strength = 0.5f;
		gp_brush->flag = GP_SCULPT_FLAG_USE_FALLOFF | GP_SCULPT_FLAG_ENABLE_CURSOR;
		copy_v3_v3(gp_brush->curcolor_add, curcolor_add);
		copy_v3_v3(gp_brush->curcolor_sub, curcolor_sub);
	}

	/* GP Stroke Placement */
	sce->toolsettings->gpencil_v3d_align = GP_PROJECT_VIEWSPACE;
	sce->toolsettings->gpencil_v2d_align = GP_PROJECT_VIEWSPACE;
	sce->toolsettings->gpencil_seq_align = GP_PROJECT_VIEWSPACE;
	sce->toolsettings->gpencil_ima_align = GP_PROJECT_VIEWSPACE;

	/* Annotations */
	sce->toolsettings->annotate_v3d_align = GP_PROJECT_VIEWSPACE | GP_PROJECT_CURSOR;
	sce->toolsettings->annotate_thickness = 3;

	for (int i = 0; i < ARRAY_SIZE(sce->orientation_slots); i++) {
		sce->orientation_slots[i].index_custom = -1;
	}

	/* Master Collection */
	sce->master_collection = BKE_collection_master_add();

	BKE_view_layer_add(sce, "View Layer");

	/* SceneDisplay */
	copy_v3_v3(sce->display.light_direction, (float[3]){M_SQRT1_3, M_SQRT1_3, M_SQRT1_3});
	sce->display.shadow_shift = 0.1f;
	sce->display.shadow_focus = 0.0f;

	sce->display.matcap_ssao_distance = 0.2f;
	sce->display.matcap_ssao_attenuation = 1.0f;
	sce->display.matcap_ssao_samples = 16;

	/* OpenGL Render. */
	BKE_screen_view3d_shading_init(&sce->display.shading);

	/* SceneEEVEE */
	sce->eevee.gi_diffuse_bounces = 3;
	sce->eevee.gi_cubemap_resolution = 512;
	sce->eevee.gi_visibility_resolution = 32;
	sce->eevee.gi_cubemap_draw_size = 0.3f;
	sce->eevee.gi_irradiance_draw_size = 0.1f;
	sce->eevee.gi_irradiance_smoothing = 0.1f;
	sce->eevee.gi_filter_quality = 1.0f;

	sce->eevee.taa_samples = 16;
	sce->eevee.taa_render_samples = 64;

	sce->eevee.sss_samples = 7;
	sce->eevee.sss_jitter_threshold = 0.3f;

	sce->eevee.ssr_quality = 0.25f;
	sce->eevee.ssr_max_roughness = 0.5f;
	sce->eevee.ssr_thickness = 0.2f;
	sce->eevee.ssr_border_fade = 0.075f;
	sce->eevee.ssr_firefly_fac = 10.0f;

	sce->eevee.volumetric_start = 0.1f;
	sce->eevee.volumetric_end = 100.0f;
	sce->eevee.volumetric_tile_size = 8;
	sce->eevee.volumetric_samples = 64;
	sce->eevee.volumetric_sample_distribution = 0.8f;
	sce->eevee.volumetric_light_clamp = 0.0f;
	sce->eevee.volumetric_shadow_samples = 16;

	sce->eevee.gtao_distance = 0.2f;
	sce->eevee.gtao_factor = 1.0f;
	sce->eevee.gtao_quality = 0.25f;

	sce->eevee.bokeh_max_size = 100.0f;
	sce->eevee.bokeh_threshold = 1.0f;

	copy_v3_fl(sce->eevee.bloom_color, 1.0f);
	sce->eevee.bloom_threshold = 0.8f;
	sce->eevee.bloom_knee = 0.5f;
	sce->eevee.bloom_intensity = 0.05f;
	sce->eevee.bloom_radius = 6.5f;
	sce->eevee.bloom_clamp = 0.0f;

	sce->eevee.motion_blur_samples = 8;
	sce->eevee.motion_blur_shutter = 0.5f;

	sce->eevee.shadow_method = SHADOW_ESM;
	sce->eevee.shadow_cube_size = 512;
	sce->eevee.shadow_cascade_size = 1024;

	sce->eevee.light_cache = NULL;
	sce->eevee.light_threshold = 0.01f;

	sce->eevee.overscan = 3.0f;

	sce->eevee.flag =
	        SCE_EEVEE_VOLUMETRIC_LIGHTS |
	        SCE_EEVEE_GTAO_BENT_NORMALS |
	        SCE_EEVEE_GTAO_BOUNCE |
	        SCE_EEVEE_TAA_REPROJECTION |
	        SCE_EEVEE_SSR_HALF_RESOLUTION;

	/* SceneLANPR */
	
	sce->lanpr.crease_threshold = 0.7;

	sce->lanpr.line_thickness = 1.5;
	sce->lanpr.depth_clamp = 0.001;
	sce->lanpr.depth_strength = 800;
	sce->lanpr.normal_clamp = 2;
	sce->lanpr.normal_strength = 10;
	
	sce->lanpr.enable_intersections = 1;

	sce->lanpr.background_color[0] = 0.76;
	sce->lanpr.background_color[1] = 0.54;
	sce->lanpr.background_color[2] = 0.29;
	sce->lanpr.background_color[3] = 1;

	sce->lanpr.line_color[0] = 0.39;
	sce->lanpr.line_color[1] = 0.12;
	sce->lanpr.line_color[2] = 0.04;
	sce->lanpr.line_color[3] = 1;

=======
  ParticleEditSettings *pset;
  int a;
  const char *colorspace_name;
  SceneRenderView *srv;
  CurveMapping *mblur_shutter_curve;

  BLI_assert(MEMCMP_STRUCT_AFTER_IS_ZERO(sce, id));

  sce->cursor.rotation_mode = ROT_MODE_XYZ;
  sce->cursor.rotation_quaternion[0] = 1.0f;
  sce->cursor.rotation_axis[1] = 1.0f;

  sce->r.mode = R_OSA;
  sce->r.cfra = 1;
  sce->r.sfra = 1;
  sce->r.efra = 250;
  sce->r.frame_step = 1;
  sce->r.xsch = 1920;
  sce->r.ysch = 1080;
  sce->r.xasp = 1;
  sce->r.yasp = 1;
  sce->r.tilex = 256;
  sce->r.tiley = 256;
  sce->r.size = 100;

  sce->r.im_format.planes = R_IMF_PLANES_RGBA;
  sce->r.im_format.imtype = R_IMF_IMTYPE_PNG;
  sce->r.im_format.depth = R_IMF_CHAN_DEPTH_8;
  sce->r.im_format.quality = 90;
  sce->r.im_format.compress = 15;

  sce->r.displaymode = R_OUTPUT_WINDOW;
  sce->r.framapto = 100;
  sce->r.images = 100;
  sce->r.framelen = 1.0;
  sce->r.blurfac = 0.5;
  sce->r.frs_sec = 24;
  sce->r.frs_sec_base = 1;

  /* OCIO_TODO: for forwards compatibility only, so if no tonecurve are used,
   *            images would look in the same way as in current blender
   *
   *            perhaps at some point should be completely deprecated?
   */
  sce->r.color_mgt_flag |= R_COLOR_MANAGEMENT;

  sce->r.gauss = 1.5;
  sce->r.dither_intensity = 1.0f;

  sce->r.bake_mode = 0;
  sce->r.bake_filter = 16;
  sce->r.bake_flag = R_BAKE_CLEAR;
  sce->r.bake_samples = 256;
  sce->r.bake_biasdist = 0.001;

  sce->r.bake.flag = R_BAKE_CLEAR;
  sce->r.bake.pass_filter = R_BAKE_PASS_FILTER_ALL;
  sce->r.bake.width = 512;
  sce->r.bake.height = 512;
  sce->r.bake.margin = 16;
  sce->r.bake.normal_space = R_BAKE_SPACE_TANGENT;
  sce->r.bake.normal_swizzle[0] = R_BAKE_POSX;
  sce->r.bake.normal_swizzle[1] = R_BAKE_POSY;
  sce->r.bake.normal_swizzle[2] = R_BAKE_POSZ;
  BLI_strncpy(sce->r.bake.filepath, U.renderdir, sizeof(sce->r.bake.filepath));

  sce->r.bake.im_format.planes = R_IMF_PLANES_RGBA;
  sce->r.bake.im_format.imtype = R_IMF_IMTYPE_PNG;
  sce->r.bake.im_format.depth = R_IMF_CHAN_DEPTH_8;
  sce->r.bake.im_format.quality = 90;
  sce->r.bake.im_format.compress = 15;

  sce->r.scemode = R_DOCOMP | R_DOSEQ | R_EXTENSION;
  sce->r.stamp = R_STAMP_TIME | R_STAMP_FRAME | R_STAMP_DATE | R_STAMP_CAMERA | R_STAMP_SCENE |
                 R_STAMP_FILENAME | R_STAMP_RENDERTIME | R_STAMP_MEMORY;
  sce->r.stamp_font_id = 12;
  sce->r.fg_stamp[0] = sce->r.fg_stamp[1] = sce->r.fg_stamp[2] = 0.8f;
  sce->r.fg_stamp[3] = 1.0f;
  sce->r.bg_stamp[0] = sce->r.bg_stamp[1] = sce->r.bg_stamp[2] = 0.0f;
  sce->r.bg_stamp[3] = 0.25f;

  sce->r.seq_prev_type = OB_SOLID;
  sce->r.seq_rend_type = OB_SOLID;
  sce->r.seq_flag = 0;

  sce->r.threads = 1;

  sce->r.simplify_subsurf = 6;
  sce->r.simplify_particles = 1.0f;

  sce->r.border.xmin = 0.0f;
  sce->r.border.ymin = 0.0f;
  sce->r.border.xmax = 1.0f;
  sce->r.border.ymax = 1.0f;

  sce->r.preview_start_resolution = 64;

  sce->r.line_thickness_mode = R_LINE_THICKNESS_ABSOLUTE;
  sce->r.unit_line_thickness = 1.0f;

  mblur_shutter_curve = &sce->r.mblur_shutter_curve;
  curvemapping_set_defaults(mblur_shutter_curve, 1, 0.0f, 0.0f, 1.0f, 1.0f);
  curvemapping_initialize(mblur_shutter_curve);
  curvemap_reset(mblur_shutter_curve->cm,
                 &mblur_shutter_curve->clipr,
                 CURVE_PRESET_MAX,
                 CURVEMAP_SLOPE_POS_NEG);

  sce->toolsettings = MEM_callocN(sizeof(struct ToolSettings), "Tool Settings Struct");

  sce->toolsettings->object_flag |= SCE_OBJECT_MODE_LOCK;
  sce->toolsettings->doublimit = 0.001;
  sce->toolsettings->vgroup_weight = 1.0f;
  sce->toolsettings->uvcalc_margin = 0.001f;
  sce->toolsettings->uvcalc_flag = UVCALC_TRANSFORM_CORRECT;
  sce->toolsettings->unwrapper = 1;
  sce->toolsettings->select_thresh = 0.01f;

  sce->toolsettings->selectmode = SCE_SELECT_VERTEX;
  sce->toolsettings->uv_selectmode = UV_SELECT_VERTEX;
  sce->toolsettings->autokey_mode = U.autokey_mode;

  sce->toolsettings->transform_pivot_point = V3D_AROUND_CENTER_MEDIAN;
  sce->toolsettings->snap_mode = SCE_SNAP_MODE_INCREMENT;
  sce->toolsettings->snap_node_mode = SCE_SNAP_MODE_GRID;
  sce->toolsettings->snap_uv_mode = SCE_SNAP_MODE_INCREMENT;
  sce->toolsettings->snap_transform_mode_flag = SCE_SNAP_TRANSFORM_MODE_TRANSLATE;

  sce->toolsettings->curve_paint_settings.curve_type = CU_BEZIER;
  sce->toolsettings->curve_paint_settings.flag |= CURVE_PAINT_FLAG_CORNERS_DETECT;
  sce->toolsettings->curve_paint_settings.error_threshold = 8;
  sce->toolsettings->curve_paint_settings.radius_max = 1.0f;
  sce->toolsettings->curve_paint_settings.corner_angle = DEG2RADF(70.0f);

  sce->toolsettings->statvis.overhang_axis = OB_NEGZ;
  sce->toolsettings->statvis.overhang_min = 0;
  sce->toolsettings->statvis.overhang_max = DEG2RADF(45.0f);
  sce->toolsettings->statvis.thickness_max = 0.1f;
  sce->toolsettings->statvis.thickness_samples = 1;
  sce->toolsettings->statvis.distort_min = DEG2RADF(5.0f);
  sce->toolsettings->statvis.distort_max = DEG2RADF(45.0f);

  sce->toolsettings->statvis.sharp_min = DEG2RADF(90.0f);
  sce->toolsettings->statvis.sharp_max = DEG2RADF(180.0f);

  sce->toolsettings->proportional_size = 1.0f;

  sce->toolsettings->imapaint.paint.flags |= PAINT_SHOW_BRUSH;
  sce->toolsettings->imapaint.normal_angle = 80;
  sce->toolsettings->imapaint.seam_bleed = 2;

  /* grease pencil multiframe falloff curve */
  sce->toolsettings->gp_sculpt.cur_falloff = curvemapping_add(1, 0.0f, 0.0f, 1.0f, 1.0f);
  CurveMapping *gp_falloff_curve = sce->toolsettings->gp_sculpt.cur_falloff;
  curvemapping_initialize(gp_falloff_curve);
  curvemap_reset(
      gp_falloff_curve->cm, &gp_falloff_curve->clipr, CURVE_PRESET_GAUSS, CURVEMAP_SLOPE_POSITIVE);

  sce->toolsettings->gp_sculpt.cur_primitive = curvemapping_add(1, 0.0f, 0.0f, 1.0f, 1.0f);
  CurveMapping *gp_primitive_curve = sce->toolsettings->gp_sculpt.cur_primitive;
  curvemapping_initialize(gp_primitive_curve);
  curvemap_reset(gp_primitive_curve->cm,
                 &gp_primitive_curve->clipr,
                 CURVE_PRESET_BELL,
                 CURVEMAP_SLOPE_POSITIVE);

  sce->toolsettings->gp_sculpt.guide.spacing = 20.0f;

  sce->physics_settings.gravity[0] = 0.0f;
  sce->physics_settings.gravity[1] = 0.0f;
  sce->physics_settings.gravity[2] = -9.81f;
  sce->physics_settings.flag = PHYS_GLOBAL_GRAVITY;

  sce->unit.system = USER_UNIT_METRIC;
  sce->unit.scale_length = 1.0f;
  sce->unit.length_unit = bUnit_GetBaseUnitOfType(USER_UNIT_METRIC, B_UNIT_LENGTH);
  sce->unit.mass_unit = bUnit_GetBaseUnitOfType(USER_UNIT_METRIC, B_UNIT_MASS);
  sce->unit.time_unit = bUnit_GetBaseUnitOfType(USER_UNIT_METRIC, B_UNIT_TIME);

  pset = &sce->toolsettings->particle;
  pset->flag = PE_KEEP_LENGTHS | PE_LOCK_FIRST | PE_DEFLECT_EMITTER | PE_AUTO_VELOCITY;
  pset->emitterdist = 0.25f;
  pset->totrekey = 5;
  pset->totaddkey = 5;
  pset->brushtype = PE_BRUSH_COMB;
  pset->draw_step = 2;
  pset->fade_frames = 2;
  pset->selectmode = SCE_SELECT_PATH;

  for (a = 0; a < ARRAY_SIZE(pset->brush); a++) {
    pset->brush[a].strength = 0.5f;
    pset->brush[a].size = 50;
    pset->brush[a].step = 10;
    pset->brush[a].count = 10;
  }
  pset->brush[PE_BRUSH_CUT].strength = 1.0f;

  sce->r.ffcodecdata.audio_mixrate = 48000;
  sce->r.ffcodecdata.audio_volume = 1.0f;
  sce->r.ffcodecdata.audio_bitrate = 192;
  sce->r.ffcodecdata.audio_channels = 2;

  BLI_strncpy(sce->r.engine, RE_engine_id_BLENDER_EEVEE, sizeof(sce->r.engine));

  sce->audio.distance_model = 2.0f;
  sce->audio.doppler_factor = 1.0f;
  sce->audio.speed_of_sound = 343.3f;
  sce->audio.volume = 1.0f;
  sce->audio.flag = AUDIO_SYNC;

  BLI_strncpy(sce->r.pic, U.renderdir, sizeof(sce->r.pic));

  BLI_rctf_init(&sce->r.safety, 0.1f, 0.9f, 0.1f, 0.9f);
  sce->r.osa = 8;

  /* note; in header_info.c the scene copy happens..., if you add more to renderdata it has to be checked there */

  /* multiview - stereo */
  BKE_scene_add_render_view(sce, STEREO_LEFT_NAME);
  srv = sce->r.views.first;
  BLI_strncpy(srv->suffix, STEREO_LEFT_SUFFIX, sizeof(srv->suffix));

  BKE_scene_add_render_view(sce, STEREO_RIGHT_NAME);
  srv = sce->r.views.last;
  BLI_strncpy(srv->suffix, STEREO_RIGHT_SUFFIX, sizeof(srv->suffix));

  BKE_sound_create_scene(sce);

  /* color management */
  colorspace_name = IMB_colormanagement_role_colorspace_name_get(COLOR_ROLE_DEFAULT_SEQUENCER);

  BKE_color_managed_display_settings_init(&sce->display_settings);
  BKE_color_managed_view_settings_init_render(
      &sce->view_settings, &sce->display_settings, "Filmic");
  BLI_strncpy(sce->sequencer_colorspace_settings.name,
              colorspace_name,
              sizeof(sce->sequencer_colorspace_settings.name));

  /* Those next two sets (render and baking settings) are not currently in use,
   * but are exposed to RNA API and hence must have valid data. */
  BKE_color_managed_display_settings_init(&sce->r.im_format.display_settings);
  BKE_color_managed_view_settings_init_render(
      &sce->r.im_format.view_settings, &sce->r.im_format.display_settings, "Filmic");

  BKE_color_managed_display_settings_init(&sce->r.bake.im_format.display_settings);
  BKE_color_managed_view_settings_init_render(
      &sce->r.bake.im_format.view_settings, &sce->r.bake.im_format.display_settings, "Filmic");

  /* Safe Areas */
  copy_v2_fl2(sce->safe_areas.title, 10.0f / 100.0f, 5.0f / 100.0f);
  copy_v2_fl2(sce->safe_areas.action, 3.5f / 100.0f, 3.5f / 100.0f);
  copy_v2_fl2(sce->safe_areas.title_center, 17.5f / 100.0f, 5.0f / 100.0f);
  copy_v2_fl2(sce->safe_areas.action_center, 15.0f / 100.0f, 5.0f / 100.0f);

  sce->preview = NULL;

  /* GP Sculpt brushes */
  {
    GP_Sculpt_Settings *gset = &sce->toolsettings->gp_sculpt;
    GP_Sculpt_Data *gp_brush;
    float curcolor_add[3], curcolor_sub[3];
    ARRAY_SET_ITEMS(curcolor_add, 1.0f, 0.6f, 0.6f);
    ARRAY_SET_ITEMS(curcolor_sub, 0.6f, 0.6f, 1.0f);

    gp_brush = &gset->brush[GP_SCULPT_TYPE_SMOOTH];
    gp_brush->size = 25;
    gp_brush->strength = 0.3f;
    gp_brush->flag = GP_SCULPT_FLAG_USE_FALLOFF | GP_SCULPT_FLAG_SMOOTH_PRESSURE |
                     GP_SCULPT_FLAG_ENABLE_CURSOR;
    copy_v3_v3(gp_brush->curcolor_add, curcolor_add);
    copy_v3_v3(gp_brush->curcolor_sub, curcolor_sub);

    gp_brush = &gset->brush[GP_SCULPT_TYPE_THICKNESS];
    gp_brush->size = 25;
    gp_brush->strength = 0.5f;
    gp_brush->flag = GP_SCULPT_FLAG_USE_FALLOFF | GP_SCULPT_FLAG_ENABLE_CURSOR;
    copy_v3_v3(gp_brush->curcolor_add, curcolor_add);
    copy_v3_v3(gp_brush->curcolor_sub, curcolor_sub);

    gp_brush = &gset->brush[GP_SCULPT_TYPE_STRENGTH];
    gp_brush->size = 25;
    gp_brush->strength = 0.5f;
    gp_brush->flag = GP_SCULPT_FLAG_USE_FALLOFF | GP_SCULPT_FLAG_ENABLE_CURSOR;
    copy_v3_v3(gp_brush->curcolor_add, curcolor_add);
    copy_v3_v3(gp_brush->curcolor_sub, curcolor_sub);

    gp_brush = &gset->brush[GP_SCULPT_TYPE_GRAB];
    gp_brush->size = 50;
    gp_brush->strength = 0.3f;
    gp_brush->flag = GP_SCULPT_FLAG_USE_FALLOFF | GP_SCULPT_FLAG_ENABLE_CURSOR;
    copy_v3_v3(gp_brush->curcolor_add, curcolor_add);
    copy_v3_v3(gp_brush->curcolor_sub, curcolor_sub);

    gp_brush = &gset->brush[GP_SCULPT_TYPE_PUSH];
    gp_brush->size = 25;
    gp_brush->strength = 0.3f;
    gp_brush->flag = GP_SCULPT_FLAG_USE_FALLOFF | GP_SCULPT_FLAG_ENABLE_CURSOR;
    copy_v3_v3(gp_brush->curcolor_add, curcolor_add);
    copy_v3_v3(gp_brush->curcolor_sub, curcolor_sub);

    gp_brush = &gset->brush[GP_SCULPT_TYPE_TWIST];
    gp_brush->size = 50;
    gp_brush->strength = 0.3f;
    gp_brush->flag = GP_SCULPT_FLAG_USE_FALLOFF | GP_SCULPT_FLAG_ENABLE_CURSOR;
    copy_v3_v3(gp_brush->curcolor_add, curcolor_add);
    copy_v3_v3(gp_brush->curcolor_sub, curcolor_sub);

    gp_brush = &gset->brush[GP_SCULPT_TYPE_PINCH];
    gp_brush->size = 50;
    gp_brush->strength = 0.5f;
    gp_brush->flag = GP_SCULPT_FLAG_USE_FALLOFF | GP_SCULPT_FLAG_ENABLE_CURSOR;
    copy_v3_v3(gp_brush->curcolor_add, curcolor_add);
    copy_v3_v3(gp_brush->curcolor_sub, curcolor_sub);

    gp_brush = &gset->brush[GP_SCULPT_TYPE_RANDOMIZE];
    gp_brush->size = 25;
    gp_brush->strength = 0.5f;
    gp_brush->flag = GP_SCULPT_FLAG_USE_FALLOFF | GP_SCULPT_FLAG_ENABLE_CURSOR;
    copy_v3_v3(gp_brush->curcolor_add, curcolor_add);
    copy_v3_v3(gp_brush->curcolor_sub, curcolor_sub);
  }

  /* GP Stroke Placement */
  sce->toolsettings->gpencil_v3d_align = GP_PROJECT_VIEWSPACE;
  sce->toolsettings->gpencil_v2d_align = GP_PROJECT_VIEWSPACE;
  sce->toolsettings->gpencil_seq_align = GP_PROJECT_VIEWSPACE;
  sce->toolsettings->gpencil_ima_align = GP_PROJECT_VIEWSPACE;

  /* Annotations */
  sce->toolsettings->annotate_v3d_align = GP_PROJECT_VIEWSPACE | GP_PROJECT_CURSOR;
  sce->toolsettings->annotate_thickness = 3;

  for (int i = 0; i < ARRAY_SIZE(sce->orientation_slots); i++) {
    sce->orientation_slots[i].index_custom = -1;
  }

  /* Master Collection */
  sce->master_collection = BKE_collection_master_add();

  BKE_view_layer_add(sce, "View Layer");

  /* SceneDisplay */
  copy_v3_v3(sce->display.light_direction, (float[3]){M_SQRT1_3, M_SQRT1_3, M_SQRT1_3});
  sce->display.shadow_shift = 0.1f;
  sce->display.shadow_focus = 0.0f;

  sce->display.matcap_ssao_distance = 0.2f;
  sce->display.matcap_ssao_attenuation = 1.0f;
  sce->display.matcap_ssao_samples = 16;

  /* OpenGL Render. */
  BKE_screen_view3d_shading_init(&sce->display.shading);

  /* SceneEEVEE */
  sce->eevee.gi_diffuse_bounces = 3;
  sce->eevee.gi_cubemap_resolution = 512;
  sce->eevee.gi_visibility_resolution = 32;
  sce->eevee.gi_cubemap_draw_size = 0.3f;
  sce->eevee.gi_irradiance_draw_size = 0.1f;
  sce->eevee.gi_irradiance_smoothing = 0.1f;
  sce->eevee.gi_filter_quality = 1.0f;

  sce->eevee.taa_samples = 16;
  sce->eevee.taa_render_samples = 64;

  sce->eevee.sss_samples = 7;
  sce->eevee.sss_jitter_threshold = 0.3f;

  sce->eevee.ssr_quality = 0.25f;
  sce->eevee.ssr_max_roughness = 0.5f;
  sce->eevee.ssr_thickness = 0.2f;
  sce->eevee.ssr_border_fade = 0.075f;
  sce->eevee.ssr_firefly_fac = 10.0f;

  sce->eevee.volumetric_start = 0.1f;
  sce->eevee.volumetric_end = 100.0f;
  sce->eevee.volumetric_tile_size = 8;
  sce->eevee.volumetric_samples = 64;
  sce->eevee.volumetric_sample_distribution = 0.8f;
  sce->eevee.volumetric_light_clamp = 0.0f;
  sce->eevee.volumetric_shadow_samples = 16;

  sce->eevee.gtao_distance = 0.2f;
  sce->eevee.gtao_factor = 1.0f;
  sce->eevee.gtao_quality = 0.25f;

  sce->eevee.bokeh_max_size = 100.0f;
  sce->eevee.bokeh_threshold = 1.0f;

  copy_v3_fl(sce->eevee.bloom_color, 1.0f);
  sce->eevee.bloom_threshold = 0.8f;
  sce->eevee.bloom_knee = 0.5f;
  sce->eevee.bloom_intensity = 0.05f;
  sce->eevee.bloom_radius = 6.5f;
  sce->eevee.bloom_clamp = 0.0f;

  sce->eevee.motion_blur_samples = 8;
  sce->eevee.motion_blur_shutter = 0.5f;

  sce->eevee.shadow_method = SHADOW_ESM;
  sce->eevee.shadow_cube_size = 512;
  sce->eevee.shadow_cascade_size = 1024;

  sce->eevee.light_cache = NULL;
  sce->eevee.light_threshold = 0.01f;

  sce->eevee.overscan = 3.0f;

  sce->eevee.flag = SCE_EEVEE_VOLUMETRIC_LIGHTS | SCE_EEVEE_GTAO_BENT_NORMALS |
                    SCE_EEVEE_GTAO_BOUNCE | SCE_EEVEE_TAA_REPROJECTION |
                    SCE_EEVEE_SSR_HALF_RESOLUTION;
>>>>>>> 2a39f259
}

Scene *BKE_scene_add(Main *bmain, const char *name)
{
  Scene *sce;

  sce = BKE_libblock_alloc(bmain, ID_SCE, name, 0);
  id_us_min(&sce->id);
  id_us_ensure_real(&sce->id);

  BKE_scene_init(sce);

  return sce;
}

/**
 * Check if there is any instance of the object in the scene
 */
bool BKE_scene_object_find(Scene *scene, Object *ob)
{
  for (ViewLayer *view_layer = scene->view_layers.first; view_layer;
       view_layer = view_layer->next) {
    if (BLI_findptr(&view_layer->object_bases, ob, offsetof(Base, object))) {
      return true;
    }
  }
  return false;
}

Object *BKE_scene_object_find_by_name(Scene *scene, const char *name)
{
  for (ViewLayer *view_layer = scene->view_layers.first; view_layer;
       view_layer = view_layer->next) {
    for (Base *base = view_layer->object_bases.first; base; base = base->next) {
      if (STREQ(base->object->id.name + 2, name)) {
        return base->object;
      }
    }
  }
  return NULL;
}

/**
 * Sets the active scene, mainly used when running in background mode (``--scene`` command line argument).
 * This is also called to set the scene directly, bypassing windowing code.
 * Otherwise #WM_window_set_active_scene is used when changing scenes by the user.
 */
void BKE_scene_set_background(Main *bmain, Scene *scene)
{
  Object *ob;

  /* check for cyclic sets, for reading old files but also for definite security (py?) */
  BKE_scene_validate_setscene(bmain, scene);

  /* deselect objects (for dataselect) */
  for (ob = bmain->objects.first; ob; ob = ob->id.next)
    ob->flag &= ~SELECT;

  /* copy layers and flags from bases to objects */
  for (ViewLayer *view_layer = scene->view_layers.first; view_layer;
       view_layer = view_layer->next) {
    for (Base *base = view_layer->object_bases.first; base; base = base->next) {
      ob = base->object;
      /* collection patch... */
      BKE_scene_object_base_flag_sync_from_base(base);
    }
  }
  /* no full animation update, this to enable render code to work (render code calls own animation updates) */
}

/* called from creator_args.c */
Scene *BKE_scene_set_name(Main *bmain, const char *name)
{
  Scene *sce = (Scene *)BKE_libblock_find_name(bmain, ID_SCE, name);
  if (sce) {
    BKE_scene_set_background(bmain, sce);
    printf("Scene switch for render: '%s' in file: '%s'\n", name, BKE_main_blendfile_path(bmain));
    return sce;
  }

  printf("Can't find scene: '%s' in file: '%s'\n", name, BKE_main_blendfile_path(bmain));
  return NULL;
}

/* Used by metaballs, return *all* objects (including duplis) existing in the scene (including scene's sets) */
int BKE_scene_base_iter_next(
    Depsgraph *depsgraph, SceneBaseIter *iter, Scene **scene, int val, Base **base, Object **ob)
{
  bool run_again = true;

  /* init */
  if (val == 0) {
    iter->phase = F_START;
    iter->dupob = NULL;
    iter->duplilist = NULL;
    iter->dupli_refob = NULL;
  }
  else {
    /* run_again is set when a duplilist has been ended */
    while (run_again) {
      run_again = false;

      /* the first base */
      if (iter->phase == F_START) {
        ViewLayer *view_layer = (depsgraph) ? DEG_get_evaluated_view_layer(depsgraph) :
                                              BKE_view_layer_context_active_PLACEHOLDER(*scene);
        *base = view_layer->object_bases.first;
        if (*base) {
          *ob = (*base)->object;
          iter->phase = F_SCENE;
        }
        else {
          /* exception: empty scene layer */
          while ((*scene)->set) {
            (*scene) = (*scene)->set;
            ViewLayer *view_layer_set = BKE_view_layer_default_render((*scene));
            if (view_layer_set->object_bases.first) {
              *base = view_layer_set->object_bases.first;
              *ob = (*base)->object;
              iter->phase = F_SCENE;
              break;
            }
          }
        }
      }
      else {
        if (*base && iter->phase != F_DUPLI) {
          *base = (*base)->next;
          if (*base) {
            *ob = (*base)->object;
          }
          else {
            if (iter->phase == F_SCENE) {
              /* (*scene) is finished, now do the set */
              while ((*scene)->set) {
                (*scene) = (*scene)->set;
                ViewLayer *view_layer_set = BKE_view_layer_default_render((*scene));
                if (view_layer_set->object_bases.first) {
                  *base = view_layer_set->object_bases.first;
                  *ob = (*base)->object;
                  break;
                }
              }
            }
          }
        }
      }

      if (*base == NULL) {
        iter->phase = F_START;
      }
      else {
        if (iter->phase != F_DUPLI) {
          if (depsgraph && (*base)->object->transflag & OB_DUPLI) {
            /* collections cannot be duplicated for metaballs yet,
             * this enters eternal loop because of
             * makeDispListMBall getting called inside of collection_duplilist */
            if ((*base)->object->instance_collection == NULL) {
              iter->duplilist = object_duplilist(depsgraph, (*scene), (*base)->object);

              iter->dupob = iter->duplilist->first;

              if (!iter->dupob) {
                free_object_duplilist(iter->duplilist);
                iter->duplilist = NULL;
              }
              iter->dupli_refob = NULL;
            }
          }
        }
        /* handle dupli's */
        if (iter->dupob) {
          (*base)->flag_legacy |= OB_FROMDUPLI;
          *ob = iter->dupob->ob;
          iter->phase = F_DUPLI;

          if (iter->dupli_refob != *ob) {
            if (iter->dupli_refob) {
              /* Restore previous object's real matrix. */
              copy_m4_m4(iter->dupli_refob->obmat, iter->omat);
            }
            /* Backup new object's real matrix. */
            iter->dupli_refob = *ob;
            copy_m4_m4(iter->omat, iter->dupli_refob->obmat);
          }
          copy_m4_m4((*ob)->obmat, iter->dupob->mat);

          iter->dupob = iter->dupob->next;
        }
        else if (iter->phase == F_DUPLI) {
          iter->phase = F_SCENE;
          (*base)->flag_legacy &= ~OB_FROMDUPLI;

          if (iter->dupli_refob) {
            /* Restore last object's real matrix. */
            copy_m4_m4(iter->dupli_refob->obmat, iter->omat);
            iter->dupli_refob = NULL;
          }

          free_object_duplilist(iter->duplilist);
          iter->duplilist = NULL;
          run_again = true;
        }
      }
    }
  }

  return iter->phase;
}

Scene *BKE_scene_find_from_collection(const Main *bmain, const Collection *collection)
{
  for (Scene *scene = bmain->scenes.first; scene; scene = scene->id.next) {
    for (ViewLayer *layer = scene->view_layers.first; layer; layer = layer->next) {
      if (BKE_view_layer_has_collection(layer, collection)) {
        return scene;
      }
    }
  }

  return NULL;
}

#ifdef DURIAN_CAMERA_SWITCH
Object *BKE_scene_camera_switch_find(Scene *scene)
{
  if (scene->r.mode & R_NO_CAMERA_SWITCH) {
    return NULL;
  }

  TimeMarker *m;
  int cfra = scene->r.cfra;
  int frame = -(MAXFRAME + 1);
  int min_frame = MAXFRAME + 1;
  Object *camera = NULL;
  Object *first_camera = NULL;

  for (m = scene->markers.first; m; m = m->next) {
    if (m->camera && (m->camera->restrictflag & OB_RESTRICT_RENDER) == 0) {
      if ((m->frame <= cfra) && (m->frame > frame)) {
        camera = m->camera;
        frame = m->frame;

        if (frame == cfra)
          break;
      }

      if (m->frame < min_frame) {
        first_camera = m->camera;
        min_frame = m->frame;
      }
    }
  }

  if (camera == NULL) {
    /* If there's no marker to the left of current frame,
     * use camera from left-most marker to solve all sort
     * of Schrodinger uncertainties.
     */
    return first_camera;
  }

  return camera;
}
#endif

int BKE_scene_camera_switch_update(Scene *scene)
{
#ifdef DURIAN_CAMERA_SWITCH
  Object *camera = BKE_scene_camera_switch_find(scene);
  if (camera) {
    scene->camera = camera;
    DEG_id_tag_update(&scene->id, ID_RECALC_COPY_ON_WRITE);
    return 1;
  }
#else
  (void)scene;
#endif
  return 0;
}

char *BKE_scene_find_marker_name(Scene *scene, int frame)
{
  ListBase *markers = &scene->markers;
  TimeMarker *m1, *m2;

  /* search through markers for match */
  for (m1 = markers->first, m2 = markers->last; m1 && m2; m1 = m1->next, m2 = m2->prev) {
    if (m1->frame == frame)
      return m1->name;

    if (m1 == m2)
      break;

    if (m2->frame == frame)
      return m2->name;
  }

  return NULL;
}

/* return the current marker for this frame,
 * we can have more than 1 marker per frame, this just returns the first :/ */
char *BKE_scene_find_last_marker_name(Scene *scene, int frame)
{
  TimeMarker *marker, *best_marker = NULL;
  int best_frame = -MAXFRAME * 2;
  for (marker = scene->markers.first; marker; marker = marker->next) {
    if (marker->frame == frame) {
      return marker->name;
    }

    if (marker->frame > best_frame && marker->frame < frame) {
      best_marker = marker;
      best_frame = marker->frame;
    }
  }

  return best_marker ? best_marker->name : NULL;
}

int BKE_scene_frame_snap_by_seconds(Scene *scene, double interval_in_seconds, int cfra)
{
  const int fps = round_db_to_int(FPS * interval_in_seconds);
  const int second_prev = cfra - mod_i(cfra, fps);
  const int second_next = second_prev + fps;
  const int delta_prev = cfra - second_prev;
  const int delta_next = second_next - cfra;
  return (delta_prev < delta_next) ? second_prev : second_next;
}

void BKE_scene_remove_rigidbody_object(struct Main *bmain, Scene *scene, Object *ob)
{
  /* remove rigid body constraint from world before removing object */
  if (ob->rigidbody_constraint)
    BKE_rigidbody_remove_constraint(scene, ob);
  /* remove rigid body object from world before removing object */
  if (ob->rigidbody_object)
    BKE_rigidbody_remove_object(bmain, scene, ob);
}

/* checks for cycle, returns 1 if it's all OK */
bool BKE_scene_validate_setscene(Main *bmain, Scene *sce)
{
  Scene *sce_iter;
  int a, totscene;

  if (sce->set == NULL)
    return true;
  totscene = BLI_listbase_count(&bmain->scenes);

  for (a = 0, sce_iter = sce; sce_iter->set; sce_iter = sce_iter->set, a++) {
    /* more iterations than scenes means we have a cycle */
    if (a > totscene) {
      /* the tested scene gets zero'ed, that's typically current scene */
      sce->set = NULL;
      return false;
    }
  }

  return true;
}

/* This function is needed to cope with fractional frames - including two Blender rendering features
 * mblur (motion blur that renders 'subframes' and blurs them together), and fields rendering.
 */
float BKE_scene_frame_get(const Scene *scene)
{
  return BKE_scene_frame_get_from_ctime(scene, scene->r.cfra);
}

/* This function is used to obtain arbitrary fractional frames */
float BKE_scene_frame_get_from_ctime(const Scene *scene, const float frame)
{
  float ctime = frame;
  ctime += scene->r.subframe;
  ctime *= scene->r.framelen;

  return ctime;
}
/**
 * Sets the frame int/float components.
 */
void BKE_scene_frame_set(struct Scene *scene, double cfra)
{
  double intpart;
  scene->r.subframe = modf(cfra, &intpart);
  scene->r.cfra = (int)intpart;
}

/* -------------------------------------------------------------------- */
/** \name Scene Orientation Slots
 * \{ */

TransformOrientationSlot *BKE_scene_orientation_slot_get(Scene *scene, int slot_index)
{
  if ((scene->orientation_slots[slot_index].flag & SELECT) == 0) {
    slot_index = SCE_ORIENT_DEFAULT;
  }
  return &scene->orientation_slots[slot_index];
}

TransformOrientationSlot *BKE_scene_orientation_slot_get_from_flag(Scene *scene, int flag)
{
  BLI_assert(flag && !(flag & ~(V3D_GIZMO_SHOW_OBJECT_TRANSLATE | V3D_GIZMO_SHOW_OBJECT_ROTATE |
                                V3D_GIZMO_SHOW_OBJECT_SCALE)));
  int slot_index = SCE_ORIENT_DEFAULT;
  if (flag & V3D_GIZMO_SHOW_OBJECT_TRANSLATE) {
    slot_index = SCE_ORIENT_TRANSLATE;
  }
  else if (flag & V3D_GIZMO_SHOW_OBJECT_ROTATE) {
    slot_index = SCE_ORIENT_ROTATE;
  }
  else if (flag & V3D_GIZMO_SHOW_OBJECT_SCALE) {
    slot_index = SCE_ORIENT_SCALE;
  }
  return BKE_scene_orientation_slot_get(scene, slot_index);
}

/**
 * Activate a transform orientation in a 3D view based on an enum value.
 *
 * \param orientation: If this is #V3D_ORIENT_CUSTOM or greater, the custom transform orientation
 * with index \a orientation - #V3D_ORIENT_CUSTOM gets activated.
 */
void BKE_scene_orientation_slot_set_index(TransformOrientationSlot *orient_slot, int orientation)
{
  const bool is_custom = orientation >= V3D_ORIENT_CUSTOM;
  orient_slot->type = is_custom ? V3D_ORIENT_CUSTOM : orientation;
  orient_slot->index_custom = is_custom ? (orientation - V3D_ORIENT_CUSTOM) : -1;
}

int BKE_scene_orientation_slot_get_index(const TransformOrientationSlot *orient_slot)
{
  return (orient_slot->type == V3D_ORIENT_CUSTOM) ?
             (orient_slot->type + orient_slot->index_custom) :
             orient_slot->type;
}

/** \} */

/* That's like really a bummer, because currently animation data for armatures
 * might want to use pose, and pose might be missing on the object.
 * This happens when changing visible layers, which leads to situations when
 * pose is missing or marked for recalc, animation will change it and then
 * object update will restore the pose.
 *
 * This could be solved by the new dependency graph, but for until then we'll
 * do an extra pass on the objects to ensure it's all fine.
 */
#define POSE_ANIMATION_WORKAROUND

#ifdef POSE_ANIMATION_WORKAROUND
static void scene_armature_depsgraph_workaround(Main *bmain, Depsgraph *depsgraph)
{
  Object *ob;
  if (BLI_listbase_is_empty(&bmain->armatures) || !DEG_id_type_updated(depsgraph, ID_OB)) {
    return;
  }
  for (ob = bmain->objects.first; ob; ob = ob->id.next) {
    if (ob->type == OB_ARMATURE && ob->adt) {
      if (ob->pose == NULL || (ob->pose->flag & POSE_RECALC)) {
        BKE_pose_rebuild(bmain, ob, ob->data, true);
      }
    }
  }
}
#endif

static bool check_rendered_viewport_visible(Main *bmain)
{
  wmWindowManager *wm = bmain->wm.first;
  wmWindow *window;
  for (window = wm->windows.first; window != NULL; window = window->next) {
    const bScreen *screen = BKE_workspace_active_screen_get(window->workspace_hook);
    Scene *scene = window->scene;
    RenderEngineType *type = RE_engines_find(scene->r.engine);

    if (type->draw_engine || !type->render) {
      continue;
    }

    for (ScrArea *area = screen->areabase.first; area != NULL; area = area->next) {
      View3D *v3d = area->spacedata.first;
      if (area->spacetype != SPACE_VIEW3D) {
        continue;
      }
      if (v3d->shading.type == OB_RENDER) {
        return true;
      }
    }
  }
  return false;
}

/* TODO(campbell): shouldn't we be able to use 'DEG_get_view_layer' here?
 * Currently this is NULL on load, so don't. */
static void prepare_mesh_for_viewport_render(Main *bmain, const ViewLayer *view_layer)
{
  /* This is needed to prepare mesh to be used by the render
   * engine from the viewport rendering. We do loading here
   * so all the objects which shares the same mesh datablock
   * are nicely tagged for update and updated.
   *
   * This makes it so viewport render engine doesn't need to
   * call loading of the edit data for the mesh objects.
   */

  Object *obedit = OBEDIT_FROM_VIEW_LAYER(view_layer);
  if (obedit) {
    Mesh *mesh = obedit->data;
    if ((obedit->type == OB_MESH) &&
        ((obedit->id.recalc & ID_RECALC_ALL) || (mesh->id.recalc & ID_RECALC_ALL))) {
      if (check_rendered_viewport_visible(bmain)) {
        BMesh *bm = mesh->edit_mesh->bm;
        BM_mesh_bm_to_me(bmain,
                         bm,
                         mesh,
                         (&(struct BMeshToMeshParams){
                             .calc_object_remap = true,
                         }));
        DEG_id_tag_update(&mesh->id, 0);
      }
    }
  }
}

/* TODO(sergey): This actually should become view_layer_graph or so.
 * Same applies to update_for_newframe.
 */
void BKE_scene_graph_update_tagged(Depsgraph *depsgraph, Main *bmain)
{
  Scene *scene = DEG_get_input_scene(depsgraph);
  ViewLayer *view_layer = DEG_get_input_view_layer(depsgraph);

  bool run_callbacks = DEG_id_type_any_updated(depsgraph);
  if (run_callbacks) {
    BLI_callback_exec(bmain, &scene->id, BLI_CB_EVT_DEPSGRAPH_UPDATE_PRE);
  }

  /* TODO(sergey): Some functions here are changing global state,
   * for example, clearing update tags from bmain.
   */
  /* (Re-)build dependency graph if needed. */
  DEG_graph_relations_update(depsgraph, bmain, scene, view_layer);
  /* Uncomment this to check if graph was properly tagged for update. */
  // DEG_debug_graph_relations_validate(depsgraph, bmain, scene);
  /* Flush editing data if needed. */
  prepare_mesh_for_viewport_render(bmain, view_layer);
  /* Flush recalc flags to dependencies. */
  DEG_graph_flush_update(bmain, depsgraph);
  /* Update all objects: drivers, matrices, displists, etc. flags set
   * by depgraph or manual, no layer check here, gets correct flushed.
   */
  DEG_evaluate_on_refresh(depsgraph);
  /* Update sound system animation (TODO, move to depsgraph). */
  BKE_sound_update_scene(bmain, scene);

  /* Notify python about depsgraph update */
  if (run_callbacks) {
    BLI_callback_exec(bmain, &scene->id, BLI_CB_EVT_DEPSGRAPH_UPDATE_POST);
  }
  /* Inform editors about possible changes. */
  DEG_ids_check_recalc(bmain, depsgraph, scene, view_layer, false);
  /* Clear recalc flags. */
  DEG_ids_clear_recalc(bmain, depsgraph);
}

/* applies changes right away, does all sets too */
void BKE_scene_graph_update_for_newframe(Depsgraph *depsgraph, Main *bmain)
{
  Scene *scene = DEG_get_input_scene(depsgraph);
  ViewLayer *view_layer = DEG_get_input_view_layer(depsgraph);

  /* TODO(sergey): Some functions here are changing global state,
   * for example, clearing update tags from bmain.
   */
  const float ctime = BKE_scene_frame_get(scene);
  /* Keep this first. */
  BLI_callback_exec(bmain, &scene->id, BLI_CB_EVT_FRAME_CHANGE_PRE);
  /* Update animated image textures for particles, modifiers, gpu, etc,
   * call this at the start so modifiers with textures don't lag 1 frame.
   */
  BKE_image_editors_update_frame(bmain, scene->r.cfra);
  BKE_sound_set_cfra(scene->r.cfra);
  DEG_graph_relations_update(depsgraph, bmain, scene, view_layer);
  /* Update animated cache files for modifiers.
   *
   * TODO(sergey): Make this a depsgraph node?
   */
  BKE_cachefile_update_frame(bmain,
                             depsgraph,
                             scene,
                             ctime,
                             (((double)scene->r.frs_sec) / (double)scene->r.frs_sec_base));
#ifdef POSE_ANIMATION_WORKAROUND
  scene_armature_depsgraph_workaround(bmain, depsgraph);
#endif
  /* Update all objects: drivers, matrices, displists, etc. flags set
   * by depgraph or manual, no layer check here, gets correct flushed.
   */
  DEG_evaluate_on_framechange(bmain, depsgraph, ctime);
  /* Update sound system animation (TODO, move to depsgraph). */
  BKE_sound_update_scene(bmain, scene);
  /* Notify editors and python about recalc. */
  BLI_callback_exec(bmain, &scene->id, BLI_CB_EVT_FRAME_CHANGE_POST);
  /* Inform editors about possible changes. */
  DEG_ids_check_recalc(bmain, depsgraph, scene, view_layer, true);
  /* clear recalc flags */
  DEG_ids_clear_recalc(bmain, depsgraph);
}

/** Ensures given scene/view_layer pair has a valid, up-to-date depsgraph.
 *
 * \warning Sets matching depsgraph as active, so should only be called from the active editing context
 *          (usually, from operators).
 */
void BKE_scene_view_layer_graph_evaluated_ensure(Main *bmain, Scene *scene, ViewLayer *view_layer)
{
  Depsgraph *depsgraph = BKE_scene_get_depsgraph(scene, view_layer, true);
  DEG_make_active(depsgraph);
  BKE_scene_graph_update_tagged(depsgraph, bmain);
}

/* return default view */
SceneRenderView *BKE_scene_add_render_view(Scene *sce, const char *name)
{
  SceneRenderView *srv;

  if (!name)
    name = DATA_("RenderView");

  srv = MEM_callocN(sizeof(SceneRenderView), "new render view");
  BLI_strncpy(srv->name, name, sizeof(srv->name));
  BLI_uniquename(&sce->r.views,
                 srv,
                 DATA_("RenderView"),
                 '.',
                 offsetof(SceneRenderView, name),
                 sizeof(srv->name));
  BLI_addtail(&sce->r.views, srv);

  return srv;
}

bool BKE_scene_remove_render_view(Scene *scene, SceneRenderView *srv)
{
  const int act = BLI_findindex(&scene->r.views, srv);

  if (act == -1) {
    return false;
  }
  else if (scene->r.views.first == scene->r.views.last) {
    /* ensure 1 view is kept */
    return false;
  }

  BLI_remlink(&scene->r.views, srv);
  MEM_freeN(srv);

  scene->r.actview = 0;

  return true;
}

/* render simplification */

int get_render_subsurf_level(const RenderData *r, int lvl, bool for_render)
{
  if (r->mode & R_SIMPLIFY) {
    if (for_render)
      return min_ii(r->simplify_subsurf_render, lvl);
    else
      return min_ii(r->simplify_subsurf, lvl);
  }
  else {
    return lvl;
  }
}

int get_render_child_particle_number(const RenderData *r, int num, bool for_render)
{
  if (r->mode & R_SIMPLIFY) {
    if (for_render)
      return (int)(r->simplify_particles_render * num);
    else
      return (int)(r->simplify_particles * num);
  }
  else {
    return num;
  }
}

/**
 * Helper function for the SETLOOPER and SETLOOPER_VIEW_LAYER macros
 *
 * It iterates over the bases of the active layer and then the bases
 * of the active layer of the background (set) scenes recursively.
 */
Base *_setlooper_base_step(Scene **sce_iter, ViewLayer *view_layer, Base *base)
{
  if (base && base->next) {
    /* Common case, step to the next. */
    return base->next;
  }
  else if ((base == NULL) && (view_layer != NULL)) {
    /* First time looping, return the scenes first base. */
    /* For the first loop we should get the layer from workspace when available. */
    if (view_layer->object_bases.first) {
      return (Base *)view_layer->object_bases.first;
    }
    /* No base on this scene layer. */
    goto next_set;
  }
  else {
  next_set:
    /* Reached the end, get the next base in the set. */
    while ((*sce_iter = (*sce_iter)->set)) {
      ViewLayer *view_layer_set = BKE_view_layer_default_render((*sce_iter));
      base = (Base *)view_layer_set->object_bases.first;

      if (base) {
        return base;
      }
    }
  }

  return NULL;
}

bool BKE_scene_use_shading_nodes_custom(Scene *scene)
{
  RenderEngineType *type = RE_engines_find(scene->r.engine);
  return (type && type->flag & RE_USE_SHADING_NODES_CUSTOM);
}

bool BKE_scene_use_spherical_stereo(Scene *scene)
{
  RenderEngineType *type = RE_engines_find(scene->r.engine);
  return (type && type->flag & RE_USE_SPHERICAL_STEREO);
}

bool BKE_scene_uses_blender_eevee(const Scene *scene)
{
  return STREQ(scene->r.engine, RE_engine_id_BLENDER_EEVEE);
}

bool BKE_scene_uses_blender_workbench(const Scene *scene)
{
  return STREQ(scene->r.engine, RE_engine_id_BLENDER_WORKBENCH);
}

bool BKE_scene_uses_cycles(const Scene *scene)
{
  return STREQ(scene->r.engine, RE_engine_id_CYCLES);
}

void BKE_scene_base_flag_to_objects(ViewLayer *view_layer)
{
  Base *base = view_layer->object_bases.first;

  while (base) {
    BKE_scene_object_base_flag_sync_from_base(base);
    base = base->next;
  }
}

void BKE_scene_object_base_flag_sync_from_base(Base *base)
{
  Object *ob = base->object;

  ob->flag = base->flag;

  if ((base->flag & BASE_SELECTED) != 0) {
    ob->flag |= SELECT;
  }
  else {
    ob->flag &= ~SELECT;
  }
}

void BKE_scene_object_base_flag_sync_from_object(Base *base)
{
  Object *ob = base->object;
  base->flag = ob->flag;

  if ((ob->flag & SELECT) != 0 && (base->flag & BASE_SELECTABLE) != 0) {
    base->flag |= BASE_SELECTED;
  }
  else {
    base->flag &= ~BASE_SELECTED;
  }
}

void BKE_scene_disable_color_management(Scene *scene)
{
  ColorManagedDisplaySettings *display_settings = &scene->display_settings;
  ColorManagedViewSettings *view_settings = &scene->view_settings;
  const char *view;
  const char *none_display_name;

  none_display_name = IMB_colormanagement_display_get_none_name();

  BLI_strncpy(display_settings->display_device,
              none_display_name,
              sizeof(display_settings->display_device));

  view = IMB_colormanagement_view_get_default_name(display_settings->display_device);

  if (view) {
    BLI_strncpy(view_settings->view_transform, view, sizeof(view_settings->view_transform));
  }
}

bool BKE_scene_check_color_management_enabled(const Scene *scene)
{
  return !STREQ(scene->display_settings.display_device, "None");
}

bool BKE_scene_check_rigidbody_active(const Scene *scene)
{
  return scene && scene->rigidbody_world && scene->rigidbody_world->group &&
         !(scene->rigidbody_world->flag & RBW_FLAG_MUTED);
}

int BKE_render_num_threads(const RenderData *rd)
{
  int threads;

  /* override set from command line? */
  threads = BLI_system_num_threads_override_get();

  if (threads > 0)
    return threads;

  /* fixed number of threads specified in scene? */
  if (rd->mode & R_FIXED_THREADS)
    threads = rd->threads;
  else
    threads = BLI_system_thread_count();

  return max_ii(threads, 1);
}

int BKE_scene_num_threads(const Scene *scene)
{
  return BKE_render_num_threads(&scene->r);
}

int BKE_render_preview_pixel_size(const RenderData *r)
{
  if (r->preview_pixel_size == 0) {
    return (U.pixelsize > 1.5f) ? 2 : 1;
  }
  return r->preview_pixel_size;
}

/* Apply the needed correction factor to value, based on unit_type (only length-related are affected currently)
 * and unit->scale_length.
 */
double BKE_scene_unit_scale(const UnitSettings *unit, const int unit_type, double value)
{
  if (unit->system == USER_UNIT_NONE) {
    /* Never apply scale_length when not using a unit setting! */
    return value;
  }

  switch (unit_type) {
    case B_UNIT_LENGTH:
      return value * (double)unit->scale_length;
    case B_UNIT_AREA:
    case B_UNIT_POWER:
      return value * pow(unit->scale_length, 2);
    case B_UNIT_VOLUME:
      return value * pow(unit->scale_length, 3);
    case B_UNIT_MASS:
      return value * pow(unit->scale_length, 3);
    case B_UNIT_CAMERA: /* *Do not* use scene's unit scale for camera focal lens! See T42026. */
    default:
      return value;
  }
}

/******************** multiview *************************/

int BKE_scene_multiview_num_views_get(const RenderData *rd)
{
  SceneRenderView *srv;
  int totviews = 0;

  if ((rd->scemode & R_MULTIVIEW) == 0)
    return 1;

  if (rd->views_format == SCE_VIEWS_FORMAT_STEREO_3D) {
    srv = BLI_findstring(&rd->views, STEREO_LEFT_NAME, offsetof(SceneRenderView, name));
    if ((srv && srv->viewflag & SCE_VIEW_DISABLE) == 0) {
      totviews++;
    }

    srv = BLI_findstring(&rd->views, STEREO_RIGHT_NAME, offsetof(SceneRenderView, name));
    if ((srv && srv->viewflag & SCE_VIEW_DISABLE) == 0) {
      totviews++;
    }
  }
  else {
    for (srv = rd->views.first; srv; srv = srv->next) {
      if ((srv->viewflag & SCE_VIEW_DISABLE) == 0) {
        totviews++;
      }
    }
  }
  return totviews;
}

bool BKE_scene_multiview_is_stereo3d(const RenderData *rd)
{
  SceneRenderView *srv[2];

  if ((rd->scemode & R_MULTIVIEW) == 0)
    return false;

  srv[0] = (SceneRenderView *)BLI_findstring(
      &rd->views, STEREO_LEFT_NAME, offsetof(SceneRenderView, name));
  srv[1] = (SceneRenderView *)BLI_findstring(
      &rd->views, STEREO_RIGHT_NAME, offsetof(SceneRenderView, name));

  return (srv[0] && ((srv[0]->viewflag & SCE_VIEW_DISABLE) == 0) && srv[1] &&
          ((srv[1]->viewflag & SCE_VIEW_DISABLE) == 0));
}

/* return whether to render this SceneRenderView */
bool BKE_scene_multiview_is_render_view_active(const RenderData *rd, const SceneRenderView *srv)
{
  if (srv == NULL)
    return false;

  if ((rd->scemode & R_MULTIVIEW) == 0)
    return false;

  if ((srv->viewflag & SCE_VIEW_DISABLE))
    return false;

  if (rd->views_format == SCE_VIEWS_FORMAT_MULTIVIEW)
    return true;

  /* SCE_VIEWS_SETUP_BASIC */
  if (STREQ(srv->name, STEREO_LEFT_NAME) || STREQ(srv->name, STEREO_RIGHT_NAME)) {
    return true;
  }

  return false;
}

/* return true if viewname is the first or if the name is NULL or not found */
bool BKE_scene_multiview_is_render_view_first(const RenderData *rd, const char *viewname)
{
  SceneRenderView *srv;

  if ((rd->scemode & R_MULTIVIEW) == 0)
    return true;

  if ((!viewname) || (!viewname[0]))
    return true;

  for (srv = rd->views.first; srv; srv = srv->next) {
    if (BKE_scene_multiview_is_render_view_active(rd, srv)) {
      return STREQ(viewname, srv->name);
    }
  }

  return true;
}

/* return true if viewname is the last or if the name is NULL or not found */
bool BKE_scene_multiview_is_render_view_last(const RenderData *rd, const char *viewname)
{
  SceneRenderView *srv;

  if ((rd->scemode & R_MULTIVIEW) == 0)
    return true;

  if ((!viewname) || (!viewname[0]))
    return true;

  for (srv = rd->views.last; srv; srv = srv->prev) {
    if (BKE_scene_multiview_is_render_view_active(rd, srv)) {
      return STREQ(viewname, srv->name);
    }
  }

  return true;
}

SceneRenderView *BKE_scene_multiview_render_view_findindex(const RenderData *rd, const int view_id)
{
  SceneRenderView *srv;
  size_t nr;

  if ((rd->scemode & R_MULTIVIEW) == 0)
    return NULL;

  for (srv = rd->views.first, nr = 0; srv; srv = srv->next) {
    if (BKE_scene_multiview_is_render_view_active(rd, srv)) {
      if (nr++ == view_id)
        return srv;
    }
  }
  return srv;
}

const char *BKE_scene_multiview_render_view_name_get(const RenderData *rd, const int view_id)
{
  SceneRenderView *srv = BKE_scene_multiview_render_view_findindex(rd, view_id);

  if (srv)
    return srv->name;
  else
    return "";
}

int BKE_scene_multiview_view_id_get(const RenderData *rd, const char *viewname)
{
  SceneRenderView *srv;
  size_t nr;

  if ((!rd) || ((rd->scemode & R_MULTIVIEW) == 0))
    return 0;

  if ((!viewname) || (!viewname[0]))
    return 0;

  for (srv = rd->views.first, nr = 0; srv; srv = srv->next) {
    if (BKE_scene_multiview_is_render_view_active(rd, srv)) {
      if (STREQ(viewname, srv->name)) {
        return nr;
      }
      else {
        nr += 1;
      }
    }
  }

  return 0;
}

void BKE_scene_multiview_filepath_get(SceneRenderView *srv, const char *filepath, char *r_filepath)
{
  BLI_strncpy(r_filepath, filepath, FILE_MAX);
  BLI_path_suffix(r_filepath, FILE_MAX, srv->suffix, "");
}

/**
 * When multiview is not used the filepath is as usual (e.g., ``Image.jpg``).
 * When multiview is on, even if only one view is enabled the view is incorporated
 * into the file name (e.g., ``Image_L.jpg``). That allows for the user to re-render
 * individual views.
 */
void BKE_scene_multiview_view_filepath_get(const RenderData *rd,
                                           const char *filepath,
                                           const char *viewname,
                                           char *r_filepath)
{
  SceneRenderView *srv;
  char suffix[FILE_MAX];

  srv = BLI_findstring(&rd->views, viewname, offsetof(SceneRenderView, name));
  if (srv)
    BLI_strncpy(suffix, srv->suffix, sizeof(suffix));
  else
    BLI_strncpy(suffix, viewname, sizeof(suffix));

  BLI_strncpy(r_filepath, filepath, FILE_MAX);
  BLI_path_suffix(r_filepath, FILE_MAX, suffix, "");
}

const char *BKE_scene_multiview_view_suffix_get(const RenderData *rd, const char *viewname)
{
  SceneRenderView *srv;

  if ((viewname == NULL) || (viewname[0] == '\0'))
    return viewname;

  srv = BLI_findstring(&rd->views, viewname, offsetof(SceneRenderView, name));
  if (srv)
    return srv->suffix;
  else
    return viewname;
}

const char *BKE_scene_multiview_view_id_suffix_get(const RenderData *rd, const int view_id)
{
  if ((rd->scemode & R_MULTIVIEW) == 0) {
    return "";
  }
  else {
    const char *viewname = BKE_scene_multiview_render_view_name_get(rd, view_id);
    return BKE_scene_multiview_view_suffix_get(rd, viewname);
  }
}

void BKE_scene_multiview_view_prefix_get(Scene *scene,
                                         const char *name,
                                         char *rprefix,
                                         const char **rext)
{
  SceneRenderView *srv;
  size_t index_act;
  const char *suf_act;
  const char delims[] = {'.', '\0'};

  rprefix[0] = '\0';

  /* begin of extension */
  index_act = BLI_str_rpartition(name, delims, rext, &suf_act);
  if (*rext == NULL)
    return;
  BLI_assert(index_act > 0);
  UNUSED_VARS_NDEBUG(index_act);

  for (srv = scene->r.views.first; srv; srv = srv->next) {
    if (BKE_scene_multiview_is_render_view_active(&scene->r, srv)) {
      size_t len = strlen(srv->suffix);
      if (strlen(*rext) >= len && STREQLEN(*rext - len, srv->suffix, len)) {
        BLI_strncpy(rprefix, name, strlen(name) - strlen(*rext) - len + 1);
        break;
      }
    }
  }
}

void BKE_scene_multiview_videos_dimensions_get(const RenderData *rd,
                                               const size_t width,
                                               const size_t height,
                                               size_t *r_width,
                                               size_t *r_height)
{
  if ((rd->scemode & R_MULTIVIEW) && rd->im_format.views_format == R_IMF_VIEWS_STEREO_3D) {
    IMB_stereo3d_write_dimensions(rd->im_format.stereo3d_format.display_mode,
                                  (rd->im_format.stereo3d_format.flag & S3D_SQUEEZED_FRAME) != 0,
                                  width,
                                  height,
                                  r_width,
                                  r_height);
  }
  else {
    *r_width = width;
    *r_height = height;
  }
}

int BKE_scene_multiview_num_videos_get(const RenderData *rd)
{
  if (BKE_imtype_is_movie(rd->im_format.imtype) == false)
    return 0;

  if ((rd->scemode & R_MULTIVIEW) == 0)
    return 1;

  if (rd->im_format.views_format == R_IMF_VIEWS_STEREO_3D) {
    return 1;
  }
  else {
    /* R_IMF_VIEWS_INDIVIDUAL */
    return BKE_scene_multiview_num_views_get(rd);
  }
}

/* Manipulation of depsgraph storage. */

/* This is a key which identifies depsgraph. */
typedef struct DepsgraphKey {
  ViewLayer *view_layer;
  /* TODO(sergey): Need to include window somehow (same layer might be in a
   * different states in different windows).
   */
} DepsgraphKey;

static unsigned int depsgraph_key_hash(const void *key_v)
{
  const DepsgraphKey *key = key_v;
  unsigned int hash = BLI_ghashutil_ptrhash(key->view_layer);
  /* TODO(sergey): Include hash from other fields in the key. */
  return hash;
}

static bool depsgraph_key_compare(const void *key_a_v, const void *key_b_v)
{
  const DepsgraphKey *key_a = key_a_v;
  const DepsgraphKey *key_b = key_b_v;
  /* TODO(sergey): Compare rest of  */
  return !(key_a->view_layer == key_b->view_layer);
}

static void depsgraph_key_free(void *key_v)
{
  DepsgraphKey *key = key_v;
  MEM_freeN(key);
}

static void depsgraph_key_value_free(void *value)
{
  Depsgraph *depsgraph = value;
  DEG_graph_free(depsgraph);
}

void BKE_scene_allocate_depsgraph_hash(Scene *scene)
{
  scene->depsgraph_hash = BLI_ghash_new(
      depsgraph_key_hash, depsgraph_key_compare, "Scene Depsgraph Hash");
}

void BKE_scene_ensure_depsgraph_hash(Scene *scene)
{
  if (scene->depsgraph_hash == NULL) {
    BKE_scene_allocate_depsgraph_hash(scene);
  }
}

void BKE_scene_free_depsgraph_hash(Scene *scene)
{
  if (scene->depsgraph_hash == NULL) {
    return;
  }
  BLI_ghash_free(scene->depsgraph_hash, depsgraph_key_free, depsgraph_key_value_free);
}

/* Query depsgraph for a specific contexts. */

Depsgraph *BKE_scene_get_depsgraph(Scene *scene, ViewLayer *view_layer, bool allocate)
{
  BLI_assert(scene != NULL);
  BLI_assert(view_layer != NULL);
  /* Make sure hash itself exists. */
  if (allocate) {
    BKE_scene_ensure_depsgraph_hash(scene);
  }
  if (scene->depsgraph_hash == NULL) {
    return NULL;
  }
  /* Either ensure item is in the hash or simply return NULL if it's not,
   * depending on whether caller wants us to create depsgraph or not.
   */
  DepsgraphKey key;
  key.view_layer = view_layer;
  Depsgraph *depsgraph;
  if (allocate) {
    DepsgraphKey **key_ptr;
    Depsgraph **depsgraph_ptr;
    if (!BLI_ghash_ensure_p_ex(
            scene->depsgraph_hash, &key, (void ***)&key_ptr, (void ***)&depsgraph_ptr)) {
      *key_ptr = MEM_mallocN(sizeof(DepsgraphKey), __func__);
      **key_ptr = key;
      *depsgraph_ptr = DEG_graph_new(scene, view_layer, DAG_EVAL_VIEWPORT);
      /* TODO(sergey): Would be cool to avoid string format print,
       * but is a bit tricky because we can't know in advance  whether
       * we will ever enable debug messages for this depsgraph.
       */
      char name[1024];
      BLI_snprintf(name, sizeof(name), "%s :: %s", scene->id.name, view_layer->name);
      DEG_debug_name_set(*depsgraph_ptr, name);
    }
    depsgraph = *depsgraph_ptr;
  }
  else {
    depsgraph = BLI_ghash_lookup(scene->depsgraph_hash, &key);
  }
  return depsgraph;
}

/* -------------------------------------------------------------------- */
/** \name Scene Orientation
 * \{ */

void BKE_scene_transform_orientation_remove(Scene *scene, TransformOrientation *orientation)
{
  const int orientation_index = BKE_scene_transform_orientation_get_index(scene, orientation);

  for (int i = 0; i < ARRAY_SIZE(scene->orientation_slots); i++) {
    TransformOrientationSlot *orient_slot = &scene->orientation_slots[i];
    if (orient_slot->index_custom == orientation_index) {
      /* could also use orientation_index-- */
      orient_slot->type = V3D_ORIENT_GLOBAL;
      orient_slot->index_custom = -1;
    }
  }

  BLI_freelinkN(&scene->transform_spaces, orientation);
}

TransformOrientation *BKE_scene_transform_orientation_find(const Scene *scene, const int index)
{
  return BLI_findlink(&scene->transform_spaces, index);
}

/**
 * \return the index that \a orientation has within \a scene's transform-orientation list or -1 if not found.
 */
int BKE_scene_transform_orientation_get_index(const Scene *scene,
                                              const TransformOrientation *orientation)
{
  return BLI_findindex(&scene->transform_spaces, orientation);
}

/** \} */

/* -------------------------------------------------------------------- */
/** \name Scene Cursor Rotation
 *
 * Matches #BKE_object_rot_to_mat3 and #BKE_object_mat3_to_rot.
 * \{ */

void BKE_scene_cursor_rot_to_mat3(const View3DCursor *cursor, float mat[3][3])
{
  if (cursor->rotation_mode > 0) {
    eulO_to_mat3(mat, cursor->rotation_euler, cursor->rotation_mode);
  }
  else if (cursor->rotation_mode == ROT_MODE_AXISANGLE) {
    axis_angle_to_mat3(mat, cursor->rotation_axis, cursor->rotation_angle);
  }
  else {
    float tquat[4];
    normalize_qt_qt(tquat, cursor->rotation_quaternion);
    quat_to_mat3(mat, tquat);
  }
}

void BKE_scene_cursor_rot_to_quat(const View3DCursor *cursor, float quat[4])
{
  if (cursor->rotation_mode > 0) {
    eulO_to_quat(quat, cursor->rotation_euler, cursor->rotation_mode);
  }
  else if (cursor->rotation_mode == ROT_MODE_AXISANGLE) {
    axis_angle_to_quat(quat, cursor->rotation_axis, cursor->rotation_angle);
  }
  else {
    normalize_qt_qt(quat, cursor->rotation_quaternion);
  }
}

void BKE_scene_cursor_mat3_to_rot(View3DCursor *cursor, const float mat[3][3], bool use_compat)
{
  BLI_ASSERT_UNIT_M3(mat);

  switch (cursor->rotation_mode) {
    case ROT_MODE_QUAT: {
      mat3_normalized_to_quat(cursor->rotation_quaternion, mat);
      break;
    }
    case ROT_MODE_AXISANGLE: {
      mat3_to_axis_angle(cursor->rotation_axis, &cursor->rotation_angle, mat);
      break;
    }
    default: {
      if (use_compat) {
        mat3_to_compatible_eulO(
            cursor->rotation_euler, cursor->rotation_euler, cursor->rotation_mode, mat);
      }
      else {
        mat3_to_eulO(cursor->rotation_euler, cursor->rotation_mode, mat);
      }
      break;
    }
  }
}

void BKE_scene_cursor_quat_to_rot(View3DCursor *cursor, const float quat[4], bool use_compat)
{
  BLI_ASSERT_UNIT_QUAT(quat);

  switch (cursor->rotation_mode) {
    case ROT_MODE_QUAT: {
      copy_qt_qt(cursor->rotation_quaternion, quat);
      break;
    }
    case ROT_MODE_AXISANGLE: {
      quat_to_axis_angle(cursor->rotation_axis, &cursor->rotation_angle, quat);
      break;
    }
    default: {
      if (use_compat) {
        quat_to_compatible_eulO(
            cursor->rotation_euler, cursor->rotation_euler, cursor->rotation_mode, quat);
      }
      else {
        quat_to_eulO(cursor->rotation_euler, cursor->rotation_mode, quat);
      }
      break;
    }
  }
}

/** \} */<|MERGE_RESOLUTION|>--- conflicted
+++ resolved
@@ -550,452 +550,6 @@
 
 void BKE_scene_init(Scene *sce)
 {
-<<<<<<< HEAD
-	ParticleEditSettings *pset;
-	int a;
-	const char *colorspace_name;
-	SceneRenderView *srv;
-	CurveMapping *mblur_shutter_curve;
-
-	BLI_assert(MEMCMP_STRUCT_AFTER_IS_ZERO(sce, id));
-
-
-	sce->cursor.rotation_mode = ROT_MODE_XYZ;
-	sce->cursor.rotation_quaternion[0] = 1.0f;
-	sce->cursor.rotation_axis[1] = 1.0f;
-
-	sce->r.mode = R_OSA;
-	sce->r.cfra = 1;
-	sce->r.sfra = 1;
-	sce->r.efra = 250;
-	sce->r.frame_step = 1;
-	sce->r.xsch = 1920;
-	sce->r.ysch = 1080;
-	sce->r.xasp = 1;
-	sce->r.yasp = 1;
-	sce->r.tilex = 256;
-	sce->r.tiley = 256;
-	sce->r.size = 100;
-
-	sce->r.im_format.planes = R_IMF_PLANES_RGBA;
-	sce->r.im_format.imtype = R_IMF_IMTYPE_PNG;
-	sce->r.im_format.depth = R_IMF_CHAN_DEPTH_8;
-	sce->r.im_format.quality = 90;
-	sce->r.im_format.compress = 15;
-
-	sce->r.displaymode = R_OUTPUT_WINDOW;
-	sce->r.framapto = 100;
-	sce->r.images = 100;
-	sce->r.framelen = 1.0;
-	sce->r.blurfac = 0.5;
-	sce->r.frs_sec = 24;
-	sce->r.frs_sec_base = 1;
-
-	/* OCIO_TODO: for forwards compatibility only, so if no tonecurve are used,
-	 *            images would look in the same way as in current blender
-	 *
-	 *            perhaps at some point should be completely deprecated?
-	 */
-	sce->r.color_mgt_flag |= R_COLOR_MANAGEMENT;
-
-	sce->r.gauss = 1.5;
-	sce->r.dither_intensity = 1.0f;
-
-	sce->r.bake_mode = 0;
-	sce->r.bake_filter = 16;
-	sce->r.bake_flag = R_BAKE_CLEAR;
-	sce->r.bake_samples = 256;
-	sce->r.bake_biasdist = 0.001;
-
-	sce->r.bake.flag = R_BAKE_CLEAR;
-	sce->r.bake.pass_filter = R_BAKE_PASS_FILTER_ALL;
-	sce->r.bake.width = 512;
-	sce->r.bake.height = 512;
-	sce->r.bake.margin = 16;
-	sce->r.bake.normal_space = R_BAKE_SPACE_TANGENT;
-	sce->r.bake.normal_swizzle[0] = R_BAKE_POSX;
-	sce->r.bake.normal_swizzle[1] = R_BAKE_POSY;
-	sce->r.bake.normal_swizzle[2] = R_BAKE_POSZ;
-	BLI_strncpy(sce->r.bake.filepath, U.renderdir, sizeof(sce->r.bake.filepath));
-
-	sce->r.bake.im_format.planes = R_IMF_PLANES_RGBA;
-	sce->r.bake.im_format.imtype = R_IMF_IMTYPE_PNG;
-	sce->r.bake.im_format.depth = R_IMF_CHAN_DEPTH_8;
-	sce->r.bake.im_format.quality = 90;
-	sce->r.bake.im_format.compress = 15;
-
-	sce->r.scemode = R_DOCOMP | R_DOSEQ | R_EXTENSION;
-	sce->r.stamp = R_STAMP_TIME | R_STAMP_FRAME | R_STAMP_DATE | R_STAMP_CAMERA | R_STAMP_SCENE | R_STAMP_FILENAME | R_STAMP_RENDERTIME | R_STAMP_MEMORY;
-	sce->r.stamp_font_id = 12;
-	sce->r.fg_stamp[0] = sce->r.fg_stamp[1] = sce->r.fg_stamp[2] = 0.8f;
-	sce->r.fg_stamp[3] = 1.0f;
-	sce->r.bg_stamp[0] = sce->r.bg_stamp[1] = sce->r.bg_stamp[2] = 0.0f;
-	sce->r.bg_stamp[3] = 0.25f;
-
-	sce->r.seq_prev_type = OB_SOLID;
-	sce->r.seq_rend_type = OB_SOLID;
-	sce->r.seq_flag = 0;
-
-	sce->r.threads = 1;
-
-	sce->r.simplify_subsurf = 6;
-	sce->r.simplify_particles = 1.0f;
-
-	sce->r.border.xmin = 0.0f;
-	sce->r.border.ymin = 0.0f;
-	sce->r.border.xmax = 1.0f;
-	sce->r.border.ymax = 1.0f;
-
-	sce->r.preview_start_resolution = 64;
-
-	sce->r.line_thickness_mode = R_LINE_THICKNESS_ABSOLUTE;
-	sce->r.unit_line_thickness = 1.0f;
-
-	mblur_shutter_curve = &sce->r.mblur_shutter_curve;
-	curvemapping_set_defaults(mblur_shutter_curve, 1, 0.0f, 0.0f, 1.0f, 1.0f);
-	curvemapping_initialize(mblur_shutter_curve);
-	curvemap_reset(mblur_shutter_curve->cm,
-	               &mblur_shutter_curve->clipr,
-	               CURVE_PRESET_MAX,
-	               CURVEMAP_SLOPE_POS_NEG);
-
-	sce->toolsettings = MEM_callocN(sizeof(struct ToolSettings), "Tool Settings Struct");
-
-	sce->toolsettings->object_flag |= SCE_OBJECT_MODE_LOCK;
-	sce->toolsettings->doublimit = 0.001;
-	sce->toolsettings->vgroup_weight = 1.0f;
-	sce->toolsettings->uvcalc_margin = 0.001f;
-	sce->toolsettings->uvcalc_flag = UVCALC_TRANSFORM_CORRECT;
-	sce->toolsettings->unwrapper = 1;
-	sce->toolsettings->select_thresh = 0.01f;
-	sce->toolsettings->gizmo_flag = SCE_GIZMO_SHOW_TRANSLATE | SCE_GIZMO_SHOW_ROTATE | SCE_GIZMO_SHOW_SCALE;
-
-	sce->toolsettings->selectmode = SCE_SELECT_VERTEX;
-	sce->toolsettings->uv_selectmode = UV_SELECT_VERTEX;
-	sce->toolsettings->autokey_mode = U.autokey_mode;
-
-
-	sce->toolsettings->transform_pivot_point = V3D_AROUND_CENTER_MEDIAN;
-	sce->toolsettings->snap_mode = SCE_SNAP_MODE_INCREMENT;
-	sce->toolsettings->snap_node_mode = SCE_SNAP_MODE_GRID;
-	sce->toolsettings->snap_uv_mode = SCE_SNAP_MODE_INCREMENT;
-	sce->toolsettings->snap_transform_mode_flag = SCE_SNAP_TRANSFORM_MODE_TRANSLATE;
-
-	sce->toolsettings->curve_paint_settings.curve_type = CU_BEZIER;
-	sce->toolsettings->curve_paint_settings.flag |= CURVE_PAINT_FLAG_CORNERS_DETECT;
-	sce->toolsettings->curve_paint_settings.error_threshold = 8;
-	sce->toolsettings->curve_paint_settings.radius_max = 1.0f;
-	sce->toolsettings->curve_paint_settings.corner_angle = DEG2RADF(70.0f);
-
-	sce->toolsettings->statvis.overhang_axis = OB_NEGZ;
-	sce->toolsettings->statvis.overhang_min = 0;
-	sce->toolsettings->statvis.overhang_max = DEG2RADF(45.0f);
-	sce->toolsettings->statvis.thickness_max = 0.1f;
-	sce->toolsettings->statvis.thickness_samples = 1;
-	sce->toolsettings->statvis.distort_min = DEG2RADF(5.0f);
-	sce->toolsettings->statvis.distort_max = DEG2RADF(45.0f);
-
-	sce->toolsettings->statvis.sharp_min = DEG2RADF(90.0f);
-	sce->toolsettings->statvis.sharp_max = DEG2RADF(180.0f);
-
-	sce->toolsettings->proportional_size = 1.0f;
-
-	sce->toolsettings->imapaint.paint.flags |= PAINT_SHOW_BRUSH;
-	sce->toolsettings->imapaint.normal_angle = 80;
-	sce->toolsettings->imapaint.seam_bleed = 2;
-
-	/* grease pencil multiframe falloff curve */
-	sce->toolsettings->gp_sculpt.cur_falloff = curvemapping_add(1, 0.0f, 0.0f, 1.0f, 1.0f);
-	CurveMapping *gp_falloff_curve = sce->toolsettings->gp_sculpt.cur_falloff;
-	curvemapping_initialize(gp_falloff_curve);
-	curvemap_reset(
-	        gp_falloff_curve->cm,
-	        &gp_falloff_curve->clipr,
-	        CURVE_PRESET_GAUSS,
-	        CURVEMAP_SLOPE_POSITIVE);
-
-	sce->toolsettings->gp_sculpt.cur_primitive = curvemapping_add(1, 0.0f, 0.0f, 1.0f, 1.0f);
-	CurveMapping *gp_primitive_curve = sce->toolsettings->gp_sculpt.cur_primitive;
-	curvemapping_initialize(gp_primitive_curve);
-	curvemap_reset(
-	        gp_primitive_curve->cm,
-	        &gp_primitive_curve->clipr,
-	        CURVE_PRESET_BELL,
-	        CURVEMAP_SLOPE_POSITIVE);
-
-	sce->toolsettings->gp_sculpt.guide.spacing = 20.0f;
-
-	sce->physics_settings.gravity[0] = 0.0f;
-	sce->physics_settings.gravity[1] = 0.0f;
-	sce->physics_settings.gravity[2] = -9.81f;
-	sce->physics_settings.flag = PHYS_GLOBAL_GRAVITY;
-
-	sce->unit.system = USER_UNIT_METRIC;
-	sce->unit.scale_length = 1.0f;
-	sce->unit.length_unit = bUnit_GetBaseUnitOfType(USER_UNIT_METRIC, B_UNIT_LENGTH);
-	sce->unit.mass_unit = bUnit_GetBaseUnitOfType(USER_UNIT_METRIC, B_UNIT_MASS);
-	sce->unit.time_unit = bUnit_GetBaseUnitOfType(USER_UNIT_METRIC, B_UNIT_TIME);
-
-	pset = &sce->toolsettings->particle;
-	pset->flag = PE_KEEP_LENGTHS | PE_LOCK_FIRST | PE_DEFLECT_EMITTER | PE_AUTO_VELOCITY;
-	pset->emitterdist = 0.25f;
-	pset->totrekey = 5;
-	pset->totaddkey = 5;
-	pset->brushtype = PE_BRUSH_COMB;
-	pset->draw_step = 2;
-	pset->fade_frames = 2;
-	pset->selectmode = SCE_SELECT_PATH;
-
-	for (a = 0; a < ARRAY_SIZE(pset->brush); a++) {
-		pset->brush[a].strength = 0.5f;
-		pset->brush[a].size = 50;
-		pset->brush[a].step = 10;
-		pset->brush[a].count = 10;
-	}
-	pset->brush[PE_BRUSH_CUT].strength = 1.0f;
-
-	sce->r.ffcodecdata.audio_mixrate = 48000;
-	sce->r.ffcodecdata.audio_volume = 1.0f;
-	sce->r.ffcodecdata.audio_bitrate = 192;
-	sce->r.ffcodecdata.audio_channels = 2;
-
-	BLI_strncpy(sce->r.engine, RE_engine_id_BLENDER_EEVEE, sizeof(sce->r.engine));
-
-	sce->audio.distance_model = 2.0f;
-	sce->audio.doppler_factor = 1.0f;
-	sce->audio.speed_of_sound = 343.3f;
-	sce->audio.volume = 1.0f;
-	sce->audio.flag = AUDIO_SYNC;
-
-	BLI_strncpy(sce->r.pic, U.renderdir, sizeof(sce->r.pic));
-
-	BLI_rctf_init(&sce->r.safety, 0.1f, 0.9f, 0.1f, 0.9f);
-	sce->r.osa = 8;
-
-	/* note; in header_info.c the scene copy happens..., if you add more to renderdata it has to be checked there */
-
-	/* multiview - stereo */
-	BKE_scene_add_render_view(sce, STEREO_LEFT_NAME);
-	srv = sce->r.views.first;
-	BLI_strncpy(srv->suffix, STEREO_LEFT_SUFFIX, sizeof(srv->suffix));
-
-	BKE_scene_add_render_view(sce, STEREO_RIGHT_NAME);
-	srv = sce->r.views.last;
-	BLI_strncpy(srv->suffix, STEREO_RIGHT_SUFFIX, sizeof(srv->suffix));
-
-	BKE_sound_create_scene(sce);
-
-	/* color management */
-	colorspace_name = IMB_colormanagement_role_colorspace_name_get(COLOR_ROLE_DEFAULT_SEQUENCER);
-
-	BKE_color_managed_display_settings_init(&sce->display_settings);
-	BKE_color_managed_view_settings_init_render(&sce->view_settings,
-	                                            &sce->display_settings,
-	                                            "Filmic");
-	BLI_strncpy(sce->sequencer_colorspace_settings.name, colorspace_name,
-	            sizeof(sce->sequencer_colorspace_settings.name));
-
-	/* Those next two sets (render and baking settings) are not currently in use,
-	 * but are exposed to RNA API and hence must have valid data. */
-	BKE_color_managed_display_settings_init(&sce->r.im_format.display_settings);
-	BKE_color_managed_view_settings_init_render(&sce->r.im_format.view_settings,
-	                                            &sce->r.im_format.display_settings,
-	                                            "Filmic");
-
-	BKE_color_managed_display_settings_init(&sce->r.bake.im_format.display_settings);
-	BKE_color_managed_view_settings_init_render(&sce->r.bake.im_format.view_settings,
-	                                            &sce->r.bake.im_format.display_settings,
-	                                            "Filmic");
-
-	/* Safe Areas */
-	copy_v2_fl2(sce->safe_areas.title, 10.0f / 100.0f, 5.0f / 100.0f);
-	copy_v2_fl2(sce->safe_areas.action, 3.5f / 100.0f, 3.5f / 100.0f);
-	copy_v2_fl2(sce->safe_areas.title_center, 17.5f / 100.0f, 5.0f / 100.0f);
-	copy_v2_fl2(sce->safe_areas.action_center, 15.0f / 100.0f, 5.0f / 100.0f);
-
-	sce->preview = NULL;
-
-	/* GP Sculpt brushes */
-	{
-		GP_Sculpt_Settings *gset = &sce->toolsettings->gp_sculpt;
-		GP_Sculpt_Data *gp_brush;
-		float curcolor_add[3], curcolor_sub[3];
-		ARRAY_SET_ITEMS(curcolor_add, 1.0f, 0.6f, 0.6f);
-		ARRAY_SET_ITEMS(curcolor_sub, 0.6f, 0.6f, 1.0f);
-
-		gp_brush = &gset->brush[GP_SCULPT_TYPE_SMOOTH];
-		gp_brush->size = 25;
-		gp_brush->strength = 0.3f;
-		gp_brush->flag = GP_SCULPT_FLAG_USE_FALLOFF | GP_SCULPT_FLAG_SMOOTH_PRESSURE | GP_SCULPT_FLAG_ENABLE_CURSOR;
-		copy_v3_v3(gp_brush->curcolor_add, curcolor_add);
-		copy_v3_v3(gp_brush->curcolor_sub, curcolor_sub);
-
-		gp_brush = &gset->brush[GP_SCULPT_TYPE_THICKNESS];
-		gp_brush->size = 25;
-		gp_brush->strength = 0.5f;
-		gp_brush->flag = GP_SCULPT_FLAG_USE_FALLOFF | GP_SCULPT_FLAG_ENABLE_CURSOR;
-		copy_v3_v3(gp_brush->curcolor_add, curcolor_add);
-		copy_v3_v3(gp_brush->curcolor_sub, curcolor_sub);
-
-		gp_brush = &gset->brush[GP_SCULPT_TYPE_STRENGTH];
-		gp_brush->size = 25;
-		gp_brush->strength = 0.5f;
-		gp_brush->flag = GP_SCULPT_FLAG_USE_FALLOFF | GP_SCULPT_FLAG_ENABLE_CURSOR;
-		copy_v3_v3(gp_brush->curcolor_add, curcolor_add);
-		copy_v3_v3(gp_brush->curcolor_sub, curcolor_sub);
-
-		gp_brush = &gset->brush[GP_SCULPT_TYPE_GRAB];
-		gp_brush->size = 50;
-		gp_brush->strength = 0.3f;
-		gp_brush->flag = GP_SCULPT_FLAG_USE_FALLOFF | GP_SCULPT_FLAG_ENABLE_CURSOR;
-		copy_v3_v3(gp_brush->curcolor_add, curcolor_add);
-		copy_v3_v3(gp_brush->curcolor_sub, curcolor_sub);
-
-		gp_brush = &gset->brush[GP_SCULPT_TYPE_PUSH];
-		gp_brush->size = 25;
-		gp_brush->strength = 0.3f;
-		gp_brush->flag = GP_SCULPT_FLAG_USE_FALLOFF | GP_SCULPT_FLAG_ENABLE_CURSOR;
-		copy_v3_v3(gp_brush->curcolor_add, curcolor_add);
-		copy_v3_v3(gp_brush->curcolor_sub, curcolor_sub);
-
-		gp_brush = &gset->brush[GP_SCULPT_TYPE_TWIST];
-		gp_brush->size = 50;
-		gp_brush->strength = 0.3f;
-		gp_brush->flag = GP_SCULPT_FLAG_USE_FALLOFF | GP_SCULPT_FLAG_ENABLE_CURSOR;
-		copy_v3_v3(gp_brush->curcolor_add, curcolor_add);
-		copy_v3_v3(gp_brush->curcolor_sub, curcolor_sub);
-
-		gp_brush = &gset->brush[GP_SCULPT_TYPE_PINCH];
-		gp_brush->size = 50;
-		gp_brush->strength = 0.5f;
-		gp_brush->flag = GP_SCULPT_FLAG_USE_FALLOFF | GP_SCULPT_FLAG_ENABLE_CURSOR;
-		copy_v3_v3(gp_brush->curcolor_add, curcolor_add);
-		copy_v3_v3(gp_brush->curcolor_sub, curcolor_sub);
-
-		gp_brush = &gset->brush[GP_SCULPT_TYPE_RANDOMIZE];
-		gp_brush->size = 25;
-		gp_brush->strength = 0.5f;
-		gp_brush->flag = GP_SCULPT_FLAG_USE_FALLOFF | GP_SCULPT_FLAG_ENABLE_CURSOR;
-		copy_v3_v3(gp_brush->curcolor_add, curcolor_add);
-		copy_v3_v3(gp_brush->curcolor_sub, curcolor_sub);
-	}
-
-	/* GP Stroke Placement */
-	sce->toolsettings->gpencil_v3d_align = GP_PROJECT_VIEWSPACE;
-	sce->toolsettings->gpencil_v2d_align = GP_PROJECT_VIEWSPACE;
-	sce->toolsettings->gpencil_seq_align = GP_PROJECT_VIEWSPACE;
-	sce->toolsettings->gpencil_ima_align = GP_PROJECT_VIEWSPACE;
-
-	/* Annotations */
-	sce->toolsettings->annotate_v3d_align = GP_PROJECT_VIEWSPACE | GP_PROJECT_CURSOR;
-	sce->toolsettings->annotate_thickness = 3;
-
-	for (int i = 0; i < ARRAY_SIZE(sce->orientation_slots); i++) {
-		sce->orientation_slots[i].index_custom = -1;
-	}
-
-	/* Master Collection */
-	sce->master_collection = BKE_collection_master_add();
-
-	BKE_view_layer_add(sce, "View Layer");
-
-	/* SceneDisplay */
-	copy_v3_v3(sce->display.light_direction, (float[3]){M_SQRT1_3, M_SQRT1_3, M_SQRT1_3});
-	sce->display.shadow_shift = 0.1f;
-	sce->display.shadow_focus = 0.0f;
-
-	sce->display.matcap_ssao_distance = 0.2f;
-	sce->display.matcap_ssao_attenuation = 1.0f;
-	sce->display.matcap_ssao_samples = 16;
-
-	/* OpenGL Render. */
-	BKE_screen_view3d_shading_init(&sce->display.shading);
-
-	/* SceneEEVEE */
-	sce->eevee.gi_diffuse_bounces = 3;
-	sce->eevee.gi_cubemap_resolution = 512;
-	sce->eevee.gi_visibility_resolution = 32;
-	sce->eevee.gi_cubemap_draw_size = 0.3f;
-	sce->eevee.gi_irradiance_draw_size = 0.1f;
-	sce->eevee.gi_irradiance_smoothing = 0.1f;
-	sce->eevee.gi_filter_quality = 1.0f;
-
-	sce->eevee.taa_samples = 16;
-	sce->eevee.taa_render_samples = 64;
-
-	sce->eevee.sss_samples = 7;
-	sce->eevee.sss_jitter_threshold = 0.3f;
-
-	sce->eevee.ssr_quality = 0.25f;
-	sce->eevee.ssr_max_roughness = 0.5f;
-	sce->eevee.ssr_thickness = 0.2f;
-	sce->eevee.ssr_border_fade = 0.075f;
-	sce->eevee.ssr_firefly_fac = 10.0f;
-
-	sce->eevee.volumetric_start = 0.1f;
-	sce->eevee.volumetric_end = 100.0f;
-	sce->eevee.volumetric_tile_size = 8;
-	sce->eevee.volumetric_samples = 64;
-	sce->eevee.volumetric_sample_distribution = 0.8f;
-	sce->eevee.volumetric_light_clamp = 0.0f;
-	sce->eevee.volumetric_shadow_samples = 16;
-
-	sce->eevee.gtao_distance = 0.2f;
-	sce->eevee.gtao_factor = 1.0f;
-	sce->eevee.gtao_quality = 0.25f;
-
-	sce->eevee.bokeh_max_size = 100.0f;
-	sce->eevee.bokeh_threshold = 1.0f;
-
-	copy_v3_fl(sce->eevee.bloom_color, 1.0f);
-	sce->eevee.bloom_threshold = 0.8f;
-	sce->eevee.bloom_knee = 0.5f;
-	sce->eevee.bloom_intensity = 0.05f;
-	sce->eevee.bloom_radius = 6.5f;
-	sce->eevee.bloom_clamp = 0.0f;
-
-	sce->eevee.motion_blur_samples = 8;
-	sce->eevee.motion_blur_shutter = 0.5f;
-
-	sce->eevee.shadow_method = SHADOW_ESM;
-	sce->eevee.shadow_cube_size = 512;
-	sce->eevee.shadow_cascade_size = 1024;
-
-	sce->eevee.light_cache = NULL;
-	sce->eevee.light_threshold = 0.01f;
-
-	sce->eevee.overscan = 3.0f;
-
-	sce->eevee.flag =
-	        SCE_EEVEE_VOLUMETRIC_LIGHTS |
-	        SCE_EEVEE_GTAO_BENT_NORMALS |
-	        SCE_EEVEE_GTAO_BOUNCE |
-	        SCE_EEVEE_TAA_REPROJECTION |
-	        SCE_EEVEE_SSR_HALF_RESOLUTION;
-
-	/* SceneLANPR */
-	
-	sce->lanpr.crease_threshold = 0.7;
-
-	sce->lanpr.line_thickness = 1.5;
-	sce->lanpr.depth_clamp = 0.001;
-	sce->lanpr.depth_strength = 800;
-	sce->lanpr.normal_clamp = 2;
-	sce->lanpr.normal_strength = 10;
-	
-	sce->lanpr.enable_intersections = 1;
-
-	sce->lanpr.background_color[0] = 0.76;
-	sce->lanpr.background_color[1] = 0.54;
-	sce->lanpr.background_color[2] = 0.29;
-	sce->lanpr.background_color[3] = 1;
-
-	sce->lanpr.line_color[0] = 0.39;
-	sce->lanpr.line_color[1] = 0.12;
-	sce->lanpr.line_color[2] = 0.04;
-	sce->lanpr.line_color[3] = 1;
-
-=======
   ParticleEditSettings *pset;
   int a;
   const char *colorspace_name;
@@ -1407,7 +961,29 @@
   sce->eevee.flag = SCE_EEVEE_VOLUMETRIC_LIGHTS | SCE_EEVEE_GTAO_BENT_NORMALS |
                     SCE_EEVEE_GTAO_BOUNCE | SCE_EEVEE_TAA_REPROJECTION |
                     SCE_EEVEE_SSR_HALF_RESOLUTION;
->>>>>>> 2a39f259
+
+	/* SceneLANPR */
+	
+	sce->lanpr.crease_threshold = 0.7;
+
+	sce->lanpr.line_thickness = 1.5;
+	sce->lanpr.depth_clamp = 0.001;
+	sce->lanpr.depth_strength = 800;
+	sce->lanpr.normal_clamp = 2;
+	sce->lanpr.normal_strength = 10;
+	
+	sce->lanpr.enable_intersections = 1;
+
+	sce->lanpr.background_color[0] = 0.76;
+	sce->lanpr.background_color[1] = 0.54;
+	sce->lanpr.background_color[2] = 0.29;
+	sce->lanpr.background_color[3] = 1;
+
+	sce->lanpr.line_color[0] = 0.39;
+	sce->lanpr.line_color[1] = 0.12;
+	sce->lanpr.line_color[2] = 0.04;
+	sce->lanpr.line_color[3] = 1;
+
 }
 
 Scene *BKE_scene_add(Main *bmain, const char *name)
