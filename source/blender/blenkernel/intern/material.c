--- conflicted
+++ resolved
@@ -89,15 +89,7 @@
 	BKE_animdata_free((ID *)ma);
 	
 	for (a = 0; a < MAX_MTEX; a++) {
-<<<<<<< HEAD
 		MEM_SAFE_FREE(ma->mtex[a]);
-=======
-		mtex = ma->mtex[a];
-		if (do_id_user && mtex && mtex->tex)
-			id_us_min(&mtex->tex->id);
-		if (mtex)
-			MEM_freeN(mtex);
->>>>>>> 7bb16a5c
 	}
 	
 	MEM_SAFE_FREE(ma->ramp_col);
