--- conflicted
+++ resolved
@@ -2663,7 +2663,6 @@
   return true;
 }
 
-<<<<<<< HEAD
 /* Helper function to check materials with same color */
 static int gpencil_check_same_material_color(Object *ob_gp, float color[4], Material *r_mat)
 {
@@ -2975,7 +2974,8 @@
 
   /* Tag for recalculation */
   DEG_id_tag_update(&gpd->id, ID_RECALC_GEOMETRY | ID_RECALC_COPY_ON_WRITE);
-=======
+}
+
 /* Dissolve points in stroke */
 void BKE_gpencil_dissolve_points(bGPDframe *gpf, bGPDstroke *gps, const short tag)
 {
@@ -3056,5 +3056,4 @@
     gps->flag |= GP_STROKE_RECALC_GEOMETRY;
     gps->tot_triangles = 0;
   }
->>>>>>> 9fbf522d
 }