--- conflicted
+++ resolved
@@ -1634,11 +1634,7 @@
  * \param gps: Stroke to sample
  * \param dist: Distance of one segment
  */
-<<<<<<< HEAD
-bool BKE_gpencil_sample_stroke(bGPDstroke *gps, const float dist)
-=======
 bool BKE_gpencil_sample_stroke(bGPDstroke *gps, const float dist, const bool select)
->>>>>>> 179e886a
 {
   bGPDspoint *pt = gps->points;
   bGPDspoint *pt1 = NULL;
@@ -1650,15 +1646,7 @@
   if (gps->totpoints < 2 || dist < FLT_EPSILON) {
     return false;
   }
-<<<<<<< HEAD
-
-  for (i = 0; i < gps->totpoints; i++) {
-    pt[i].flag &= ~GP_SPOINT_TAG_FEATURE; /*  feature point preservation not implemented yet */
-  }
-
-=======
   /* TODO: Implement feature point preservation. */
->>>>>>> 179e886a
   int count = stroke_march_count(gps, dist);
 
   bGPDspoint *new_pt = MEM_callocN(sizeof(bGPDspoint) * count, "gp_stroke_points_sampled");
@@ -1684,12 +1672,9 @@
   copy_v3_v3(&pt2->x, last_coord);
   new_pt[i].pressure = pt[0].pressure;
   new_pt[i].strength = pt[0].strength;
-<<<<<<< HEAD
-=======
   if (select) {
     new_pt[i].flag |= GP_SPOINT_SELECT;
   }
->>>>>>> 179e886a
   i++;
 
   if (new_dv) {
@@ -1711,12 +1696,9 @@
     copy_v3_v3(&pt2->x, last_coord);
     new_pt[i].pressure = pressure;
     new_pt[i].strength = strength;
-<<<<<<< HEAD
-=======
     if (select) {
       new_pt[i].flag |= GP_SPOINT_SELECT;
     }
->>>>>>> 179e886a
 
     if (new_dv) {
       stroke_interpolate_deform_weights(gps, index_from, index_to, ratio_result, &new_dv[i]);
@@ -1746,7 +1728,322 @@
   return true;
 }
 
-<<<<<<< HEAD
+static void stroke_defvert_create_nr_list(MDeformVert *dv_list,
+                                          int count,
+                                          ListBase *result,
+                                          int *totweight)
+{
+  LinkData *ld;
+  MDeformVert *dv;
+  MDeformWeight *dw;
+  int i, j;
+  int tw = 0;
+  for (i = 0; i < count; i++) {
+    dv = &dv_list[i];
+
+    /* find def_nr in list, if not exist, then create one */
+    for (j = 0; j < dv->totweight; j++) {
+      int found = 0;
+      dw = &dv->dw[j];
+      for (ld = result->first; ld; ld = ld->next) {
+        if (ld->data == (void *)dw->def_nr) {
+          found = 1;
+          break;
+        }
+      }
+      if (!found) {
+        ld = MEM_callocN(sizeof(LinkData), "def_nr_item");
+        ld->data = (void *)dw->def_nr;
+        BLI_addtail(result, ld);
+        tw++;
+      }
+    }
+  }
+
+  *totweight = tw;
+}
+
+MDeformVert *stroke_defvert_new_count(int count, int totweight, ListBase *def_nr_list)
+{
+  int i, j;
+  LinkData *ld;
+  MDeformVert *dst = MEM_mallocN(count * sizeof(MDeformVert), "new_deformVert");
+
+  dst->totweight = totweight;
+
+  for (i = 0; i < count; i++) {
+    dst[i].dw = MEM_mallocN(sizeof(MDeformWeight) * totweight, "new_deformWeight");
+    j = 0;
+    /* re-assign deform groups */
+    for (ld = def_nr_list->first; ld; ld = ld->next) {
+      dst[i].dw[j].def_nr = (int)ld->data;
+      j++;
+    }
+  }
+
+  return dst;
+}
+
+static float stroke_defvert_get_nr_weight(MDeformVert *dv, int def_nr)
+{
+  int i;
+  for (i = 0; i < dv->totweight; i++) {
+    if (dv->dw[i].def_nr == def_nr) {
+      return dv->dw[i].weight;
+    }
+  }
+  return 0.0f;
+}
+
+static void stroke_interpolate_deform_weights(
+    bGPDstroke *gps, int index_from, int index_to, float ratio, MDeformVert *vert)
+{
+  MDeformVert *vl = &gps->dvert[index_from];
+  MDeformVert *vr = &gps->dvert[index_to];
+  int i;
+
+  for (i = 0; i < vert->totweight; i++) {
+    float wl = stroke_defvert_get_nr_weight(vl, vert->dw[i].def_nr);
+    float wr = stroke_defvert_get_nr_weight(vr, vert->dw[i].def_nr);
+    vert->dw[i].weight = interpf(wr, wl, ratio);
+  }
+}
+
+static int stroke_march_next_point(const bGPDstroke *gps,
+                                   const int index_next_pt,
+                                   const float *current,
+                                   const float dist,
+                                   float *result,
+                                   float *pressure,
+                                   float *strength,
+                                   float *ratio_result,
+                                   int *index_from,
+                                   int *index_to)
+{
+  float remaining_till_next = 0.0f;
+  float remaining_march = dist;
+  float step_start[3];
+  float point[3];
+  int next_point_index = index_next_pt;
+  bGPDspoint *pt = NULL;
+
+  if (!(next_point_index < gps->totpoints)) {
+    return -1;
+  }
+
+  copy_v3_v3(step_start, current);
+  pt = &gps->points[next_point_index];
+  copy_v3_v3(point, &pt->x);
+  remaining_till_next = len_v3v3(point, step_start);
+
+  while (remaining_till_next < remaining_march) {
+    remaining_march -= remaining_till_next;
+    pt = &gps->points[next_point_index];
+    copy_v3_v3(point, &pt->x);
+    copy_v3_v3(step_start, point);
+    next_point_index++;
+    if (!(next_point_index < gps->totpoints)) {
+      next_point_index = gps->totpoints - 1;
+      break;
+    }
+    pt = &gps->points[next_point_index];
+    copy_v3_v3(point, &pt->x);
+    remaining_till_next = len_v3v3(point, step_start);
+  }
+  if (remaining_till_next < remaining_march) {
+    pt = &gps->points[next_point_index];
+    copy_v3_v3(result, &pt->x);
+    *pressure = gps->points[next_point_index].pressure;
+    *strength = gps->points[next_point_index].strength;
+
+    *index_from = next_point_index - 1;
+    *index_to = next_point_index;
+    *ratio_result = 1.0f;
+
+    return 0;
+  }
+  else {
+    float ratio = remaining_march / remaining_till_next;
+    interp_v3_v3v3(result, step_start, point, ratio);
+    *pressure = interpf(
+        gps->points[next_point_index].pressure, gps->points[next_point_index - 1].pressure, ratio);
+    *strength = interpf(
+        gps->points[next_point_index].strength, gps->points[next_point_index - 1].strength, ratio);
+
+    *index_from = next_point_index - 1;
+    *index_to = next_point_index;
+    *ratio_result = ratio;
+
+    return next_point_index;
+  }
+}
+
+static int stroke_march_next_point_no_interp(const bGPDstroke *gps,
+                                             const int index_next_pt,
+                                             const float *current,
+                                             const float dist,
+                                             float *result)
+{
+  float remaining_till_next = 0.0f;
+  float remaining_march = dist;
+  float step_start[3];
+  float point[3];
+  int next_point_index = index_next_pt;
+  bGPDspoint *pt = NULL;
+
+  if (!(next_point_index < gps->totpoints)) {
+    return -1;
+  }
+
+  copy_v3_v3(step_start, current);
+  pt = &gps->points[next_point_index];
+  copy_v3_v3(point, &pt->x);
+  remaining_till_next = len_v3v3(point, step_start);
+
+  while (remaining_till_next < remaining_march) {
+    remaining_march -= remaining_till_next;
+    pt = &gps->points[next_point_index];
+    copy_v3_v3(point, &pt->x);
+    copy_v3_v3(step_start, point);
+    next_point_index++;
+    if (!(next_point_index < gps->totpoints)) {
+      next_point_index = gps->totpoints - 1;
+      break;
+    }
+    pt = &gps->points[next_point_index];
+    copy_v3_v3(point, &pt->x);
+    remaining_till_next = len_v3v3(point, step_start);
+  }
+  if (remaining_till_next < remaining_march) {
+    pt = &gps->points[next_point_index];
+    copy_v3_v3(result, &pt->x);
+    return 0;
+  }
+  else {
+    float ratio = remaining_march / remaining_till_next;
+    interp_v3_v3v3(result, step_start, point, ratio);
+    return next_point_index;
+  }
+}
+
+static int stroke_march_count(const bGPDstroke *gps, const float dist)
+{
+  int point_count = 0;
+  float point[3];
+  int next_point_index = 1;
+  bGPDspoint *pt = NULL;
+
+  pt = &gps->points[0];
+  copy_v3_v3(point, &pt->x);
+  point_count++;
+
+  while ((next_point_index = stroke_march_next_point_no_interp(
+              gps, next_point_index, point, dist, point)) > -1) {
+    point_count++;
+    if (next_point_index == 0) {
+      break; /* last point finished */
+    }
+  }
+  return point_count;
+}
+
+/**
+ * Resample a stroke
+ * \param gps: Stroke to sample
+ * \param dist: Distance of one segment
+ */
+bool BKE_gpencil_sample_stroke(bGPDstroke *gps, const float dist)
+{
+  bGPDspoint *pt = gps->points;
+  bGPDspoint *pt1 = NULL;
+  bGPDspoint *pt2 = NULL;
+  int i;
+  LinkData *ld;
+  ListBase def_nr_list = {0};
+
+  if (gps->totpoints < 2 || dist < FLT_EPSILON) {
+    return false;
+  }
+
+  for (i = 0; i < gps->totpoints; i++) {
+    pt[i].flag &= ~GP_SPOINT_TAG_FEATURE; /*  feature point preservation not implemented yet */
+  }
+
+  int count = stroke_march_count(gps, dist);
+
+  bGPDspoint *new_pt = MEM_callocN(sizeof(bGPDspoint) * count, "gp_stroke_points_sampled");
+  MDeformVert *new_dv = NULL;
+
+  int result_totweight;
+
+  if (gps->dvert != NULL) {
+    stroke_defvert_create_nr_list(gps->dvert, count, &def_nr_list, &result_totweight);
+    new_dv = stroke_defvert_new_count(count, result_totweight, &def_nr_list);
+  }
+
+  int next_point_index = 1;
+  i = 0;
+  float pressure, strength, ratio_result;
+  int index_from, index_to;
+  float last_coord[3];
+
+  /*  1st point is always at the start */
+  pt1 = &gps->points[0];
+  copy_v3_v3(last_coord, &pt1->x);
+  pt2 = &new_pt[i];
+  copy_v3_v3(&pt2->x, last_coord);
+  new_pt[i].pressure = pt[0].pressure;
+  new_pt[i].strength = pt[0].strength;
+  i++;
+
+  if (new_dv) {
+    stroke_interpolate_deform_weights(gps, 0, 0, 0, &new_dv[0]);
+  }
+
+  /*  the rest */
+  while ((next_point_index = stroke_march_next_point(gps,
+                                                     next_point_index,
+                                                     last_coord,
+                                                     dist,
+                                                     last_coord,
+                                                     &pressure,
+                                                     &strength,
+                                                     &ratio_result,
+                                                     &index_from,
+                                                     &index_to)) > -1) {
+    pt2 = &new_pt[i];
+    copy_v3_v3(&pt2->x, last_coord);
+    new_pt[i].pressure = pressure;
+    new_pt[i].strength = strength;
+
+    if (new_dv) {
+      stroke_interpolate_deform_weights(gps, index_from, index_to, ratio_result, &new_dv[i]);
+    }
+
+    i++;
+    if (next_point_index == 0) {
+      break; /* last point finished */
+    }
+  }
+
+  gps->points = new_pt;
+  gps->totpoints = i;
+  MEM_freeN(pt); /* original */
+
+  if (new_dv) {
+    BKE_gpencil_free_stroke_weights(gps);
+    while (ld = BLI_pophead(&def_nr_list)) {
+      MEM_freeN(ld);
+    }
+    gps->dvert = new_dv;
+  }
+
+  gps->flag |= GP_STROKE_RECALC_GEOMETRY;
+  gps->tot_triangles = 0;
+
+  return true;
+}
+
 /**
  * Backbone stretch similar to Freestyle.
  * \param gps: Stroke to sample
@@ -1976,8 +2273,6 @@
   return true;
 }
 
-=======
->>>>>>> 179e886a
 /**
  * Apply smooth to stroke point
  * \param gps: Stroke to smooth
