/*
 * ***** BEGIN GPL LICENSE BLOCK *****
 *
 * This program is free software; you can redistribute it and/or
 * modify it under the terms of the GNU General Public License
 * as published by the Free Software Foundation; either version 2
 * of the License, or (at your option) any later version.
 *
 * This program is distributed in the hope that it will be useful,
 * but WITHOUT ANY WARRANTY; without even the implied warranty of
 * MERCHANTABILITY or FITNESS FOR A PARTICULAR PURPOSE.  See the
 * GNU General Public License for more details.
 *
 * You should have received a copy of the GNU General Public License
 * along with this program; if not, write to the Free Software Foundation,
 * Inc., 51 Franklin Street, Fifth Floor, Boston, MA 02110-1301, USA.
 *
 * The Original Code is Copyright (C) 2001-2002 by NaN Holding BV.
 * All rights reserved.
 *
 * The Original Code is: all of this file.
 *
 * Contributor(s): Robert Wenzlaff
 *
 * ***** END GPL LICENSE BLOCK *****
 *
 * Functions for writing avi-format files.
 * Added interface for generic movie support (ton)
 */

/** \file blender/blenkernel/intern/writeavi.c
 *  \ingroup bke
 */


#include <string.h>

#include "MEM_guardedalloc.h"

#include "DNA_scene_types.h"

#include "BLI_blenlib.h"
#include "BLI_utildefines.h"

#include "BKE_global.h"
#include "BKE_main.h"
#include "BKE_report.h"

#include "BKE_writeavi.h"

/* ********************** general blender movie support ***************************** */

<<<<<<< HEAD
static int start_stub(void *UNUSED(context_v), Scene *UNUSED(scene), RenderData *UNUSED(rd), int UNUSED(rectx), int UNUSED(recty),
                      const char *UNUSED(suffix), ReportList *UNUSED(reports))
=======
static int start_stub(Scene *UNUSED(scene), RenderData *UNUSED(rd), int UNUSED(rectx), int UNUSED(recty),
                      ReportList *UNUSED(reports), bool UNUSED(preview))
>>>>>>> 660173ed
{ return 0; }

static void end_stub(void *UNUSED(context_v))
{}

static int append_stub(void *UNUSED(context_v), RenderData *UNUSED(rd), int UNUSED(start_frame), int UNUSED(frame), int *UNUSED(pixels),
                       int UNUSED(rectx), int UNUSED(recty), const char *UNUSED(suffix), ReportList *UNUSED(reports))
{ return 0; }

static void *context_create_stub(void)
{ return NULL; }

static void context_free_stub(void *UNUSED(context_v))
{}

#ifdef WITH_AVI
#  include "AVI_avi.h"

/* callbacks */
<<<<<<< HEAD
static int start_avi(void *context_v, Scene *scene, RenderData *rd, int rectx, int recty, const char *suffix, ReportList *reports);
static void end_avi(void *context_v);
static int append_avi(void *context_v, RenderData *rd, int start_frame, int frame, int *pixels,
                      int rectx, int recty, const char *suffix, ReportList *reports);
static void filepath_avi(char *string, RenderData *rd, const char *suffix);
static void *context_create_avi(void);
static void context_free_avi(void *context_v);
=======
static int start_avi(Scene *scene, RenderData *rd, int rectx, int recty, ReportList *reports, bool preview);
static void end_avi(void);
static int append_avi(RenderData *rd, int start_frame, int frame, int *pixels,
                      int rectx, int recty, ReportList *reports);
static void filepath_avi(char *string, RenderData *rd, bool preview);
>>>>>>> 660173ed
#endif  /* WITH_AVI */

#ifdef WITH_QUICKTIME
#  include "quicktime_export.h"
#endif

#ifdef WITH_FFMPEG
#  include "BKE_writeffmpeg.h"
#endif

#ifdef WITH_FRAMESERVER
#  include "BKE_writeframeserver.h"
#endif

bMovieHandle *BKE_movie_handle_get(const char imtype)
{
	static bMovieHandle mh = {NULL};
	/* stub callbacks in case none of the movie formats is supported */
	mh.start_movie = start_stub;
	mh.append_movie = append_stub;
	mh.end_movie = end_stub;
	mh.get_next_frame = NULL;
	mh.get_movie_path = NULL;
	mh.context_create = context_create_stub;
	mh.context_free = context_free_stub;

	/* set the default handle, as builtin */
#ifdef WITH_AVI
	mh.start_movie = start_avi;
	mh.append_movie = append_avi;
	mh.end_movie = end_avi;
	mh.get_movie_path = filepath_avi;
	mh.context_create = context_create_avi;
	mh.context_free = context_free_avi;
#endif

	/* do the platform specific handles */
#ifdef WITH_QUICKTIME
	if (imtype == R_IMF_IMTYPE_QUICKTIME) {
		mh.start_movie = start_qt;
		mh.append_movie = append_qt;
		mh.end_movie = end_qt;
		mh.get_movie_path = filepath_qt;
		mh.context_create = context_create_qt;
		mh.context_free = context_free_qt;
	}
#endif
#ifdef WITH_FFMPEG
	if (ELEM(imtype, R_IMF_IMTYPE_FFMPEG, R_IMF_IMTYPE_H264, R_IMF_IMTYPE_XVID, R_IMF_IMTYPE_THEORA)) {
		mh.start_movie = BKE_ffmpeg_start;
		mh.append_movie = BKE_ffmpeg_append;
		mh.end_movie = BKE_ffmpeg_end;
		mh.get_movie_path = BKE_ffmpeg_filepath_get;
		mh.context_create = BKE_ffmpeg_context_create;
		mh.context_free = BKE_ffmpeg_context_free;
	}
#endif
#ifdef WITH_FRAMESERVER
	if (imtype == R_IMF_IMTYPE_FRAMESERVER) {
		mh.start_movie = BKE_frameserver_start;
		mh.append_movie = BKE_frameserver_append;
		mh.end_movie = BKE_frameserver_end;
		mh.get_next_frame = BKE_frameserver_loop;
		mh.context_create = BKE_frameserver_context_create;
		mh.context_free = BKE_frameserver_context_free;
	}
#endif

	/* in case all above are disabled */
	(void)imtype;return &mh;
}

/* ****************************************************************** */


#ifdef WITH_AVI

<<<<<<< HEAD
static void filepath_avi(char *string, RenderData *rd, const char *suffix)
=======
static AviMovie *avi = NULL;

static void filepath_avi(char *string, RenderData *rd, bool preview)
>>>>>>> 660173ed
{
	int sfra, efra;

	if (string == NULL) return;

	if (preview) {
		sfra = rd->psfra;
		efra = rd->pefra;
	}
	else {
		sfra = rd->sfra;
		efra = rd->efra;
	}

	strcpy(string, rd->pic);
	BLI_path_abs(string, G.main->name);

	BLI_make_existing_file(string);

	if (rd->scemode & R_EXTENSION) {
		if (!BLI_testextensie(string, ".avi")) {
			BLI_path_frame_range(string, sfra, efra, 4);
			strcat(string, ".avi");
		}
	}
	else {
		if (BLI_path_frame_check_chars(string)) {
			BLI_path_frame_range(string, sfra, efra, 4);
		}
	}

	BLI_path_suffix(string, FILE_MAX, suffix, "");
}

<<<<<<< HEAD
static int start_avi(void *context_v, Scene *UNUSED(scene), RenderData *rd, int rectx, int recty, const char *suffix, ReportList *reports)
=======
static int start_avi(Scene *scene, RenderData *rd, int rectx, int recty, ReportList *reports, bool preview)
>>>>>>> 660173ed
{
	int x, y;
	char name[256];
	AviFormat format;
	int quality;
	double framerate;
<<<<<<< HEAD
	AviMovie *avi = context_v;

	filepath_avi(name, rd, suffix);
=======
	
	(void)scene; /* unused */
	
	filepath_avi(name, rd, preview);
>>>>>>> 660173ed

	x = rectx;
	y = recty;

	quality = rd->im_format.quality;
	framerate = (double) rd->frs_sec / (double) rd->frs_sec_base;

	if (rd->im_format.imtype != R_IMF_IMTYPE_AVIJPEG) format = AVI_FORMAT_AVI_RGB;
	else format = AVI_FORMAT_MJPEG;

	if (AVI_open_compress(name, avi, 1, format) != AVI_ERROR_NONE) {
		BKE_report(reports, RPT_ERROR, "Cannot open or start AVI movie file");
		MEM_freeN(avi);
		avi = NULL;
		return 0;
	}
			
	AVI_set_compress_option(avi, AVI_OPTION_TYPE_MAIN, 0, AVI_OPTION_WIDTH, &x);
	AVI_set_compress_option(avi, AVI_OPTION_TYPE_MAIN, 0, AVI_OPTION_HEIGHT, &y);
	AVI_set_compress_option(avi, AVI_OPTION_TYPE_MAIN, 0, AVI_OPTION_QUALITY, &quality);
	AVI_set_compress_option(avi, AVI_OPTION_TYPE_MAIN, 0, AVI_OPTION_FRAMERATE, &framerate);

	avi->interlace = 0;
	avi->odd_fields = 0;
/*  avi->interlace = rd->mode & R_FIELDS; */
/*  avi->odd_fields = (rd->mode & R_ODDFIELD) ? 1 : 0; */
	
	printf("Created avi: %s\n", name);
	return 1;
}

static int append_avi(void *context_v, RenderData *UNUSED(rd), int start_frame, int frame, int *pixels,
                      int rectx, int recty, const char *UNUSED(suffix), ReportList *UNUSED(reports))
{
	unsigned int *rt1, *rt2, *rectot;
	int x, y;
	char *cp, rt;
	AviMovie *avi = context_v;
	
	if (avi == NULL)
		return 0;

	/* note that libavi free's the buffer... stupid interface - zr */
	rectot = MEM_mallocN(rectx * recty * sizeof(int), "rectot");
	rt1 = rectot;
	rt2 = (unsigned int *)pixels + (recty - 1) * rectx;
	/* flip y and convert to abgr */
	for (y = 0; y < recty; y++, rt1 += rectx, rt2 -= rectx) {
		memcpy(rt1, rt2, rectx * sizeof(int));
		
		cp = (char *)rt1;
		for (x = rectx; x > 0; x--) {
			rt = cp[0];
			cp[0] = cp[3];
			cp[3] = rt;
			rt = cp[1];
			cp[1] = cp[2];
			cp[2] = rt;
			cp += 4;
		}
	}
	
	AVI_write_frame(avi, (frame - start_frame), AVI_FORMAT_RGB32, rectot, rectx * recty * 4);
//	printf("added frame %3d (frame %3d in avi): ", frame, frame-start_frame);

	return 1;
}

static void end_avi(void *context_v)
{
	AviMovie *avi = context_v;

	if (avi == NULL) return;

	AVI_close_compress(avi);
}

static void *context_create_avi(void)
{
	AviMovie *avi = MEM_mallocN(sizeof(AviMovie), "avimovie");
	return avi;
}

static void context_free_avi(void *context_v)
{
	AviMovie *avi = context_v;
	if (avi) {
		MEM_freeN(avi);
	}
}

#endif  /* WITH_AVI */

/* similar to BKE_image_path_from_imformat() */
<<<<<<< HEAD
void BKE_movie_filepath_get(char *string, RenderData *rd, const char *suffix)
{
	bMovieHandle *mh = BKE_movie_handle_get(rd->im_format.imtype);
	if (mh->get_movie_path)
		mh->get_movie_path(string, rd, suffix);
=======
void BKE_movie_filepath_get(char *string, RenderData *rd, bool preview)
{
	bMovieHandle *mh = BKE_movie_handle_get(rd->im_format.imtype);
	if (mh->get_movie_path)
		mh->get_movie_path(string, rd, preview);
>>>>>>> 660173ed
	else
		string[0] = '\0';
}<|MERGE_RESOLUTION|>--- conflicted
+++ resolved
@@ -50,13 +50,8 @@
 
 /* ********************** general blender movie support ***************************** */
 
-<<<<<<< HEAD
 static int start_stub(void *UNUSED(context_v), Scene *UNUSED(scene), RenderData *UNUSED(rd), int UNUSED(rectx), int UNUSED(recty),
-                      const char *UNUSED(suffix), ReportList *UNUSED(reports))
-=======
-static int start_stub(Scene *UNUSED(scene), RenderData *UNUSED(rd), int UNUSED(rectx), int UNUSED(recty),
-                      ReportList *UNUSED(reports), bool UNUSED(preview))
->>>>>>> 660173ed
+                      ReportList *UNUSED(reports), bool UNUSED(preview), const char *UNUSED(suffix))
 { return 0; }
 
 static void end_stub(void *UNUSED(context_v))
@@ -76,21 +71,13 @@
 #  include "AVI_avi.h"
 
 /* callbacks */
-<<<<<<< HEAD
-static int start_avi(void *context_v, Scene *scene, RenderData *rd, int rectx, int recty, const char *suffix, ReportList *reports);
+static int start_avi(void *context_v, Scene *scene, RenderData *rd, int rectx, int recty, ReportList *reports, bool preview, const char *suffix);
 static void end_avi(void *context_v);
 static int append_avi(void *context_v, RenderData *rd, int start_frame, int frame, int *pixels,
                       int rectx, int recty, const char *suffix, ReportList *reports);
-static void filepath_avi(char *string, RenderData *rd, const char *suffix);
+static void filepath_avi(char *string, RenderData *rd, bool preview, const char *suffix);
 static void *context_create_avi(void);
 static void context_free_avi(void *context_v);
-=======
-static int start_avi(Scene *scene, RenderData *rd, int rectx, int recty, ReportList *reports, bool preview);
-static void end_avi(void);
-static int append_avi(RenderData *rd, int start_frame, int frame, int *pixels,
-                      int rectx, int recty, ReportList *reports);
-static void filepath_avi(char *string, RenderData *rd, bool preview);
->>>>>>> 660173ed
 #endif  /* WITH_AVI */
 
 #ifdef WITH_QUICKTIME
@@ -168,13 +155,7 @@
 
 #ifdef WITH_AVI
 
-<<<<<<< HEAD
-static void filepath_avi(char *string, RenderData *rd, const char *suffix)
-=======
-static AviMovie *avi = NULL;
-
-static void filepath_avi(char *string, RenderData *rd, bool preview)
->>>>>>> 660173ed
+static void filepath_avi(char *string, RenderData *rd, bool preview, const char *suffix)
 {
 	int sfra, efra;
 
@@ -209,27 +190,17 @@
 	BLI_path_suffix(string, FILE_MAX, suffix, "");
 }
 
-<<<<<<< HEAD
-static int start_avi(void *context_v, Scene *UNUSED(scene), RenderData *rd, int rectx, int recty, const char *suffix, ReportList *reports)
-=======
-static int start_avi(Scene *scene, RenderData *rd, int rectx, int recty, ReportList *reports, bool preview)
->>>>>>> 660173ed
+static int start_avi(void *context_v, Scene *UNUSED(scene), RenderData *rd, int rectx, int recty,
+                     ReportList *reports, bool preview, const char *suffix)
 {
 	int x, y;
 	char name[256];
 	AviFormat format;
 	int quality;
 	double framerate;
-<<<<<<< HEAD
 	AviMovie *avi = context_v;
 
-	filepath_avi(name, rd, suffix);
-=======
-	
-	(void)scene; /* unused */
-	
-	filepath_avi(name, rd, preview);
->>>>>>> 660173ed
+	filepath_avi(name, rd, preview, suffix);
 
 	x = rectx;
 	y = recty;
@@ -324,19 +295,11 @@
 #endif  /* WITH_AVI */
 
 /* similar to BKE_image_path_from_imformat() */
-<<<<<<< HEAD
-void BKE_movie_filepath_get(char *string, RenderData *rd, const char *suffix)
+void BKE_movie_filepath_get(char *string, RenderData *rd, bool preview, const char *suffix)
 {
 	bMovieHandle *mh = BKE_movie_handle_get(rd->im_format.imtype);
 	if (mh->get_movie_path)
-		mh->get_movie_path(string, rd, suffix);
-=======
-void BKE_movie_filepath_get(char *string, RenderData *rd, bool preview)
-{
-	bMovieHandle *mh = BKE_movie_handle_get(rd->im_format.imtype);
-	if (mh->get_movie_path)
-		mh->get_movie_path(string, rd, preview);
->>>>>>> 660173ed
+		mh->get_movie_path(string, rd, preview, suffix);
 	else
 		string[0] = '\0';
 }