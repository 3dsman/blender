--- conflicted
+++ resolved
@@ -40,14 +40,9 @@
 #include "IMB_moviecache.h"
 
 #include "BKE_addon.h"
-<<<<<<< HEAD
 #include "BKE_asset_engine.h"
 #include "BKE_blender.h"  /* own include */
 #include "BKE_blender_version.h"  /* own include */
-=======
-#include "BKE_blender.h"         /* own include */
-#include "BKE_blender_version.h" /* own include */
->>>>>>> e12c08e8
 #include "BKE_blender_user_menu.h"
 #include "BKE_blendfile.h"
 #include "BKE_brush.h"
@@ -81,32 +76,32 @@
 /* only to be called on exit blender */
 void BKE_blender_free(void)
 {
-  /* samples are in a global list..., also sets G_MAIN->sound->sample NULL */
-
-  BKE_studiolight_free(); /* needs to run before main free as wm is still referenced for icons preview jobs */
-  BKE_main_free(G_MAIN);
-  G_MAIN = NULL;
-
-  if (G.log.file != NULL) {
-    fclose(G.log.file);
-  }
-
-  BKE_spacetypes_free(); /* after free main, it uses space callbacks */
-
-  IMB_exit();
-  BKE_cachefiles_exit();
-  BKE_images_exit();
-  DEG_free_node_types();
-
-  BKE_brush_system_exit();
-  RE_texture_rng_exit();
-
-  BLI_callback_global_finalize();
-
-  BKE_sequencer_cache_destruct();
-  IMB_moviecache_destruct();
-
-  free_nodesystem();
+	/* samples are in a global list..., also sets G_MAIN->sound->sample NULL */
+
+	BKE_studiolight_free(); /* needs to run before main free as wm is still referenced for icons preview jobs */
+	BKE_main_free(G_MAIN);
+	G_MAIN = NULL;
+
+	if (G.log.file != NULL) {
+		fclose(G.log.file);
+	}
+
+	BKE_spacetypes_free();      /* after free main, it uses space callbacks */
+
+	IMB_exit();
+	BKE_cachefiles_exit();
+	BKE_images_exit();
+	DEG_free_node_types();
+
+	BKE_brush_system_exit();
+	RE_texture_rng_exit();
+
+	BLI_callback_global_finalize();
+
+	BKE_sequencer_cache_destruct();
+	IMB_moviecache_destruct();
+
+	free_nodesystem();
 }
 
 void BKE_blender_version_string(char *version_str,
@@ -116,130 +111,130 @@
                                 bool v_prefix,
                                 bool include_subversion)
 {
-  const char *prefix = v_prefix ? "v" : "";
-
-  if (include_subversion && subversion > 0) {
+	const char *prefix = v_prefix ? "v" : "";
+
+	if (include_subversion && subversion > 0) {
     BLI_snprintf(
         version_str, maxncpy, "%s%d.%02d.%d", prefix, version / 100, version % 100, subversion);
-  }
-  else {
-    BLI_snprintf(version_str, maxncpy, "%s%d.%02d", prefix, version / 100, version % 100);
-  }
+	}
+	else {
+		BLI_snprintf(version_str, maxncpy, "%s%d.%02d", prefix, version / 100, version % 100);
+	}
 }
 
 void BKE_blender_globals_init(void)
 {
-  memset(&G, 0, sizeof(Global));
-
-  U.savetime = 1;
-
-  G_MAIN = BKE_main_new();
-
-  strcpy(G.ima, "//");
+	memset(&G, 0, sizeof(Global));
+
+	U.savetime = 1;
+
+	G_MAIN = BKE_main_new();
+
+	strcpy(G.ima, "//");
 
   BKE_blender_version_string(
       versionstr, sizeof(versionstr), BLENDER_VERSION, BLENDER_SUBVERSION, true, true);
 
 #ifndef WITH_PYTHON_SECURITY /* default */
-  G.f |= G_FLAG_SCRIPT_AUTOEXEC;
+	G.f |= G_FLAG_SCRIPT_AUTOEXEC;
 #else
-  G.f &= ~G_FLAG_SCRIPT_AUTOEXEC;
+	G.f &= ~G_FLAG_SCRIPT_AUTOEXEC;
 #endif
 
-  G.log.level = 1;
+	G.log.level = 1;
 }
 
 void BKE_blender_globals_clear(void)
 {
-  BKE_main_free(G_MAIN); /* free all lib data */
-
-  G_MAIN = NULL;
+	BKE_main_free(G_MAIN);          /* free all lib data */
+
+	G_MAIN = NULL;
 }
 
 /***/
 
 static void keymap_item_free(wmKeyMapItem *kmi)
 {
-  if (kmi->properties) {
-    IDP_FreeProperty(kmi->properties);
-    MEM_freeN(kmi->properties);
-  }
-  if (kmi->ptr)
-    MEM_freeN(kmi->ptr);
+	if (kmi->properties) {
+		IDP_FreeProperty(kmi->properties);
+		MEM_freeN(kmi->properties);
+	}
+	if (kmi->ptr)
+		MEM_freeN(kmi->ptr);
 }
 
 void BKE_blender_userdef_data_swap(UserDef *userdef_a, UserDef *userdef_b)
 {
-  SWAP(UserDef, *userdef_a, *userdef_b);
+	SWAP(UserDef, *userdef_a, *userdef_b);
 }
 
 void BKE_blender_userdef_data_set(UserDef *userdef)
 {
-  BKE_blender_userdef_data_swap(&U, userdef);
-  BKE_blender_userdef_data_free(userdef, true);
+	BKE_blender_userdef_data_swap(&U, userdef);
+	BKE_blender_userdef_data_free(userdef, true);
 }
 
 void BKE_blender_userdef_data_set_and_free(UserDef *userdef)
 {
-  BKE_blender_userdef_data_set(userdef);
-  MEM_freeN(userdef);
+	BKE_blender_userdef_data_set(userdef);
+	MEM_freeN(userdef);
 }
 
 static void userdef_free_keymaps(UserDef *userdef)
 {
-  for (wmKeyMap *km = userdef->user_keymaps.first, *km_next; km; km = km_next) {
-    km_next = km->next;
-    for (wmKeyMapDiffItem *kmdi = km->diff_items.first; kmdi; kmdi = kmdi->next) {
-      if (kmdi->add_item) {
-        keymap_item_free(kmdi->add_item);
-        MEM_freeN(kmdi->add_item);
-      }
-      if (kmdi->remove_item) {
-        keymap_item_free(kmdi->remove_item);
-        MEM_freeN(kmdi->remove_item);
-      }
-    }
-
-    for (wmKeyMapItem *kmi = km->items.first; kmi; kmi = kmi->next) {
-      keymap_item_free(kmi);
-    }
-
-    BLI_freelistN(&km->diff_items);
-    BLI_freelistN(&km->items);
-
-    MEM_freeN(km);
-  }
-  BLI_listbase_clear(&userdef->user_keymaps);
+	for (wmKeyMap *km = userdef->user_keymaps.first, *km_next; km; km = km_next) {
+		km_next = km->next;
+		for (wmKeyMapDiffItem *kmdi = km->diff_items.first; kmdi; kmdi = kmdi->next) {
+			if (kmdi->add_item) {
+				keymap_item_free(kmdi->add_item);
+				MEM_freeN(kmdi->add_item);
+			}
+			if (kmdi->remove_item) {
+				keymap_item_free(kmdi->remove_item);
+				MEM_freeN(kmdi->remove_item);
+			}
+		}
+
+		for (wmKeyMapItem *kmi = km->items.first; kmi; kmi = kmi->next) {
+			keymap_item_free(kmi);
+		}
+
+		BLI_freelistN(&km->diff_items);
+		BLI_freelistN(&km->items);
+
+		MEM_freeN(km);
+	}
+	BLI_listbase_clear(&userdef->user_keymaps);
 }
 
 static void userdef_free_keyconfig_prefs(UserDef *userdef)
 {
   for (wmKeyConfigPref *kpt = userdef->user_keyconfig_prefs.first, *kpt_next; kpt;
        kpt = kpt_next) {
-    kpt_next = kpt->next;
-    IDP_FreeProperty(kpt->prop);
-    MEM_freeN(kpt->prop);
-    MEM_freeN(kpt);
-  }
-  BLI_listbase_clear(&userdef->user_keyconfig_prefs);
+		kpt_next = kpt->next;
+		IDP_FreeProperty(kpt->prop);
+		MEM_freeN(kpt->prop);
+		MEM_freeN(kpt);
+	}
+	BLI_listbase_clear(&userdef->user_keyconfig_prefs);
 }
 
 static void userdef_free_user_menus(UserDef *userdef)
 {
-  for (bUserMenu *um = userdef->user_menus.first, *um_next; um; um = um_next) {
-    um_next = um->next;
-    BKE_blender_user_menu_item_free_list(&um->items);
-    MEM_freeN(um);
-  }
+	for (bUserMenu *um = userdef->user_menus.first, *um_next; um; um = um_next) {
+		um_next = um->next;
+		BKE_blender_user_menu_item_free_list(&um->items);
+		MEM_freeN(um);
+	}
 }
 
 static void userdef_free_addons(UserDef *userdef)
 {
-  for (bAddon *addon = userdef->addons.first, *addon_next; addon; addon = addon_next) {
-    addon_next = addon->next;
-    BKE_addon_free(addon);
-  }
-  BLI_listbase_clear(&userdef->addons);
+	for (bAddon *addon = userdef->addons.first, *addon_next; addon; addon = addon_next) {
+		addon_next = addon->next;
+		BKE_addon_free(addon);
+	}
+	BLI_listbase_clear(&userdef->addons);
 }
 
 /**
@@ -249,26 +244,26 @@
 void BKE_blender_userdef_data_free(UserDef *userdef, bool clear_fonts)
 {
 #define U _invalid_access_ /* ensure no accidental global access */
-#ifdef U                   /* quiet warning */
+#ifdef U  /* quiet warning */
 #endif
 
-  userdef_free_keymaps(userdef);
-  userdef_free_keyconfig_prefs(userdef);
-  userdef_free_user_menus(userdef);
-  userdef_free_addons(userdef);
-
-  if (clear_fonts) {
-    for (uiFont *font = userdef->uifonts.first; font; font = font->next) {
-      BLF_unload_id(font->blf_id);
-    }
-    BLF_default_set(-1);
-  }
-
-  BLI_freelistN(&userdef->autoexec_paths);
-
-  BLI_freelistN(&userdef->uistyles);
-  BLI_freelistN(&userdef->uifonts);
-  BLI_freelistN(&userdef->themes);
+	userdef_free_keymaps(userdef);
+	userdef_free_keyconfig_prefs(userdef);
+	userdef_free_user_menus(userdef);
+	userdef_free_addons(userdef);
+
+	if (clear_fonts) {
+		for (uiFont *font = userdef->uifonts.first; font; font = font->next) {
+			BLF_unload_id(font->blf_id);
+		}
+		BLF_default_set(-1);
+	}
+
+	BLI_freelistN(&userdef->autoexec_paths);
+
+	BLI_freelistN(&userdef->uistyles);
+	BLI_freelistN(&userdef->uifonts);
+	BLI_freelistN(&userdef->themes);
 
 #undef U
 }
@@ -279,51 +274,51 @@
  */
 void BKE_blender_userdef_app_template_data_swap(UserDef *userdef_a, UserDef *userdef_b)
 {
-  /* TODO:
-   * - various minor settings (add as needed).
-   */
+	/* TODO:
+	 * - various minor settings (add as needed).
+	 */
 
 #define DATA_SWAP(id) \
-  { \
-    UserDef userdef_tmp; \
-    memcpy(&(userdef_tmp.id), &(userdef_a->id), sizeof(userdef_tmp.id)); \
-    memcpy(&(userdef_a->id), &(userdef_b->id), sizeof(userdef_tmp.id)); \
-    memcpy(&(userdef_b->id), &(userdef_tmp.id), sizeof(userdef_tmp.id)); \
+	{ \
+		UserDef userdef_tmp; \
+		memcpy(&(userdef_tmp.id), &(userdef_a->id), sizeof(userdef_tmp.id)); \
+		memcpy(&(userdef_a->id), &(userdef_b->id), sizeof(userdef_tmp.id)); \
+		memcpy(&(userdef_b->id), &(userdef_tmp.id), sizeof(userdef_tmp.id)); \
   } \
   ((void)0)
 
 #define LIST_SWAP(id) \
   { \
-    SWAP(ListBase, userdef_a->id, userdef_b->id); \
+	SWAP(ListBase, userdef_a->id, userdef_b->id); \
   } \
   ((void)0)
 
 #define FLAG_SWAP(id, ty, flags) \
   { \
-    CHECK_TYPE(&(userdef_a->id), ty *); \
-    const ty f = flags; \
-    const ty a = userdef_a->id; \
-    const ty b = userdef_b->id; \
-    userdef_a->id = (userdef_a->id & ~f) | (b & f); \
-    userdef_b->id = (userdef_b->id & ~f) | (a & f); \
+	CHECK_TYPE(&(userdef_a->id), ty *); \
+	const ty f = flags; \
+	const ty a = userdef_a->id; \
+	const ty b = userdef_b->id; \
+	userdef_a->id = (userdef_a->id & ~f) | (b & f); \
+	userdef_b->id = (userdef_b->id & ~f) | (a & f); \
   } \
   ((void)0)
 
-  LIST_SWAP(uistyles);
-  LIST_SWAP(uifonts);
-  LIST_SWAP(themes);
-  LIST_SWAP(addons);
-  LIST_SWAP(user_keymaps);
-
-  DATA_SWAP(font_path_ui);
-  DATA_SWAP(font_path_ui_mono);
-  DATA_SWAP(keyconfigstr);
-
-  DATA_SWAP(gizmo_flag);
-  DATA_SWAP(app_flag);
-
-  /* We could add others. */
-  FLAG_SWAP(uiflag, int, USER_SAVE_PROMPT);
+	LIST_SWAP(uistyles);
+	LIST_SWAP(uifonts);
+	LIST_SWAP(themes);
+	LIST_SWAP(addons);
+	LIST_SWAP(user_keymaps);
+
+	DATA_SWAP(font_path_ui);
+	DATA_SWAP(font_path_ui_mono);
+	DATA_SWAP(keyconfigstr);
+
+	DATA_SWAP(gizmo_flag);
+	DATA_SWAP(app_flag);
+
+	/* We could add others. */
+	FLAG_SWAP(uiflag, int, USER_SAVE_PROMPT);
 
 #undef SWAP_TYPELESS
 #undef DATA_SWAP
@@ -333,14 +328,14 @@
 
 void BKE_blender_userdef_app_template_data_set(UserDef *userdef)
 {
-  BKE_blender_userdef_app_template_data_swap(&U, userdef);
-  BKE_blender_userdef_data_free(userdef, true);
+	BKE_blender_userdef_app_template_data_swap(&U, userdef);
+	BKE_blender_userdef_data_free(userdef, true);
 }
 
 void BKE_blender_userdef_app_template_data_set_and_free(UserDef *userdef)
 {
-  BKE_blender_userdef_app_template_data_set(userdef);
-  MEM_freeN(userdef);
+	BKE_blender_userdef_app_template_data_set(userdef);
+	MEM_freeN(userdef);
 }
 
 /** \name Blender's AtExit
@@ -349,49 +344,49 @@
  * \{ */
 
 static struct AtExitData {
-  struct AtExitData *next;
-
-  void (*func)(void *user_data);
-  void *user_data;
+	struct AtExitData *next;
+
+	void (*func)(void *user_data);
+	void *user_data;
 } *g_atexit = NULL;
 
 void BKE_blender_atexit_register(void (*func)(void *user_data), void *user_data)
 {
-  struct AtExitData *ae = malloc(sizeof(*ae));
-  ae->next = g_atexit;
-  ae->func = func;
-  ae->user_data = user_data;
-  g_atexit = ae;
+	struct AtExitData *ae = malloc(sizeof(*ae));
+	ae->next = g_atexit;
+	ae->func = func;
+	ae->user_data = user_data;
+	g_atexit = ae;
 }
 
 void BKE_blender_atexit_unregister(void (*func)(void *user_data), const void *user_data)
 {
-  struct AtExitData *ae = g_atexit;
-  struct AtExitData **ae_p = &g_atexit;
-
-  while (ae) {
-    if ((ae->func == func) && (ae->user_data == user_data)) {
-      *ae_p = ae->next;
-      free(ae);
-      return;
-    }
-    ae_p = &ae;
-    ae = ae->next;
-  }
+	struct AtExitData *ae = g_atexit;
+	struct AtExitData **ae_p = &g_atexit;
+
+	while (ae) {
+		if ((ae->func == func) && (ae->user_data == user_data)) {
+			*ae_p = ae->next;
+			free(ae);
+			return;
+		}
+		ae_p = &ae;
+		ae = ae->next;
+	}
 }
 
 void BKE_blender_atexit(void)
 {
-  struct AtExitData *ae = g_atexit, *ae_next;
-  while (ae) {
-    ae_next = ae->next;
-
-    ae->func(ae->user_data);
-
-    free(ae);
-    ae = ae_next;
-  }
-  g_atexit = NULL;
+	struct AtExitData *ae = g_atexit, *ae_next;
+	while (ae) {
+		ae_next = ae->next;
+
+		ae->func(ae->user_data);
+
+		free(ae);
+		ae = ae_next;
+	}
+	g_atexit = NULL;
 }
 
 /** \} */