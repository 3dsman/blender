/**
 * $Id$
 *
 * ***** BEGIN GPL LICENSE BLOCK *****
 *
 * This program is free software; you can redistribute it and/or
 * modify it under the terms of the GNU General Public License
 * as published by the Free Software Foundation; either version 2
 * of the License, or (at your option) any later version.
 *
 * This program is distributed in the hope that it will be useful,
 * but WITHOUT ANY WARRANTY; without even the implied warranty of
 * MERCHANTABILITY or FITNESS FOR A PARTICULAR PURPOSE.  See the
 * GNU General Public License for more details.
 *
 * You should have received a copy of the GNU General Public License
 * along with this program; if not, write to the Free Software Foundation,
 * Inc., 51 Franklin Street, Fifth Floor, Boston, MA 02110-1301, USA.
 *
 * The Original Code is Copyright (C) 2004 Blender Foundation.
 * All rights reserved.
 *
 * Contributor(s): none yet.
 *
 * ***** END GPL LICENSE BLOCK *****
 */
 
#include <stdio.h>
#include <string.h>
#include <math.h>

#include "BLI_winstuff.h"

#include "DNA_anim_types.h"
#include "DNA_camera_types.h"
#include "DNA_group_types.h"
#include "DNA_lattice_types.h"
#include "DNA_key_types.h"
#include "DNA_mesh_types.h"
#include "DNA_scene_types.h"
#include "DNA_screen_types.h"
#include "DNA_windowmanager_types.h"

#include "BLI_ghash.h"

#include "BKE_animsys.h"
#include "BKE_action.h"
#include "BKE_effect.h"
#include "BKE_fcurve.h"
#include "BKE_global.h"
#include "BKE_group.h"
#include "BKE_key.h"
#include "BKE_main.h"
#include "BKE_mball.h"
#include "BKE_modifier.h"
#include "BKE_object.h"
#include "BKE_particle.h"
#include "BKE_pointcache.h"
#include "BKE_scene.h"
#include "BKE_screen.h"

#include "MEM_guardedalloc.h"

#ifndef DISABLE_PYTHON
#include "BPY_extern.h"
#endif

 #include "depsgraph_private.h"
 
/* Queue and stack operations for dag traversal 
 *
 * the queue store a list of freenodes to avoid successives alloc/dealloc
 */

DagNodeQueue * queue_create (int slots) 
{
	DagNodeQueue * queue;
	DagNodeQueueElem * elem;
	int i;
	
	queue = MEM_mallocN(sizeof(DagNodeQueue),"DAG queue");
	queue->freenodes = MEM_mallocN(sizeof(DagNodeQueue),"DAG queue");
	queue->count = 0;
	queue->maxlevel = 0;
	queue->first = queue->last = NULL;
	elem = MEM_mallocN(sizeof(DagNodeQueueElem),"DAG queue elem3");
	elem->node = NULL;
	elem->next = NULL;
	queue->freenodes->first = queue->freenodes->last = elem;
	
	for (i = 1; i <slots;i++) {
		elem = MEM_mallocN(sizeof(DagNodeQueueElem),"DAG queue elem4");
		elem->node = NULL;
		elem->next = NULL;
		queue->freenodes->last->next = elem;
		queue->freenodes->last = elem;
	}
	queue->freenodes->count = slots;
	return queue;
}

void queue_raz(DagNodeQueue *queue)
{
	DagNodeQueueElem * elem;
	
	elem = queue->first;
	if (queue->freenodes->last)
		queue->freenodes->last->next = elem;
	else
		queue->freenodes->first = queue->freenodes->last = elem;
	
	elem->node = NULL;
	queue->freenodes->count++;
	while (elem->next) {
		elem = elem->next;
		elem->node = NULL;
		queue->freenodes->count++;
	}
	queue->freenodes->last = elem;
	queue->count = 0;
}

void queue_delete(DagNodeQueue *queue)
{
	DagNodeQueueElem * elem;
	DagNodeQueueElem * temp;
	
	elem = queue->first;
	while (elem) {
		temp = elem;
		elem = elem->next;
		MEM_freeN(temp);
	}
	
	elem = queue->freenodes->first;
	while (elem) {
		temp = elem;
		elem = elem->next;
		MEM_freeN(temp);
	}
	
	MEM_freeN(queue->freenodes);			
	MEM_freeN(queue);			
}

/* insert in queue, remove in front */
void push_queue(DagNodeQueue *queue, DagNode *node)
{
	DagNodeQueueElem * elem;
	int i;

	if (node == NULL) {
		fprintf(stderr,"pushing null node \n");
		return;
	}
	/*fprintf(stderr,"BFS push : %s %d\n",((ID *) node->ob)->name, queue->count);*/

	elem = queue->freenodes->first;
	if (elem != NULL) {
		queue->freenodes->first = elem->next;
		if ( queue->freenodes->last == elem) {
			queue->freenodes->last = NULL;
			queue->freenodes->first = NULL;
		}
		queue->freenodes->count--;
	} else { /* alllocating more */		
		elem = MEM_mallocN(sizeof(DagNodeQueueElem),"DAG queue elem1");
		elem->node = NULL;
		elem->next = NULL;
		queue->freenodes->first = queue->freenodes->last = elem;

		for (i = 1; i <DAGQUEUEALLOC;i++) {
			elem = MEM_mallocN(sizeof(DagNodeQueueElem),"DAG queue elem2");
			elem->node = NULL;
			elem->next = NULL;
			queue->freenodes->last->next = elem;
			queue->freenodes->last = elem;
		}
		queue->freenodes->count = DAGQUEUEALLOC;
			
		elem = queue->freenodes->first;	
		queue->freenodes->first = elem->next;	
	}
	elem->next = NULL;
	elem->node = node;
	if (queue->last != NULL)
		queue->last->next = elem;
	queue->last = elem;
	if (queue->first == NULL) {
		queue->first = elem;
	}
	queue->count++;
}


/* insert in front, remove in front */
void push_stack(DagNodeQueue *queue, DagNode *node)
{
	DagNodeQueueElem * elem;
	int i;

	elem = queue->freenodes->first;	
	if (elem != NULL) {
		queue->freenodes->first = elem->next;
		if ( queue->freenodes->last == elem) {
			queue->freenodes->last = NULL;
			queue->freenodes->first = NULL;
		}
		queue->freenodes->count--;
	} else { /* alllocating more */
		elem = MEM_mallocN(sizeof(DagNodeQueueElem),"DAG queue elem1");
		elem->node = NULL;
		elem->next = NULL;
		queue->freenodes->first = queue->freenodes->last = elem;

		for (i = 1; i <DAGQUEUEALLOC;i++) {
			elem = MEM_mallocN(sizeof(DagNodeQueueElem),"DAG queue elem2");
			elem->node = NULL;
			elem->next = NULL;
			queue->freenodes->last->next = elem;
			queue->freenodes->last = elem;
		}
		queue->freenodes->count = DAGQUEUEALLOC;
			
		elem = queue->freenodes->first;	
		queue->freenodes->first = elem->next;	
	}
	elem->next = queue->first;
	elem->node = node;
	queue->first = elem;
	if (queue->last == NULL)
		queue->last = elem;
	queue->count++;
}


DagNode * pop_queue(DagNodeQueue *queue)
{
	DagNodeQueueElem * elem;
	DagNode *node;

	elem = queue->first;
	if (elem) {
		queue->first = elem->next;
		if (queue->last == elem) {
			queue->last=NULL;
			queue->first=NULL;
		}
		queue->count--;
		if (queue->freenodes->last)
			queue->freenodes->last->next=elem;
		queue->freenodes->last=elem;
		if (queue->freenodes->first == NULL)
			queue->freenodes->first=elem;
		node = elem->node;
		elem->node = NULL;
		elem->next = NULL;
		queue->freenodes->count++;
		return node;
	} else {
		fprintf(stderr,"return null \n");
		return NULL;
	}
}

void	*pop_ob_queue(struct DagNodeQueue *queue) {
	return(pop_queue(queue)->ob);
}

DagNode * get_top_node_queue(DagNodeQueue *queue) 
{
	return queue->first->node;
}

int		queue_count(struct DagNodeQueue *queue){
	return queue->count;
}


DagForest * dag_init()
{
	DagForest *forest;
	/* use callocN to init all zero */
	forest = MEM_callocN(sizeof(DagForest),"DAG root");
	return forest;
}

/* isdata = object data... */
// XXX this needs to be extended to be more flexible (so that not only objects are evaluated via depsgraph)...
static void dag_add_driver_relation(AnimData *adt, DagForest *dag, DagNode *node, int isdata)
{
	FCurve *fcu;
	DagNode *node1;
	
	for (fcu= adt->drivers.first; fcu; fcu= fcu->next) {
		ChannelDriver *driver= fcu->driver;
		DriverVar *dvar;
		
		/* loop over variables to get the target relationships */
		for (dvar= driver->variables.first; dvar; dvar= dvar->next) {
			/* only used targets */
			DRIVER_TARGETS_USED_LOOPER(dvar) 
			{
				if (dtar->id) {
					// FIXME: other data types need to be added here so that they can work!
					if (GS(dtar->id->name)==ID_OB) {
						Object *ob= (Object *)dtar->id;
						
						/* normal channel-drives-channel */
						node1 = dag_get_node(dag, dtar->id);
						
						/* check if bone... */
						if ((ob->type==OB_ARMATURE) && 
							( ((dtar->rna_path) && strstr(dtar->rna_path, "pose.bones[")) || 
							  ((dtar->flag & DTAR_FLAG_STRUCT_REF) && (dtar->pchan_name[0])) )) 
						{
							dag_add_relation(dag, node1, node, isdata?DAG_RL_DATA_DATA:DAG_RL_DATA_OB, "Driver");
						}
						/* check if ob data */
						else if (dtar->rna_path && strstr(dtar->rna_path, "data."))
							dag_add_relation(dag, node1, node, isdata?DAG_RL_DATA_DATA:DAG_RL_DATA_OB, "Driver");
						/* normal */
						else
							dag_add_relation(dag, node1, node, isdata?DAG_RL_OB_DATA:DAG_RL_OB_OB, "Driver");
					}
				}
			}
			DRIVER_TARGETS_LOOPER_END
		}
	}
}

static void dag_add_collision_field_relation(DagForest *dag, Scene *scene, Object *ob, DagNode *node)
{
	Base *base;
	DagNode *node2;

	// would be nice to have a list of colliders here
	// so for now walk all objects in scene check 'same layer rule'
	for(base = scene->base.first; base; base= base->next) {
		if((base->lay & ob->lay) && base->object->pd) {
			Object *ob1= base->object;
			if((ob1->pd->deflect || ob1->pd->forcefield) && (ob1 != ob))  {
				node2 = dag_get_node(dag, ob1);					
				dag_add_relation(dag, node2, node, DAG_RL_DATA_DATA|DAG_RL_OB_DATA, "Field Collision");
			}
		}
	}
}

static void build_dag_object(DagForest *dag, DagNode *scenenode, Scene *scene, Object *ob, int mask)
{
	bConstraint *con;
	DagNode * node;
	DagNode * node2;
	DagNode * node3;
	Key *key;
	ParticleSystem *psys;
	int addtoroot= 1;
	
	node = dag_get_node(dag, ob);
	
	if ((ob->data) && (mask&DAG_RL_DATA)) {
		node2 = dag_get_node(dag,ob->data);
		dag_add_relation(dag,node,node2,DAG_RL_DATA, "Object-Data Relation");
		node2->first_ancestor = ob;
		node2->ancestor_count += 1;
	}
	
	if (ob->type == OB_ARMATURE) {
		if (ob->pose){
			bPoseChannel *pchan;
			bConstraint *con;
			
			for (pchan = ob->pose->chanbase.first; pchan; pchan=pchan->next) {
				for (con = pchan->constraints.first; con; con=con->next) {
					bConstraintTypeInfo *cti= constraint_get_typeinfo(con);
					ListBase targets = {NULL, NULL};
					bConstraintTarget *ct;
					
					if (cti && cti->get_constraint_targets) {
						cti->get_constraint_targets(con, &targets);
						
						for (ct= targets.first; ct; ct= ct->next) {
							if (ct->tar && ct->tar != ob) {
								// fprintf(stderr,"armature %s target :%s \n", ob->id.name, target->id.name);
								node3 = dag_get_node(dag, ct->tar);
								
								if (ct->subtarget[0])
									dag_add_relation(dag,node3,node, DAG_RL_OB_DATA|DAG_RL_DATA_DATA, cti->name);
								else if(ELEM3(con->type, CONSTRAINT_TYPE_FOLLOWPATH, CONSTRAINT_TYPE_CLAMPTO, CONSTRAINT_TYPE_SPLINEIK)) 	
									dag_add_relation(dag,node3,node, DAG_RL_DATA_DATA|DAG_RL_OB_DATA, cti->name);
								else
									dag_add_relation(dag,node3,node, DAG_RL_OB_DATA, cti->name);
							}
						}
						
						if (cti->flush_constraint_targets)
							cti->flush_constraint_targets(con, &targets, 1);
					}
					
				}
			}
		}
	}
	
	/* driver dependencies, nla modifiers */
#if 0 // XXX old animation system
	if(ob->nlastrips.first) {
		bActionStrip *strip;
		bActionChannel *chan;
		for(strip= ob->nlastrips.first; strip; strip= strip->next) {
			if(strip->modifiers.first) {
				bActionModifier *amod;
				for(amod= strip->modifiers.first; amod; amod= amod->next) {
					if(amod->ob) {
						node2 = dag_get_node(dag, amod->ob);
						dag_add_relation(dag, node2, node, DAG_RL_DATA_DATA|DAG_RL_OB_DATA, "NLA Strip Modifier");
					}
				}
			}
		}
	}
#endif // XXX old animation system
	if (ob->adt)
		dag_add_driver_relation(ob->adt, dag, node, (ob->type == OB_ARMATURE)); // XXX isdata arg here doesn't give an accurate picture of situation
		
	key= ob_get_key(ob);
	if (key && key->adt)
		dag_add_driver_relation(key->adt, dag, node, 1);

	if (ob->modifiers.first) {
		ModifierData *md;
		
		for(md=ob->modifiers.first; md; md=md->next) {
			ModifierTypeInfo *mti = modifierType_getInfo(md->type);
			
			if (mti->updateDepgraph) mti->updateDepgraph(md, dag, scene, ob, node);
		}
	}
	if (ob->parent) {
		node2 = dag_get_node(dag,ob->parent);
		
		switch(ob->partype) {
			case PARSKEL:
				dag_add_relation(dag,node2,node,DAG_RL_DATA_DATA|DAG_RL_OB_OB, "Parent");
				break;
			case PARVERT1: case PARVERT3: case PARBONE:
				dag_add_relation(dag,node2,node,DAG_RL_DATA_OB|DAG_RL_OB_OB, "Vertex Parent");
				break;
			default:
				if(ob->parent->type==OB_LATTICE) 
					dag_add_relation(dag,node2,node,DAG_RL_DATA_DATA|DAG_RL_OB_OB, "Lattice Parent");
				else if(ob->parent->type==OB_CURVE) {
					Curve *cu= ob->parent->data;
					if(cu->flag & CU_PATH) 
						dag_add_relation(dag,node2,node,DAG_RL_DATA_OB|DAG_RL_OB_OB, "Curve Parent");
					else
						dag_add_relation(dag,node2,node,DAG_RL_OB_OB, "Curve Parent");
				}
				else
					dag_add_relation(dag,node2,node,DAG_RL_OB_OB, "Parent");
		}
		/* exception case: parent is duplivert */
		if(ob->type==OB_MBALL && (ob->parent->transflag & OB_DUPLIVERTS)) {
			dag_add_relation(dag, node2, node, DAG_RL_DATA_DATA|DAG_RL_OB_OB, "Duplivert");
		}
		
		addtoroot = 0;
	}
	if (ob->proxy) {
		node2 = dag_get_node(dag, ob->proxy);
		dag_add_relation(dag, node, node2, DAG_RL_DATA_DATA|DAG_RL_OB_OB, "Proxy");
		/* inverted relation, so addtoroot shouldn't be set to zero */
	}
	
	if (ob->transflag & OB_DUPLI) {
		if((ob->transflag & OB_DUPLIGROUP) && ob->dup_group) {
			GroupObject *go;
			for(go= ob->dup_group->gobject.first; go; go= go->next) {
				if(go->ob) {
					node2 = dag_get_node(dag, go->ob);
					/* node2 changes node1, this keeps animations updated in groups?? not logical? */
					dag_add_relation(dag, node2, node, DAG_RL_OB_OB, "Dupligroup");
				}
			}
		}
	}
    
	/* softbody collision  */
	if ((ob->type==OB_MESH) || (ob->type==OB_CURVE) || (ob->type==OB_LATTICE)) {
		if(modifiers_isSoftbodyEnabled(ob) || modifiers_isClothEnabled(ob) || ob->particlesystem.first)
			dag_add_collision_field_relation(dag, scene, ob, node); /* TODO: use effectorweight->group */
	}
	
	/* object data drivers */
	if (ob->data) {
		AnimData *adt= BKE_animdata_from_id((ID *)ob->data);
		if (adt)
			dag_add_driver_relation(adt, dag, node, 1);
	}
	
	/* object type/data relationships */
	switch (ob->type) {
		case OB_CAMERA:
		{
			Camera *cam = (Camera *)ob->data;
			
			if (cam->dof_ob) {
				node2 = dag_get_node(dag, cam->dof_ob);
				dag_add_relation(dag,node2,node,DAG_RL_OB_OB, "Camera DoF");
			}
		}
			break;
		case OB_MBALL: 
		{
			Object *mom= find_basis_mball(scene, ob);
			
			if(mom!=ob) {
				node2 = dag_get_node(dag, mom);
				dag_add_relation(dag,node,node2,DAG_RL_DATA_DATA|DAG_RL_OB_DATA, "Metaball");  // mom depends on children!
			}
		}
			break;
		case OB_CURVE:
		{
			Curve *cu= ob->data;
			
			if(cu->bevobj) {
				node2 = dag_get_node(dag, cu->bevobj);
				dag_add_relation(dag,node2,node,DAG_RL_DATA_DATA|DAG_RL_OB_DATA, "Curve Bevel");
			}
			if(cu->taperobj) {
				node2 = dag_get_node(dag, cu->taperobj);
				dag_add_relation(dag,node2,node,DAG_RL_DATA_DATA|DAG_RL_OB_DATA, "Curve Taper");
			}
		}
			break;
		case OB_FONT: 
		{
			Curve *cu= ob->data;
			
			if(cu->textoncurve) {
				node2 = dag_get_node(dag, cu->textoncurve);
				dag_add_relation(dag,node2,node,DAG_RL_DATA_DATA|DAG_RL_OB_DATA, "Texture On Curve");
			}
		}
			break;
	}
	
	/* particles */
	psys= ob->particlesystem.first;
	if(psys) {
		GroupObject *go;

		for(; psys; psys=psys->next) {
			BoidRule *rule = NULL;
			BoidState *state = NULL;
			ParticleSettings *part= psys->part;
			ListBase *effectors = NULL;
			EffectorCache *eff;

			dag_add_relation(dag, node, node, DAG_RL_OB_DATA, "Particle-Object Relation");

			if(!psys_check_enabled(ob, psys))
				continue;

			if(ELEM(part->phystype,PART_PHYS_KEYED,PART_PHYS_BOIDS)) {
				ParticleTarget *pt = psys->targets.first;

				for(; pt; pt=pt->next) {
					if(pt->ob && BLI_findlink(&pt->ob->particlesystem, pt->psys-1)) {
						node2 = dag_get_node(dag, pt->ob);
						dag_add_relation(dag, node2, node, DAG_RL_DATA_DATA|DAG_RL_OB_DATA, "Particle Targets");
					}
			   }
			}

			if(part->ren_as == PART_DRAW_OB && part->dup_ob) {
				node2 = dag_get_node(dag, part->dup_ob);
				dag_add_relation(dag, node, node2, DAG_RL_OB_OB, "Particle Object Visualisation");
				if(part->dup_ob->type == OB_MBALL)
					dag_add_relation(dag, node, node2, DAG_RL_DATA_DATA, "Particle Object Visualisation");
			}

			if(part->ren_as == PART_DRAW_GR && part->dup_group) {
				for(go=part->dup_group->gobject.first; go; go=go->next) {
					node2 = dag_get_node(dag, go->ob);
					dag_add_relation(dag, node, node2, DAG_RL_OB_OB, "Particle Group Visualisation");
				}
			}

			effectors = pdInitEffectors(scene, ob, psys, part->effector_weights);

			if(effectors) for(eff = effectors->first; eff; eff=eff->next) {
				if(eff->psys) {
					node2 = dag_get_node(dag, eff->ob);
					dag_add_relation(dag, node2, node, DAG_RL_DATA_DATA|DAG_RL_OB_DATA, "Particle Field");
				}
			}

			pdEndEffectors(&effectors);

			if(part->boids) {
				for(state = part->boids->states.first; state; state=state->next) {
					for(rule = state->rules.first; rule; rule=rule->next) {
						Object *ruleob = NULL;
						if(rule->type==eBoidRuleType_Avoid)
							ruleob = ((BoidRuleGoalAvoid*)rule)->ob;
						else if(rule->type==eBoidRuleType_FollowLeader)
							ruleob = ((BoidRuleFollowLeader*)rule)->ob;

						if(ruleob) {
							node2 = dag_get_node(dag, ruleob);
							dag_add_relation(dag, node2, node, DAG_RL_OB_DATA, "Boid Rule");
						}
					}
				}
			}
		}
	}
	
	/* object constraints */
	for (con = ob->constraints.first; con; con=con->next) {
		bConstraintTypeInfo *cti= constraint_get_typeinfo(con);
		ListBase targets = {NULL, NULL};
		bConstraintTarget *ct;
		
		if (cti && cti->get_constraint_targets) {
			cti->get_constraint_targets(con, &targets);
			
			for (ct= targets.first; ct; ct= ct->next) {
				Object *obt;
				
				if (ct->tar)
					obt= ct->tar;
				else
					continue;
				
				node2 = dag_get_node(dag, obt);
				if (ELEM(con->type, CONSTRAINT_TYPE_FOLLOWPATH, CONSTRAINT_TYPE_CLAMPTO))
					dag_add_relation(dag, node2, node, DAG_RL_DATA_OB|DAG_RL_OB_OB, cti->name);
				else {
					if (ELEM3(obt->type, OB_ARMATURE, OB_MESH, OB_LATTICE) && (ct->subtarget[0]))
						dag_add_relation(dag, node2, node, DAG_RL_DATA_OB|DAG_RL_OB_OB, cti->name);
					else
						dag_add_relation(dag, node2, node, DAG_RL_OB_OB, cti->name);
				}
				addtoroot = 0;
			}
			
			if (cti->flush_constraint_targets)
				cti->flush_constraint_targets(con, &targets, 1);
		}
	}

	if (addtoroot == 1 )
		dag_add_relation(dag,scenenode,node,DAG_RL_SCENE, "Scene Relation");
}

struct DagForest *build_dag(struct Scene *sce, short mask) 
{
	Base *base;
	Object *ob;
	Group *group;
	GroupObject *go;
	DagNode *node;
	DagNode *scenenode;
	DagForest *dag;
	DagAdjList *itA;

	dag = sce->theDag;
	sce->dagisvalid=1;
	if ( dag)
		free_forest( dag ); 
	else {
		dag = dag_init();
		sce->theDag = dag;
	}
	
	/* add base node for scene. scene is always the first node in DAG */
	scenenode = dag_add_node(dag, sce);	
	
	/* add current scene objects */
	for(base = sce->base.first; base; base= base->next) {
		ob= base->object;
		
		build_dag_object(dag, scenenode, sce, ob, mask);
		if(ob->proxy)
			build_dag_object(dag, scenenode, sce, ob->proxy, mask);
		
		/* handled in next loop */
		if(ob->dup_group) 
			ob->dup_group->id.flag |= LIB_DOIT;
	}
	
	/* add groups used in current scene objects */
	for(group= G.main->group.first; group; group= group->id.next) {
		if(group->id.flag & LIB_DOIT) {
			for(go= group->gobject.first; go; go= go->next) {
				build_dag_object(dag, scenenode, sce, go->ob, mask);
			}
			group->id.flag &= ~LIB_DOIT;
		}
	}
	
	/* Now all relations were built, but we need to solve 1 exceptional case;
	   When objects have multiple "parents" (for example parent + constraint working on same object)
	   the relation type has to be synced. One of the parents can change, and should give same event to child */
	
	/* nodes were callocced, so we can use node->color for temporal storage */
	for(node = sce->theDag->DagNode.first; node; node= node->next) {
		if(node->type==ID_OB) {
			for(itA = node->child; itA; itA= itA->next) {
				if(itA->node->type==ID_OB) {
					itA->node->color |= itA->type;
				}
			}
		}
	}
	/* now set relations equal, so that when only one parent changes, the correct recalcs are found */
	for(node = sce->theDag->DagNode.first; node; node= node->next) {
		if(node->type==ID_OB) {
			for(itA = node->child; itA; itA= itA->next) {
				if(itA->node->type==ID_OB) {
					itA->type |= itA->node->color;
				}
			}
		}
	}
	
	// cycle detection and solving
	// solve_cycles(dag);	
	
	return dag;
}


void free_forest(DagForest *Dag) 
{  /* remove all nodes and deps */
	DagNode *tempN;
	DagAdjList *tempA;	
	DagAdjList *itA;
	DagNode *itN = Dag->DagNode.first;
	
	while (itN) {
		itA = itN->child;	
		while (itA) {
			tempA = itA;
			itA = itA->next;
			MEM_freeN(tempA);			
		}
		
		itA = itN->parent;	
		while (itA) {
			tempA = itA;
			itA = itA->next;
			MEM_freeN(tempA);			
		}
		
		tempN = itN;
		itN = itN->next;
		MEM_freeN(tempN);
	}

	BLI_ghash_free(Dag->nodeHash, NULL, NULL);
	Dag->nodeHash= NULL;
	Dag->DagNode.first = NULL;
	Dag->DagNode.last = NULL;
	Dag->numNodes = 0;

}

DagNode * dag_find_node (DagForest *forest,void * fob)
{
	if(forest->nodeHash)
		return BLI_ghash_lookup(forest->nodeHash, fob);

	return NULL;
}

static int ugly_hack_sorry= 1;	// prevent type check

/* no checking of existence, use dag_find_node first or dag_get_node */
DagNode * dag_add_node (DagForest *forest, void * fob)
{
	DagNode *node;
		
	node = MEM_callocN(sizeof(DagNode),"DAG node");
	if (node) {
		node->ob = fob;
		node->color = DAG_WHITE;

		if(ugly_hack_sorry) node->type = GS(((ID *) fob)->name);	// sorry, done for pose sorting
		if (forest->numNodes) {
			((DagNode *) forest->DagNode.last)->next = node;
			forest->DagNode.last = node;
			forest->numNodes++;
		} else {
			forest->DagNode.last = node;
			forest->DagNode.first = node;
			forest->numNodes = 1;
		}

		if(!forest->nodeHash)
			forest->nodeHash= BLI_ghash_new(BLI_ghashutil_ptrhash, BLI_ghashutil_ptrcmp, "dag_add_node gh");
		BLI_ghash_insert(forest->nodeHash, fob, node);
	}

	return node;
}

DagNode * dag_get_node (DagForest *forest,void * fob)
{
	DagNode *node;
	
	node = dag_find_node (forest, fob);	
	if (!node) 
		node = dag_add_node(forest, fob);
	return node;
}



DagNode * dag_get_sub_node (DagForest *forest,void * fob)
{
	DagNode *node;
	DagAdjList *mainchild, *prev=NULL;
	
	mainchild = ((DagNode *) forest->DagNode.first)->child;
	/* remove from first node (scene) adj list if present */
	while (mainchild) {
		if (mainchild->node == fob) {
			if (prev) {
				prev->next = mainchild->next;
				MEM_freeN(mainchild);
				break;
			} else {
				((DagNode *) forest->DagNode.first)->child = mainchild->next;
				MEM_freeN(mainchild);
				break;
			}
		}
		prev = mainchild;
		mainchild = mainchild->next;
	}
	node = dag_find_node (forest, fob);	
	if (!node) 
		node = dag_add_node(forest, fob);
	return node;
}

static void dag_add_parent_relation(DagForest *forest, DagNode *fob1, DagNode *fob2, short rel, char *name) 
{
	DagAdjList *itA = fob2->parent;
	
	while (itA) { /* search if relation exist already */
		if (itA->node == fob1) {
			itA->type |= rel;
			itA->count += 1;
			return;
		}
		itA = itA->next;
	}
	/* create new relation and insert at head. MALLOC alert! */
	itA = MEM_mallocN(sizeof(DagAdjList),"DAG adj list");
	itA->node = fob1;
	itA->type = rel;
	itA->count = 1;
	itA->next = fob2->parent;
	itA->name = name;
	fob2->parent = itA;
}

void dag_add_relation(DagForest *forest, DagNode *fob1, DagNode *fob2, short rel, char *name) 
{
	DagAdjList *itA = fob1->child;
	
	/* parent relation is for cycle checking */
	dag_add_parent_relation(forest, fob1, fob2, rel, name);

	while (itA) { /* search if relation exist already */
		if (itA->node == fob2) {
			itA->type |= rel;
			itA->count += 1;
			return;
		}
		itA = itA->next;
	}
	/* create new relation and insert at head. MALLOC alert! */
	itA = MEM_mallocN(sizeof(DagAdjList),"DAG adj list");
	itA->node = fob2;
	itA->type = rel;
	itA->count = 1;
	itA->next = fob1->child;
	itA->name = name;
	fob1->child = itA;
}

static char *dag_node_name(DagNode *node)
{
	if(node->ob == NULL)
		return "null";
	else if(ugly_hack_sorry)
		return ((ID*)(node->ob))->name+2;
	else
		return ((bPoseChannel*)(node->ob))->name;
}

#if 0
static void dag_node_print_dependencies(DagNode *node)
{
	DagAdjList *itA;

	printf("%s depends on:\n", dag_node_name(node));

	for(itA= node->parent; itA; itA= itA->next)
		printf("  %s through %s\n", dag_node_name(itA->node), itA->name);
	printf("\n");
}
#endif

static int dag_node_print_dependency_recurs(DagNode *node, DagNode *endnode)
{
	DagAdjList *itA;

	if(node->color == DAG_BLACK)
		return 0;

	node->color= DAG_BLACK;

	if(node == endnode)
		return 1;

	for(itA= node->parent; itA; itA= itA->next) {
		if(dag_node_print_dependency_recurs(itA->node, endnode)) {
			printf("  %s depends on %s through %s.\n", dag_node_name(node), dag_node_name(itA->node), itA->name);
			return 1;
		}
	}

	return 0;
}

static void dag_node_print_dependency_cycle(DagForest *dag, DagNode *startnode, DagNode *endnode, char *name)
{
	DagNode *node;

	for(node = dag->DagNode.first; node; node= node->next)
		node->color= DAG_WHITE;

	printf("  %s depends on %s through %s.\n", dag_node_name(endnode), dag_node_name(startnode), name);
	dag_node_print_dependency_recurs(startnode, endnode);
	printf("\n");
}

static int dag_node_recurs_level(DagNode *node, int level)
{
	DagAdjList *itA;
	int newlevel;

	node->color= DAG_BLACK;	/* done */
	newlevel= ++level;
	
	for(itA= node->parent; itA; itA= itA->next) {
		if(itA->node->color==DAG_WHITE) {
			itA->node->ancestor_count= dag_node_recurs_level(itA->node, level);
			newlevel= MAX2(newlevel, level+itA->node->ancestor_count);
		}
		else
			newlevel= MAX2(newlevel, level+itA->node->ancestor_count);
	}
	
	return newlevel;
}

static void dag_check_cycle(DagForest *dag)
{
	DagNode *node;
	DagAdjList *itA;

	/* tag nodes unchecked */
	for(node = dag->DagNode.first; node; node= node->next)
		node->color= DAG_WHITE;
	
	for(node = dag->DagNode.first; node; node= node->next) {
		if(node->color==DAG_WHITE) {
			node->ancestor_count= dag_node_recurs_level(node, 0);
		}
	}
	
	/* check relations, and print errors */
	for(node = dag->DagNode.first; node; node= node->next) {
		for(itA= node->parent; itA; itA= itA->next) {
			if(itA->node->ancestor_count > node->ancestor_count) {
				if(node->ob && itA->node->ob) {
					printf("Dependency cycle detected:\n");
					dag_node_print_dependency_cycle(dag, itA->node, node, itA->name);
				}
			}
		}
	}

	/* parent relations are only needed for cycle checking, so free now */
	for(node = dag->DagNode.first; node; node= node->next) {
		while (node->parent) {
			itA = node->parent->next;
			MEM_freeN(node->parent);			
			node->parent = itA;
		}
	}
}

/*
 * MainDAG is the DAG of all objects in current scene
 * used only for drawing there is one also in each scene
 */
static DagForest * MainDag = NULL;

DagForest *getMainDag(void)
{
	return MainDag;
}


void setMainDag(DagForest *dag)
{
	MainDag = dag;
}


/*
 * note for BFS/DFS
 * in theory we should sweep the whole array
 * but in our case the first node is the scene
 * and is linked to every other object
 *
 * for general case we will need to add outer loop
 */

/*
 * ToDo : change pos kludge
 */

/* adjust levels for drawing in oops space */
void graph_bfs(void)
{
	DagNode *node;
	DagNodeQueue *nqueue;
	int pos[50];
	int i;
	DagAdjList *itA;
	int minheight;
	
	/* fprintf(stderr,"starting BFS \n ------------\n"); */	
	nqueue = queue_create(DAGQUEUEALLOC);
	for ( i=0; i<50; i++)
		pos[i] = 0;
	
	/* Init
	 * dagnode.first is alway the root (scene) 
	 */
	node = MainDag->DagNode.first;
	while(node) {
		node->color = DAG_WHITE;
		node->BFS_dist = 9999;
		node->k = 0;
		node = node->next;
	}
	
	node = MainDag->DagNode.first;
	if (node->color == DAG_WHITE) {
		node->color = DAG_GRAY;
		node->BFS_dist = 1;
		push_queue(nqueue,node);  
		while(nqueue->count) {
			node = pop_queue(nqueue);
			
			minheight = pos[node->BFS_dist];
			itA = node->child;
			while(itA != NULL) {
				if((itA->node->color == DAG_WHITE) ) {
					itA->node->color = DAG_GRAY;
					itA->node->BFS_dist = node->BFS_dist + 1;
					itA->node->k = (float) minheight;
					push_queue(nqueue,itA->node);
				}
				
				 else {
					fprintf(stderr,"bfs not dag tree edge color :%i \n",itA->node->color);
				}
				 
				
				itA = itA->next;
			}
			if (pos[node->BFS_dist] > node->k ) {
				pos[node->BFS_dist] += 1;				
				node->k = (float) pos[node->BFS_dist];
			} else {
				pos[node->BFS_dist] = (int) node->k +1;
			}
			set_node_xy(node, node->BFS_dist*DEPSX*2, pos[node->BFS_dist]*DEPSY*2);
			node->color = DAG_BLACK;
			/*
			 fprintf(stderr,"BFS node : %20s %i %5.0f %5.0f\n",((ID *) node->ob)->name,node->BFS_dist, node->x, node->y);	
			 */
		}
	}
	queue_delete(nqueue);
}

int pre_and_post_BFS(DagForest *dag, short mask, graph_action_func pre_func, graph_action_func post_func, void **data) {
	DagNode *node;
	
	node = dag->DagNode.first;
	return pre_and_post_source_BFS(dag, mask,  node,  pre_func,  post_func, data);
}


int pre_and_post_source_BFS(DagForest *dag, short mask, DagNode *source, graph_action_func pre_func, graph_action_func post_func, void **data)
{
	DagNode *node;
	DagNodeQueue *nqueue;
	DagAdjList *itA;
	int	retval = 0;
	/* fprintf(stderr,"starting BFS \n ------------\n"); */	
	
	/* Init
		* dagnode.first is alway the root (scene) 
		*/
	node = dag->DagNode.first;
	nqueue = queue_create(DAGQUEUEALLOC);
	while(node) {
		node->color = DAG_WHITE;
		node->BFS_dist = 9999;
		node = node->next;
	}
	
	node = source;
	if (node->color == DAG_WHITE) {
		node->color = DAG_GRAY;
		node->BFS_dist = 1;
		pre_func(node->ob,data);
		
		while(nqueue->count) {
			node = pop_queue(nqueue);
			
			itA = node->child;
			while(itA != NULL) {
				if((itA->node->color == DAG_WHITE) && (itA->type & mask)) {
					itA->node->color = DAG_GRAY;
					itA->node->BFS_dist = node->BFS_dist + 1;
					push_queue(nqueue,itA->node);
					pre_func(node->ob,data);
				}
				
				else { // back or cross edge
					retval = 1;
				}
				itA = itA->next;
			}
			post_func(node->ob,data);
			node->color = DAG_BLACK;
			/*
			 fprintf(stderr,"BFS node : %20s %i %5.0f %5.0f\n",((ID *) node->ob)->name,node->BFS_dist, node->x, node->y);	
			 */
		}
	}
	queue_delete(nqueue);
	return retval;
}

/* non recursive version of DFS, return queue -- outer loop present to catch odd cases (first level cycles)*/
DagNodeQueue * graph_dfs(void)
{
	DagNode *node;
	DagNodeQueue *nqueue;
	DagNodeQueue *retqueue;
	int pos[50];
	int i;
	DagAdjList *itA;
	int time;
	int skip = 0;
	int minheight;
	int maxpos=0;
	int	is_cycle = 0;
	/*
	 *fprintf(stderr,"starting DFS \n ------------\n");
	 */	
	nqueue = queue_create(DAGQUEUEALLOC);
	retqueue = queue_create(MainDag->numNodes);
	for ( i=0; i<50; i++)
		pos[i] = 0;
	
	/* Init
	 * dagnode.first is alway the root (scene) 
	 */
	node = MainDag->DagNode.first;
	while(node) {
		node->color = DAG_WHITE;
		node->DFS_dist = 9999;
		node->DFS_dvtm = node->DFS_fntm = 9999;
		node->k = 0;
		node =  node->next;
	}
	
	time = 1;
	
	node = MainDag->DagNode.first;

	do {
	if (node->color == DAG_WHITE) {
		node->color = DAG_GRAY;
		node->DFS_dist = 1;
		node->DFS_dvtm = time;
		time++;
		push_stack(nqueue,node);  
			
		while(nqueue->count) {
			//graph_print_queue(nqueue);

			 skip = 0;
			node = get_top_node_queue(nqueue);
			
			minheight = pos[node->DFS_dist];

			itA = node->child;
			while(itA != NULL) {
				if((itA->node->color == DAG_WHITE) ) {
					itA->node->DFS_dvtm = time;
					itA->node->color = DAG_GRAY;

					time++;
					itA->node->DFS_dist = node->DFS_dist + 1;
					itA->node->k = (float) minheight;
					push_stack(nqueue,itA->node);
					skip = 1;
					break;
				} else { 
					if (itA->node->color == DAG_GRAY) { // back edge
						fprintf(stderr,"dfs back edge :%15s %15s \n",((ID *) node->ob)->name, ((ID *) itA->node->ob)->name);
						is_cycle = 1;
					} else if (itA->node->color == DAG_BLACK) {
						;
						/* already processed node but we may want later to change distance either to shorter to longer.
						 * DFS_dist is the first encounter  
						*/
						/*if (node->DFS_dist >= itA->node->DFS_dist)
							itA->node->DFS_dist = node->DFS_dist + 1;
						 	
							fprintf(stderr,"dfs forward or cross edge :%15s %i-%i %15s %i-%i \n",
								((ID *) node->ob)->name,
								node->DFS_dvtm, 
								node->DFS_fntm, 
								((ID *) itA->node->ob)->name, 
								itA->node->DFS_dvtm,
								itA->node->DFS_fntm);
					*/
					} else 
						fprintf(stderr,"dfs unknown edge \n");
				}
				itA = itA->next;
			}			

			if (!skip) {
				node = pop_queue(nqueue);
				node->color = DAG_BLACK;

				node->DFS_fntm = time;
				time++;
				if (node->DFS_dist > maxpos)
					maxpos = node->DFS_dist;
				if (pos[node->DFS_dist] > node->k ) {
					pos[node->DFS_dist] += 1;				
					node->k = (float) pos[node->DFS_dist];
				} else {
					pos[node->DFS_dist] = (int) node->k +1;
				}
				set_node_xy(node, node->DFS_dist*DEPSX*2, pos[node->DFS_dist]*DEPSY*2);
				
				/*
				 fprintf(stderr,"DFS node : %20s %i %i %i %i\n",((ID *) node->ob)->name,node->BFS_dist, node->DFS_dist, node->DFS_dvtm, node->DFS_fntm ); 	
				*/
				 push_stack(retqueue,node);
				
			}
		}
	}
		node = node->next;
	} while (node);
//	  fprintf(stderr,"i size : %i \n", maxpos);
	  
	queue_delete(nqueue);
	  return(retqueue);
}

/* unused */
int pre_and_post_DFS(DagForest *dag, short mask, graph_action_func pre_func, graph_action_func post_func, void **data) {
	DagNode *node;

	node = dag->DagNode.first;
	return pre_and_post_source_DFS(dag, mask,  node,  pre_func,  post_func, data);
}

int pre_and_post_source_DFS(DagForest *dag, short mask, DagNode *source, graph_action_func pre_func, graph_action_func post_func, void **data)
{
	DagNode *node;
	DagNodeQueue *nqueue;
	DagAdjList *itA;
	int time;
	int skip = 0;
	int retval = 0;
	/*
	 *fprintf(stderr,"starting DFS \n ------------\n");
	 */	
	nqueue = queue_create(DAGQUEUEALLOC);
	
	/* Init
		* dagnode.first is alway the root (scene) 
		*/
	node = dag->DagNode.first;
	while(node) {
		node->color = DAG_WHITE;
		node->DFS_dist = 9999;
		node->DFS_dvtm = node->DFS_fntm = 9999;
		node->k = 0;
		node =  node->next;
	}
	
	time = 1;
	
	node = source;
	do {
		if (node->color == DAG_WHITE) {
			node->color = DAG_GRAY;
			node->DFS_dist = 1;
			node->DFS_dvtm = time;
			time++;
			push_stack(nqueue,node);  
			pre_func(node->ob,data);

			while(nqueue->count) {
				skip = 0;
				node = get_top_node_queue(nqueue);
								
				itA = node->child;
				while(itA != NULL) {
					if((itA->node->color == DAG_WHITE) && (itA->type & mask) ) {
						itA->node->DFS_dvtm = time;
						itA->node->color = DAG_GRAY;
						
						time++;
						itA->node->DFS_dist = node->DFS_dist + 1;
						push_stack(nqueue,itA->node);
						pre_func(node->ob,data);

						skip = 1;
						break;
					} else {
						if (itA->node->color == DAG_GRAY) {// back edge
							retval = 1;
						}
//						else if (itA->node->color == DAG_BLACK) { // cross or forward
//							;
					}
					itA = itA->next;
				}			
				
				if (!skip) {
					node = pop_queue(nqueue);
					node->color = DAG_BLACK;
					
					node->DFS_fntm = time;
					time++;
					post_func(node->ob,data);
				}
			}
		}
		node = node->next;
	} while (node);
	queue_delete(nqueue);
	return(retval);
}


// used to get the obs owning a datablock
struct DagNodeQueue *get_obparents(struct DagForest	*dag, void *ob) 
{
	DagNode * node, *node1;
	DagNodeQueue *nqueue;
	DagAdjList *itA;

	node = dag_find_node(dag,ob);
	if(node==NULL) {
		return NULL;
	}
	else if (node->ancestor_count == 1) { // simple case
		nqueue = queue_create(1);
		push_queue(nqueue,node);
	} else {	// need to go over the whole dag for adj list
		nqueue = queue_create(node->ancestor_count);
		
		node1 = dag->DagNode.first;
		do {
			if (node1->DFS_fntm > node->DFS_fntm) { // a parent is finished after child. must check adj list
				itA = node->child;
				while(itA != NULL) {
					if ((itA->node == node) && (itA->type == DAG_RL_DATA)) {
						push_queue(nqueue,node);
					}
					itA = itA->next;
				}
			}
			node1 = node1->next;
		} while (node1);
	}
	return nqueue;
}

struct DagNodeQueue *get_first_ancestors(struct DagForest	*dag, void *ob)
{
	DagNode * node, *node1;
	DagNodeQueue *nqueue;
	DagAdjList *itA;
	
	node = dag_find_node(dag,ob);
	
	// need to go over the whole dag for adj list
	nqueue = queue_create(node->ancestor_count);
	
	node1 = dag->DagNode.first;
	do {
		if (node1->DFS_fntm > node->DFS_fntm) { 
			itA = node->child;
			while(itA != NULL) {
				if (itA->node == node) {
					push_queue(nqueue,node);
				}
				itA = itA->next;
			}
		}
		node1 = node1->next;
	} while (node1);
	
	return nqueue;	
}

// standard DFS list
struct DagNodeQueue *get_all_childs(struct DagForest	*dag, void *ob)
{
	DagNode *node;
	DagNodeQueue *nqueue;
	DagNodeQueue *retqueue;
	DagAdjList *itA;
	int time;
	int skip = 0;

	nqueue = queue_create(DAGQUEUEALLOC);
	retqueue = queue_create(dag->numNodes); // was MainDag... why? (ton)
	
	node = dag->DagNode.first;
	while(node) {
		node->color = DAG_WHITE;
		node =  node->next;
	}
	
	time = 1;
	
	node = dag_find_node(dag, ob);   // could be done in loop above (ton)
	if(node) { // can be null for newly added objects
		
		node->color = DAG_GRAY;
		time++;
		push_stack(nqueue,node);  
		
		while(nqueue->count) {
			
			skip = 0;
			node = get_top_node_queue(nqueue);
					
			itA = node->child;
			while(itA != NULL) {
				if((itA->node->color == DAG_WHITE) ) {
					itA->node->DFS_dvtm = time;
					itA->node->color = DAG_GRAY;
					
					time++;
					push_stack(nqueue,itA->node);
					skip = 1;
					break;
				} 
				itA = itA->next;
			}			
			
			if (!skip) {
				node = pop_queue(nqueue);
				node->color = DAG_BLACK;
				
				time++;
				push_stack(retqueue,node);			
			}
		}
	}
	queue_delete(nqueue);
	return(retqueue);
}

/* unused */
short	are_obs_related(struct DagForest	*dag, void *ob1, void *ob2) {
	DagNode * node;
	DagAdjList *itA;
	
	node = dag_find_node(dag, ob1);
	
	itA = node->child;
	while(itA != NULL) {
		if((itA->node->ob == ob2) ) {
			return itA->node->type;
		} 
		itA = itA->next;
	}
	return DAG_NO_RELATION;
}

int	is_acyclic( DagForest	*dag) {
	return dag->is_acyclic;
}

void set_node_xy(DagNode *node, float x, float y)
{
	 node->x = x;
	node->y = y;
}


/* debug test functions */

void graph_print_queue(DagNodeQueue *nqueue)
{	
	DagNodeQueueElem *queueElem;
	
	queueElem = nqueue->first;
	while(queueElem) {
		fprintf(stderr,"** %s %i %i-%i ",((ID *) queueElem->node->ob)->name,queueElem->node->color,queueElem->node->DFS_dvtm,queueElem->node->DFS_fntm);
		queueElem = queueElem->next;		
	}
	fprintf(stderr,"\n");
}

void graph_print_queue_dist(DagNodeQueue *nqueue)
{	
	DagNodeQueueElem *queueElem;
	int max, count;
	
	queueElem = nqueue->first;
	max = queueElem->node->DFS_fntm;
	count = 0;
	while(queueElem) {
		fprintf(stderr,"** %25s %2.2i-%2.2i ",((ID *) queueElem->node->ob)->name,queueElem->node->DFS_dvtm,queueElem->node->DFS_fntm);
		while (count < queueElem->node->DFS_dvtm-1) { fputc(' ',stderr); count++;}
		fputc('|',stderr); 
		while (count < queueElem->node->DFS_fntm-2) { fputc('-',stderr); count++;}
		fputc('|',stderr);
		fputc('\n',stderr);
		count = 0;
		queueElem = queueElem->next;		
	}
	fprintf(stderr,"\n");
}

void graph_print_adj_list(void)
{
	DagNode *node;
	DagAdjList *itA;
	
	node = (getMainDag())->DagNode.first;
	while(node) {
		fprintf(stderr,"node : %s col: %i",((ID *) node->ob)->name, node->color);		
		itA = node->child;
		while (itA) {
			fprintf(stderr,"-- %s ",((ID *) itA->node->ob)->name);
			
			itA = itA->next;
		}
		fprintf(stderr,"\n");
		node = node->next;
	}
}

/* ************************ API *********************** */

/* mechanism to allow editors to be informed of depsgraph updates,
   to do their own updates based on changes... */
static void (*EditorsUpdateCb)(Main *bmain, ID *id)= NULL;

void DAG_editors_update_cb(void (*func)(Main *bmain, ID *id))
{
	EditorsUpdateCb= func;
}

static void dag_editors_update(Main *bmain, ID *id)
{
	if(EditorsUpdateCb)
		EditorsUpdateCb(bmain, id);
}

/* groups with objects in this scene need to be put in the right order as well */
static void scene_sort_groups(Scene *sce)
{
	Base *base;
	Group *group;
	GroupObject *go;
	Object *ob;
	
	/* test; are group objects all in this scene? */
	for(ob= G.main->object.first; ob; ob= ob->id.next) {
		ob->id.flag &= ~LIB_DOIT;
		ob->id.newid= NULL;	/* newid abuse for GroupObject */
	}
	for(base = sce->base.first; base; base= base->next)
		base->object->id.flag |= LIB_DOIT;
	
	for(group= G.main->group.first; group; group= group->id.next) {
		for(go= group->gobject.first; go; go= go->next) {
			if((go->ob->id.flag & LIB_DOIT)==0)
				break;
		}
		/* this group is entirely in this scene */
		if(go==NULL) {
			ListBase listb= {NULL, NULL};
			
			for(go= group->gobject.first; go; go= go->next)
				go->ob->id.newid= (ID *)go;
			
			/* in order of sorted bases we reinsert group objects */
			for(base = sce->base.first; base; base= base->next) {
				
				if(base->object->id.newid) {
					go= (GroupObject *)base->object->id.newid;
					base->object->id.newid= NULL;
					BLI_remlink( &group->gobject, go);
					BLI_addtail( &listb, go);
				}
			}
			/* copy the newly sorted listbase */
			group->gobject= listb;
		}
	}
}

/* sort the base list on dependency order */
void DAG_scene_sort(struct Scene *sce)
{
	DagNode *node;
	DagNodeQueue *nqueue;
	DagAdjList *itA;
	int time;
	int skip = 0;
	ListBase tempbase;
	Base *base;
	
	tempbase.first= tempbase.last= NULL;
	
	build_dag(sce, DAG_RL_ALL_BUT_DATA);
	
	dag_check_cycle(sce->theDag);

	nqueue = queue_create(DAGQUEUEALLOC);
	
	for(node = sce->theDag->DagNode.first; node; node= node->next) {
		node->color = DAG_WHITE;
	}
	
	time = 1;
	
	node = sce->theDag->DagNode.first;
	
	node->color = DAG_GRAY;
	time++;
	push_stack(nqueue,node);  
	
	while(nqueue->count) {
		
		skip = 0;
		node = get_top_node_queue(nqueue);
		
		itA = node->child;
		while(itA != NULL) {
			if((itA->node->color == DAG_WHITE) ) {
				itA->node->DFS_dvtm = time;
				itA->node->color = DAG_GRAY;
				
				time++;
				push_stack(nqueue,itA->node);
				skip = 1;
				break;
			} 
			itA = itA->next;
		}			
		
		if (!skip) {
			if (node) {
				node = pop_queue(nqueue);
				if (node->ob == sce)	// we are done
					break ;
				node->color = DAG_BLACK;
				
				time++;
				base = sce->base.first;
				while (base && base->object != node->ob)
					base = base->next;
				if(base) {
					BLI_remlink(&sce->base,base);
					BLI_addhead(&tempbase,base);
				}
			}	
		}
	}
	
	// temporal correction for circular dependancies
	base = sce->base.first;
	while (base) {
		BLI_remlink(&sce->base,base);
		BLI_addhead(&tempbase,base);
		//if(G.f & G_DEBUG) 
			printf("cyclic %s\n", base->object->id.name);
		base = sce->base.first;
	}
	
	sce->base = tempbase;
	queue_delete(nqueue);
	
	/* all groups with objects in this scene gets resorted too */
	scene_sort_groups(sce);
	
	if(G.f & G_DEBUG) {
		printf("\nordered\n");
		for(base = sce->base.first; base; base= base->next) {
			printf(" %s\n", base->object->id.name);
		}
	}
	/* temporal...? */
	sce->recalc |= SCE_PRV_CHANGED;	/* test for 3d preview */
}

/* node was checked to have lasttime != curtime and is if type ID_OB */
static void flush_update_node(DagNode *node, unsigned int layer, int curtime)
{
	DagAdjList *itA;
	Object *ob, *obc;
	int oldflag, changed=0;
	unsigned int all_layer;
	
	node->lasttime= curtime;
	
	ob= node->ob;
	if(ob && (ob->recalc & OB_RECALC_ALL)) {
		all_layer= node->scelay;

		/* got an object node that changes, now check relations */
		for(itA = node->child; itA; itA= itA->next) {
			all_layer |= itA->lay;
			/* the relationship is visible */
			if((itA->lay & layer)) { // XXX || (itA->node->ob == obedit)
				if(itA->node->type==ID_OB) {
					obc= itA->node->ob;
					oldflag= obc->recalc;
					
					/* got a ob->obc relation, now check if flag needs flush */
					if(ob->recalc & OB_RECALC_OB) {
						if(itA->type & DAG_RL_OB_OB) {
							//printf("ob %s changes ob %s\n", ob->id.name, obc->id.name);
							obc->recalc |= OB_RECALC_OB;
						}
						if(itA->type & DAG_RL_OB_DATA) {
							//printf("ob %s changes obdata %s\n", ob->id.name, obc->id.name);
							obc->recalc |= OB_RECALC_DATA;
						}
					}
					if(ob->recalc & OB_RECALC_DATA) {
						if(itA->type & DAG_RL_DATA_OB) {
							//printf("obdata %s changes ob %s\n", ob->id.name, obc->id.name);
							obc->recalc |= OB_RECALC_OB;
						}
						if(itA->type & DAG_RL_DATA_DATA) {
							//printf("obdata %s changes obdata %s\n", ob->id.name, obc->id.name);
							obc->recalc |= OB_RECALC_DATA;
						}
					}
					if(oldflag!=obc->recalc) changed= 1;
				}
			}
		}
		/* even nicer, we can clear recalc flags...  */
		if((all_layer & layer)==0) { // XXX && (ob != obedit)) {
			/* but existing displaylists or derivedmesh should be freed */
			if(ob->recalc & OB_RECALC_DATA)
				object_free_display(ob);
			
			ob->recalc &= ~OB_RECALC_ALL;
		}
	}
	
	/* check case where child changes and parent forcing obdata to change */
	/* should be done regardless if this ob has recalc set */
	/* could merge this in with loop above...? (ton) */
	for(itA = node->child; itA; itA= itA->next) {
		/* the relationship is visible */
		if((itA->lay & layer)) {		// XXX  || (itA->node->ob == obedit)
			if(itA->node->type==ID_OB) {
				obc= itA->node->ob;
				/* child moves */
				if((obc->recalc & OB_RECALC_ALL)==OB_RECALC_OB) {
					/* parent has deforming info */
					if(itA->type & (DAG_RL_OB_DATA|DAG_RL_DATA_DATA)) {
						// printf("parent %s changes ob %s\n", ob->id.name, obc->id.name);
						obc->recalc |= OB_RECALC_DATA;
					}
				}
			}
		}
	}
	
	/* we only go deeper if node not checked or something changed  */
	for(itA = node->child; itA; itA= itA->next) {
		if(changed || itA->node->lasttime!=curtime) 
			flush_update_node(itA->node, layer, curtime);
	}
	
}

/* node was checked to have lasttime != curtime , and is of type ID_OB */
static unsigned int flush_layer_node(Scene *sce, DagNode *node, int curtime)
{
	DagAdjList *itA;
	
	node->lasttime= curtime;
	node->lay= node->scelay;
	
	for(itA = node->child; itA; itA= itA->next) {
		if(itA->node->type==ID_OB) {
			if(itA->node->lasttime!=curtime) {
				itA->lay= flush_layer_node(sce, itA->node, curtime);  // lay is only set once for each relation
			}
			else itA->lay= itA->node->lay;
			
			node->lay |= itA->lay;
		}
	}

	return node->lay;
}

/* node was checked to have lasttime != curtime , and is of type ID_OB */
static void flush_pointcache_reset(Scene *scene, DagNode *node, int curtime, int reset)
{
	DagAdjList *itA;
	Object *ob;
	
	node->lasttime= curtime;
	
	for(itA = node->child; itA; itA= itA->next) {
		if(itA->node->type==ID_OB) {
			if(itA->node->lasttime!=curtime) {
				ob= (Object*)(node->ob);

				if(reset || (ob->recalc & OB_RECALC_ALL)) {
					if(BKE_ptcache_object_reset(scene, ob, PTCACHE_RESET_DEPSGRAPH))
						ob->recalc |= OB_RECALC_DATA;

					flush_pointcache_reset(scene, itA->node, curtime, 1);
				}
				else
					flush_pointcache_reset(scene, itA->node, curtime, 0);
			}
		}
	}
}

/* flush layer flags to dependencies */
static void dag_scene_flush_layers(Scene *sce, int lay)
{
	DagNode *node, *firstnode;
	DagAdjList *itA;
	Base *base;
	int lasttime;

	firstnode= sce->theDag->DagNode.first;  // always scene node

	for(itA = firstnode->child; itA; itA= itA->next)
		itA->lay= 0;

	sce->theDag->time++;	// so we know which nodes were accessed
	lasttime= sce->theDag->time;

	/* update layer flags in nodes */
	for(base= sce->base.first; base; base= base->next) {
		node= dag_get_node(sce->theDag, base->object);
		node->scelay= base->object->lay;
	}

	/* ensure cameras are set as if they are on a visible layer, because
	   they ared still used for rendering or setting the camera view */
	if(sce->camera) {
		node= dag_get_node(sce->theDag, sce->camera);
		node->scelay |= lay;
	}

#ifdef DURIAN_CAMERA_SWITCH
	{
		TimeMarker *m;

		for(m= sce->markers.first; m; m= m->next) {
			if(m->camera) {
				node= dag_get_node(sce->theDag, m->camera);
				node->scelay |= lay;
			}
		}
	}
#endif

	/* flush layer nodes to dependencies */
	for(itA = firstnode->child; itA; itA= itA->next)
		if(itA->node->lasttime!=lasttime && itA->node->type==ID_OB) 
			flush_layer_node(sce, itA->node, lasttime);
}

/* flushes all recalc flags in objects down the dependency tree */
void DAG_scene_flush_update(Scene *sce, unsigned int lay, int time)
{
	DagNode *firstnode;
	DagAdjList *itA;
	Object *ob;
	int lasttime;
	
	if(sce->theDag==NULL) {
		printf("DAG zero... not allowed to happen!\n");
		DAG_scene_sort(sce);
	}
	
	firstnode= sce->theDag->DagNode.first;  // always scene node

	/* first we flush the layer flags */
	dag_scene_flush_layers(sce, lay);

	/* then we use the relationships + layer info to flush update events */
	sce->theDag->time++;	// so we know which nodes were accessed
	lasttime= sce->theDag->time;
	for(itA = firstnode->child; itA; itA= itA->next)
		if(itA->node->lasttime!=lasttime && itA->node->type==ID_OB)
			flush_update_node(itA->node, lay, lasttime);

	/* if update is not due to time change, do pointcache clears */
	if(!time) {
		sce->theDag->time++;	// so we know which nodes were accessed
		lasttime= sce->theDag->time;
		for(itA = firstnode->child; itA; itA= itA->next) {
			if(itA->node->lasttime!=lasttime && itA->node->type==ID_OB)  {
				ob= (Object*)(itA->node->ob);

				if(ob->recalc & OB_RECALC_ALL) {
					if(BKE_ptcache_object_reset(sce, ob, PTCACHE_RESET_DEPSGRAPH))
						ob->recalc |= OB_RECALC_DATA;

					flush_pointcache_reset(sce, itA->node, lasttime, 1);
				}
				else
					flush_pointcache_reset(sce, itA->node, lasttime, 0);
			}
		}
	}
}

static int object_modifiers_use_time(Object *ob)
{
	ModifierData *md;
	
	/* check if a modifier in modifier stack needs time input */
	for (md=ob->modifiers.first; md; md=md->next)
		if (modifier_dependsOnTime(md))
			return 1;
	
	/* check whether any modifiers are animated */
	if (ob->adt) {
		AnimData *adt = ob->adt;
		
		/* action - check for F-Curves with paths containing 'modifiers[' */
		if (adt->action) {
			FCurve *fcu;
			
			for (fcu = adt->action->curves.first; fcu; fcu = fcu->next) {
				if (fcu->rna_path && strstr(fcu->rna_path, "modifiers["))
					return 1;
			}
		}
		
		// XXX: also, should check NLA strips, though for now assume that nobody uses
		// that and we can omit that for performance reasons...
	}
	
	return 0;
}

static short animdata_use_time(AnimData *adt)
{
	NlaTrack *nlt;
	
	if(adt==NULL) return 0;
	
	/* check action - only if assigned, and it has anim curves */
	if (adt->action && adt->action->curves.first)
		return 1;
	
	/* check NLA tracks + strips */
	for (nlt= adt->nla_tracks.first; nlt; nlt= nlt->next) {
		if (nlt->strips.first)
			return 1;
	}
	
	return 0;
}

static void dag_object_time_update_flags(Object *ob)
{
	if(ob->constraints.first) {
		bConstraint *con;
		for (con = ob->constraints.first; con; con=con->next) {
			bConstraintTypeInfo *cti= constraint_get_typeinfo(con);
			ListBase targets = {NULL, NULL};
			bConstraintTarget *ct;
			
			if (cti && cti->get_constraint_targets) {
				cti->get_constraint_targets(con, &targets);
				
				for (ct= targets.first; ct; ct= ct->next) {
					if (ct->tar) {
						ob->recalc |= OB_RECALC_OB;
						break;
					}
				}
				
				if (cti->flush_constraint_targets)
					cti->flush_constraint_targets(con, &targets, 1);
			}
		}
	}
	
	if(ob->parent) {
		/* motion path or bone child */
		if(ob->parent->type==OB_CURVE || ob->parent->type==OB_ARMATURE) ob->recalc |= OB_RECALC_OB;
	}
	
#if 0 // XXX old animation system
	if(ob->nlastrips.first) {
		if(ob->dup_group) {
			bActionStrip *strip;
			/* this case is for groups with nla, whilst nla target has no action or nla */
			for(strip= ob->nlastrips.first; strip; strip= strip->next) {
				if(strip->object)
					strip->object->recalc |= OB_RECALC_ALL;
			}
		}
	}
#endif // XXX old animation system
	
	if(animdata_use_time(ob->adt)) {
		ob->recalc |= OB_RECALC_OB;
		ob->adt->recalc |= ADT_RECALC_ANIM;
	}
	
	if((ob->adt) && (ob->type==OB_ARMATURE)) ob->recalc |= OB_RECALC_DATA;
	
	if(object_modifiers_use_time(ob)) ob->recalc |= OB_RECALC_DATA;
	if((ob->pose) && (ob->pose->flag & POSE_CONSTRAINTS_TIMEDEPEND)) ob->recalc |= OB_RECALC_DATA;
	
	{
		AnimData *adt= BKE_animdata_from_id((ID *)ob->data);
		Mesh *me;
		Curve *cu;
		Lattice *lt;
		
		switch(ob->type) {
			case OB_MESH:
				me= ob->data;
				if(me->key) {
					if(!(ob->shapeflag & OB_SHAPE_LOCK)) {
						ob->recalc |= OB_RECALC_DATA;
					}
				}
				if(ob->particlesystem.first)
					ob->recalc |= OB_RECALC_DATA;
				break;
			case OB_CURVE:
			case OB_SURF:
				cu= ob->data;
				if(cu->key) {
					if(!(ob->shapeflag & OB_SHAPE_LOCK)) {
						ob->recalc |= OB_RECALC_DATA;
					}
				}
				break;
			case OB_FONT:
				cu= ob->data;
				if(cu->nurb.first==NULL && cu->str && cu->vfont)
					ob->recalc |= OB_RECALC_DATA;
				break;
			case OB_LATTICE:
				lt= ob->data;
				if(lt->key) {
					if(!(ob->shapeflag & OB_SHAPE_LOCK)) {
						ob->recalc |= OB_RECALC_DATA;
					}
				}
					break;
			case OB_MBALL:
				if(ob->transflag & OB_DUPLI) ob->recalc |= OB_RECALC_DATA;
				break;
		}
		
		if(animdata_use_time(adt)) {
			ob->recalc |= OB_RECALC_DATA;
			adt->recalc |= ADT_RECALC_ANIM;
		}

		if(ob->particlesystem.first) {
			ParticleSystem *psys= ob->particlesystem.first;

			for(; psys; psys=psys->next) {
				if(psys_check_enabled(ob, psys)) {
					ob->recalc |= OB_RECALC_DATA;
					break;
				}
			}
		}
	}		
}
/* flag all objects that need recalc, for changes in time for example */
void DAG_scene_update_flags(Scene *scene, unsigned int lay)
{
	Base *base;
	Object *ob;
	Group *group;
	GroupObject *go;
	Scene *sce;
	
	/* set ob flags where animated systems are */
	for(SETLOOPER(scene, base)) {
		ob= base->object;
		
		/* now if DagNode were part of base, the node->lay could be checked... */
		/* we do all now, since the scene_flush checks layers and clears recalc flags even */
		dag_object_time_update_flags(ob);
		
		/* handled in next loop */
		if(ob->dup_group) 
			ob->dup_group->id.flag |= LIB_DOIT;
	}	
	
	/* we do groups each once */
	for(group= G.main->group.first; group; group= group->id.next) {
		if(group->id.flag & LIB_DOIT) {
			for(go= group->gobject.first; go; go= go->next) {
				dag_object_time_update_flags(go->ob);
			}
		}
	}
	
	for(sce= scene; sce; sce= sce->set)
		DAG_scene_flush_update(sce, lay, 1);
	
	/* test: set time flag, to disable baked systems to update */
	for(SETLOOPER(scene, base)) {
		ob= base->object;
		if(ob->recalc)
			ob->recalc |= OB_RECALC_TIME;
	}
	
	/* hrmf... an exception to look at once, for invisible camera object we do it over */
	if(scene->camera)
		dag_object_time_update_flags(scene->camera);
	
	/* and store the info in groupobject */
	for(group= G.main->group.first; group; group= group->id.next) {
		if(group->id.flag & LIB_DOIT) {
			for(go= group->gobject.first; go; go= go->next) {
				go->recalc= go->ob->recalc;
				// printf("ob %s recalc %d\n", go->ob->id.name, go->recalc);
			}
			group->id.flag &= ~LIB_DOIT;
		}
	}
	
}

static void dag_current_scene_layers(Main *bmain, Scene **sce, unsigned int *lay)
{
	wmWindowManager *wm;
	wmWindow *win;

	/* only one scene supported currently, making more scenes work
	   correctly requires changes beyond just the dependency graph */

	*sce= NULL;
	*lay= 0;

	if((wm= bmain->wm.first)) {
		/* if we have a windowmanager, look into windows */
		for(win=wm->windows.first; win; win=win->next) {
			if(win->screen) {
				if(!*sce) *sce= win->screen->scene;
				*lay |= BKE_screen_visible_layers(win->screen, win->screen->scene);
			}
		}
	}
	else {
		/* if not, use the first sce */
		*sce= bmain->scene.first;
		if(*sce) *lay= (*sce)->lay;

		/* XXX for background mode, we should get the scen
		   from somewhere, for the -S option, but it's in
		   the context, how to get it here? */
	}
}

void DAG_ids_flush_update(int time)
{
	Main *bmain= G.main;
	Scene *sce;
	unsigned int lay;

	dag_current_scene_layers(bmain, &sce, &lay);

	if(sce)
		DAG_scene_flush_update(sce, lay, time);
}

void DAG_on_load_update(void)
{
	Main *bmain= G.main;
	Scene *scene, *sce;
	Base *base;
	Object *ob;
	Group *group;
	GroupObject *go;
	DagNode *node;
	unsigned int lay, oblay;

	dag_current_scene_layers(bmain, &scene, &lay);

	if(scene) {
		/* derivedmeshes and displists are not saved to file so need to be
		   remade, tag them so they get remade in the scene update loop,
		   note armature poses or object matrices are preserved and do not
		   require updates, so we skip those */
		dag_scene_flush_layers(scene, lay);

		for(SETLOOPER(scene, base)) {
			ob= base->object;
			node= (sce->theDag)? dag_get_node(sce->theDag, ob): NULL;
			oblay= (node)? node->lay: ob->lay;

<<<<<<< HEAD
			if(base->lay & lay) {
				//if(ELEM5(ob->type, OB_MESH, OB_CURVE, OB_SURF, OB_FONT, OB_MBALL))
=======
			if(oblay & lay) {
				if(ELEM5(ob->type, OB_MESH, OB_CURVE, OB_SURF, OB_FONT, OB_MBALL))
>>>>>>> b511fbea
					ob->recalc |= OB_RECALC_DATA;
				if(ob->dup_group) 
					ob->dup_group->id.flag |= LIB_DOIT;
			}
		}

		for(group= G.main->group.first; group; group= group->id.next) {
			if(group->id.flag & LIB_DOIT) {
				for(go= group->gobject.first; go; go= go->next) {
					//if(ELEM5(go->ob->type, OB_MESH, OB_CURVE, OB_SURF, OB_FONT, OB_MBALL))
						go->ob->recalc |= OB_RECALC_DATA;
					if(go->ob->proxy_from)
						go->ob->recalc |= OB_RECALC_OB;
				}
				
				group->id.flag &= ~LIB_DOIT;
			}
		}

		/* now tag update flags, to ensure deformers get calculated on redraw */
		DAG_scene_update_flags(scene, lay);

		scene_update_for_newframe(scene, lay);
		//scene_update_for_newframe(scene, lay);
	}
}

static void dag_id_flush_update__isDependentTexture(void *userData, Object *ob, ID **idpoin)
{
	struct { ID *id; int is_dependent; } *data = userData;
	
	if(*idpoin && GS((*idpoin)->name)==ID_TE) {
		if (data->id == (*idpoin))
			data->is_dependent = 1;
	}
}

void DAG_id_flush_update(ID *id, short flag)
{
	Main *bmain= G.main;
	Scene *sce;
	Object *obt, *ob= NULL;
	short idtype;
	unsigned int lay;

	dag_current_scene_layers(bmain, &sce, &lay);

	if(!id || !sce || !sce->theDag)
		return;

	/* set flags & pointcache for object */
	if(GS(id->name) == ID_OB) {
		ob= (Object*)id;
		ob->recalc |= (flag & OB_RECALC_ALL);
		BKE_ptcache_object_reset(sce, ob, PTCACHE_RESET_DEPSGRAPH);

		if(flag & OB_RECALC_DATA) {
			/* all users of this ob->data should be checked */
			id= ob->data;

			/* no point in trying in this cases */
			if(id && id->us <= 1) {
				dag_editors_update(bmain, id);
				id= NULL;
			}
		}
	}

	/* set flags & pointcache for object data */
	if(id) {
		idtype= GS(id->name);

		if(ELEM7(idtype, ID_ME, ID_CU, ID_MB, ID_LA, ID_LT, ID_CA, ID_AR)) {
			int first_ob= 1;
			for(obt=bmain->object.first; obt; obt= obt->id.next) {
				if(!(ob && obt == ob) && obt->data == id) {

					/* try to avoid displist recalculation for linked curves */
					if (!first_ob && ELEM(obt->type, OB_CURVE, OB_SURF)) {
						/* if curve object has got derivedFinal it means this
						   object has got constructive modifiers and object
						   should be recalculated anyhow */
						if (!obt->derivedFinal)
							continue;
					}

					obt->recalc |= OB_RECALC_DATA;
					BKE_ptcache_object_reset(sce, obt, PTCACHE_RESET_DEPSGRAPH);

					first_ob= 0;
				}
			}
		}
		
		/* set flags based on textures - can influence depgraph via modifiers */
		if(idtype == ID_TE) {
			for(obt=bmain->object.first; obt; obt= obt->id.next) {
				struct { ID *id; int is_dependent; } data = {id, 0};
				
				modifiers_foreachIDLink(obt, dag_id_flush_update__isDependentTexture, &data);
				if (data.is_dependent)
					obt->recalc |= OB_RECALC_DATA;
			}
		}
		
		/* set flags based on ShapeKey */
		if(idtype == ID_KE) {
			for(obt=bmain->object.first; obt; obt= obt->id.next) {
				Key *key= ob_get_key(obt);
				if(!(ob && obt == ob) && ((ID *)key == id)) {
					obt->flag |= (OB_RECALC_OB|OB_RECALC_DATA);
					BKE_ptcache_object_reset(sce, obt, PTCACHE_RESET_DEPSGRAPH);
				}
			}
		}
		
		/* set flags based on particle settings */
		if(idtype == ID_PA) {
			ParticleSystem *psys;
			for(obt=bmain->object.first; obt; obt= obt->id.next) {
				for(psys=obt->particlesystem.first; psys; psys=psys->next) {
					if(&psys->part->id == id) {
						BKE_ptcache_object_reset(sce, obt, PTCACHE_RESET_DEPSGRAPH);
						obt->recalc |= (flag & OB_RECALC_ALL);
						psys->recalc |= (flag & PSYS_RECALC);
					}
				}
			}
		}

		/* update editors */
		dag_editors_update(bmain, id);
	}

	/* flush to other objects that depend on this one */
	DAG_scene_flush_update(sce, lay, 0);
}

/* recursively descends tree, each node only checked once */
/* node is checked to be of type object */
static int parent_check_node(DagNode *node, int curtime)
{
	DagAdjList *itA;
	
	node->lasttime= curtime;
	
	if(node->color==DAG_GRAY)
		return DAG_GRAY;
	
	for(itA = node->child; itA; itA= itA->next) {
		if(itA->node->type==ID_OB) {
			
			if(itA->node->color==DAG_GRAY)
				return DAG_GRAY;

			/* descend if not done */
			if(itA->node->lasttime!=curtime) {
				itA->node->color= parent_check_node(itA->node, curtime);
			
				if(itA->node->color==DAG_GRAY)
					return DAG_GRAY;
			}
		}
	}
	
	return DAG_WHITE;
}

/* all nodes that influence this object get tagged, for calculating the exact
   position of this object at a given timeframe */
void DAG_id_update_flags(ID *id)
{
	Main *bmain= G.main;
	Scene *sce;
	DagNode *node;
	DagAdjList *itA;
	Object *ob;
	unsigned int lay;

	dag_current_scene_layers(bmain, &sce, &lay);

	if(!id || !sce || !sce->theDag)
		return;
	
	/* objects only currently */
	if(GS(id->name) != ID_OB)
		return;
	
	ob= (Object*)id;
	
	/* tag nodes unchecked */
	for(node = sce->theDag->DagNode.first; node; node= node->next) 
		node->color = DAG_WHITE;
	
	node= dag_find_node(sce->theDag, ob);
	
	/* object not in scene? then handle group exception. needs to be dagged once too */
	if(node==NULL) {
		Group *group= NULL;
		while( (group = find_group(ob, group)) ) {
			GroupObject *go;
			/* primitive; tag all... this call helps building groups for particles */
			for(go= group->gobject.first; go; go= go->next)
				go->ob->recalc= OB_RECALC_ALL;
		}
	}
	else {
		
		node->color = DAG_GRAY;
		
		sce->theDag->time++;
		node= sce->theDag->DagNode.first;
		for(itA = node->child; itA; itA= itA->next) {
			if(itA->node->type==ID_OB && itA->node->lasttime!=sce->theDag->time)
				itA->node->color= parent_check_node(itA->node, sce->theDag->time);
		}
		
		/* set recalcs and flushes */
		DAG_scene_update_flags(sce, lay);
		
		/* now we clear recalcs, unless color is set */
		for(node = sce->theDag->DagNode.first; node; node= node->next) {
			if(node->type==ID_OB && node->color==DAG_WHITE) {
				Object *ob= node->ob;
				ob->recalc= 0;
			}
		}
	}
}

/* ******************* DAG FOR ARMATURE POSE ***************** */

/* we assume its an armature with pose */
void DAG_pose_sort(Object *ob)
{
	bPose *pose= ob->pose;
	bPoseChannel *pchan;
	bConstraint *con;
	DagNode *node;
	DagNode *node2, *node3;
	DagNode *rootnode;
	DagForest *dag;
	DagNodeQueue *nqueue;
	DagAdjList *itA;
	ListBase tempbase;
	int skip = 0;
	
	dag = dag_init();
	ugly_hack_sorry= 0;	// no ID structs

	rootnode = dag_add_node(dag, NULL);	// node->ob becomes NULL
	
	/* we add the hierarchy and the constraints */
	for(pchan = pose->chanbase.first; pchan; pchan= pchan->next) {
		int addtoroot = 1;
		
		node = dag_get_node(dag, pchan);
		
		if(pchan->parent) {
			node2 = dag_get_node(dag, pchan->parent);
			dag_add_relation(dag, node2, node, 0, "Parent Relation");
			addtoroot = 0;
		}
		for (con = pchan->constraints.first; con; con=con->next) {
			bConstraintTypeInfo *cti= constraint_get_typeinfo(con);
			ListBase targets = {NULL, NULL};
			bConstraintTarget *ct;
			
			if (cti && cti->get_constraint_targets) {
				cti->get_constraint_targets(con, &targets);
				
				for (ct= targets.first; ct; ct= ct->next) {
					if (ct->tar==ob && ct->subtarget[0]) {
						bPoseChannel *target= get_pose_channel(ob->pose, ct->subtarget);
						if (target) {
							node2= dag_get_node(dag, target);
							dag_add_relation(dag, node2, node, 0, "Pose Constraint");
							
							if (con->type==CONSTRAINT_TYPE_KINEMATIC) {
								bKinematicConstraint *data = (bKinematicConstraint *)con->data;
								bPoseChannel *parchan;
								int segcount= 0;
								
								/* exclude tip from chain? */
								if(!(data->flag & CONSTRAINT_IK_TIP))
									parchan= pchan->parent;
								else
									parchan= pchan;
								
								/* Walk to the chain's root */
								while (parchan) {
									node3= dag_get_node(dag, parchan);
									dag_add_relation(dag, node2, node3, 0, "IK Constraint");
									
									segcount++;
									if (segcount==data->rootbone || segcount>255) break; // 255 is weak
									parchan= parchan->parent;
								}
							}
						}
					}
				}
				
				if (cti->flush_constraint_targets)
					cti->flush_constraint_targets(con, &targets, 1);
			}
		}
		if (addtoroot == 1 ) {
			dag_add_relation(dag, rootnode, node, 0, "Root Bone Relation");
		}
	}

	dag_check_cycle(dag);
	
	/* now we try to sort... */
	tempbase.first= tempbase.last= NULL;

	nqueue = queue_create(DAGQUEUEALLOC);
	
	/* tag nodes unchecked */
	for(node = dag->DagNode.first; node; node= node->next) 
		node->color = DAG_WHITE;
	
	node = dag->DagNode.first;
	
	node->color = DAG_GRAY;
	push_stack(nqueue, node);  
	
	while(nqueue->count) {
		
		skip = 0;
		node = get_top_node_queue(nqueue);
		
		itA = node->child;
		while(itA != NULL) {
			if((itA->node->color == DAG_WHITE) ) {
				itA->node->color = DAG_GRAY;
				push_stack(nqueue,itA->node);
				skip = 1;
				break;
			} 
			itA = itA->next;
		}			
		
		if (!skip) {
			if (node) {
				node = pop_queue(nqueue);
				if (node->ob == NULL)	// we are done
					break ;
				node->color = DAG_BLACK;
				
				/* put node in new list */
				BLI_remlink(&pose->chanbase, node->ob);
				BLI_addhead(&tempbase, node->ob);
			}	
		}
	}
	
	// temporal correction for circular dependancies
	while(pose->chanbase.first) {
		pchan= pose->chanbase.first;
		BLI_remlink(&pose->chanbase, pchan);
		BLI_addhead(&tempbase, pchan);

		printf("cyclic %s\n", pchan->name);
	}
	
	pose->chanbase = tempbase;
	queue_delete(nqueue);
	
//	printf("\nordered\n");
//	for(pchan = pose->chanbase.first; pchan; pchan= pchan->next) {
//		printf(" %s\n", pchan->name);
//	}
	
	free_forest( dag );
	MEM_freeN( dag );
	
	ugly_hack_sorry= 1;
}


<|MERGE_RESOLUTION|>--- conflicted
+++ resolved
@@ -2260,13 +2260,8 @@
 			node= (sce->theDag)? dag_get_node(sce->theDag, ob): NULL;
 			oblay= (node)? node->lay: ob->lay;
 
-<<<<<<< HEAD
-			if(base->lay & lay) {
+			if(oblay & lay) {
 				//if(ELEM5(ob->type, OB_MESH, OB_CURVE, OB_SURF, OB_FONT, OB_MBALL))
-=======
-			if(oblay & lay) {
-				if(ELEM5(ob->type, OB_MESH, OB_CURVE, OB_SURF, OB_FONT, OB_MBALL))
->>>>>>> b511fbea
 					ob->recalc |= OB_RECALC_DATA;
 				if(ob->dup_group) 
 					ob->dup_group->id.flag |= LIB_DOIT;
