--- conflicted
+++ resolved
@@ -81,25 +81,25 @@
 
 static void node_add_sockets_from_type(bNodeTree *ntree, bNode *node, bNodeType *ntype)
 {
-  bNodeSocketTemplate *sockdef;
-  /* bNodeSocket *sock; */ /* UNUSED */
-
-  if (ntype->inputs) {
-    sockdef = ntype->inputs;
-    while (sockdef->type != -1) {
-      /* sock = */ node_add_socket_from_template(ntree, node, sockdef, SOCK_IN);
-
-      sockdef++;
-    }
-  }
-  if (ntype->outputs) {
-    sockdef = ntype->outputs;
-    while (sockdef->type != -1) {
-      /* sock = */ node_add_socket_from_template(ntree, node, sockdef, SOCK_OUT);
-
-      sockdef++;
-    }
-  }
+	bNodeSocketTemplate *sockdef;
+	/* bNodeSocket *sock; */ /* UNUSED */
+
+	if (ntype->inputs) {
+		sockdef = ntype->inputs;
+		while (sockdef->type != -1) {
+			/* sock = */ node_add_socket_from_template(ntree, node, sockdef, SOCK_IN);
+
+			sockdef++;
+		}
+	}
+	if (ntype->outputs) {
+		sockdef = ntype->outputs;
+		while (sockdef->type != -1) {
+			/* sock = */ node_add_socket_from_template(ntree, node, sockdef, SOCK_OUT);
+
+			sockdef++;
+		}
+	}
 }
 
 /* Note: This function is called to initialize node data based on the type.
@@ -108,68 +108,68 @@
  */
 static void node_init(const struct bContext *C, bNodeTree *ntree, bNode *node)
 {
-  bNodeType *ntype = node->typeinfo;
-  if (ntype == &NodeTypeUndefined)
-    return;
-
-  /* only do this once */
-  if (node->flag & NODE_INIT)
-    return;
-
-  node->flag = NODE_SELECT | NODE_OPTIONS | ntype->flag;
-  node->width = ntype->width;
-  node->miniwidth = 42.0f;
-  node->height = ntype->height;
-  node->color[0] = node->color[1] = node->color[2] = 0.608; /* default theme color */
-  /* initialize the node name with the node label.
-   * note: do this after the initfunc so nodes get their data set which may be used in naming
-   * (node groups for example) */
-  /* XXX Do not use nodeLabel() here, it returns translated content for UI, which should *only* be used
-   *     in UI, *never* in data... Data have their own translation option!
-   *     This solution may be a bit rougher than nodeLabel()'s returned string, but it's simpler
-   *     than adding "do_translate" flags to this func (and labelfunc() as well). */
-  BLI_strncpy(node->name, DATA_(ntype->ui_name), NODE_MAXSTR);
-  nodeUniqueName(ntree, node);
-
-  node_add_sockets_from_type(ntree, node, ntype);
-
-  if (ntype->initfunc != NULL)
-    ntype->initfunc(ntree, node);
-
-  if (ntree->typeinfo->node_add_init != NULL)
-    ntree->typeinfo->node_add_init(ntree, node);
-
-  if (node->id)
-    id_us_plus(node->id);
-
-  /* extra init callback */
-  if (ntype->initfunc_api) {
-    PointerRNA ptr;
-    RNA_pointer_create((ID *)ntree, &RNA_Node, node, &ptr);
-
-    /* XXX Warning: context can be NULL in case nodes are added in do_versions.
-     * Delayed init is not supported for nodes with context-based initfunc_api atm.
-     */
-    BLI_assert(C != NULL);
-    ntype->initfunc_api(C, &ptr);
-  }
-
-  node->flag |= NODE_INIT;
+	bNodeType *ntype = node->typeinfo;
+	if (ntype == &NodeTypeUndefined)
+		return;
+
+	/* only do this once */
+	if (node->flag & NODE_INIT)
+		return;
+
+	node->flag = NODE_SELECT | NODE_OPTIONS | ntype->flag;
+	node->width = ntype->width;
+	node->miniwidth = 42.0f;
+	node->height = ntype->height;
+	node->color[0] = node->color[1] = node->color[2] = 0.608;   /* default theme color */
+	/* initialize the node name with the node label.
+	 * note: do this after the initfunc so nodes get their data set which may be used in naming
+	 * (node groups for example) */
+	/* XXX Do not use nodeLabel() here, it returns translated content for UI, which should *only* be used
+	 *     in UI, *never* in data... Data have their own translation option!
+	 *     This solution may be a bit rougher than nodeLabel()'s returned string, but it's simpler
+	 *     than adding "do_translate" flags to this func (and labelfunc() as well). */
+	BLI_strncpy(node->name, DATA_(ntype->ui_name), NODE_MAXSTR);
+	nodeUniqueName(ntree, node);
+
+	node_add_sockets_from_type(ntree, node, ntype);
+
+	if (ntype->initfunc != NULL)
+		ntype->initfunc(ntree, node);
+
+	if (ntree->typeinfo->node_add_init != NULL)
+		ntree->typeinfo->node_add_init(ntree, node);
+
+	if (node->id)
+		id_us_plus(node->id);
+
+	/* extra init callback */
+	if (ntype->initfunc_api) {
+		PointerRNA ptr;
+		RNA_pointer_create((ID *)ntree, &RNA_Node, node, &ptr);
+
+		/* XXX Warning: context can be NULL in case nodes are added in do_versions.
+		 * Delayed init is not supported for nodes with context-based initfunc_api atm.
+		 */
+		BLI_assert(C != NULL);
+		ntype->initfunc_api(C, &ptr);
+	}
+
+	node->flag |= NODE_INIT;
 }
 
 static void ntree_set_typeinfo(bNodeTree *ntree, bNodeTreeType *typeinfo)
 {
-  if (typeinfo) {
-    ntree->typeinfo = typeinfo;
-
-    /* deprecated integer type */
-    ntree->type = typeinfo->type;
-  }
-  else {
-    ntree->typeinfo = &NodeTreeTypeUndefined;
-
-    ntree->init &= ~NTREE_TYPE_INIT;
-  }
+	if (typeinfo) {
+		ntree->typeinfo = typeinfo;
+
+		/* deprecated integer type */
+		ntree->type = typeinfo->type;
+	}
+	else {
+		ntree->typeinfo = &NodeTreeTypeUndefined;
+
+		ntree->init &= ~NTREE_TYPE_INIT;
+	}
 }
 
 static void node_set_typeinfo(const struct bContext *C,
@@ -177,48 +177,48 @@
                               bNode *node,
                               bNodeType *typeinfo)
 {
-  /* for nodes saved in older versions storage can get lost, make undefined then */
-  if (node->flag & NODE_INIT) {
-    if (typeinfo && typeinfo->storagename[0] && !node->storage)
-      typeinfo = NULL;
-  }
-
-  if (typeinfo) {
-    node->typeinfo = typeinfo;
-
-    /* deprecated integer type */
-    node->type = typeinfo->type;
-
-    /* initialize the node if necessary */
-    node_init(C, ntree, node);
-  }
-  else {
-    node->typeinfo = &NodeTypeUndefined;
-
-    ntree->init &= ~NTREE_TYPE_INIT;
-  }
+	/* for nodes saved in older versions storage can get lost, make undefined then */
+	if (node->flag & NODE_INIT) {
+		if (typeinfo && typeinfo->storagename[0] && !node->storage)
+			typeinfo = NULL;
+	}
+
+	if (typeinfo) {
+		node->typeinfo = typeinfo;
+
+		/* deprecated integer type */
+		node->type = typeinfo->type;
+
+		/* initialize the node if necessary */
+		node_init(C, ntree, node);
+	}
+	else {
+		node->typeinfo = &NodeTypeUndefined;
+
+		ntree->init &= ~NTREE_TYPE_INIT;
+	}
 }
 
 static void node_socket_set_typeinfo(bNodeTree *ntree,
                                      bNodeSocket *sock,
                                      bNodeSocketType *typeinfo)
 {
-  if (typeinfo) {
-    sock->typeinfo = typeinfo;
-
-    /* deprecated integer type */
-    sock->type = typeinfo->type;
-
-    if (sock->default_value == NULL) {
-      /* initialize the default_value pointer used by standard socket types */
-      node_socket_init_default_value(sock);
-    }
-  }
-  else {
-    sock->typeinfo = &NodeSocketTypeUndefined;
-
-    ntree->init &= ~NTREE_TYPE_INIT;
-  }
+	if (typeinfo) {
+		sock->typeinfo = typeinfo;
+
+		/* deprecated integer type */
+		sock->type = typeinfo->type;
+
+		if (sock->default_value == NULL) {
+			/* initialize the default_value pointer used by standard socket types */
+			node_socket_init_default_value(sock);
+		}
+	}
+	else {
+		sock->typeinfo = &NodeSocketTypeUndefined;
+
+		ntree->init &= ~NTREE_TYPE_INIT;
+	}
 }
 
 /* Set specific typeinfo pointers in all node trees on register/unregister */
@@ -229,41 +229,41 @@
                             bNodeSocketType *socktype,
                             bool unregister)
 {
-  if (!bmain)
-    return;
-
-  FOREACH_NODETREE_BEGIN (bmain, ntree, id) {
-    bNode *node;
-    bNodeSocket *sock;
-
-    ntree->init |= NTREE_TYPE_INIT;
-
-    if (treetype && STREQ(ntree->idname, treetype->idname))
-      ntree_set_typeinfo(ntree, unregister ? NULL : treetype);
-
-    /* initialize nodes */
-    for (node = ntree->nodes.first; node; node = node->next) {
-      if (nodetype && STREQ(node->idname, nodetype->idname))
-        node_set_typeinfo(C, ntree, node, unregister ? NULL : nodetype);
-
-      /* initialize node sockets */
-      for (sock = node->inputs.first; sock; sock = sock->next)
-        if (socktype && STREQ(sock->idname, socktype->idname))
-          node_socket_set_typeinfo(ntree, sock, unregister ? NULL : socktype);
-      for (sock = node->outputs.first; sock; sock = sock->next)
-        if (socktype && STREQ(sock->idname, socktype->idname))
-          node_socket_set_typeinfo(ntree, sock, unregister ? NULL : socktype);
-    }
-
-    /* initialize tree sockets */
-    for (sock = ntree->inputs.first; sock; sock = sock->next)
-      if (socktype && STREQ(sock->idname, socktype->idname))
-        node_socket_set_typeinfo(ntree, sock, unregister ? NULL : socktype);
-    for (sock = ntree->outputs.first; sock; sock = sock->next)
-      if (socktype && STREQ(sock->idname, socktype->idname))
-        node_socket_set_typeinfo(ntree, sock, unregister ? NULL : socktype);
-  }
-  FOREACH_NODETREE_END;
+	if (!bmain)
+		return;
+
+	FOREACH_NODETREE_BEGIN(bmain, ntree, id) {
+		bNode *node;
+		bNodeSocket *sock;
+
+		ntree->init |= NTREE_TYPE_INIT;
+
+		if (treetype && STREQ(ntree->idname, treetype->idname))
+			ntree_set_typeinfo(ntree, unregister ? NULL : treetype);
+
+		/* initialize nodes */
+		for (node = ntree->nodes.first; node; node = node->next) {
+			if (nodetype && STREQ(node->idname, nodetype->idname))
+				node_set_typeinfo(C, ntree, node, unregister ? NULL : nodetype);
+
+			/* initialize node sockets */
+			for (sock = node->inputs.first; sock; sock = sock->next)
+				if (socktype && STREQ(sock->idname, socktype->idname))
+					node_socket_set_typeinfo(ntree, sock, unregister ? NULL : socktype);
+			for (sock = node->outputs.first; sock; sock = sock->next)
+				if (socktype && STREQ(sock->idname, socktype->idname))
+					node_socket_set_typeinfo(ntree, sock, unregister ? NULL : socktype);
+		}
+
+		/* initialize tree sockets */
+		for (sock = ntree->inputs.first; sock; sock = sock->next)
+			if (socktype && STREQ(sock->idname, socktype->idname))
+				node_socket_set_typeinfo(ntree, sock, unregister ? NULL : socktype);
+		for (sock = ntree->outputs.first; sock; sock = sock->next)
+			if (socktype && STREQ(sock->idname, socktype->idname))
+				node_socket_set_typeinfo(ntree, sock, unregister ? NULL : socktype);
+	}
+	FOREACH_NODETREE_END;
 }
 
 /* Try to initialize all typeinfo in a node tree.
@@ -273,26 +273,26 @@
  */
 void ntreeSetTypes(const struct bContext *C, bNodeTree *ntree)
 {
-  bNode *node;
-  bNodeSocket *sock;
-
-  ntree->init |= NTREE_TYPE_INIT;
-
-  ntree_set_typeinfo(ntree, ntreeTypeFind(ntree->idname));
-
-  for (node = ntree->nodes.first; node; node = node->next) {
-    node_set_typeinfo(C, ntree, node, nodeTypeFind(node->idname));
-
-    for (sock = node->inputs.first; sock; sock = sock->next)
-      node_socket_set_typeinfo(ntree, sock, nodeSocketTypeFind(sock->idname));
-    for (sock = node->outputs.first; sock; sock = sock->next)
-      node_socket_set_typeinfo(ntree, sock, nodeSocketTypeFind(sock->idname));
-  }
-
-  for (sock = ntree->inputs.first; sock; sock = sock->next)
-    node_socket_set_typeinfo(ntree, sock, nodeSocketTypeFind(sock->idname));
-  for (sock = ntree->outputs.first; sock; sock = sock->next)
-    node_socket_set_typeinfo(ntree, sock, nodeSocketTypeFind(sock->idname));
+	bNode *node;
+	bNodeSocket *sock;
+
+	ntree->init |= NTREE_TYPE_INIT;
+
+	ntree_set_typeinfo(ntree, ntreeTypeFind(ntree->idname));
+
+	for (node = ntree->nodes.first; node; node = node->next) {
+		node_set_typeinfo(C, ntree, node, nodeTypeFind(node->idname));
+
+		for (sock = node->inputs.first; sock; sock = sock->next)
+			node_socket_set_typeinfo(ntree, sock, nodeSocketTypeFind(sock->idname));
+		for (sock = node->outputs.first; sock; sock = sock->next)
+			node_socket_set_typeinfo(ntree, sock, nodeSocketTypeFind(sock->idname));
+	}
+
+	for (sock = ntree->inputs.first; sock; sock = sock->next)
+		node_socket_set_typeinfo(ntree, sock, nodeSocketTypeFind(sock->idname));
+	for (sock = ntree->outputs.first; sock; sock = sock->next)
+		node_socket_set_typeinfo(ntree, sock, nodeSocketTypeFind(sock->idname));
 }
 
 static GHash *nodetreetypes_hash = NULL;
@@ -302,191 +302,191 @@
 
 bNodeTreeType *ntreeTypeFind(const char *idname)
 {
-  bNodeTreeType *nt;
-
-  if (idname[0]) {
-    nt = BLI_ghash_lookup(nodetreetypes_hash, idname);
-    if (nt)
-      return nt;
-  }
-
-  return NULL;
+	bNodeTreeType *nt;
+
+	if (idname[0]) {
+		nt = BLI_ghash_lookup(nodetreetypes_hash, idname);
+		if (nt)
+			return nt;
+	}
+
+	return NULL;
 }
 
 void ntreeTypeAdd(bNodeTreeType *nt)
 {
-  BLI_ghash_insert(nodetreetypes_hash, nt->idname, nt);
-  /* XXX pass Main to register function? */
-  /* Probably not. It is pretty much expected we want to update G_MAIN her I think - or we'd want to update *all*
-   * active Mains, which we cannot do anyway currently. */
-  update_typeinfo(G_MAIN, NULL, nt, NULL, NULL, false);
+	BLI_ghash_insert(nodetreetypes_hash, nt->idname, nt);
+	/* XXX pass Main to register function? */
+	/* Probably not. It is pretty much expected we want to update G_MAIN her I think - or we'd want to update *all*
+	 * active Mains, which we cannot do anyway currently. */
+	update_typeinfo(G_MAIN, NULL, nt, NULL, NULL, false);
 }
 
 /* callback for hash value free function */
 static void ntree_free_type(void *treetype_v)
 {
-  bNodeTreeType *treetype = treetype_v;
-  /* XXX pass Main to unregister function? */
-  /* Probably not. It is pretty much expected we want to update G_MAIN her I think - or we'd want to update *all*
-   * active Mains, which we cannot do anyway currently. */
-  update_typeinfo(G_MAIN, NULL, treetype, NULL, NULL, true);
-  MEM_freeN(treetype);
+	bNodeTreeType *treetype = treetype_v;
+	/* XXX pass Main to unregister function? */
+	/* Probably not. It is pretty much expected we want to update G_MAIN her I think - or we'd want to update *all*
+	 * active Mains, which we cannot do anyway currently. */
+	update_typeinfo(G_MAIN, NULL, treetype, NULL, NULL, true);
+	MEM_freeN(treetype);
 }
 
 void ntreeTypeFreeLink(const bNodeTreeType *nt)
 {
-  BLI_ghash_remove(nodetreetypes_hash, nt->idname, NULL, ntree_free_type);
+	BLI_ghash_remove(nodetreetypes_hash, nt->idname, NULL, ntree_free_type);
 }
 
 bool ntreeIsRegistered(bNodeTree *ntree)
 {
-  return (ntree->typeinfo != &NodeTreeTypeUndefined);
+	return (ntree->typeinfo != &NodeTreeTypeUndefined);
 }
 
 GHashIterator *ntreeTypeGetIterator(void)
 {
-  return BLI_ghashIterator_new(nodetreetypes_hash);
+	return BLI_ghashIterator_new(nodetreetypes_hash);
 }
 
 bNodeType *nodeTypeFind(const char *idname)
 {
-  bNodeType *nt;
-
-  if (idname[0]) {
-    nt = BLI_ghash_lookup(nodetypes_hash, idname);
-    if (nt)
-      return nt;
-  }
-
-  return NULL;
+	bNodeType *nt;
+
+	if (idname[0]) {
+		nt = BLI_ghash_lookup(nodetypes_hash, idname);
+		if (nt)
+			return nt;
+	}
+
+	return NULL;
 }
 
 static void free_dynamic_typeinfo(bNodeType *ntype)
 {
-  if (ntype->type == NODE_DYNAMIC) {
-    if (ntype->inputs) {
-      MEM_freeN(ntype->inputs);
-    }
-    if (ntype->outputs) {
-      MEM_freeN(ntype->outputs);
-    }
-  }
+	if (ntype->type == NODE_DYNAMIC) {
+		if (ntype->inputs) {
+			MEM_freeN(ntype->inputs);
+		}
+		if (ntype->outputs) {
+			MEM_freeN(ntype->outputs);
+		}
+	}
 }
 
 /* callback for hash value free function */
 static void node_free_type(void *nodetype_v)
 {
-  bNodeType *nodetype = nodetype_v;
-  /* XXX pass Main to unregister function? */
-  /* Probably not. It is pretty much expected we want to update G_MAIN her I think - or we'd want to update *all*
-   * active Mains, which we cannot do anyway currently. */
-  update_typeinfo(G_MAIN, NULL, NULL, nodetype, NULL, true);
-
-  /* XXX deprecated */
-  if (nodetype->type == NODE_DYNAMIC)
-    free_dynamic_typeinfo(nodetype);
-
-  if (nodetype->needs_free)
-    MEM_freeN(nodetype);
+	bNodeType *nodetype = nodetype_v;
+	/* XXX pass Main to unregister function? */
+	/* Probably not. It is pretty much expected we want to update G_MAIN her I think - or we'd want to update *all*
+	 * active Mains, which we cannot do anyway currently. */
+	update_typeinfo(G_MAIN, NULL, NULL, nodetype, NULL, true);
+
+	/* XXX deprecated */
+	if (nodetype->type == NODE_DYNAMIC)
+		free_dynamic_typeinfo(nodetype);
+
+	if (nodetype->needs_free)
+		MEM_freeN(nodetype);
 }
 
 void nodeRegisterType(bNodeType *nt)
 {
-  /* debug only: basic verification of registered types */
-  BLI_assert(nt->idname[0] != '\0');
-  BLI_assert(nt->poll != NULL);
-
-  BLI_ghash_insert(nodetypes_hash, nt->idname, nt);
-  /* XXX pass Main to register function? */
-  /* Probably not. It is pretty much expected we want to update G_MAIN her I think - or we'd want to update *all*
-   * active Mains, which we cannot do anyway currently. */
-  update_typeinfo(G_MAIN, NULL, NULL, nt, NULL, false);
+	/* debug only: basic verification of registered types */
+	BLI_assert(nt->idname[0] != '\0');
+	BLI_assert(nt->poll != NULL);
+
+	BLI_ghash_insert(nodetypes_hash, nt->idname, nt);
+	/* XXX pass Main to register function? */
+	/* Probably not. It is pretty much expected we want to update G_MAIN her I think - or we'd want to update *all*
+	 * active Mains, which we cannot do anyway currently. */
+	update_typeinfo(G_MAIN, NULL, NULL, nt, NULL, false);
 }
 
 void nodeUnregisterType(bNodeType *nt)
 {
-  BLI_ghash_remove(nodetypes_hash, nt->idname, NULL, node_free_type);
+	BLI_ghash_remove(nodetypes_hash, nt->idname, NULL, node_free_type);
 }
 
 bool nodeIsRegistered(bNode *node)
 {
-  return (node->typeinfo != &NodeTypeUndefined);
+	return (node->typeinfo != &NodeTypeUndefined);
 }
 
 GHashIterator *nodeTypeGetIterator(void)
 {
-  return BLI_ghashIterator_new(nodetypes_hash);
+	return BLI_ghashIterator_new(nodetypes_hash);
 }
 
 bNodeSocketType *nodeSocketTypeFind(const char *idname)
 {
-  bNodeSocketType *st;
-
-  if (idname[0]) {
-    st = BLI_ghash_lookup(nodesockettypes_hash, idname);
-    if (st)
-      return st;
-  }
-
-  return NULL;
+	bNodeSocketType *st;
+
+	if (idname[0]) {
+		st = BLI_ghash_lookup(nodesockettypes_hash, idname);
+		if (st)
+			return st;
+	}
+
+	return NULL;
 }
 
 /* callback for hash value free function */
 static void node_free_socket_type(void *socktype_v)
 {
-  bNodeSocketType *socktype = socktype_v;
-  /* XXX pass Main to unregister function? */
-  /* Probably not. It is pretty much expected we want to update G_MAIN her I think - or we'd want to update *all*
-   * active Mains, which we cannot do anyway currently. */
-  update_typeinfo(G_MAIN, NULL, NULL, NULL, socktype, true);
-
-  MEM_freeN(socktype);
+	bNodeSocketType *socktype = socktype_v;
+	/* XXX pass Main to unregister function? */
+	/* Probably not. It is pretty much expected we want to update G_MAIN her I think - or we'd want to update *all*
+	 * active Mains, which we cannot do anyway currently. */
+	update_typeinfo(G_MAIN, NULL, NULL, NULL, socktype, true);
+
+	MEM_freeN(socktype);
 }
 
 void nodeRegisterSocketType(bNodeSocketType *st)
 {
-  BLI_ghash_insert(nodesockettypes_hash, (void *)st->idname, st);
-  /* XXX pass Main to register function? */
-  /* Probably not. It is pretty much expected we want to update G_MAIN her I think - or we'd want to update *all*
-   * active Mains, which we cannot do anyway currently. */
-  update_typeinfo(G_MAIN, NULL, NULL, NULL, st, false);
+	BLI_ghash_insert(nodesockettypes_hash, (void *)st->idname, st);
+	/* XXX pass Main to register function? */
+	/* Probably not. It is pretty much expected we want to update G_MAIN her I think - or we'd want to update *all*
+	 * active Mains, which we cannot do anyway currently. */
+	update_typeinfo(G_MAIN, NULL, NULL, NULL, st, false);
 }
 
 void nodeUnregisterSocketType(bNodeSocketType *st)
 {
-  BLI_ghash_remove(nodesockettypes_hash, st->idname, NULL, node_free_socket_type);
+	BLI_ghash_remove(nodesockettypes_hash, st->idname, NULL, node_free_socket_type);
 }
 
 bool nodeSocketIsRegistered(bNodeSocket *sock)
 {
-  return (sock->typeinfo != &NodeSocketTypeUndefined);
+	return (sock->typeinfo != &NodeSocketTypeUndefined);
 }
 
 GHashIterator *nodeSocketTypeGetIterator(void)
 {
-  return BLI_ghashIterator_new(nodesockettypes_hash);
+	return BLI_ghashIterator_new(nodesockettypes_hash);
 }
 
 struct bNodeSocket *nodeFindSocket(bNode *node, int in_out, const char *identifier)
 {
-  bNodeSocket *sock = (in_out == SOCK_IN ? node->inputs.first : node->outputs.first);
-  for (; sock; sock = sock->next) {
-    if (STREQ(sock->identifier, identifier))
-      return sock;
-  }
-  return NULL;
+	bNodeSocket *sock = (in_out == SOCK_IN ? node->inputs.first : node->outputs.first);
+	for (; sock; sock = sock->next) {
+		if (STREQ(sock->identifier, identifier))
+			return sock;
+	}
+	return NULL;
 }
 
 /* find unique socket identifier */
 static bool unique_identifier_check(void *arg, const char *identifier)
 {
-  struct ListBase *lb = arg;
-  bNodeSocket *sock;
-  for (sock = lb->first; sock; sock = sock->next) {
-    if (STREQ(sock->identifier, identifier))
-      return true;
-  }
-  return false;
+	struct ListBase *lb = arg;
+	bNodeSocket *sock;
+	for (sock = lb->first; sock; sock = sock->next) {
+		if (STREQ(sock->identifier, identifier))
+			return true;
+	}
+	return false;
 }
 
 static bNodeSocket *make_socket(bNodeTree *ntree,
@@ -497,56 +497,56 @@
                                 const char *identifier,
                                 const char *name)
 {
-  bNodeSocket *sock;
-  char auto_identifier[MAX_NAME];
-
-  if (identifier && identifier[0] != '\0') {
-    /* use explicit identifier */
-    BLI_strncpy(auto_identifier, identifier, sizeof(auto_identifier));
-  }
-  else {
-    /* if no explicit identifier is given, assign a unique identifier based on the name */
-    BLI_strncpy(auto_identifier, name, sizeof(auto_identifier));
-  }
-  /* make the identifier unique */
+	bNodeSocket *sock;
+	char auto_identifier[MAX_NAME];
+
+	if (identifier && identifier[0] != '\0') {
+		/* use explicit identifier */
+		BLI_strncpy(auto_identifier, identifier, sizeof(auto_identifier));
+	}
+	else {
+		/* if no explicit identifier is given, assign a unique identifier based on the name */
+		BLI_strncpy(auto_identifier, name, sizeof(auto_identifier));
+	}
+	/* make the identifier unique */
   BLI_uniquename_cb(
       unique_identifier_check, lb, "socket", '.', auto_identifier, sizeof(auto_identifier));
 
-  sock = MEM_callocN(sizeof(bNodeSocket), "sock");
-  sock->in_out = in_out;
-
-  BLI_strncpy(sock->identifier, auto_identifier, NODE_MAXSTR);
-  sock->limit = (in_out == SOCK_IN ? 1 : 0xFFF);
-
-  BLI_strncpy(sock->name, name, NODE_MAXSTR);
-  sock->storage = NULL;
-  sock->flag |= SOCK_COLLAPSED;
-  sock->type = SOCK_CUSTOM; /* int type undefined by default */
-
-  BLI_strncpy(sock->idname, idname, sizeof(sock->idname));
-  node_socket_set_typeinfo(ntree, sock, nodeSocketTypeFind(idname));
-
-  return sock;
+	sock = MEM_callocN(sizeof(bNodeSocket), "sock");
+	sock->in_out = in_out;
+
+	BLI_strncpy(sock->identifier, auto_identifier, NODE_MAXSTR);
+	sock->limit = (in_out == SOCK_IN ? 1 : 0xFFF);
+
+	BLI_strncpy(sock->name, name, NODE_MAXSTR);
+	sock->storage = NULL;
+	sock->flag |= SOCK_COLLAPSED;
+	sock->type = SOCK_CUSTOM;	/* int type undefined by default */
+
+	BLI_strncpy(sock->idname, idname, sizeof(sock->idname));
+	node_socket_set_typeinfo(ntree, sock, nodeSocketTypeFind(idname));
+
+	return sock;
 }
 
 void nodeModifySocketType(
     bNodeTree *ntree, bNode *UNUSED(node), bNodeSocket *sock, int type, int subtype)
 {
-  const char *idname = nodeStaticSocketType(type, subtype);
-
-  if (!idname) {
-    CLOG_ERROR(&LOG, "static node socket type %d undefined", type);
-    return;
-  }
-
-  if (sock->default_value) {
-    MEM_freeN(sock->default_value);
-    sock->default_value = NULL;
-  }
-
-  sock->type = type;
-  BLI_strncpy(sock->idname, idname, sizeof(sock->idname));
-  node_socket_set_typeinfo(ntree, sock, nodeSocketTypeFind(idname));
+	const char *idname = nodeStaticSocketType(type, subtype);
+
+	if (!idname) {
+		CLOG_ERROR(&LOG, "static node socket type %d undefined", type);
+		return;
+	}
+
+	if (sock->default_value) {
+		MEM_freeN(sock->default_value);
+		sock->default_value = NULL;
+	}
+
+	sock->type = type;
+	BLI_strncpy(sock->idname, idname, sizeof(sock->idname));
+	node_socket_set_typeinfo(ntree, sock, nodeSocketTypeFind(idname));
 }
 
 bNodeSocket *nodeAddSocket(bNodeTree *ntree,
@@ -556,15 +556,15 @@
                            const char *identifier,
                            const char *name)
 {
-  ListBase *lb = (in_out == SOCK_IN ? &node->inputs : &node->outputs);
-  bNodeSocket *sock = make_socket(ntree, node, in_out, lb, idname, identifier, name);
-
-  BLI_remlink(lb, sock); /* does nothing for new socket */
-  BLI_addtail(lb, sock);
-
-  node->update |= NODE_UPDATE;
-
-  return sock;
+	ListBase *lb = (in_out == SOCK_IN ? &node->inputs : &node->outputs);
+	bNodeSocket *sock = make_socket(ntree, node, in_out, lb, idname, identifier, name);
+
+	BLI_remlink(lb, sock);	/* does nothing for new socket */
+	BLI_addtail(lb, sock);
+
+	node->update |= NODE_UPDATE;
+
+	return sock;
 }
 
 bNodeSocket *nodeInsertSocket(bNodeTree *ntree,
@@ -575,137 +575,137 @@
                               const char *identifier,
                               const char *name)
 {
-  ListBase *lb = (in_out == SOCK_IN ? &node->inputs : &node->outputs);
-  bNodeSocket *sock = make_socket(ntree, node, in_out, lb, idname, identifier, name);
-
-  BLI_remlink(lb, sock); /* does nothing for new socket */
-  BLI_insertlinkbefore(lb, next_sock, sock);
-
-  node->update |= NODE_UPDATE;
-
-  return sock;
+	ListBase *lb = (in_out == SOCK_IN ? &node->inputs : &node->outputs);
+	bNodeSocket *sock = make_socket(ntree, node, in_out, lb, idname, identifier, name);
+
+	BLI_remlink(lb, sock);	/* does nothing for new socket */
+	BLI_insertlinkbefore(lb, next_sock, sock);
+
+	node->update |= NODE_UPDATE;
+
+	return sock;
 }
 
 const char *nodeStaticSocketType(int type, int subtype)
 {
-  switch (type) {
-    case SOCK_FLOAT:
-      switch (subtype) {
-        case PROP_UNSIGNED:
-          return "NodeSocketFloatUnsigned";
-        case PROP_PERCENTAGE:
-          return "NodeSocketFloatPercentage";
-        case PROP_FACTOR:
-          return "NodeSocketFloatFactor";
-        case PROP_ANGLE:
-          return "NodeSocketFloatAngle";
-        case PROP_TIME:
-          return "NodeSocketFloatTime";
-        case PROP_NONE:
-        default:
-          return "NodeSocketFloat";
-      }
-    case SOCK_INT:
-      switch (subtype) {
-        case PROP_UNSIGNED:
-          return "NodeSocketIntUnsigned";
-        case PROP_PERCENTAGE:
-          return "NodeSocketIntPercentage";
-        case PROP_FACTOR:
-          return "NodeSocketIntFactor";
-        case PROP_NONE:
-        default:
-          return "NodeSocketInt";
-      }
-    case SOCK_BOOLEAN:
-      return "NodeSocketBool";
-    case SOCK_VECTOR:
-      switch (subtype) {
-        case PROP_TRANSLATION:
-          return "NodeSocketVectorTranslation";
-        case PROP_DIRECTION:
-          return "NodeSocketVectorDirection";
-        case PROP_VELOCITY:
-          return "NodeSocketVectorVelocity";
-        case PROP_ACCELERATION:
-          return "NodeSocketVectorAcceleration";
-        case PROP_EULER:
-          return "NodeSocketVectorEuler";
-        case PROP_XYZ:
-          return "NodeSocketVectorXYZ";
-        case PROP_NONE:
-        default:
-          return "NodeSocketVector";
-      }
-    case SOCK_RGBA:
-      return "NodeSocketColor";
-    case SOCK_STRING:
-      return "NodeSocketString";
-    case SOCK_SHADER:
-      return "NodeSocketShader";
-  }
-  return NULL;
+	switch (type) {
+		case SOCK_FLOAT:
+			switch (subtype) {
+				case PROP_UNSIGNED:
+					return "NodeSocketFloatUnsigned";
+				case PROP_PERCENTAGE:
+					return "NodeSocketFloatPercentage";
+				case PROP_FACTOR:
+					return "NodeSocketFloatFactor";
+				case PROP_ANGLE:
+					return "NodeSocketFloatAngle";
+				case PROP_TIME:
+					return "NodeSocketFloatTime";
+				case PROP_NONE:
+				default:
+					return "NodeSocketFloat";
+			}
+		case SOCK_INT:
+			switch (subtype) {
+				case PROP_UNSIGNED:
+					return "NodeSocketIntUnsigned";
+				case PROP_PERCENTAGE:
+					return "NodeSocketIntPercentage";
+				case PROP_FACTOR:
+					return "NodeSocketIntFactor";
+				case PROP_NONE:
+				default:
+					return "NodeSocketInt";
+			}
+		case SOCK_BOOLEAN:
+			return "NodeSocketBool";
+		case SOCK_VECTOR:
+			switch (subtype) {
+				case PROP_TRANSLATION:
+					return "NodeSocketVectorTranslation";
+				case PROP_DIRECTION:
+					return "NodeSocketVectorDirection";
+				case PROP_VELOCITY:
+					return "NodeSocketVectorVelocity";
+				case PROP_ACCELERATION:
+					return "NodeSocketVectorAcceleration";
+				case PROP_EULER:
+					return "NodeSocketVectorEuler";
+				case PROP_XYZ:
+					return "NodeSocketVectorXYZ";
+				case PROP_NONE:
+				default:
+					return "NodeSocketVector";
+			}
+		case SOCK_RGBA:
+			return "NodeSocketColor";
+		case SOCK_STRING:
+			return "NodeSocketString";
+		case SOCK_SHADER:
+			return "NodeSocketShader";
+	}
+	return NULL;
 }
 
 const char *nodeStaticSocketInterfaceType(int type, int subtype)
 {
-  switch (type) {
-    case SOCK_FLOAT:
-      switch (subtype) {
-        case PROP_UNSIGNED:
-          return "NodeSocketInterfaceFloatUnsigned";
-        case PROP_PERCENTAGE:
-          return "NodeSocketInterfaceFloatPercentage";
-        case PROP_FACTOR:
-          return "NodeSocketInterfaceFloatFactor";
-        case PROP_ANGLE:
-          return "NodeSocketInterfaceFloatAngle";
-        case PROP_TIME:
-          return "NodeSocketInterfaceFloatTime";
-        case PROP_NONE:
-        default:
-          return "NodeSocketInterfaceFloat";
-      }
-    case SOCK_INT:
-      switch (subtype) {
-        case PROP_UNSIGNED:
-          return "NodeSocketInterfaceIntUnsigned";
-        case PROP_PERCENTAGE:
-          return "NodeSocketInterfaceIntPercentage";
-        case PROP_FACTOR:
-          return "NodeSocketInterfaceIntFactor";
-        case PROP_NONE:
-        default:
-          return "NodeSocketInterfaceInt";
-      }
-    case SOCK_BOOLEAN:
-      return "NodeSocketInterfaceBool";
-    case SOCK_VECTOR:
-      switch (subtype) {
-        case PROP_TRANSLATION:
-          return "NodeSocketInterfaceVectorTranslation";
-        case PROP_DIRECTION:
-          return "NodeSocketInterfaceVectorDirection";
-        case PROP_VELOCITY:
-          return "NodeSocketInterfaceVectorVelocity";
-        case PROP_ACCELERATION:
-          return "NodeSocketInterfaceVectorAcceleration";
-        case PROP_EULER:
-          return "NodeSocketInterfaceVectorEuler";
-        case PROP_XYZ:
-          return "NodeSocketInterfaceVectorXYZ";
-        case PROP_NONE:
-        default:
-          return "NodeSocketInterfaceVector";
-      }
-    case SOCK_RGBA:
-      return "NodeSocketInterfaceColor";
-    case SOCK_STRING:
-      return "NodeSocketInterfaceString";
-    case SOCK_SHADER:
-      return "NodeSocketInterfaceShader";
-  }
-  return NULL;
+	switch (type) {
+		case SOCK_FLOAT:
+			switch (subtype) {
+				case PROP_UNSIGNED:
+					return "NodeSocketInterfaceFloatUnsigned";
+				case PROP_PERCENTAGE:
+					return "NodeSocketInterfaceFloatPercentage";
+				case PROP_FACTOR:
+					return "NodeSocketInterfaceFloatFactor";
+				case PROP_ANGLE:
+					return "NodeSocketInterfaceFloatAngle";
+				case PROP_TIME:
+					return "NodeSocketInterfaceFloatTime";
+				case PROP_NONE:
+				default:
+					return "NodeSocketInterfaceFloat";
+			}
+		case SOCK_INT:
+			switch (subtype) {
+				case PROP_UNSIGNED:
+					return "NodeSocketInterfaceIntUnsigned";
+				case PROP_PERCENTAGE:
+					return "NodeSocketInterfaceIntPercentage";
+				case PROP_FACTOR:
+					return "NodeSocketInterfaceIntFactor";
+				case PROP_NONE:
+				default:
+					return "NodeSocketInterfaceInt";
+			}
+		case SOCK_BOOLEAN:
+			return "NodeSocketInterfaceBool";
+		case SOCK_VECTOR:
+			switch (subtype) {
+				case PROP_TRANSLATION:
+					return "NodeSocketInterfaceVectorTranslation";
+				case PROP_DIRECTION:
+					return "NodeSocketInterfaceVectorDirection";
+				case PROP_VELOCITY:
+					return "NodeSocketInterfaceVectorVelocity";
+				case PROP_ACCELERATION:
+					return "NodeSocketInterfaceVectorAcceleration";
+				case PROP_EULER:
+					return "NodeSocketInterfaceVectorEuler";
+				case PROP_XYZ:
+					return "NodeSocketInterfaceVectorXYZ";
+				case PROP_NONE:
+				default:
+					return "NodeSocketInterfaceVector";
+			}
+		case SOCK_RGBA:
+			return "NodeSocketInterfaceColor";
+		case SOCK_STRING:
+			return "NodeSocketInterfaceString";
+		case SOCK_SHADER:
+			return "NodeSocketInterfaceShader";
+	}
+	return NULL;
 }
 
 bNodeSocket *nodeAddStaticSocket(bNodeTree *ntree,
@@ -716,17 +716,17 @@
                                  const char *identifier,
                                  const char *name)
 {
-  const char *idname = nodeStaticSocketType(type, subtype);
-  bNodeSocket *sock;
-
-  if (!idname) {
-    CLOG_ERROR(&LOG, "static node socket type %d undefined", type);
-    return NULL;
-  }
-
-  sock = nodeAddSocket(ntree, node, in_out, idname, identifier, name);
-  sock->type = type;
-  return sock;
+	const char *idname = nodeStaticSocketType(type, subtype);
+	bNodeSocket *sock;
+
+	if (!idname) {
+		CLOG_ERROR(&LOG, "static node socket type %d undefined", type);
+		return NULL;
+	}
+
+	sock = nodeAddSocket(ntree, node, in_out, idname, identifier, name);
+	sock->type = type;
+	return sock;
 }
 
 bNodeSocket *nodeInsertStaticSocket(bNodeTree *ntree,
@@ -738,17 +738,17 @@
                                     const char *identifier,
                                     const char *name)
 {
-  const char *idname = nodeStaticSocketType(type, subtype);
-  bNodeSocket *sock;
-
-  if (!idname) {
-    CLOG_ERROR(&LOG, "static node socket type %d undefined", type);
-    return NULL;
-  }
-
-  sock = nodeInsertSocket(ntree, node, in_out, idname, next_sock, identifier, name);
-  sock->type = type;
-  return sock;
+	const char *idname = nodeStaticSocketType(type, subtype);
+	bNodeSocket *sock;
+
+	if (!idname) {
+		CLOG_ERROR(&LOG, "static node socket type %d undefined", type);
+		return NULL;
+	}
+
+	sock = nodeInsertSocket(ntree, node, in_out, idname, next_sock, identifier, name);
+	sock->type = type;
+	return sock;
 }
 
 static void node_socket_free(bNodeTree *UNUSED(ntree),
@@ -756,98 +756,98 @@
                              bNode *UNUSED(node),
                              const bool do_id_user)
 {
-  if (sock->prop) {
-    IDP_FreeProperty_ex(sock->prop, do_id_user);
-    MEM_freeN(sock->prop);
-  }
-
-  if (sock->default_value)
-    MEM_freeN(sock->default_value);
+	if (sock->prop) {
+		IDP_FreeProperty_ex(sock->prop, do_id_user);
+		MEM_freeN(sock->prop);
+	}
+
+	if (sock->default_value)
+		MEM_freeN(sock->default_value);
 }
 
 void nodeRemoveSocket(bNodeTree *ntree, bNode *node, bNodeSocket *sock)
 {
-  bNodeLink *link, *next;
-
-  for (link = ntree->links.first; link; link = next) {
-    next = link->next;
-    if (link->fromsock == sock || link->tosock == sock) {
-      nodeRemLink(ntree, link);
-    }
-  }
-
-  /* this is fast, this way we don't need an in_out argument */
-  BLI_remlink(&node->inputs, sock);
-  BLI_remlink(&node->outputs, sock);
-
-  node_socket_free(ntree, sock, node, true);
-  MEM_freeN(sock);
-
-  node->update |= NODE_UPDATE;
+	bNodeLink *link, *next;
+
+	for (link = ntree->links.first; link; link = next) {
+		next = link->next;
+		if (link->fromsock == sock || link->tosock == sock) {
+			nodeRemLink(ntree, link);
+		}
+	}
+
+	/* this is fast, this way we don't need an in_out argument */
+	BLI_remlink(&node->inputs, sock);
+	BLI_remlink(&node->outputs, sock);
+
+	node_socket_free(ntree, sock, node, true);
+	MEM_freeN(sock);
+
+	node->update |= NODE_UPDATE;
 }
 
 void nodeRemoveAllSockets(bNodeTree *ntree, bNode *node)
 {
-  bNodeSocket *sock, *sock_next;
-  bNodeLink *link, *next;
-
-  for (link = ntree->links.first; link; link = next) {
-    next = link->next;
-    if (link->fromnode == node || link->tonode == node) {
-      nodeRemLink(ntree, link);
-    }
-  }
-
-  for (sock = node->inputs.first; sock; sock = sock_next) {
-    sock_next = sock->next;
-    node_socket_free(ntree, sock, node, true);
-    MEM_freeN(sock);
-  }
-  BLI_listbase_clear(&node->inputs);
-
-  for (sock = node->outputs.first; sock; sock = sock_next) {
-    sock_next = sock->next;
-    node_socket_free(ntree, sock, node, true);
-    MEM_freeN(sock);
-  }
-  BLI_listbase_clear(&node->outputs);
-
-  node->update |= NODE_UPDATE;
+	bNodeSocket *sock, *sock_next;
+	bNodeLink *link, *next;
+
+	for (link = ntree->links.first; link; link = next) {
+		next = link->next;
+		if (link->fromnode == node || link->tonode == node) {
+			nodeRemLink(ntree, link);
+		}
+	}
+
+	for (sock = node->inputs.first; sock; sock = sock_next) {
+		sock_next = sock->next;
+		node_socket_free(ntree, sock, node, true);
+		MEM_freeN(sock);
+	}
+	BLI_listbase_clear(&node->inputs);
+
+	for (sock = node->outputs.first; sock; sock = sock_next) {
+		sock_next = sock->next;
+		node_socket_free(ntree, sock, node, true);
+		MEM_freeN(sock);
+	}
+	BLI_listbase_clear(&node->outputs);
+
+	node->update |= NODE_UPDATE;
 }
 
 /* finds a node based on its name */
 bNode *nodeFindNodebyName(bNodeTree *ntree, const char *name)
 {
-  return BLI_findstring(&ntree->nodes, name, offsetof(bNode, name));
+	return BLI_findstring(&ntree->nodes, name, offsetof(bNode, name));
 }
 
 /* finds a node based on given socket */
 int nodeFindNode(bNodeTree *ntree, bNodeSocket *sock, bNode **nodep, int *sockindex)
 {
-  int in_out = sock->in_out;
-  bNode *node;
-  bNodeSocket *tsock;
-  int index = 0;
-
-  for (node = ntree->nodes.first; node; node = node->next) {
-    tsock = (in_out == SOCK_IN ? node->inputs.first : node->outputs.first);
-    for (index = 0; tsock; tsock = tsock->next, index++) {
-      if (tsock == sock)
-        break;
-    }
-    if (tsock)
-      break;
-  }
-
-  if (node) {
-    *nodep = node;
+	int in_out = sock->in_out;
+	bNode *node;
+	bNodeSocket *tsock;
+	int index = 0;
+
+	for (node = ntree->nodes.first; node; node = node->next) {
+		tsock = (in_out == SOCK_IN ? node->inputs.first : node->outputs.first);
+		for (index = 0; tsock; tsock = tsock->next, index++) {
+			if (tsock == sock)
+				break;
+		}
+		if (tsock)
+			break;
+	}
+
+	if (node) {
+		*nodep = node;
     if (sockindex)
       *sockindex = index;
-    return 1;
-  }
-
-  *nodep = NULL;
-  return 0;
+		return 1;
+	}
+
+	*nodep = NULL;
+	return 0;
 }
 
 /**
@@ -855,12 +855,12 @@
  */
 bNode *nodeFindRootParent(bNode *node)
 {
-  if (node->parent) {
-    return nodeFindRootParent(node->parent);
-  }
-  else {
-    return node->type == NODE_FRAME ? node : NULL;
-  }
+	if (node->parent) {
+		return nodeFindRootParent(node->parent);
+	}
+	else {
+		return node->type == NODE_FRAME ? node : NULL;
+	}
 }
 
 /**
@@ -869,13 +869,13 @@
  */
 bool nodeIsChildOf(const bNode *parent, const bNode *child)
 {
-  if (parent == child) {
-    return true;
-  }
-  else if (child->parent) {
-    return nodeIsChildOf(parent, child->parent);
-  }
-  return false;
+	if (parent == child) {
+		return true;
+	}
+	else if (child->parent) {
+		return nodeIsChildOf(parent, child->parent);
+	}
+	return false;
 }
 
 /**
@@ -889,27 +889,27 @@
                    const bNode *node_start,
                    bool (*callback)(bNode *, bNode *, void *, const bool),
                    void *userdata,
-                   const bool reversed)
-{
-  bNodeLink *link;
-
-  for (link = ntree->links.first; link; link = link->next) {
-    if ((link->flag & NODE_LINK_VALID) == 0) {
-      /* Skip links marked as cyclic. */
-      continue;
-    }
-    if (link->tonode && link->fromnode) {
-      /* is the link part of the chain meaning node_start == fromnode (or tonode for reversed case)? */
-      if ((reversed && (link->tonode == node_start)) ||
+        const bool reversed)
+{
+	bNodeLink *link;
+
+	for (link = ntree->links.first; link; link = link->next) {
+		if ((link->flag & NODE_LINK_VALID) == 0) {
+			/* Skip links marked as cyclic. */
+			continue;
+		}
+		if (link->tonode && link->fromnode) {
+			/* is the link part of the chain meaning node_start == fromnode (or tonode for reversed case)? */
+			if ((reversed && (link->tonode == node_start)) ||
           (!reversed && link->fromnode == node_start)) {
-        if (!callback(link->fromnode, link->tonode, userdata, reversed)) {
-          return;
-        }
+				if (!callback(link->fromnode, link->tonode, userdata, reversed)) {
+					return;
+				}
         nodeChainIter(
             ntree, reversed ? link->fromnode : link->tonode, callback, userdata, reversed);
-      }
-    }
-  }
+			}
+		}
+	}
 }
 
 /**
@@ -919,12 +919,12 @@
  */
 void nodeParentsIter(bNode *node, bool (*callback)(bNode *, void *), void *userdata)
 {
-  if (node->parent) {
-    if (!callback(node->parent, userdata)) {
-      return;
-    }
-    nodeParentsIter(node->parent, callback, userdata);
-  }
+	if (node->parent) {
+		if (!callback(node->parent, userdata)) {
+			return;
+		}
+		nodeParentsIter(node->parent, callback, userdata);
+	}
 }
 
 /* ************** Add stuff ********** */
@@ -938,307 +938,307 @@
 
 bNode *nodeAddNode(const struct bContext *C, bNodeTree *ntree, const char *idname)
 {
-  bNode *node;
-
-  node = MEM_callocN(sizeof(bNode), "new node");
-  BLI_addtail(&ntree->nodes, node);
-
-  BLI_strncpy(node->idname, idname, sizeof(node->idname));
-  node_set_typeinfo(C, ntree, node, nodeTypeFind(idname));
-
-  ntree->update |= NTREE_UPDATE_NODES;
-
-  return node;
+	bNode *node;
+
+	node = MEM_callocN(sizeof(bNode), "new node");
+	BLI_addtail(&ntree->nodes, node);
+
+	BLI_strncpy(node->idname, idname, sizeof(node->idname));
+	node_set_typeinfo(C, ntree, node, nodeTypeFind(idname));
+
+	ntree->update |= NTREE_UPDATE_NODES;
+
+	return node;
 }
 
 bNode *nodeAddStaticNode(const struct bContext *C, bNodeTree *ntree, int type)
 {
-  const char *idname = NULL;
-
-  NODE_TYPES_BEGIN (ntype) {
-    /* do an extra poll here, because some int types are used
-     * for multiple node types, this helps find the desired type
-     */
-    if (ntype->type == type && (!ntype->poll || ntype->poll(ntype, ntree))) {
-      idname = ntype->idname;
-      break;
-    }
+	const char *idname = NULL;
+
+	NODE_TYPES_BEGIN(ntype) {
+		/* do an extra poll here, because some int types are used
+		 * for multiple node types, this helps find the desired type
+		 */
+		if (ntype->type == type && (!ntype->poll || ntype->poll(ntype, ntree))) {
+			idname = ntype->idname;
+			break;
+		}
   }
   NODE_TYPES_END;
-  if (!idname) {
-    CLOG_ERROR(&LOG, "static node type %d undefined", type);
-    return NULL;
-  }
-  return nodeAddNode(C, ntree, idname);
+	if (!idname) {
+		CLOG_ERROR(&LOG, "static node type %d undefined", type);
+		return NULL;
+	}
+	return nodeAddNode(C, ntree, idname);
 }
 
 static void node_socket_copy(bNodeSocket *sock_dst, bNodeSocket *sock_src, const int flag)
 {
-  sock_src->new_sock = sock_dst;
-
-  if (sock_src->prop) {
-    sock_dst->prop = IDP_CopyProperty_ex(sock_src->prop, flag);
-  }
-
-  if (sock_src->default_value) {
-    sock_dst->default_value = MEM_dupallocN(sock_src->default_value);
-  }
-
-  sock_dst->stack_index = 0;
-  /* XXX some compositor node (e.g. image, render layers) still store
-   * some persistent buffer data here, need to clear this to avoid dangling pointers.
-   */
-  sock_dst->cache = NULL;
+	sock_src->new_sock = sock_dst;
+
+	if (sock_src->prop) {
+		sock_dst->prop = IDP_CopyProperty_ex(sock_src->prop, flag);
+	}
+
+	if (sock_src->default_value) {
+		sock_dst->default_value = MEM_dupallocN(sock_src->default_value);
+	}
+
+	sock_dst->stack_index = 0;
+	/* XXX some compositor node (e.g. image, render layers) still store
+	 * some persistent buffer data here, need to clear this to avoid dangling pointers.
+	 */
+	sock_dst->cache = NULL;
 }
 
 /* keep socket listorder identical, for copying links */
 /* ntree is the target tree */
 bNode *BKE_node_copy_ex(bNodeTree *ntree, bNode *node_src, const int flag)
 {
-  bNode *node_dst = MEM_callocN(sizeof(bNode), "dupli node");
-  bNodeSocket *sock_dst, *sock_src;
-  bNodeLink *link_dst, *link_src;
-
-  *node_dst = *node_src;
-  /* can be called for nodes outside a node tree (e.g. clipboard) */
-  if (ntree) {
-    nodeUniqueName(ntree, node_dst);
-
-    BLI_addtail(&ntree->nodes, node_dst);
-  }
-
-  BLI_duplicatelist(&node_dst->inputs, &node_src->inputs);
+	bNode *node_dst = MEM_callocN(sizeof(bNode), "dupli node");
+	bNodeSocket *sock_dst, *sock_src;
+	bNodeLink *link_dst, *link_src;
+
+	*node_dst = *node_src;
+	/* can be called for nodes outside a node tree (e.g. clipboard) */
+	if (ntree) {
+		nodeUniqueName(ntree, node_dst);
+
+		BLI_addtail(&ntree->nodes, node_dst);
+	}
+
+	BLI_duplicatelist(&node_dst->inputs, &node_src->inputs);
   for (sock_dst = node_dst->inputs.first, sock_src = node_src->inputs.first; sock_dst != NULL;
        sock_dst = sock_dst->next, sock_src = sock_src->next) {
-    node_socket_copy(sock_dst, sock_src, flag);
-  }
-
-  BLI_duplicatelist(&node_dst->outputs, &node_src->outputs);
+		node_socket_copy(sock_dst, sock_src, flag);
+	}
+
+	BLI_duplicatelist(&node_dst->outputs, &node_src->outputs);
   for (sock_dst = node_dst->outputs.first, sock_src = node_src->outputs.first; sock_dst != NULL;
        sock_dst = sock_dst->next, sock_src = sock_src->next) {
-    node_socket_copy(sock_dst, sock_src, flag);
-  }
-
-  if (node_src->prop) {
-    node_dst->prop = IDP_CopyProperty_ex(node_src->prop, flag);
-  }
-
-  BLI_duplicatelist(&node_dst->internal_links, &node_src->internal_links);
-  for (link_dst = node_dst->internal_links.first, link_src = node_src->internal_links.first;
-       link_dst != NULL;
+		node_socket_copy(sock_dst, sock_src, flag);
+	}
+
+	if (node_src->prop) {
+		node_dst->prop = IDP_CopyProperty_ex(node_src->prop, flag);
+	}
+
+	BLI_duplicatelist(&node_dst->internal_links, &node_src->internal_links);
+	for (link_dst = node_dst->internal_links.first, link_src = node_src->internal_links.first;
+	     link_dst != NULL;
        link_dst = link_dst->next, link_src = link_src->next) {
-    link_dst->fromnode = node_dst;
-    link_dst->tonode = node_dst;
-    link_dst->fromsock = link_dst->fromsock->new_sock;
-    link_dst->tosock = link_dst->tosock->new_sock;
-  }
-
-  if ((flag & LIB_ID_CREATE_NO_USER_REFCOUNT) == 0) {
-    id_us_plus(node_dst->id);
-  }
-
-  if (node_src->typeinfo->copyfunc) {
-    node_src->typeinfo->copyfunc(ntree, node_dst, node_src);
-  }
-
-  node_src->new_node = node_dst;
-  node_dst->new_node = NULL;
-
-  bool do_copy_api = !((flag & LIB_ID_CREATE_NO_MAIN) || (flag & LIB_ID_COPY_LOCALIZE));
-  if (node_dst->typeinfo->copyfunc_api && do_copy_api) {
-    PointerRNA ptr;
-    RNA_pointer_create((ID *)ntree, &RNA_Node, node_dst, &ptr);
-
-    node_dst->typeinfo->copyfunc_api(&ptr, node_src);
-  }
-
-  if (ntree) {
-    ntree->update |= NTREE_UPDATE_NODES;
-  }
-
-  return node_dst;
+		link_dst->fromnode = node_dst;
+		link_dst->tonode = node_dst;
+		link_dst->fromsock = link_dst->fromsock->new_sock;
+		link_dst->tosock = link_dst->tosock->new_sock;
+	}
+
+	if ((flag & LIB_ID_CREATE_NO_USER_REFCOUNT) == 0) {
+		id_us_plus(node_dst->id);
+	}
+
+	if (node_src->typeinfo->copyfunc) {
+		node_src->typeinfo->copyfunc(ntree, node_dst, node_src);
+	}
+
+	node_src->new_node = node_dst;
+	node_dst->new_node = NULL;
+
+	bool do_copy_api = !((flag & LIB_ID_CREATE_NO_MAIN) || (flag & LIB_ID_COPY_LOCALIZE));
+	if (node_dst->typeinfo->copyfunc_api && do_copy_api) {
+		PointerRNA ptr;
+		RNA_pointer_create((ID *)ntree, &RNA_Node, node_dst, &ptr);
+
+		node_dst->typeinfo->copyfunc_api(&ptr, node_src);
+	}
+
+	if (ntree) {
+		ntree->update |= NTREE_UPDATE_NODES;
+	}
+
+	return node_dst;
 }
 
 /* also used via rna api, so we check for proper input output direction */
 bNodeLink *nodeAddLink(
     bNodeTree *ntree, bNode *fromnode, bNodeSocket *fromsock, bNode *tonode, bNodeSocket *tosock)
 {
-  bNodeLink *link = NULL;
-
-  /* test valid input */
-  BLI_assert(fromnode);
-  BLI_assert(tonode);
-
-  if (fromsock->in_out == SOCK_OUT && tosock->in_out == SOCK_IN) {
-    link = MEM_callocN(sizeof(bNodeLink), "link");
-    if (ntree)
-      BLI_addtail(&ntree->links, link);
-    link->fromnode = fromnode;
-    link->fromsock = fromsock;
-    link->tonode = tonode;
-    link->tosock = tosock;
-  }
-  else if (fromsock->in_out == SOCK_IN && tosock->in_out == SOCK_OUT) {
-    /* OK but flip */
-    link = MEM_callocN(sizeof(bNodeLink), "link");
-    if (ntree)
-      BLI_addtail(&ntree->links, link);
-    link->fromnode = tonode;
-    link->fromsock = tosock;
-    link->tonode = fromnode;
-    link->tosock = fromsock;
-  }
-
-  if (ntree)
-    ntree->update |= NTREE_UPDATE_LINKS;
-
-  return link;
+	bNodeLink *link = NULL;
+
+	/* test valid input */
+	BLI_assert(fromnode);
+	BLI_assert(tonode);
+
+	if (fromsock->in_out == SOCK_OUT && tosock->in_out == SOCK_IN) {
+		link = MEM_callocN(sizeof(bNodeLink), "link");
+		if (ntree)
+			BLI_addtail(&ntree->links, link);
+		link->fromnode = fromnode;
+		link->fromsock = fromsock;
+		link->tonode = tonode;
+		link->tosock = tosock;
+	}
+	else if (fromsock->in_out == SOCK_IN && tosock->in_out == SOCK_OUT) {
+		/* OK but flip */
+		link = MEM_callocN(sizeof(bNodeLink), "link");
+		if (ntree)
+			BLI_addtail(&ntree->links, link);
+		link->fromnode = tonode;
+		link->fromsock = tosock;
+		link->tonode = fromnode;
+		link->tosock = fromsock;
+	}
+
+	if (ntree)
+		ntree->update |= NTREE_UPDATE_LINKS;
+
+	return link;
 }
 
 void nodeRemLink(bNodeTree *ntree, bNodeLink *link)
 {
-  /* can be called for links outside a node tree (e.g. clipboard) */
-  if (ntree)
-    BLI_remlink(&ntree->links, link);
-
-  if (link->tosock)
-    link->tosock->link = NULL;
-  MEM_freeN(link);
-
-  if (ntree)
-    ntree->update |= NTREE_UPDATE_LINKS;
+	/* can be called for links outside a node tree (e.g. clipboard) */
+	if (ntree)
+		BLI_remlink(&ntree->links, link);
+
+	if (link->tosock)
+		link->tosock->link = NULL;
+	MEM_freeN(link);
+
+	if (ntree)
+		ntree->update |= NTREE_UPDATE_LINKS;
 }
 
 void nodeRemSocketLinks(bNodeTree *ntree, bNodeSocket *sock)
 {
-  bNodeLink *link, *next;
-
-  for (link = ntree->links.first; link; link = next) {
-    next = link->next;
-    if (link->fromsock == sock || link->tosock == sock) {
-      nodeRemLink(ntree, link);
-    }
-  }
-
-  ntree->update |= NTREE_UPDATE_LINKS;
+	bNodeLink *link, *next;
+
+	for (link = ntree->links.first; link; link = next) {
+		next = link->next;
+		if (link->fromsock == sock || link->tosock == sock) {
+			nodeRemLink(ntree, link);
+		}
+	}
+
+	ntree->update |= NTREE_UPDATE_LINKS;
 }
 
 bool nodeLinkIsHidden(bNodeLink *link)
 {
-  return nodeSocketIsHidden(link->fromsock) || nodeSocketIsHidden(link->tosock);
+	return nodeSocketIsHidden(link->fromsock) || nodeSocketIsHidden(link->tosock);
 }
 
 void nodeInternalRelink(bNodeTree *ntree, bNode *node)
 {
-  bNodeLink *link, *link_next;
-
-  /* store link pointers in output sockets, for efficient lookup */
-  for (link = node->internal_links.first; link; link = link->next)
-    link->tosock->link = link;
-
-  /* redirect downstream links */
-  for (link = ntree->links.first; link; link = link_next) {
-    link_next = link->next;
-
-    /* do we have internal link? */
-    if (link->fromnode == node) {
-      if (link->fromsock->link) {
-        /* get the upstream input link */
-        bNodeLink *fromlink = link->fromsock->link->fromsock->link;
-        /* skip the node */
-        if (fromlink) {
-          link->fromnode = fromlink->fromnode;
-          link->fromsock = fromlink->fromsock;
-
-          /* if the up- or downstream link is invalid,
-           * the replacement link will be invalid too.
-           */
-          if (!(fromlink->flag & NODE_LINK_VALID))
-            link->flag &= ~NODE_LINK_VALID;
-
-          ntree->update |= NTREE_UPDATE_LINKS;
-        }
-        else
-          nodeRemLink(ntree, link);
-      }
-      else
-        nodeRemLink(ntree, link);
-    }
-  }
-
-  /* remove remaining upstream links */
-  for (link = ntree->links.first; link; link = link_next) {
-    link_next = link->next;
-
-    if (link->tonode == node)
-      nodeRemLink(ntree, link);
-  }
+	bNodeLink *link, *link_next;
+
+	/* store link pointers in output sockets, for efficient lookup */
+	for (link = node->internal_links.first; link; link = link->next)
+		link->tosock->link = link;
+
+	/* redirect downstream links */
+	for (link = ntree->links.first; link; link = link_next) {
+		link_next = link->next;
+
+		/* do we have internal link? */
+		if (link->fromnode == node) {
+			if (link->fromsock->link) {
+				/* get the upstream input link */
+				bNodeLink *fromlink = link->fromsock->link->fromsock->link;
+				/* skip the node */
+				if (fromlink) {
+					link->fromnode = fromlink->fromnode;
+					link->fromsock = fromlink->fromsock;
+
+					/* if the up- or downstream link is invalid,
+					 * the replacement link will be invalid too.
+					 */
+					if (!(fromlink->flag & NODE_LINK_VALID))
+						link->flag &= ~NODE_LINK_VALID;
+
+					ntree->update |= NTREE_UPDATE_LINKS;
+				}
+				else
+					nodeRemLink(ntree, link);
+			}
+			else
+				nodeRemLink(ntree, link);
+		}
+	}
+
+	/* remove remaining upstream links */
+	for (link = ntree->links.first; link; link = link_next) {
+		link_next = link->next;
+
+		if (link->tonode == node)
+			nodeRemLink(ntree, link);
+	}
 }
 
 void nodeToView(bNode *node, float x, float y, float *rx, float *ry)
 {
-  if (node->parent) {
-    nodeToView(node->parent, x + node->locx, y + node->locy, rx, ry);
-  }
-  else {
-    *rx = x + node->locx;
-    *ry = y + node->locy;
-  }
+	if (node->parent) {
+		nodeToView(node->parent, x + node->locx, y + node->locy, rx, ry);
+	}
+	else {
+		*rx = x + node->locx;
+		*ry = y + node->locy;
+	}
 }
 
 void nodeFromView(bNode *node, float x, float y, float *rx, float *ry)
 {
-  if (node->parent) {
-    nodeFromView(node->parent, x, y, rx, ry);
-    *rx -= node->locx;
-    *ry -= node->locy;
-  }
-  else {
-    *rx = x - node->locx;
-    *ry = y - node->locy;
-  }
+	if (node->parent) {
+		nodeFromView(node->parent, x, y, rx, ry);
+		*rx -= node->locx;
+		*ry -= node->locy;
+	}
+	else {
+		*rx = x - node->locx;
+		*ry = y - node->locy;
+	}
 }
 
 bool nodeAttachNodeCheck(bNode *node, bNode *parent)
 {
-  bNode *parent_recurse;
-  for (parent_recurse = node; parent_recurse; parent_recurse = parent_recurse->parent) {
-    if (parent_recurse == parent) {
-      return true;
-    }
-  }
-
-  return false;
+	bNode *parent_recurse;
+	for (parent_recurse = node; parent_recurse; parent_recurse = parent_recurse->parent) {
+		if (parent_recurse == parent) {
+			return true;
+		}
+	}
+
+	return false;
 }
 
 void nodeAttachNode(bNode *node, bNode *parent)
 {
-  float locx, locy;
-
-  BLI_assert(parent->type == NODE_FRAME);
-  BLI_assert(nodeAttachNodeCheck(parent, node) == false);
-
-  nodeToView(node, 0.0f, 0.0f, &locx, &locy);
-
-  node->parent = parent;
-  /* transform to parent space */
-  nodeFromView(parent, locx, locy, &node->locx, &node->locy);
+	float locx, locy;
+
+	BLI_assert(parent->type == NODE_FRAME);
+	BLI_assert(nodeAttachNodeCheck(parent, node) == false);
+
+	nodeToView(node, 0.0f, 0.0f, &locx, &locy);
+
+	node->parent = parent;
+	/* transform to parent space */
+	nodeFromView(parent, locx, locy, &node->locx, &node->locy);
 }
 
 void nodeDetachNode(struct bNode *node)
 {
-  float locx, locy;
-
-  if (node->parent) {
-
-    BLI_assert(node->parent->type == NODE_FRAME);
-
-    /* transform to view space */
-    nodeToView(node, 0.0f, 0.0f, &locx, &locy);
-    node->locx = locx;
-    node->locy = locy;
-    node->parent = NULL;
-  }
+	float locx, locy;
+
+	if (node->parent) {
+
+		BLI_assert(node->parent->type == NODE_FRAME);
+
+		/* transform to view space */
+		nodeToView(node, 0.0f, 0.0f, &locx, &locy);
+		node->locx = locx;
+		node->locy = locy;
+		node->parent = NULL;
+	}
 }
 
 void nodePositionRelative(bNode *from_node,
@@ -1246,84 +1246,84 @@
                           bNodeSocket *from_sock,
                           bNodeSocket *to_sock)
 {
-  float offset_x;
-  int tot_sock_idx;
-
-  /* Socket to plug into. */
-  if (SOCK_IN == to_sock->in_out) {
-    offset_x = -(from_node->typeinfo->width + 50);
-    tot_sock_idx = BLI_listbase_count(&to_node->outputs);
-    tot_sock_idx += BLI_findindex(&to_node->inputs, to_sock);
-  }
-  else {
-    offset_x = to_node->typeinfo->width + 50;
-    tot_sock_idx = BLI_findindex(&to_node->outputs, to_sock);
-  }
-
-  BLI_assert(tot_sock_idx != -1);
-
-  float offset_y = U.widget_unit * tot_sock_idx;
-
-  /* Output socket. */
-  if (from_sock) {
-    if (SOCK_IN == from_sock->in_out) {
-      tot_sock_idx = BLI_listbase_count(&from_node->outputs);
-      tot_sock_idx += BLI_findindex(&from_node->inputs, from_sock);
-    }
-    else {
-      tot_sock_idx = BLI_findindex(&from_node->outputs, from_sock);
-    }
-  }
-
-  BLI_assert(tot_sock_idx != -1);
-
-  offset_y -= U.widget_unit * tot_sock_idx;
-
-  from_node->locx = to_node->locx + offset_x;
-  from_node->locy = to_node->locy - offset_y;
+	float offset_x;
+	int tot_sock_idx;
+
+	/* Socket to plug into. */
+	if (SOCK_IN == to_sock->in_out) {
+		offset_x = - (from_node->typeinfo->width + 50);
+		tot_sock_idx = BLI_listbase_count(&to_node->outputs);
+		tot_sock_idx += BLI_findindex(&to_node->inputs, to_sock);
+	}
+	else {
+		offset_x = to_node->typeinfo->width + 50;
+		tot_sock_idx = BLI_findindex(&to_node->outputs, to_sock);
+	}
+
+	BLI_assert(tot_sock_idx != -1);
+
+	float offset_y = U.widget_unit * tot_sock_idx;
+
+	/* Output socket. */
+	if (from_sock) {
+		if (SOCK_IN == from_sock->in_out) {
+			tot_sock_idx = BLI_listbase_count(&from_node->outputs);
+			tot_sock_idx += BLI_findindex(&from_node->inputs, from_sock);
+		}
+		else {
+			tot_sock_idx = BLI_findindex(&from_node->outputs, from_sock);
+		}
+	}
+
+	BLI_assert(tot_sock_idx != -1);
+
+	offset_y -= U.widget_unit * tot_sock_idx;
+
+	from_node->locx = to_node->locx + offset_x;
+	from_node->locy = to_node->locy - offset_y;
 }
 
 void nodePositionPropagate(bNode *node)
 {
-  for (bNodeSocket *nsock = node->inputs.first; nsock; nsock = nsock->next) {
-    if (nsock->link != NULL) {
-      bNodeLink *link = nsock->link;
-      nodePositionRelative(link->fromnode, link->tonode, link->fromsock, link->tosock);
-      nodePositionPropagate(link->fromnode);
-    }
-  }
+	for (bNodeSocket *nsock = node->inputs.first; nsock; nsock = nsock->next) {
+		if (nsock->link != NULL) {
+			bNodeLink *link = nsock->link;
+			nodePositionRelative(link->fromnode, link->tonode, link->fromsock, link->tosock);
+			nodePositionPropagate(link->fromnode);
+		}
+	}
 }
 
 void ntreeInitDefault(bNodeTree *ntree)
 {
-  ntree_set_typeinfo(ntree, NULL);
+	ntree_set_typeinfo(ntree, NULL);
 }
 
 bNodeTree *ntreeAddTree(Main *bmain, const char *name, const char *idname)
 {
-  bNodeTree *ntree;
-
-  /* trees are created as local trees for compositor, material or texture nodes,
-   * node groups and other tree types are created as library data.
-   */
-  if (bmain) {
-    ntree = BKE_libblock_alloc(bmain, ID_NT, name, 0);
-  }
-  else {
-    ntree = MEM_callocN(sizeof(bNodeTree), "new node tree");
-    *((short *)ntree->id.name) = ID_NT;
-    BLI_strncpy(ntree->id.name + 2, name, sizeof(ntree->id.name));
-  }
-
-  /* Types are fully initialized at this point,
-   * if an undefined node is added later this will be reset.
-   */
-  ntree->init |= NTREE_TYPE_INIT;
-
-  BLI_strncpy(ntree->idname, idname, sizeof(ntree->idname));
-  ntree_set_typeinfo(ntree, ntreeTypeFind(idname));
-
-  return ntree;
+	bNodeTree *ntree;
+
+	/* trees are created as local trees for compositor, material or texture nodes,
+	 * node groups and other tree types are created as library data.
+	 */
+	if (bmain) {
+		ntree = BKE_libblock_alloc(bmain, ID_NT, name, 0);
+	}
+	else {
+		ntree = MEM_callocN(sizeof(bNodeTree), "new node tree");
+		*( (short *)ntree->id.name ) = ID_NT;
+		BLI_strncpy(ntree->id.name + 2, name, sizeof(ntree->id.name));
+	}
+
+	/* Types are fully initialized at this point,
+	 * if an undefined node is added later this will be reset.
+	 */
+	ntree->init |= NTREE_TYPE_INIT;
+
+	BLI_strncpy(ntree->idname, idname, sizeof(ntree->idname));
+	ntree_set_typeinfo(ntree, ntreeTypeFind(idname));
+
+	return ntree;
 }
 
 /**
@@ -1339,104 +1339,104 @@
                              const bNodeTree *ntree_src,
                              const int flag)
 {
-  bNodeSocket *sock_dst, *sock_src;
-  bNodeLink *link_dst;
-
-  /* We never handle usercount here for own data. */
-  const int flag_subdata = flag | LIB_ID_CREATE_NO_USER_REFCOUNT;
-
-  /* in case a running nodetree is copied */
-  ntree_dst->execdata = NULL;
-
-  ntree_dst->duplilock = NULL;
-
-  BLI_listbase_clear(&ntree_dst->nodes);
-  BLI_listbase_clear(&ntree_dst->links);
-
-  for (bNode *node_src = ntree_src->nodes.first; node_src; node_src = node_src->next) {
-    BKE_node_copy_ex(ntree_dst, node_src, flag_subdata);
-  }
-
-  /* copy links */
-  BLI_duplicatelist(&ntree_dst->links, &ntree_src->links);
-  for (link_dst = ntree_dst->links.first; link_dst; link_dst = link_dst->next) {
-    link_dst->fromnode = (link_dst->fromnode ? link_dst->fromnode->new_node : NULL);
-    link_dst->fromsock = (link_dst->fromsock ? link_dst->fromsock->new_sock : NULL);
-    link_dst->tonode = (link_dst->tonode ? link_dst->tonode->new_node : NULL);
-    link_dst->tosock = (link_dst->tosock ? link_dst->tosock->new_sock : NULL);
-    /* update the link socket's pointer */
-    if (link_dst->tosock) {
-      link_dst->tosock->link = link_dst;
-    }
-  }
-
-  /* copy interface sockets */
-  BLI_duplicatelist(&ntree_dst->inputs, &ntree_src->inputs);
+	bNodeSocket *sock_dst, *sock_src;
+	bNodeLink *link_dst;
+
+	/* We never handle usercount here for own data. */
+	const int flag_subdata = flag | LIB_ID_CREATE_NO_USER_REFCOUNT;
+
+	/* in case a running nodetree is copied */
+	ntree_dst->execdata = NULL;
+
+	ntree_dst->duplilock = NULL;
+
+	BLI_listbase_clear(&ntree_dst->nodes);
+	BLI_listbase_clear(&ntree_dst->links);
+
+	for (bNode *node_src = ntree_src->nodes.first; node_src; node_src = node_src->next) {
+		BKE_node_copy_ex(ntree_dst, node_src, flag_subdata);
+	}
+
+	/* copy links */
+	BLI_duplicatelist(&ntree_dst->links, &ntree_src->links);
+	for (link_dst = ntree_dst->links.first; link_dst; link_dst = link_dst->next) {
+		link_dst->fromnode = (link_dst->fromnode ? link_dst->fromnode->new_node : NULL);
+		link_dst->fromsock = (link_dst->fromsock ? link_dst->fromsock->new_sock : NULL);
+		link_dst->tonode = (link_dst->tonode ? link_dst->tonode->new_node : NULL);
+		link_dst->tosock = (link_dst->tosock ? link_dst->tosock->new_sock : NULL);
+		/* update the link socket's pointer */
+		if (link_dst->tosock) {
+			link_dst->tosock->link = link_dst;
+		}
+	}
+
+	/* copy interface sockets */
+	BLI_duplicatelist(&ntree_dst->inputs, &ntree_src->inputs);
   for (sock_dst = ntree_dst->inputs.first, sock_src = ntree_src->inputs.first; sock_dst != NULL;
        sock_dst = sock_dst->next, sock_src = sock_src->next) {
-    node_socket_copy(sock_dst, sock_src, flag_subdata);
-  }
-
-  BLI_duplicatelist(&ntree_dst->outputs, &ntree_src->outputs);
+		node_socket_copy(sock_dst, sock_src, flag_subdata);
+	}
+
+	BLI_duplicatelist(&ntree_dst->outputs, &ntree_src->outputs);
   for (sock_dst = ntree_dst->outputs.first, sock_src = ntree_src->outputs.first; sock_dst != NULL;
        sock_dst = sock_dst->next, sock_src = sock_src->next) {
-    node_socket_copy(sock_dst, sock_src, flag_subdata);
-  }
-
-  /* copy preview hash */
-  if (ntree_src->previews && (flag & LIB_ID_COPY_NO_PREVIEW) == 0) {
-    bNodeInstanceHashIterator iter;
-
-    ntree_dst->previews = BKE_node_instance_hash_new("node previews");
+		node_socket_copy(sock_dst, sock_src, flag_subdata);
+	}
+
+	/* copy preview hash */
+	if (ntree_src->previews && (flag & LIB_ID_COPY_NO_PREVIEW) == 0) {
+		bNodeInstanceHashIterator iter;
+
+		ntree_dst->previews = BKE_node_instance_hash_new("node previews");
 
     NODE_INSTANCE_HASH_ITER(iter, ntree_src->previews)
     {
-      bNodeInstanceKey key = BKE_node_instance_hash_iterator_get_key(&iter);
-      bNodePreview *preview = BKE_node_instance_hash_iterator_get_value(&iter);
-      BKE_node_instance_hash_insert(ntree_dst->previews, key, BKE_node_preview_copy(preview));
-    }
-  }
-  else {
-    ntree_dst->previews = NULL;
-  }
-
-  /* update node->parent pointers */
+			bNodeInstanceKey key = BKE_node_instance_hash_iterator_get_key(&iter);
+			bNodePreview *preview = BKE_node_instance_hash_iterator_get_value(&iter);
+			BKE_node_instance_hash_insert(ntree_dst->previews, key, BKE_node_preview_copy(preview));
+		}
+	}
+	else {
+		ntree_dst->previews = NULL;
+	}
+
+	/* update node->parent pointers */
   for (bNode *node_dst = ntree_dst->nodes.first, *node_src = ntree_src->nodes.first; node_dst;
        node_dst = node_dst->next, node_src = node_src->next) {
-    if (node_dst->parent) {
-      node_dst->parent = node_dst->parent->new_node;
-    }
-  }
-
-  /* node tree will generate its own interface type */
-  ntree_dst->interface_type = NULL;
+		if (node_dst->parent) {
+			node_dst->parent = node_dst->parent->new_node;
+		}
+	}
+
+	/* node tree will generate its own interface type */
+	ntree_dst->interface_type = NULL;
 }
 
 bNodeTree *ntreeCopyTree_ex(const bNodeTree *ntree, Main *bmain, const bool do_id_user)
 {
-  bNodeTree *ntree_copy;
-  const int flag = do_id_user ? LIB_ID_CREATE_NO_USER_REFCOUNT | LIB_ID_CREATE_NO_MAIN : 0;
-  BKE_id_copy_ex(bmain, (ID *)ntree, (ID **)&ntree_copy, flag);
-  return ntree_copy;
+	bNodeTree *ntree_copy;
+	const int flag = do_id_user ? LIB_ID_CREATE_NO_USER_REFCOUNT | LIB_ID_CREATE_NO_MAIN : 0;
+	BKE_id_copy_ex(bmain, (ID *)ntree, (ID **)&ntree_copy, flag);
+	return ntree_copy;
 }
 bNodeTree *ntreeCopyTree(Main *bmain, const bNodeTree *ntree)
 {
-  return ntreeCopyTree_ex(ntree, bmain, true);
+	return ntreeCopyTree_ex(ntree, bmain, true);
 }
 
 void ntreeUserIncrefID(bNodeTree *ntree)
 {
-  bNode *node;
-  for (node = ntree->nodes.first; node; node = node->next) {
-    id_us_plus(node->id);
-  }
+	bNode *node;
+	for (node = ntree->nodes.first; node; node = node->next) {
+		id_us_plus(node->id);
+	}
 }
 void ntreeUserDecrefID(bNodeTree *ntree)
 {
-  bNode *node;
-  for (node = ntree->nodes.first; node; node = node->next) {
-    id_us_min(node->id);
-  }
+	bNode *node;
+	for (node = ntree->nodes.first; node; node = node->next) {
+		id_us_min(node->id);
+	}
 }
 
 /* *************** Node Preview *********** */
@@ -1448,60 +1448,60 @@
  */
 int BKE_node_preview_used(bNode *node)
 {
-  /* XXX check for closed nodes? */
-  return (node->typeinfo->flag & NODE_PREVIEW) != 0;
+	/* XXX check for closed nodes? */
+	return (node->typeinfo->flag & NODE_PREVIEW) != 0;
 }
 
 bNodePreview *BKE_node_preview_verify(
     bNodeInstanceHash *previews, bNodeInstanceKey key, int xsize, int ysize, bool create)
 {
-  bNodePreview *preview;
-
-  preview = BKE_node_instance_hash_lookup(previews, key);
-  if (!preview) {
-    if (create) {
-      preview = MEM_callocN(sizeof(bNodePreview), "node preview");
-      BKE_node_instance_hash_insert(previews, key, preview);
-    }
-    else
-      return NULL;
-  }
-
-  /* node previews can get added with variable size this way */
-  if (xsize == 0 || ysize == 0)
-    return preview;
-
-  /* sanity checks & initialize */
-  if (preview->rect) {
-    if (preview->xsize != xsize || preview->ysize != ysize) {
-      MEM_freeN(preview->rect);
-      preview->rect = NULL;
-    }
-  }
-
-  if (preview->rect == NULL) {
-    preview->rect = MEM_callocN(4 * xsize + xsize * ysize * sizeof(char) * 4, "node preview rect");
-    preview->xsize = xsize;
-    preview->ysize = ysize;
-  }
-  /* no clear, makes nicer previews */
-
-  return preview;
+	bNodePreview *preview;
+
+	preview = BKE_node_instance_hash_lookup(previews, key);
+	if (!preview) {
+		if (create) {
+			preview = MEM_callocN(sizeof(bNodePreview), "node preview");
+			BKE_node_instance_hash_insert(previews, key, preview);
+		}
+		else
+			return NULL;
+	}
+
+	/* node previews can get added with variable size this way */
+	if (xsize == 0 || ysize == 0)
+		return preview;
+
+	/* sanity checks & initialize */
+	if (preview->rect) {
+		if (preview->xsize != xsize || preview->ysize != ysize) {
+			MEM_freeN(preview->rect);
+			preview->rect = NULL;
+		}
+	}
+
+	if (preview->rect == NULL) {
+		preview->rect = MEM_callocN(4 * xsize + xsize * ysize * sizeof(char) * 4, "node preview rect");
+		preview->xsize = xsize;
+		preview->ysize = ysize;
+	}
+	/* no clear, makes nicer previews */
+
+	return preview;
 }
 
 bNodePreview *BKE_node_preview_copy(bNodePreview *preview)
 {
-  bNodePreview *new_preview = MEM_dupallocN(preview);
-  if (preview->rect)
-    new_preview->rect = MEM_dupallocN(preview->rect);
-  return new_preview;
+	bNodePreview *new_preview = MEM_dupallocN(preview);
+	if (preview->rect)
+		new_preview->rect = MEM_dupallocN(preview->rect);
+	return new_preview;
 }
 
 void BKE_node_preview_free(bNodePreview *preview)
 {
-  if (preview->rect)
-    MEM_freeN(preview->rect);
-  MEM_freeN(preview);
+	if (preview->rect)
+		MEM_freeN(preview->rect);
+	MEM_freeN(preview);
 }
 
 static void node_preview_init_tree_recursive(bNodeInstanceHash *previews,
@@ -1511,29 +1511,29 @@
                                              int ysize,
                                              int create)
 {
-  bNode *node;
-  for (node = ntree->nodes.first; node; node = node->next) {
-    bNodeInstanceKey key = BKE_node_instance_key(parent_key, ntree, node);
-
-    if (BKE_node_preview_used(node)) {
-      node->preview_xsize = xsize;
-      node->preview_ysize = ysize;
-
-      BKE_node_preview_verify(previews, key, xsize, ysize, create);
-    }
-
-    if (node->type == NODE_GROUP && node->id)
-      node_preview_init_tree_recursive(previews, (bNodeTree *)node->id, key, xsize, ysize, create);
-  }
+	bNode *node;
+	for (node = ntree->nodes.first; node; node = node->next) {
+		bNodeInstanceKey key = BKE_node_instance_key(parent_key, ntree, node);
+
+		if (BKE_node_preview_used(node)) {
+			node->preview_xsize = xsize;
+			node->preview_ysize = ysize;
+
+			BKE_node_preview_verify(previews, key, xsize, ysize, create);
+		}
+
+		if (node->type == NODE_GROUP && node->id)
+			node_preview_init_tree_recursive(previews, (bNodeTree *)node->id, key, xsize, ysize, create);
+	}
 }
 
 void BKE_node_preview_init_tree(bNodeTree *ntree, int xsize, int ysize, int create_previews)
 {
-  if (!ntree)
-    return;
-
-  if (!ntree->previews)
-    ntree->previews = BKE_node_instance_hash_new("node previews");
+	if (!ntree)
+		return;
+
+	if (!ntree->previews)
+		ntree->previews = BKE_node_instance_hash_new("node previews");
 
   node_preview_init_tree_recursive(
       ntree->previews, ntree, NODE_INSTANCE_KEY_BASE, xsize, ysize, create_previews);
@@ -1543,26 +1543,26 @@
                                             bNodeTree *ntree,
                                             bNodeInstanceKey parent_key)
 {
-  bNode *node;
-  for (node = ntree->nodes.first; node; node = node->next) {
-    bNodeInstanceKey key = BKE_node_instance_key(parent_key, ntree, node);
-
-    if (BKE_node_preview_used(node))
-      BKE_node_instance_hash_tag_key(previews, key);
-
-    if (node->type == NODE_GROUP && node->id)
-      node_preview_tag_used_recursive(previews, (bNodeTree *)node->id, key);
-  }
+	bNode *node;
+	for (node = ntree->nodes.first; node; node = node->next) {
+		bNodeInstanceKey key = BKE_node_instance_key(parent_key, ntree, node);
+
+		if (BKE_node_preview_used(node))
+			BKE_node_instance_hash_tag_key(previews, key);
+
+		if (node->type == NODE_GROUP && node->id)
+			node_preview_tag_used_recursive(previews, (bNodeTree *)node->id, key);
+	}
 }
 
 void BKE_node_preview_remove_unused(bNodeTree *ntree)
 {
-  if (!ntree || !ntree->previews)
-    return;
-
-  /* use the instance hash functions for tagging and removing unused previews */
-  BKE_node_instance_hash_clear_tags(ntree->previews);
-  node_preview_tag_used_recursive(ntree->previews, ntree, NODE_INSTANCE_KEY_BASE);
+	if (!ntree || !ntree->previews)
+		return;
+
+	/* use the instance hash functions for tagging and removing unused previews */
+	BKE_node_instance_hash_clear_tags(ntree->previews);
+	node_preview_tag_used_recursive(ntree->previews, ntree, NODE_INSTANCE_KEY_BASE);
 
   BKE_node_instance_hash_remove_untagged(ntree->previews,
                                          (bNodeInstanceValueFP)BKE_node_preview_free);
@@ -1570,102 +1570,102 @@
 
 void BKE_node_preview_free_tree(bNodeTree *ntree)
 {
-  if (!ntree)
-    return;
-
-  if (ntree->previews) {
-    BKE_node_instance_hash_free(ntree->previews, (bNodeInstanceValueFP)BKE_node_preview_free);
-    ntree->previews = NULL;
-  }
+	if (!ntree)
+		return;
+
+	if (ntree->previews) {
+		BKE_node_instance_hash_free(ntree->previews, (bNodeInstanceValueFP)BKE_node_preview_free);
+		ntree->previews = NULL;
+	}
 }
 
 void BKE_node_preview_clear(bNodePreview *preview)
 {
-  if (preview && preview->rect)
-    memset(preview->rect, 0, MEM_allocN_len(preview->rect));
+	if (preview && preview->rect)
+		memset(preview->rect, 0, MEM_allocN_len(preview->rect));
 }
 
 void BKE_node_preview_clear_tree(bNodeTree *ntree)
 {
-  bNodeInstanceHashIterator iter;
-
-  if (!ntree || !ntree->previews)
-    return;
+	bNodeInstanceHashIterator iter;
+
+	if (!ntree || !ntree->previews)
+		return;
 
   NODE_INSTANCE_HASH_ITER(iter, ntree->previews)
   {
-    bNodePreview *preview = BKE_node_instance_hash_iterator_get_value(&iter);
-    BKE_node_preview_clear(preview);
-  }
+		bNodePreview *preview = BKE_node_instance_hash_iterator_get_value(&iter);
+		BKE_node_preview_clear(preview);
+	}
 }
 
 static void node_preview_sync(bNodePreview *to, bNodePreview *from)
 {
-  /* sizes should have been initialized by BKE_node_preview_init_tree */
-  BLI_assert(to->xsize == from->xsize && to->ysize == from->ysize);
-
-  /* copy over contents of previews */
-  if (to->rect && from->rect) {
-    int xsize = to->xsize;
-    int ysize = to->ysize;
-    memcpy(to->rect, from->rect, xsize * ysize * sizeof(char) * 4);
-  }
+	/* sizes should have been initialized by BKE_node_preview_init_tree */
+	BLI_assert(to->xsize == from->xsize && to->ysize == from->ysize);
+
+	/* copy over contents of previews */
+	if (to->rect && from->rect) {
+		int xsize = to->xsize;
+		int ysize = to->ysize;
+		memcpy(to->rect, from->rect, xsize * ysize * sizeof(char) * 4);
+	}
 }
 
 void BKE_node_preview_sync_tree(bNodeTree *to_ntree, bNodeTree *from_ntree)
 {
-  bNodeInstanceHash *from_previews = from_ntree->previews;
-  bNodeInstanceHash *to_previews = to_ntree->previews;
-  bNodeInstanceHashIterator iter;
-
-  if (!from_previews || !to_previews)
-    return;
+	bNodeInstanceHash *from_previews = from_ntree->previews;
+	bNodeInstanceHash *to_previews = to_ntree->previews;
+	bNodeInstanceHashIterator iter;
+
+	if (!from_previews || !to_previews)
+		return;
 
   NODE_INSTANCE_HASH_ITER(iter, from_previews)
   {
-    bNodeInstanceKey key = BKE_node_instance_hash_iterator_get_key(&iter);
-    bNodePreview *from = BKE_node_instance_hash_iterator_get_value(&iter);
-    bNodePreview *to = BKE_node_instance_hash_lookup(to_previews, key);
-
-    if (from && to)
-      node_preview_sync(to, from);
-  }
+		bNodeInstanceKey key = BKE_node_instance_hash_iterator_get_key(&iter);
+		bNodePreview *from = BKE_node_instance_hash_iterator_get_value(&iter);
+		bNodePreview *to = BKE_node_instance_hash_lookup(to_previews, key);
+
+		if (from && to)
+			node_preview_sync(to, from);
+	}
 }
 
 void BKE_node_preview_merge_tree(bNodeTree *to_ntree, bNodeTree *from_ntree, bool remove_old)
 {
-  if (remove_old || !to_ntree->previews) {
-    /* free old previews */
-    if (to_ntree->previews)
-      BKE_node_instance_hash_free(to_ntree->previews, (bNodeInstanceValueFP)BKE_node_preview_free);
-
-    /* transfer previews */
-    to_ntree->previews = from_ntree->previews;
-    from_ntree->previews = NULL;
-
-    /* clean up, in case any to_ntree nodes have been removed */
-    BKE_node_preview_remove_unused(to_ntree);
-  }
-  else {
-    bNodeInstanceHashIterator iter;
-
-    if (from_ntree->previews) {
+	if (remove_old || !to_ntree->previews) {
+		/* free old previews */
+		if (to_ntree->previews)
+			BKE_node_instance_hash_free(to_ntree->previews, (bNodeInstanceValueFP)BKE_node_preview_free);
+
+		/* transfer previews */
+		to_ntree->previews = from_ntree->previews;
+		from_ntree->previews = NULL;
+
+		/* clean up, in case any to_ntree nodes have been removed */
+		BKE_node_preview_remove_unused(to_ntree);
+	}
+	else {
+		bNodeInstanceHashIterator iter;
+
+		if (from_ntree->previews) {
       NODE_INSTANCE_HASH_ITER(iter, from_ntree->previews)
       {
-        bNodeInstanceKey key = BKE_node_instance_hash_iterator_get_key(&iter);
-        bNodePreview *preview = BKE_node_instance_hash_iterator_get_value(&iter);
-
-        /* replace existing previews */
+				bNodeInstanceKey key = BKE_node_instance_hash_iterator_get_key(&iter);
+				bNodePreview *preview = BKE_node_instance_hash_iterator_get_value(&iter);
+
+				/* replace existing previews */
         BKE_node_instance_hash_remove(
             to_ntree->previews, key, (bNodeInstanceValueFP)BKE_node_preview_free);
-        BKE_node_instance_hash_insert(to_ntree->previews, key, preview);
-      }
-
-      /* Note: NULL free function here, because pointers have already been moved over to to_ntree->previews! */
-      BKE_node_instance_hash_free(from_ntree->previews, NULL);
-      from_ntree->previews = NULL;
-    }
-  }
+				BKE_node_instance_hash_insert(to_ntree->previews, key, preview);
+			}
+
+			/* Note: NULL free function here, because pointers have already been moved over to to_ntree->previews! */
+			BKE_node_instance_hash_free(from_ntree->previews, NULL);
+			from_ntree->previews = NULL;
+		}
+	}
 }
 
 /* hack warning! this function is only used for shader previews, and
@@ -1674,22 +1674,22 @@
 void BKE_node_preview_set_pixel(
     bNodePreview *preview, const float col[4], int x, int y, bool do_manage)
 {
-  if (preview) {
-    if (x >= 0 && y >= 0) {
-      if (x < preview->xsize && y < preview->ysize) {
-        unsigned char *tar = preview->rect + 4 * ((preview->xsize * y) + x);
-
-        if (do_manage) {
-          linearrgb_to_srgb_uchar4(tar, col);
-        }
-        else {
-          rgba_float_to_uchar(tar, col);
-        }
-      }
-      //else printf("prv out bound x y %d %d\n", x, y);
-    }
-    //else printf("prv out bound x y %d %d\n", x, y);
-  }
+	if (preview) {
+		if (x >= 0 && y >= 0) {
+			if (x < preview->xsize && y < preview->ysize) {
+				unsigned char *tar = preview->rect + 4 * ((preview->xsize * y) + x);
+
+				if (do_manage) {
+					linearrgb_to_srgb_uchar4(tar, col);
+				}
+				else {
+					rgba_float_to_uchar(tar, col);
+				}
+			}
+			//else printf("prv out bound x y %d %d\n", x, y);
+		}
+		//else printf("prv out bound x y %d %d\n", x, y);
+	}
 }
 
 /* ************** Free stuff ********** */
@@ -1697,257 +1697,257 @@
 /* goes over entire tree */
 void nodeUnlinkNode(bNodeTree *ntree, bNode *node)
 {
-  bNodeLink *link, *next;
-  bNodeSocket *sock;
-  ListBase *lb;
-
-  for (link = ntree->links.first; link; link = next) {
-    next = link->next;
-
-    if (link->fromnode == node) {
-      lb = &node->outputs;
-      if (link->tonode)
-        link->tonode->update |= NODE_UPDATE;
-    }
-    else if (link->tonode == node)
-      lb = &node->inputs;
-    else
-      lb = NULL;
-
-    if (lb) {
-      for (sock = lb->first; sock; sock = sock->next) {
-        if (link->fromsock == sock || link->tosock == sock)
-          break;
-      }
-      if (sock) {
-        nodeRemLink(ntree, link);
-      }
-    }
-  }
+	bNodeLink *link, *next;
+	bNodeSocket *sock;
+	ListBase *lb;
+
+	for (link = ntree->links.first; link; link = next) {
+		next = link->next;
+
+		if (link->fromnode == node) {
+			lb = &node->outputs;
+			if (link->tonode)
+				link->tonode->update |= NODE_UPDATE;
+		}
+		else if (link->tonode == node)
+			lb = &node->inputs;
+		else
+			lb = NULL;
+
+		if (lb) {
+			for (sock = lb->first; sock; sock = sock->next) {
+				if (link->fromsock == sock || link->tosock == sock)
+					break;
+			}
+			if (sock) {
+				nodeRemLink(ntree, link);
+			}
+		}
+	}
 }
 
 static void node_unlink_attached(bNodeTree *ntree, bNode *parent)
 {
-  bNode *node;
-  for (node = ntree->nodes.first; node; node = node->next) {
-    if (node->parent == parent)
-      nodeDetachNode(node);
-  }
+	bNode *node;
+	for (node = ntree->nodes.first; node; node = node->next) {
+		if (node->parent == parent)
+			nodeDetachNode(node);
+	}
 }
 
 /* Free the node itself. ID user refcounting is up the caller,
  * that does not happen here. */
 static void node_free_node(bNodeTree *ntree, bNode *node)
 {
-  bNodeSocket *sock, *nextsock;
-
-  /* since it is called while free database, node->id is undefined */
-
-  /* can be called for nodes outside a node tree (e.g. clipboard) */
-  if (ntree) {
-    /* remove all references to this node */
-    nodeUnlinkNode(ntree, node);
-    node_unlink_attached(ntree, node);
-
-    BLI_remlink(&ntree->nodes, node);
-
-    if (ntree->typeinfo->free_node_cache)
-      ntree->typeinfo->free_node_cache(ntree, node);
-
-    /* texture node has bad habit of keeping exec data around */
-    if (ntree->type == NTREE_TEXTURE && ntree->execdata) {
-      ntreeTexEndExecTree(ntree->execdata);
-      ntree->execdata = NULL;
-    }
-  }
-
-  if (node->typeinfo->freefunc) {
-    node->typeinfo->freefunc(node);
-  }
-
-  for (sock = node->inputs.first; sock; sock = nextsock) {
-    nextsock = sock->next;
-    /* Remember, no ID user refcount management here! */
-    node_socket_free(ntree, sock, node, false);
-    MEM_freeN(sock);
-  }
-  for (sock = node->outputs.first; sock; sock = nextsock) {
-    nextsock = sock->next;
-    /* Remember, no ID user refcount management here! */
-    node_socket_free(ntree, sock, node, false);
-    MEM_freeN(sock);
-  }
-
-  BLI_freelistN(&node->internal_links);
-
-  if (node->prop) {
-    /* Remember, no ID user refcount management here! */
-    IDP_FreeProperty_ex(node->prop, false);
-    MEM_freeN(node->prop);
-  }
-
-  MEM_freeN(node);
-
-  if (ntree)
-    ntree->update |= NTREE_UPDATE_NODES;
+	bNodeSocket *sock, *nextsock;
+
+	/* since it is called while free database, node->id is undefined */
+
+	/* can be called for nodes outside a node tree (e.g. clipboard) */
+	if (ntree) {
+		/* remove all references to this node */
+		nodeUnlinkNode(ntree, node);
+		node_unlink_attached(ntree, node);
+
+		BLI_remlink(&ntree->nodes, node);
+
+		if (ntree->typeinfo->free_node_cache)
+			ntree->typeinfo->free_node_cache(ntree, node);
+
+		/* texture node has bad habit of keeping exec data around */
+		if (ntree->type == NTREE_TEXTURE && ntree->execdata) {
+			ntreeTexEndExecTree(ntree->execdata);
+			ntree->execdata = NULL;
+		}
+	}
+
+	if (node->typeinfo->freefunc) {
+		node->typeinfo->freefunc(node);
+	}
+
+	for (sock = node->inputs.first; sock; sock = nextsock) {
+		nextsock = sock->next;
+		/* Remember, no ID user refcount management here! */
+		node_socket_free(ntree, sock, node, false);
+		MEM_freeN(sock);
+	}
+	for (sock = node->outputs.first; sock; sock = nextsock) {
+		nextsock = sock->next;
+		/* Remember, no ID user refcount management here! */
+		node_socket_free(ntree, sock, node, false);
+		MEM_freeN(sock);
+	}
+
+	BLI_freelistN(&node->internal_links);
+
+	if (node->prop) {
+		/* Remember, no ID user refcount management here! */
+		IDP_FreeProperty_ex(node->prop, false);
+		MEM_freeN(node->prop);
+	}
+
+	MEM_freeN(node);
+
+	if (ntree)
+		ntree->update |= NTREE_UPDATE_NODES;
 }
 
 void ntreeFreeLocalNode(bNodeTree *ntree, bNode *node)
 {
-  /* For removing nodes while editing localized node trees. */
-  BLI_assert((ntree->id.tag & LIB_TAG_LOCALIZED) != 0);
-  node_free_node(ntree, node);
+	/* For removing nodes while editing localized node trees. */
+	BLI_assert((ntree->id.tag & LIB_TAG_LOCALIZED) != 0);
+	node_free_node(ntree, node);
 }
 
 void nodeRemoveNode(Main *bmain, bNodeTree *ntree, bNode *node, bool do_id_user)
 {
-  /* This function is not for localized node trees, we do not want
-   * do to ID user refcounting and removal of animdation data then. */
-  BLI_assert((ntree->id.tag & LIB_TAG_LOCALIZED) == 0);
-
-  if (do_id_user) {
-    /* Free callback for NodeCustomGroup. */
-    if (node->typeinfo->freefunc_api) {
-      PointerRNA ptr;
-      RNA_pointer_create((ID *)ntree, &RNA_Node, node, &ptr);
-
-      node->typeinfo->freefunc_api(&ptr);
-    }
-
-    /* Do user counting. */
-    if (node->id) {
-      id_us_min(node->id);
-    }
-  }
-
-  /* Remove animation data. */
-  char propname_esc[MAX_IDPROP_NAME * 2];
-  char prefix[MAX_IDPROP_NAME * 2];
-
-  BLI_strescape(propname_esc, node->name, sizeof(propname_esc));
-  BLI_snprintf(prefix, sizeof(prefix), "nodes[\"%s\"]", propname_esc);
-
-  if (BKE_animdata_fix_paths_remove((ID *)ntree, prefix)) {
-    if (bmain != NULL) {
-      DEG_relations_tag_update(bmain);
-    }
-  }
-
-  /* Free node itself. */
-  node_free_node(ntree, node);
+	/* This function is not for localized node trees, we do not want
+	 * do to ID user refcounting and removal of animdation data then. */
+	BLI_assert((ntree->id.tag & LIB_TAG_LOCALIZED) == 0);
+
+	if (do_id_user) {
+		/* Free callback for NodeCustomGroup. */
+		if (node->typeinfo->freefunc_api) {
+			PointerRNA ptr;
+			RNA_pointer_create((ID *)ntree, &RNA_Node, node, &ptr);
+
+			node->typeinfo->freefunc_api(&ptr);
+		}
+
+		/* Do user counting. */
+		if (node->id) {
+			id_us_min(node->id);
+		}
+	}
+
+	/* Remove animation data. */
+	char propname_esc[MAX_IDPROP_NAME * 2];
+	char prefix[MAX_IDPROP_NAME * 2];
+
+	BLI_strescape(propname_esc, node->name, sizeof(propname_esc));
+	BLI_snprintf(prefix, sizeof(prefix), "nodes[\"%s\"]", propname_esc);
+
+	if (BKE_animdata_fix_paths_remove((ID *)ntree, prefix)) {
+		if (bmain != NULL) {
+			DEG_relations_tag_update(bmain);
+		}
+	}
+
+	/* Free node itself. */
+	node_free_node(ntree, node);
 }
 
 static void node_socket_interface_free(bNodeTree *UNUSED(ntree), bNodeSocket *sock)
 {
-  if (sock->prop) {
-    IDP_FreeProperty(sock->prop);
-    MEM_freeN(sock->prop);
-  }
-
-  if (sock->default_value)
-    MEM_freeN(sock->default_value);
+	if (sock->prop) {
+		IDP_FreeProperty(sock->prop);
+		MEM_freeN(sock->prop);
+	}
+
+	if (sock->default_value)
+		MEM_freeN(sock->default_value);
 }
 
 static void free_localized_node_groups(bNodeTree *ntree)
 {
-  bNode *node;
-
-  /* Only localized node trees store a copy for each node group tree.
-   * Each node group tree in a localized node tree can be freed,
-   * since it is a localized copy itself (no risk of accessing free'd
-   * data in main, see [#37939]).
-   */
-  if (!(ntree->id.tag & LIB_TAG_LOCALIZED))
-    return;
-
-  for (node = ntree->nodes.first; node; node = node->next) {
-    if ((ELEM(node->type, NODE_GROUP, NODE_CUSTOM_GROUP)) && node->id) {
-      bNodeTree *ngroup = (bNodeTree *)node->id;
-      ntreeFreeTree(ngroup);
-      MEM_freeN(ngroup);
-    }
-  }
+	bNode *node;
+
+	/* Only localized node trees store a copy for each node group tree.
+	 * Each node group tree in a localized node tree can be freed,
+	 * since it is a localized copy itself (no risk of accessing free'd
+	 * data in main, see [#37939]).
+	 */
+	if (!(ntree->id.tag & LIB_TAG_LOCALIZED))
+		return;
+
+	for (node = ntree->nodes.first; node; node = node->next) {
+		if ((ELEM(node->type, NODE_GROUP, NODE_CUSTOM_GROUP)) && node->id) {
+			bNodeTree *ngroup = (bNodeTree *)node->id;
+			ntreeFreeTree(ngroup);
+			MEM_freeN(ngroup);
+		}
+	}
 }
 
 /* Free (or release) any data used by this nodetree. Does not free the
  * nodetree itself and does no ID user counting. */
 void ntreeFreeTree(bNodeTree *ntree)
 {
-  bNode *node, *next;
-  bNodeSocket *sock, *nextsock;
-
-  BKE_animdata_free((ID *)ntree, false);
-
-  /* XXX hack! node trees should not store execution graphs at all.
-   * This should be removed when old tree types no longer require it.
-   * Currently the execution data for texture nodes remains in the tree
-   * after execution, until the node tree is updated or freed.
-   */
-  if (ntree->execdata) {
-    switch (ntree->type) {
-      case NTREE_SHADER:
-        ntreeShaderEndExecTree(ntree->execdata);
-        break;
-      case NTREE_TEXTURE:
-        ntreeTexEndExecTree(ntree->execdata);
-        ntree->execdata = NULL;
-        break;
-    }
-  }
-
-  /* XXX not nice, but needed to free localized node groups properly */
-  free_localized_node_groups(ntree);
-
-  /* unregister associated RNA types */
-  ntreeInterfaceTypeFree(ntree);
-
-  BLI_freelistN(&ntree->links); /* do first, then unlink_node goes fast */
-
-  for (node = ntree->nodes.first; node; node = next) {
-    next = node->next;
-    node_free_node(ntree, node);
-  }
-
-  /* free interface sockets */
-  for (sock = ntree->inputs.first; sock; sock = nextsock) {
-    nextsock = sock->next;
-    node_socket_interface_free(ntree, sock);
-    MEM_freeN(sock);
-  }
-  for (sock = ntree->outputs.first; sock; sock = nextsock) {
-    nextsock = sock->next;
-    node_socket_interface_free(ntree, sock);
-    MEM_freeN(sock);
-  }
-
-  /* free preview hash */
-  if (ntree->previews) {
-    BKE_node_instance_hash_free(ntree->previews, (bNodeInstanceValueFP)BKE_node_preview_free);
-  }
-
-  if (ntree->duplilock)
-    BLI_mutex_free(ntree->duplilock);
-
-  if (ntree->id.tag & LIB_TAG_LOCALIZED) {
-    BKE_libblock_free_data(&ntree->id, true);
-  }
+	bNode *node, *next;
+	bNodeSocket *sock, *nextsock;
+
+	BKE_animdata_free((ID *)ntree, false);
+
+	/* XXX hack! node trees should not store execution graphs at all.
+	 * This should be removed when old tree types no longer require it.
+	 * Currently the execution data for texture nodes remains in the tree
+	 * after execution, until the node tree is updated or freed.
+	 */
+	if (ntree->execdata) {
+		switch (ntree->type) {
+			case NTREE_SHADER:
+				ntreeShaderEndExecTree(ntree->execdata);
+				break;
+			case NTREE_TEXTURE:
+				ntreeTexEndExecTree(ntree->execdata);
+				ntree->execdata = NULL;
+				break;
+		}
+	}
+
+	/* XXX not nice, but needed to free localized node groups properly */
+	free_localized_node_groups(ntree);
+
+	/* unregister associated RNA types */
+	ntreeInterfaceTypeFree(ntree);
+
+	BLI_freelistN(&ntree->links);   /* do first, then unlink_node goes fast */
+
+	for (node = ntree->nodes.first; node; node = next) {
+		next = node->next;
+		node_free_node(ntree, node);
+	}
+
+	/* free interface sockets */
+	for (sock = ntree->inputs.first; sock; sock = nextsock) {
+		nextsock = sock->next;
+		node_socket_interface_free(ntree, sock);
+		MEM_freeN(sock);
+	}
+	for (sock = ntree->outputs.first; sock; sock = nextsock) {
+		nextsock = sock->next;
+		node_socket_interface_free(ntree, sock);
+		MEM_freeN(sock);
+	}
+
+	/* free preview hash */
+	if (ntree->previews) {
+		BKE_node_instance_hash_free(ntree->previews, (bNodeInstanceValueFP)BKE_node_preview_free);
+	}
+
+	if (ntree->duplilock)
+		BLI_mutex_free(ntree->duplilock);
+
+	if (ntree->id.tag & LIB_TAG_LOCALIZED) {
+		BKE_libblock_free_data(&ntree->id, true);
+	}
 }
 
 void ntreeFreeNestedTree(bNodeTree *ntree)
 {
-  ntreeFreeTree(ntree);
-  BKE_libblock_free_data(&ntree->id, true);
+	ntreeFreeTree(ntree);
+	BKE_libblock_free_data(&ntree->id, true);
 }
 
 void ntreeFreeLocalTree(bNodeTree *ntree)
 {
-  if (ntree->id.tag & LIB_TAG_LOCALIZED) {
-    ntreeFreeTree(ntree);
-  }
-  else {
-    ntreeFreeTree(ntree);
-    BKE_libblock_free_data(&ntree->id, true);
-  }
+	if (ntree->id.tag & LIB_TAG_LOCALIZED) {
+		ntreeFreeTree(ntree);
+	}
+	else {
+		ntreeFreeTree(ntree);
+		BKE_libblock_free_data(&ntree->id, true);
+	}
 }
 
 void ntreeFreeCache(bNodeTree *ntree)
@@ -1955,83 +1955,83 @@
   if (ntree == NULL)
     return;
 
-  if (ntree->typeinfo->free_cache)
-    ntree->typeinfo->free_cache(ntree);
+	if (ntree->typeinfo->free_cache)
+		ntree->typeinfo->free_cache(ntree);
 }
 
 void ntreeSetOutput(bNodeTree *ntree)
 {
-  bNode *node;
-
-  /* find the active outputs, might become tree type dependent handler */
-  for (node = ntree->nodes.first; node; node = node->next) {
-    if (node->typeinfo->nclass == NODE_CLASS_OUTPUT) {
-      bNode *tnode;
-      int output = 0;
-
-      /* we need a check for which output node should be tagged like this, below an exception */
-      if (node->type == CMP_NODE_OUTPUT_FILE)
-        continue;
-
-      /* there is more types having output class, each one is checked */
-      for (tnode = ntree->nodes.first; tnode; tnode = tnode->next) {
-        if (tnode->typeinfo->nclass == NODE_CLASS_OUTPUT) {
-
-          if (ntree->type == NTREE_COMPOSIT) {
-
-            /* same type, exception for viewer */
-            if (tnode->type == node->type ||
-                (ELEM(tnode->type, CMP_NODE_VIEWER, CMP_NODE_SPLITVIEWER) &&
+	bNode *node;
+
+	/* find the active outputs, might become tree type dependent handler */
+	for (node = ntree->nodes.first; node; node = node->next) {
+		if (node->typeinfo->nclass == NODE_CLASS_OUTPUT) {
+			bNode *tnode;
+			int output = 0;
+
+			/* we need a check for which output node should be tagged like this, below an exception */
+			if (node->type == CMP_NODE_OUTPUT_FILE)
+				continue;
+
+			/* there is more types having output class, each one is checked */
+			for (tnode = ntree->nodes.first; tnode; tnode = tnode->next) {
+				if (tnode->typeinfo->nclass == NODE_CLASS_OUTPUT) {
+
+					if (ntree->type == NTREE_COMPOSIT) {
+
+						/* same type, exception for viewer */
+						if (tnode->type == node->type ||
+						    (ELEM(tnode->type, CMP_NODE_VIEWER, CMP_NODE_SPLITVIEWER) &&
                  ELEM(node->type, CMP_NODE_VIEWER, CMP_NODE_SPLITVIEWER))) {
-              if (tnode->flag & NODE_DO_OUTPUT) {
-                output++;
-                if (output > 1)
-                  tnode->flag &= ~NODE_DO_OUTPUT;
-              }
-            }
-          }
-          else {
-            /* same type */
-            if (tnode->type == node->type) {
-              if (tnode->flag & NODE_DO_OUTPUT) {
-                output++;
-                if (output > 1)
-                  tnode->flag &= ~NODE_DO_OUTPUT;
-              }
-            }
-          }
-        }
-      }
-      if (output == 0)
-        node->flag |= NODE_DO_OUTPUT;
-    }
-
-    /* group node outputs use this flag too */
-    if (node->type == NODE_GROUP_OUTPUT) {
-      bNode *tnode;
-      int output = 0;
-
-      for (tnode = ntree->nodes.first; tnode; tnode = tnode->next) {
-        if (tnode->type == NODE_GROUP_OUTPUT) {
-          if (tnode->flag & NODE_DO_OUTPUT) {
-            output++;
-            if (output > 1)
-              tnode->flag &= ~NODE_DO_OUTPUT;
-          }
-        }
-      }
-      if (output == 0)
-        node->flag |= NODE_DO_OUTPUT;
-    }
-  }
-
-  /* here we could recursively set which nodes have to be done,
-   * might be different for editor or for "real" use... */
+							if (tnode->flag & NODE_DO_OUTPUT) {
+								output++;
+								if (output > 1)
+									tnode->flag &= ~NODE_DO_OUTPUT;
+							}
+						}
+					}
+					else {
+						/* same type */
+						if (tnode->type == node->type) {
+							if (tnode->flag & NODE_DO_OUTPUT) {
+								output++;
+								if (output > 1)
+									tnode->flag &= ~NODE_DO_OUTPUT;
+							}
+						}
+					}
+				}
+			}
+			if (output == 0)
+				node->flag |= NODE_DO_OUTPUT;
+		}
+
+		/* group node outputs use this flag too */
+		if (node->type == NODE_GROUP_OUTPUT) {
+			bNode *tnode;
+			int output = 0;
+
+			for (tnode = ntree->nodes.first; tnode; tnode = tnode->next) {
+				if (tnode->type == NODE_GROUP_OUTPUT) {
+					if (tnode->flag & NODE_DO_OUTPUT) {
+						output++;
+						if (output > 1)
+							tnode->flag &= ~NODE_DO_OUTPUT;
+					}
+				}
+			}
+			if (output == 0)
+				node->flag |= NODE_DO_OUTPUT;
+		}
+	}
+
+	/* here we could recursively set which nodes have to be done,
+	 * might be different for editor or for "real" use... */
 }
 
 bNodeTree *ntreeFromID(const ID *id)
 {
-  switch (GS(id->name)) {
+	switch (GS(id->name)) {
     case ID_MA:
       return ((const Material *)id)->nodetree;
     case ID_LA:
@@ -2046,92 +2046,92 @@
       return ((const FreestyleLineStyle *)id)->nodetree;
     default:
       return NULL;
-  }
+	}
 }
 
 void ntreeMakeLocal(Main *bmain, bNodeTree *ntree, bool id_in_mainlist, const bool lib_local)
 {
-  BKE_id_make_local_generic(bmain, &ntree->id, id_in_mainlist, lib_local);
+	BKE_id_make_local_generic(bmain, &ntree->id, id_in_mainlist, lib_local);
 }
 
 int ntreeNodeExists(bNodeTree *ntree, bNode *testnode)
 {
-  bNode *node = ntree->nodes.first;
-  for (; node; node = node->next)
-    if (node == testnode)
-      return 1;
-  return 0;
+	bNode *node = ntree->nodes.first;
+	for (; node; node = node->next)
+		if (node == testnode)
+			return 1;
+	return 0;
 }
 
 int ntreeOutputExists(bNode *node, bNodeSocket *testsock)
 {
-  bNodeSocket *sock = node->outputs.first;
-  for (; sock; sock = sock->next)
-    if (sock == testsock)
-      return 1;
-  return 0;
+	bNodeSocket *sock = node->outputs.first;
+	for (; sock; sock = sock->next)
+		if (sock == testsock)
+			return 1;
+	return 0;
 }
 
 void ntreeNodeFlagSet(const bNodeTree *ntree, const int flag, const bool enable)
 {
-  bNode *node = ntree->nodes.first;
-
-  for (; node; node = node->next) {
-    if (enable) {
-      node->flag |= flag;
-    }
-    else {
-      node->flag &= ~flag;
-    }
-  }
+	bNode *node = ntree->nodes.first;
+
+	for (; node; node = node->next) {
+		if (enable) {
+			node->flag |= flag;
+		}
+		else {
+			node->flag &= ~flag;
+		}
+	}
 }
 
 /* returns localized tree for execution in threads */
 bNodeTree *ntreeLocalize(bNodeTree *ntree)
 {
-  if (ntree) {
-    bNodeTree *ltree;
-    bNode *node;
-
-    BLI_spin_lock(&spin);
-    if (!ntree->duplilock) {
-      ntree->duplilock = BLI_mutex_alloc();
-    }
-    BLI_spin_unlock(&spin);
-
-    BLI_mutex_lock(ntree->duplilock);
-
-    /* Make full copy outside of Main database.
-     * Note: previews are not copied here.
-     */
-    BKE_id_copy_ex(
+	if (ntree) {
+		bNodeTree *ltree;
+		bNode *node;
+
+		BLI_spin_lock(&spin);
+		if (!ntree->duplilock) {
+			ntree->duplilock = BLI_mutex_alloc();
+		}
+		BLI_spin_unlock(&spin);
+
+		BLI_mutex_lock(ntree->duplilock);
+
+		/* Make full copy outside of Main database.
+		 * Note: previews are not copied here.
+		 */
+		BKE_id_copy_ex(
         NULL, &ntree->id, (ID **)&ltree, (LIB_ID_COPY_LOCALIZE | LIB_ID_COPY_NO_ANIMDATA));
 
-    ltree->id.tag |= LIB_TAG_LOCALIZED;
-
-    for (node = ltree->nodes.first; node; node = node->next) {
-      if ((ELEM(node->type, NODE_GROUP, NODE_CUSTOM_GROUP)) && node->id) {
-        node->id = (ID *)ntreeLocalize((bNodeTree *)node->id);
-      }
-    }
-
-    /* ensures only a single output node is enabled */
-    ntreeSetOutput(ntree);
-
-    for (node = ntree->nodes.first; node; node = node->next) {
-      /* store new_node pointer to original */
-      node->new_node->original = node;
-    }
-
-    if (ntree->typeinfo->localize)
-      ntree->typeinfo->localize(ltree, ntree);
-
-    BLI_mutex_unlock(ntree->duplilock);
-
-    return ltree;
-  }
-  else
-    return NULL;
+		ltree->id.tag |= LIB_TAG_LOCALIZED;
+
+		for (node = ltree->nodes.first; node; node = node->next) {
+			if ((ELEM(node->type, NODE_GROUP, NODE_CUSTOM_GROUP)) && node->id) {
+				node->id = (ID *)ntreeLocalize((bNodeTree *)node->id);
+			}
+		}
+
+		/* ensures only a single output node is enabled */
+		ntreeSetOutput(ntree);
+
+		for (node = ntree->nodes.first; node; node = node->next) {
+			/* store new_node pointer to original */
+			node->new_node->original = node;
+		}
+
+		if (ntree->typeinfo->localize)
+			ntree->typeinfo->localize(ltree, ntree);
+
+		BLI_mutex_unlock(ntree->duplilock);
+
+		return ltree;
+	}
+	else
+		return NULL;
 }
 
 /* sync local composite with real tree */
@@ -2139,23 +2139,23 @@
 /* is called by jobs manager, outside threads, so it doesn't happen during draw */
 void ntreeLocalSync(bNodeTree *localtree, bNodeTree *ntree)
 {
-  if (localtree && ntree) {
-    if (ntree->typeinfo->local_sync)
-      ntree->typeinfo->local_sync(localtree, ntree);
-  }
+	if (localtree && ntree) {
+		if (ntree->typeinfo->local_sync)
+			ntree->typeinfo->local_sync(localtree, ntree);
+	}
 }
 
 /* merge local tree results back, and free local tree */
 /* we have to assume the editor already changed completely */
 void ntreeLocalMerge(Main *bmain, bNodeTree *localtree, bNodeTree *ntree)
 {
-  if (ntree && localtree) {
-    if (ntree->typeinfo->local_merge)
-      ntree->typeinfo->local_merge(bmain, localtree, ntree);
-
-    ntreeFreeTree(localtree);
-    MEM_freeN(localtree);
-  }
+	if (ntree && localtree) {
+		if (ntree->typeinfo->local_merge)
+			ntree->typeinfo->local_merge(bmain, localtree, ntree);
+
+		ntreeFreeTree(localtree);
+		MEM_freeN(localtree);
+	}
 }
 
 /* ************ NODE TREE INTERFACE *************** */
@@ -2165,63 +2165,63 @@
                                           const char *idname,
                                           const char *name)
 {
-  bNodeSocketType *stype = nodeSocketTypeFind(idname);
-  bNodeSocket *sock;
-  int own_index = ntree->cur_index++;
-
-  if (stype == NULL) {
-    return NULL;
-  }
-
-  sock = MEM_callocN(sizeof(bNodeSocket), "socket template");
-  BLI_strncpy(sock->idname, stype->idname, sizeof(sock->idname));
-  node_socket_set_typeinfo(ntree, sock, stype);
-  sock->in_out = in_out;
-  sock->type = SOCK_CUSTOM; /* int type undefined by default */
-
-  /* assign new unique index */
-  own_index = ntree->cur_index++;
-  /* use the own_index as socket identifier */
-  if (in_out == SOCK_IN)
-    BLI_snprintf(sock->identifier, MAX_NAME, "Input_%d", own_index);
-  else
-    BLI_snprintf(sock->identifier, MAX_NAME, "Output_%d", own_index);
+	bNodeSocketType *stype = nodeSocketTypeFind(idname);
+	bNodeSocket *sock;
+	int own_index = ntree->cur_index++;
+
+	if (stype == NULL) {
+		return NULL;
+	}
+
+	sock = MEM_callocN(sizeof(bNodeSocket), "socket template");
+	BLI_strncpy(sock->idname, stype->idname, sizeof(sock->idname));
+	node_socket_set_typeinfo(ntree, sock, stype);
+	sock->in_out = in_out;
+	sock->type = SOCK_CUSTOM;	/* int type undefined by default */
+
+	/* assign new unique index */
+	own_index = ntree->cur_index++;
+	/* use the own_index as socket identifier */
+	if (in_out == SOCK_IN)
+		BLI_snprintf(sock->identifier, MAX_NAME, "Input_%d", own_index);
+	else
+		BLI_snprintf(sock->identifier, MAX_NAME, "Output_%d", own_index);
 #ifdef USE_NODE_COMPAT_CUSTOMNODES
-    /* XXX forward compatibility:
-   * own_index is deprecated, but needs to be set here.
-   * Node sockets generally use the identifier string instead now,
-   * but reconstructing own_index in writefile.c would require parsing the identifier string.
-   */
-
-#  if (defined(__GNUC__) && ((__GNUC__ * 100 + __GNUC_MINOR__) >= 406)) || defined(__clang__)
-#    pragma GCC diagnostic push
-#    pragma GCC diagnostic ignored "-Wdeprecated-declarations"
-#  endif
-
-  sock->own_index = own_index;
-
-#  if (defined(__GNUC__) && ((__GNUC__ * 100 + __GNUC_MINOR__) >= 406)) || defined(__clang__)
-#    pragma GCC diagnostic pop
-#  endif
-
-#endif /* USE_NODE_COMPAT_CUSTOMNODES */
-
-  sock->limit = (in_out == SOCK_IN ? 1 : 0xFFF);
-
-  BLI_strncpy(sock->name, name, NODE_MAXSTR);
-  sock->storage = NULL;
-  sock->flag |= SOCK_COLLAPSED;
-
-  return sock;
+	/* XXX forward compatibility:
+	 * own_index is deprecated, but needs to be set here.
+	 * Node sockets generally use the identifier string instead now,
+	 * but reconstructing own_index in writefile.c would require parsing the identifier string.
+	 */
+
+#if (defined(__GNUC__) && ((__GNUC__ * 100 + __GNUC_MINOR__) >= 406)) || defined(__clang__)
+#  pragma GCC diagnostic push
+#  pragma GCC diagnostic ignored "-Wdeprecated-declarations"
+#endif
+
+	sock->own_index = own_index;
+
+#if (defined(__GNUC__) && ((__GNUC__ * 100 + __GNUC_MINOR__) >= 406)) || defined(__clang__)
+#  pragma GCC diagnostic pop
+#endif
+
+#endif  /* USE_NODE_COMPAT_CUSTOMNODES */
+
+	sock->limit = (in_out == SOCK_IN ? 1 : 0xFFF);
+
+	BLI_strncpy(sock->name, name, NODE_MAXSTR);
+	sock->storage = NULL;
+	sock->flag |= SOCK_COLLAPSED;
+
+	return sock;
 }
 
 bNodeSocket *ntreeFindSocketInterface(bNodeTree *ntree, int in_out, const char *identifier)
 {
-  bNodeSocket *iosock = (in_out == SOCK_IN ? ntree->inputs.first : ntree->outputs.first);
-  for (; iosock; iosock = iosock->next)
-    if (STREQ(iosock->identifier, identifier))
-      return iosock;
-  return NULL;
+	bNodeSocket *iosock = (in_out == SOCK_IN ? ntree->inputs.first : ntree->outputs.first);
+	for (; iosock; iosock = iosock->next)
+		if (STREQ(iosock->identifier, identifier))
+			return iosock;
+	return NULL;
 }
 
 bNodeSocket *ntreeAddSocketInterface(bNodeTree *ntree,
@@ -2229,37 +2229,37 @@
                                      const char *idname,
                                      const char *name)
 {
-  bNodeSocket *iosock;
-
-  iosock = make_socket_interface(ntree, in_out, idname, name);
-  if (in_out == SOCK_IN) {
-    BLI_addtail(&ntree->inputs, iosock);
-    ntree->update |= NTREE_UPDATE_GROUP_IN;
-  }
-  else if (in_out == SOCK_OUT) {
-    BLI_addtail(&ntree->outputs, iosock);
-    ntree->update |= NTREE_UPDATE_GROUP_OUT;
-  }
-
-  return iosock;
+	bNodeSocket *iosock;
+
+	iosock = make_socket_interface(ntree, in_out, idname, name);
+	if (in_out == SOCK_IN) {
+		BLI_addtail(&ntree->inputs, iosock);
+		ntree->update |= NTREE_UPDATE_GROUP_IN;
+	}
+	else if (in_out == SOCK_OUT) {
+		BLI_addtail(&ntree->outputs, iosock);
+		ntree->update |= NTREE_UPDATE_GROUP_OUT;
+	}
+
+	return iosock;
 }
 
 bNodeSocket *ntreeInsertSocketInterface(
     bNodeTree *ntree, int in_out, const char *idname, bNodeSocket *next_sock, const char *name)
 {
-  bNodeSocket *iosock;
-
-  iosock = make_socket_interface(ntree, in_out, idname, name);
-  if (in_out == SOCK_IN) {
-    BLI_insertlinkbefore(&ntree->inputs, next_sock, iosock);
-    ntree->update |= NTREE_UPDATE_GROUP_IN;
-  }
-  else if (in_out == SOCK_OUT) {
-    BLI_insertlinkbefore(&ntree->outputs, next_sock, iosock);
-    ntree->update |= NTREE_UPDATE_GROUP_OUT;
-  }
-
-  return iosock;
+	bNodeSocket *iosock;
+
+	iosock = make_socket_interface(ntree, in_out, idname, name);
+	if (in_out == SOCK_IN) {
+		BLI_insertlinkbefore(&ntree->inputs, next_sock, iosock);
+		ntree->update |= NTREE_UPDATE_GROUP_IN;
+	}
+	else if (in_out == SOCK_OUT) {
+		BLI_insertlinkbefore(&ntree->outputs, next_sock, iosock);
+		ntree->update |= NTREE_UPDATE_GROUP_OUT;
+	}
+
+	return iosock;
 }
 
 struct bNodeSocket *ntreeAddSocketInterfaceFromSocket(bNodeTree *ntree,
@@ -2268,11 +2268,11 @@
 {
   bNodeSocket *iosock = ntreeAddSocketInterface(
       ntree, from_sock->in_out, from_sock->idname, from_sock->name);
-  if (iosock) {
-    if (iosock->typeinfo->interface_from_socket)
-      iosock->typeinfo->interface_from_socket(ntree, iosock, from_node, from_sock);
-  }
-  return iosock;
+	if (iosock) {
+		if (iosock->typeinfo->interface_from_socket)
+			iosock->typeinfo->interface_from_socket(ntree, iosock, from_node, from_sock);
+	}
+	return iosock;
 }
 
 struct bNodeSocket *ntreeInsertSocketInterfaceFromSocket(bNodeTree *ntree,
@@ -2282,37 +2282,37 @@
 {
   bNodeSocket *iosock = ntreeInsertSocketInterface(
       ntree, from_sock->in_out, from_sock->idname, next_sock, from_sock->name);
-  if (iosock) {
-    if (iosock->typeinfo->interface_from_socket)
-      iosock->typeinfo->interface_from_socket(ntree, iosock, from_node, from_sock);
-  }
-  return iosock;
+	if (iosock) {
+		if (iosock->typeinfo->interface_from_socket)
+			iosock->typeinfo->interface_from_socket(ntree, iosock, from_node, from_sock);
+	}
+	return iosock;
 }
 
 void ntreeRemoveSocketInterface(bNodeTree *ntree, bNodeSocket *sock)
 {
-  /* this is fast, this way we don't need an in_out argument */
-  BLI_remlink(&ntree->inputs, sock);
-  BLI_remlink(&ntree->outputs, sock);
-
-  node_socket_interface_free(ntree, sock);
-  MEM_freeN(sock);
-
-  ntree->update |= NTREE_UPDATE_GROUP;
+	/* this is fast, this way we don't need an in_out argument */
+	BLI_remlink(&ntree->inputs, sock);
+	BLI_remlink(&ntree->outputs, sock);
+
+	node_socket_interface_free(ntree, sock);
+	MEM_freeN(sock);
+
+	ntree->update |= NTREE_UPDATE_GROUP;
 }
 
 /* generates a valid RNA identifier from the node tree name */
 static void ntree_interface_identifier_base(bNodeTree *ntree, char *base)
 {
-  /* generate a valid RNA identifier */
-  sprintf(base, "NodeTreeInterface_%s", ntree->id.name + 2);
-  RNA_identifier_sanitize(base, false);
+	/* generate a valid RNA identifier */
+	sprintf(base, "NodeTreeInterface_%s", ntree->id.name + 2);
+	RNA_identifier_sanitize(base, false);
 }
 
 /* check if the identifier is already in use */
 static bool ntree_interface_unique_identifier_check(void *UNUSED(data), const char *identifier)
 {
-  return (RNA_struct_find(identifier) != NULL);
+	return (RNA_struct_find(identifier) != NULL);
 }
 
 /* generates the actual unique identifier and ui name and description */
@@ -2323,174 +2323,174 @@
                                        char *name,
                                        char *description)
 {
-  /* There is a possibility that different node tree names get mapped to the same identifier
-   * after sanitization (e.g. "SomeGroup_A", "SomeGroup.A" both get sanitized to "SomeGroup_A").
-   * On top of the sanitized id string add a number suffix if necessary to avoid duplicates.
-   */
-  identifier[0] = '\0';
-  BLI_uniquename_cb(ntree_interface_unique_identifier_check, NULL, base, '_', identifier, maxlen);
-
-  sprintf(name, "Node Tree %s Interface", ntree->id.name + 2);
-  sprintf(description, "Interface properties of node group %s", ntree->id.name + 2);
+	/* There is a possibility that different node tree names get mapped to the same identifier
+	 * after sanitization (e.g. "SomeGroup_A", "SomeGroup.A" both get sanitized to "SomeGroup_A").
+	 * On top of the sanitized id string add a number suffix if necessary to avoid duplicates.
+	 */
+	identifier[0] = '\0';
+	BLI_uniquename_cb(ntree_interface_unique_identifier_check, NULL, base, '_', identifier, maxlen);
+
+	sprintf(name, "Node Tree %s Interface", ntree->id.name + 2);
+	sprintf(description, "Interface properties of node group %s", ntree->id.name + 2);
 }
 
 static void ntree_interface_type_create(bNodeTree *ntree)
 {
-  StructRNA *srna;
-  bNodeSocket *sock;
-  /* strings are generated from base string + ID name, sizes are sufficient */
+	StructRNA *srna;
+	bNodeSocket *sock;
+	/* strings are generated from base string + ID name, sizes are sufficient */
   char base[MAX_ID_NAME + 64], identifier[MAX_ID_NAME + 64], name[MAX_ID_NAME + 64],
       description[MAX_ID_NAME + 64];
 
-  /* generate a valid RNA identifier */
-  ntree_interface_identifier_base(ntree, base);
-  ntree_interface_identifier(ntree, base, identifier, sizeof(identifier), name, description);
-
-  /* register a subtype of PropertyGroup */
-  srna = RNA_def_struct_ptr(&BLENDER_RNA, identifier, &RNA_PropertyGroup);
-  RNA_def_struct_ui_text(srna, name, description);
-  RNA_def_struct_duplicate_pointers(&BLENDER_RNA, srna);
-
-  /* associate the RNA type with the node tree */
-  ntree->interface_type = srna;
-  RNA_struct_blender_type_set(srna, ntree);
-
-  /* add socket properties */
-  for (sock = ntree->inputs.first; sock; sock = sock->next) {
-    bNodeSocketType *stype = sock->typeinfo;
-    if (stype && stype->interface_register_properties)
-      stype->interface_register_properties(ntree, sock, srna);
-  }
-  for (sock = ntree->outputs.first; sock; sock = sock->next) {
-    bNodeSocketType *stype = sock->typeinfo;
-    if (stype && stype->interface_register_properties)
-      stype->interface_register_properties(ntree, sock, srna);
-  }
+	/* generate a valid RNA identifier */
+	ntree_interface_identifier_base(ntree, base);
+	ntree_interface_identifier(ntree, base, identifier, sizeof(identifier), name, description);
+
+	/* register a subtype of PropertyGroup */
+	srna = RNA_def_struct_ptr(&BLENDER_RNA, identifier, &RNA_PropertyGroup);
+	RNA_def_struct_ui_text(srna, name, description);
+	RNA_def_struct_duplicate_pointers(&BLENDER_RNA, srna);
+
+	/* associate the RNA type with the node tree */
+	ntree->interface_type = srna;
+	RNA_struct_blender_type_set(srna, ntree);
+
+	/* add socket properties */
+	for (sock = ntree->inputs.first; sock; sock = sock->next) {
+		bNodeSocketType *stype = sock->typeinfo;
+		if (stype && stype->interface_register_properties)
+			stype->interface_register_properties(ntree, sock, srna);
+	}
+	for (sock = ntree->outputs.first; sock; sock = sock->next) {
+		bNodeSocketType *stype = sock->typeinfo;
+		if (stype && stype->interface_register_properties)
+			stype->interface_register_properties(ntree, sock, srna);
+	}
 }
 
 StructRNA *ntreeInterfaceTypeGet(bNodeTree *ntree, int create)
 {
-  if (ntree->interface_type) {
-    /* strings are generated from base string + ID name, sizes are sufficient */
+	if (ntree->interface_type) {
+		/* strings are generated from base string + ID name, sizes are sufficient */
     char base[MAX_ID_NAME + 64], identifier[MAX_ID_NAME + 64], name[MAX_ID_NAME + 64],
         description[MAX_ID_NAME + 64];
 
-    /* A bit of a hack: when changing the ID name, update the RNA type identifier too,
-     * so that the names match. This is not strictly necessary to keep it working,
-     * but better for identifying associated NodeTree blocks and RNA types.
-     */
-    StructRNA *srna = ntree->interface_type;
-
-    ntree_interface_identifier_base(ntree, base);
-
-    /* RNA identifier may have a number suffix, but should start with the idbase string */
-    if (!STREQLEN(RNA_struct_identifier(srna), base, sizeof(base))) {
-      /* generate new unique RNA identifier from the ID name */
-      ntree_interface_identifier(ntree, base, identifier, sizeof(identifier), name, description);
-
-      /* rename the RNA type */
-      RNA_def_struct_free_pointers(&BLENDER_RNA, srna);
-      RNA_def_struct_identifier(&BLENDER_RNA, srna, identifier);
-      RNA_def_struct_ui_text(srna, name, description);
-      RNA_def_struct_duplicate_pointers(&BLENDER_RNA, srna);
-    }
-  }
-  else if (create) {
-    ntree_interface_type_create(ntree);
-  }
-
-  return ntree->interface_type;
+		/* A bit of a hack: when changing the ID name, update the RNA type identifier too,
+		 * so that the names match. This is not strictly necessary to keep it working,
+		 * but better for identifying associated NodeTree blocks and RNA types.
+		 */
+		StructRNA *srna = ntree->interface_type;
+
+		ntree_interface_identifier_base(ntree, base);
+
+		/* RNA identifier may have a number suffix, but should start with the idbase string */
+		if (!STREQLEN(RNA_struct_identifier(srna), base, sizeof(base))) {
+			/* generate new unique RNA identifier from the ID name */
+			ntree_interface_identifier(ntree, base, identifier, sizeof(identifier), name, description);
+
+			/* rename the RNA type */
+			RNA_def_struct_free_pointers(&BLENDER_RNA, srna);
+			RNA_def_struct_identifier(&BLENDER_RNA, srna, identifier);
+			RNA_def_struct_ui_text(srna, name, description);
+			RNA_def_struct_duplicate_pointers(&BLENDER_RNA, srna);
+		}
+	}
+	else if (create) {
+		ntree_interface_type_create(ntree);
+	}
+
+	return ntree->interface_type;
 }
 
 void ntreeInterfaceTypeFree(bNodeTree *ntree)
 {
-  if (ntree->interface_type) {
-    RNA_struct_free(&BLENDER_RNA, ntree->interface_type);
-    ntree->interface_type = NULL;
-  }
+	if (ntree->interface_type) {
+		RNA_struct_free(&BLENDER_RNA, ntree->interface_type);
+		ntree->interface_type = NULL;
+	}
 }
 
 void ntreeInterfaceTypeUpdate(bNodeTree *ntree)
 {
-  /* XXX it would be sufficient to just recreate all properties
-   * instead of re-registering the whole struct type,
-   * but there is currently no good way to do this in the RNA functions.
-   * Overhead should be negligible.
-   */
-  ntreeInterfaceTypeFree(ntree);
-  ntree_interface_type_create(ntree);
+	/* XXX it would be sufficient to just recreate all properties
+	 * instead of re-registering the whole struct type,
+	 * but there is currently no good way to do this in the RNA functions.
+	 * Overhead should be negligible.
+	 */
+	ntreeInterfaceTypeFree(ntree);
+	ntree_interface_type_create(ntree);
 }
 
 /* ************ find stuff *************** */
 
 bNode *ntreeFindType(const bNodeTree *ntree, int type)
 {
-  if (ntree) {
-    for (bNode *node = ntree->nodes.first; node; node = node->next) {
-      if (node->type == type) {
-        return node;
-      }
-    }
-  }
-  return NULL;
+	if (ntree) {
+		for (bNode * node = ntree->nodes.first; node; node = node->next) {
+			if (node->type == type) {
+				return node;
+			}
+		}
+	}
+	return NULL;
 }
 
 bool ntreeHasType(const bNodeTree *ntree, int type)
 {
-  return ntreeFindType(ntree, type) != NULL;
+	return ntreeFindType(ntree, type) != NULL;
 }
 
 bool ntreeHasTree(const bNodeTree *ntree, const bNodeTree *lookup)
 {
-  bNode *node;
-
-  if (ntree == lookup)
-    return true;
-
-  for (node = ntree->nodes.first; node; node = node->next)
-    if (ELEM(node->type, NODE_GROUP, NODE_CUSTOM_GROUP) && node->id)
-      if (ntreeHasTree((bNodeTree *)node->id, lookup))
-        return true;
-
-  return false;
+	bNode *node;
+
+	if (ntree == lookup)
+		return true;
+
+	for (node = ntree->nodes.first; node; node = node->next)
+		if (ELEM(node->type, NODE_GROUP, NODE_CUSTOM_GROUP) && node->id)
+			if (ntreeHasTree((bNodeTree *)node->id, lookup))
+				return true;
+
+	return false;
 }
 
 bNodeLink *nodeFindLink(bNodeTree *ntree, bNodeSocket *from, bNodeSocket *to)
 {
-  bNodeLink *link;
-
-  for (link = ntree->links.first; link; link = link->next) {
-    if (link->fromsock == from && link->tosock == to)
-      return link;
-    if (link->fromsock == to && link->tosock == from) /* hrms? */
-      return link;
-  }
-  return NULL;
+	bNodeLink *link;
+
+	for (link = ntree->links.first; link; link = link->next) {
+		if (link->fromsock == from && link->tosock == to)
+			return link;
+		if (link->fromsock == to && link->tosock == from) /* hrms? */
+			return link;
+	}
+	return NULL;
 }
 
 int nodeCountSocketLinks(bNodeTree *ntree, bNodeSocket *sock)
 {
-  bNodeLink *link;
-  int tot = 0;
-
-  for (link = ntree->links.first; link; link = link->next) {
-    if (link->fromsock == sock || link->tosock == sock)
-      tot++;
-  }
-  return tot;
+	bNodeLink *link;
+	int tot = 0;
+
+	for (link = ntree->links.first; link; link = link->next) {
+		if (link->fromsock == sock || link->tosock == sock)
+			tot++;
+	}
+	return tot;
 }
 
 bNode *nodeGetActive(bNodeTree *ntree)
 {
-  bNode *node;
+	bNode *node;
 
   if (ntree == NULL)
     return NULL;
 
-  for (node = ntree->nodes.first; node; node = node->next)
-    if (node->flag & NODE_ACTIVE)
-      break;
-  return node;
+	for (node = ntree->nodes.first; node; node = node->next)
+		if (node->flag & NODE_ACTIVE)
+			break;
+	return node;
 }
 
 static bNode *node_get_active_id_recursive(bNodeInstanceKey active_key,
@@ -2498,143 +2498,143 @@
                                            bNodeTree *ntree,
                                            short idtype)
 {
-  if (parent_key.value == active_key.value || active_key.value == 0) {
-    bNode *node;
-    for (node = ntree->nodes.first; node; node = node->next)
-      if (node->id && GS(node->id->name) == idtype)
-        if (node->flag & NODE_ACTIVE_ID)
-          return node;
-  }
-  else {
-    bNode *node, *tnode;
-    /* no node with active ID in this tree, look inside groups */
-    for (node = ntree->nodes.first; node; node = node->next) {
-      if (node->type == NODE_GROUP) {
-        bNodeTree *group = (bNodeTree *)node->id;
-        if (group) {
-          bNodeInstanceKey group_key = BKE_node_instance_key(parent_key, ntree, node);
-          tnode = node_get_active_id_recursive(active_key, group_key, group, idtype);
-          if (tnode)
-            return tnode;
-        }
-      }
-    }
-  }
-
-  return NULL;
+	if (parent_key.value == active_key.value || active_key.value == 0) {
+		bNode *node;
+		for (node = ntree->nodes.first; node; node = node->next)
+			if (node->id && GS(node->id->name) == idtype)
+				if (node->flag & NODE_ACTIVE_ID)
+					return node;
+	}
+	else {
+		bNode *node, *tnode;
+		/* no node with active ID in this tree, look inside groups */
+		for (node = ntree->nodes.first; node; node = node->next) {
+			if (node->type == NODE_GROUP) {
+				bNodeTree *group = (bNodeTree *)node->id;
+				if (group) {
+					bNodeInstanceKey group_key = BKE_node_instance_key(parent_key, ntree, node);
+					tnode = node_get_active_id_recursive(active_key, group_key, group, idtype);
+					if (tnode)
+						return tnode;
+				}
+			}
+		}
+	}
+
+	return NULL;
 }
 
 /* two active flags, ID nodes have special flag for buttons display */
 bNode *nodeGetActiveID(bNodeTree *ntree, short idtype)
 {
-  if (ntree)
+	if (ntree)
     return node_get_active_id_recursive(
         ntree->active_viewer_key, NODE_INSTANCE_KEY_BASE, ntree, idtype);
-  else
-    return NULL;
+	else
+		return NULL;
 }
 
 bool nodeSetActiveID(bNodeTree *ntree, short idtype, ID *id)
 {
-  bNode *node;
-  bool ok = false;
+	bNode *node;
+	bool ok = false;
 
   if (ntree == NULL)
     return ok;
 
-  for (node = ntree->nodes.first; node; node = node->next) {
-    if (node->id && GS(node->id->name) == idtype) {
-      if (id && ok == false && node->id == id) {
-        node->flag |= NODE_ACTIVE_ID;
-        ok = true;
-      }
-      else {
-        node->flag &= ~NODE_ACTIVE_ID;
-      }
-    }
-  }
-
-  /* update all groups linked from here
-   * if active ID node has been found already,
-   * just pass NULL so other matching nodes are deactivated.
-   */
-  for (node = ntree->nodes.first; node; node = node->next) {
-    if (node->type == NODE_GROUP)
-      ok |= nodeSetActiveID((bNodeTree *)node->id, idtype, (ok == false ? id : NULL));
-  }
-
-  return ok;
+	for (node = ntree->nodes.first; node; node = node->next) {
+		if (node->id && GS(node->id->name) == idtype) {
+			if (id && ok == false && node->id == id) {
+				node->flag |= NODE_ACTIVE_ID;
+				ok = true;
+			}
+			else {
+				node->flag &= ~NODE_ACTIVE_ID;
+			}
+		}
+	}
+
+	/* update all groups linked from here
+	 * if active ID node has been found already,
+	 * just pass NULL so other matching nodes are deactivated.
+	 */
+	for (node = ntree->nodes.first; node; node = node->next) {
+		if (node->type == NODE_GROUP)
+			ok |= nodeSetActiveID((bNodeTree *)node->id, idtype, (ok == false ? id : NULL));
+	}
+
+	return ok;
 }
 
 /* two active flags, ID nodes have special flag for buttons display */
 void nodeClearActiveID(bNodeTree *ntree, short idtype)
 {
-  bNode *node;
+	bNode *node;
 
   if (ntree == NULL)
     return;
 
-  for (node = ntree->nodes.first; node; node = node->next)
-    if (node->id && GS(node->id->name) == idtype)
-      node->flag &= ~NODE_ACTIVE_ID;
+	for (node = ntree->nodes.first; node; node = node->next)
+		if (node->id && GS(node->id->name) == idtype)
+			node->flag &= ~NODE_ACTIVE_ID;
 }
 
 void nodeSetSelected(bNode *node, bool select)
 {
-  if (select) {
-    node->flag |= NODE_SELECT;
-  }
-  else {
-    bNodeSocket *sock;
-
-    node->flag &= ~NODE_SELECT;
-
-    /* deselect sockets too */
-    for (sock = node->inputs.first; sock; sock = sock->next)
-      sock->flag &= ~NODE_SELECT;
-    for (sock = node->outputs.first; sock; sock = sock->next)
-      sock->flag &= ~NODE_SELECT;
-  }
+	if (select) {
+		node->flag |= NODE_SELECT;
+	}
+	else {
+		bNodeSocket *sock;
+
+		node->flag &= ~NODE_SELECT;
+
+		/* deselect sockets too */
+		for (sock = node->inputs.first; sock; sock = sock->next)
+			sock->flag &= ~NODE_SELECT;
+		for (sock = node->outputs.first; sock; sock = sock->next)
+			sock->flag &= ~NODE_SELECT;
+	}
 }
 
 void nodeClearActive(bNodeTree *ntree)
 {
-  bNode *node;
+	bNode *node;
 
   if (ntree == NULL)
     return;
 
-  for (node = ntree->nodes.first; node; node = node->next)
-    node->flag &= ~(NODE_ACTIVE | NODE_ACTIVE_ID);
+	for (node = ntree->nodes.first; node; node = node->next)
+		node->flag &= ~(NODE_ACTIVE | NODE_ACTIVE_ID);
 }
 
 /* two active flags, ID nodes have special flag for buttons display */
 void nodeSetActive(bNodeTree *ntree, bNode *node)
 {
-  bNode *tnode;
-
-  /* make sure only one node is active, and only one per ID type */
-  for (tnode = ntree->nodes.first; tnode; tnode = tnode->next) {
-    tnode->flag &= ~NODE_ACTIVE;
-
-    if (node->id && tnode->id) {
-      if (GS(node->id->name) == GS(tnode->id->name))
-        tnode->flag &= ~NODE_ACTIVE_ID;
-    }
-    if (node->typeinfo->nclass == NODE_CLASS_TEXTURE)
-      tnode->flag &= ~NODE_ACTIVE_TEXTURE;
-  }
-
-  node->flag |= NODE_ACTIVE;
-  if (node->id)
-    node->flag |= NODE_ACTIVE_ID;
-  if (node->typeinfo->nclass == NODE_CLASS_TEXTURE)
-    node->flag |= NODE_ACTIVE_TEXTURE;
+	bNode *tnode;
+
+	/* make sure only one node is active, and only one per ID type */
+	for (tnode = ntree->nodes.first; tnode; tnode = tnode->next) {
+		tnode->flag &= ~NODE_ACTIVE;
+
+		if (node->id && tnode->id) {
+			if (GS(node->id->name) == GS(tnode->id->name))
+				tnode->flag &= ~NODE_ACTIVE_ID;
+		}
+		if (node->typeinfo->nclass == NODE_CLASS_TEXTURE)
+			tnode->flag &= ~NODE_ACTIVE_TEXTURE;
+	}
+
+	node->flag |= NODE_ACTIVE;
+	if (node->id)
+		node->flag |= NODE_ACTIVE_ID;
+	if (node->typeinfo->nclass == NODE_CLASS_TEXTURE)
+		node->flag |= NODE_ACTIVE_TEXTURE;
 }
 
 int nodeSocketIsHidden(bNodeSocket *sock)
 {
-  return ((sock->flag & (SOCK_HIDDEN | SOCK_UNAVAIL)) != 0);
+	return ((sock->flag & (SOCK_HIDDEN | SOCK_UNAVAIL)) != 0);
 }
 
 /* ************** Node Clipboard *********** */
@@ -2650,101 +2650,101 @@
  * reference other pointers which need validation.
  */
 typedef struct bNodeClipboardExtraInfo {
-  struct bNodeClipboardExtraInfo *next, *prev;
-  ID *id;
-  char id_name[MAX_ID_NAME];
-  char library_name[FILE_MAX];
+	struct bNodeClipboardExtraInfo *next, *prev;
+	ID  *id;
+	char id_name[MAX_ID_NAME];
+	char library_name[FILE_MAX];
 } bNodeClipboardExtraInfo;
-#endif /* USE_NODE_CB_VALIDATE */
+#endif  /* USE_NODE_CB_VALIDATE */
 
 typedef struct bNodeClipboard {
-  ListBase nodes;
+	ListBase nodes;
 
 #ifdef USE_NODE_CB_VALIDATE
-  ListBase nodes_extra_info;
+	ListBase nodes_extra_info;
 #endif
 
-  ListBase links;
-  int type;
+	ListBase links;
+	int type;
 } bNodeClipboard;
 
 static bNodeClipboard node_clipboard = {{NULL}};
 
 void BKE_node_clipboard_init(struct bNodeTree *ntree)
 {
-  node_clipboard.type = ntree->type;
+	node_clipboard.type = ntree->type;
 }
 
 void BKE_node_clipboard_clear(void)
 {
-  bNode *node, *node_next;
-  bNodeLink *link, *link_next;
-
-  for (link = node_clipboard.links.first; link; link = link_next) {
-    link_next = link->next;
-    nodeRemLink(NULL, link);
-  }
-  BLI_listbase_clear(&node_clipboard.links);
-
-  for (node = node_clipboard.nodes.first; node; node = node_next) {
-    node_next = node->next;
-    node_free_node(NULL, node);
-  }
-  BLI_listbase_clear(&node_clipboard.nodes);
+	bNode *node, *node_next;
+	bNodeLink *link, *link_next;
+
+	for (link = node_clipboard.links.first; link; link = link_next) {
+		link_next = link->next;
+		nodeRemLink(NULL, link);
+	}
+	BLI_listbase_clear(&node_clipboard.links);
+
+	for (node = node_clipboard.nodes.first; node; node = node_next) {
+		node_next = node->next;
+		node_free_node(NULL, node);
+	}
+	BLI_listbase_clear(&node_clipboard.nodes);
 
 #ifdef USE_NODE_CB_VALIDATE
-  BLI_freelistN(&node_clipboard.nodes_extra_info);
+	BLI_freelistN(&node_clipboard.nodes_extra_info);
 #endif
 }
 
 /* return false when one or more ID's are lost */
 bool BKE_node_clipboard_validate(void)
 {
-  bool ok = true;
+	bool ok = true;
 
 #ifdef USE_NODE_CB_VALIDATE
-  bNodeClipboardExtraInfo *node_info;
-  bNode *node;
-
-  /* lists must be aligned */
-  BLI_assert(BLI_listbase_count(&node_clipboard.nodes) ==
-             BLI_listbase_count(&node_clipboard.nodes_extra_info));
+	bNodeClipboardExtraInfo *node_info;
+	bNode *node;
+
+	/* lists must be aligned */
+	BLI_assert(BLI_listbase_count(&node_clipboard.nodes) ==
+	           BLI_listbase_count(&node_clipboard.nodes_extra_info));
 
   for (node = node_clipboard.nodes.first, node_info = node_clipboard.nodes_extra_info.first; node;
        node = node->next, node_info = node_info->next) {
-    /* validate the node against the stored node info */
-
-    /* re-assign each loop since we may clear,
-     * open a new file where the ID is valid, and paste again */
-    node->id = node_info->id;
-
-    /* currently only validate the ID */
-    if (node->id) {
-      /* We want to search into current blend file, so using G_MAIN is valid here too. */
-      ListBase *lb = which_libbase(G_MAIN, GS(node_info->id_name));
-      BLI_assert(lb != NULL);
-
-      if (BLI_findindex(lb, node_info->id) == -1) {
-        /* may assign NULL */
-        node->id = BLI_findstring(lb, node_info->id_name + 2, offsetof(ID, name) + 2);
-
-        if (node->id == NULL) {
-          ok = false;
-        }
-      }
-    }
-  }
-#endif /* USE_NODE_CB_VALIDATE */
-
-  return ok;
+		/* validate the node against the stored node info */
+
+		/* re-assign each loop since we may clear,
+		 * open a new file where the ID is valid, and paste again */
+		node->id = node_info->id;
+
+		/* currently only validate the ID */
+		if (node->id) {
+			/* We want to search into current blend file, so using G_MAIN is valid here too. */
+			ListBase *lb = which_libbase(G_MAIN, GS(node_info->id_name));
+			BLI_assert(lb != NULL);
+
+			if (BLI_findindex(lb, node_info->id) == -1) {
+				/* may assign NULL */
+				node->id = BLI_findstring(lb, node_info->id_name + 2, offsetof(ID, name) + 2);
+
+				if (node->id == NULL) {
+					ok = false;
+				}
+			}
+		}
+	}
+#endif  /* USE_NODE_CB_VALIDATE */
+
+	return ok;
 }
 
 void BKE_node_clipboard_add_node(bNode *node)
 {
 #ifdef USE_NODE_CB_VALIDATE
-<<<<<<< HEAD
 	/* add extra info */
-	bNodeClipboardExtraInfo *node_info = MEM_mallocN(sizeof(bNodeClipboardExtraInfo), "bNodeClipboardExtraInfo");
+  bNodeClipboardExtraInfo *node_info = MEM_mallocN(sizeof(bNodeClipboardExtraInfo),
+                                                   "bNodeClipboardExtraInfo");
 
 	node_info->id = node->id;
 	if (node->id) {
@@ -2766,60 +2766,32 @@
 
 	/* add node */
 	BLI_addtail(&node_clipboard.nodes, node);
-
-=======
-  /* add extra info */
-  bNodeClipboardExtraInfo *node_info = MEM_mallocN(sizeof(bNodeClipboardExtraInfo),
-                                                   "bNodeClipboardExtraInfo");
-
-  node_info->id = node->id;
-  if (node->id) {
-    BLI_strncpy(node_info->id_name, node->id->name, sizeof(node_info->id_name));
-    if (ID_IS_LINKED(node->id)) {
-      BLI_strncpy(
-          node_info->library_name, node->id->lib->filepath, sizeof(node_info->library_name));
-    }
-    else {
-      node_info->library_name[0] = '\0';
-    }
-  }
-  else {
-    node_info->id_name[0] = '\0';
-    node_info->library_name[0] = '\0';
-  }
-  BLI_addtail(&node_clipboard.nodes_extra_info, node_info);
-  /* end extra info */
-#endif /* USE_NODE_CB_VALIDATE */
-
-  /* add node */
-  BLI_addtail(&node_clipboard.nodes, node);
->>>>>>> e12c08e8
 }
 
 void BKE_node_clipboard_add_link(bNodeLink *link)
 {
-  BLI_addtail(&node_clipboard.links, link);
+	BLI_addtail(&node_clipboard.links, link);
 }
 
 const ListBase *BKE_node_clipboard_get_nodes(void)
 {
-  return &node_clipboard.nodes;
+	return &node_clipboard.nodes;
 }
 
 const ListBase *BKE_node_clipboard_get_links(void)
 {
-  return &node_clipboard.links;
+	return &node_clipboard.links;
 }
 
 int BKE_node_clipboard_get_type(void)
 {
-  return node_clipboard.type;
+	return node_clipboard.type;
 }
 
 void BKE_node_clipboard_free(void)
 {
-  BKE_node_clipboard_validate();
-  BKE_node_clipboard_clear();
+	BKE_node_clipboard_validate();
+	BKE_node_clipboard_clear();
 }
 
 /* Node Instance Hash */
@@ -2834,152 +2806,152 @@
  */
 static bNodeInstanceKey node_hash_int_str(bNodeInstanceKey hash, const char *str)
 {
-  char c;
-
-  while ((c = *str++))
-    hash.value = ((hash.value << 5) + hash.value) ^ c; /* (hash * 33) ^ c */
-
-  /* separator '\0' character, to avoid ambiguity from concatenated strings */
-  hash.value = (hash.value << 5) + hash.value; /* hash * 33 */
-
-  return hash;
+	char c;
+
+	while ((c = *str++))
+		hash.value = ((hash.value << 5) + hash.value) ^ c; /* (hash * 33) ^ c */
+
+	/* separator '\0' character, to avoid ambiguity from concatenated strings */
+	hash.value = (hash.value << 5) + hash.value; /* hash * 33 */
+
+	return hash;
 }
 
 bNodeInstanceKey BKE_node_instance_key(bNodeInstanceKey parent_key, bNodeTree *ntree, bNode *node)
 {
-  bNodeInstanceKey key;
-
-  key = node_hash_int_str(parent_key, ntree->id.name + 2);
-
-  if (node)
-    key = node_hash_int_str(key, node->name);
-
-  return key;
+	bNodeInstanceKey key;
+
+	key = node_hash_int_str(parent_key, ntree->id.name + 2);
+
+	if (node)
+		key = node_hash_int_str(key, node->name);
+
+	return key;
 }
 
 static unsigned int node_instance_hash_key(const void *key)
 {
-  return ((const bNodeInstanceKey *)key)->value;
+	return ((const bNodeInstanceKey *)key)->value;
 }
 
 static bool node_instance_hash_key_cmp(const void *a, const void *b)
 {
-  unsigned int value_a = ((const bNodeInstanceKey *)a)->value;
-  unsigned int value_b = ((const bNodeInstanceKey *)b)->value;
-
-  return (value_a != value_b);
+	unsigned int value_a = ((const bNodeInstanceKey *)a)->value;
+	unsigned int value_b = ((const bNodeInstanceKey *)b)->value;
+
+	return (value_a != value_b);
 }
 
 bNodeInstanceHash *BKE_node_instance_hash_new(const char *info)
 {
-  bNodeInstanceHash *hash = MEM_mallocN(sizeof(bNodeInstanceHash), info);
+	bNodeInstanceHash *hash = MEM_mallocN(sizeof(bNodeInstanceHash), info);
   hash->ghash = BLI_ghash_new(
       node_instance_hash_key, node_instance_hash_key_cmp, "node instance hash ghash");
-  return hash;
+	return hash;
 }
 
 void BKE_node_instance_hash_free(bNodeInstanceHash *hash, bNodeInstanceValueFP valfreefp)
 {
-  BLI_ghash_free(hash->ghash, NULL, (GHashValFreeFP)valfreefp);
-  MEM_freeN(hash);
+	BLI_ghash_free(hash->ghash, NULL, (GHashValFreeFP)valfreefp);
+	MEM_freeN(hash);
 }
 
 void BKE_node_instance_hash_insert(bNodeInstanceHash *hash, bNodeInstanceKey key, void *value)
 {
-  bNodeInstanceHashEntry *entry = value;
-  entry->key = key;
-  entry->tag = 0;
-  BLI_ghash_insert(hash->ghash, &entry->key, value);
+	bNodeInstanceHashEntry *entry = value;
+	entry->key = key;
+	entry->tag = 0;
+	BLI_ghash_insert(hash->ghash, &entry->key, value);
 }
 
 void *BKE_node_instance_hash_lookup(bNodeInstanceHash *hash, bNodeInstanceKey key)
 {
-  return BLI_ghash_lookup(hash->ghash, &key);
+	return BLI_ghash_lookup(hash->ghash, &key);
 }
 
 int BKE_node_instance_hash_remove(bNodeInstanceHash *hash,
                                   bNodeInstanceKey key,
                                   bNodeInstanceValueFP valfreefp)
 {
-  return BLI_ghash_remove(hash->ghash, &key, NULL, (GHashValFreeFP)valfreefp);
+	return BLI_ghash_remove(hash->ghash, &key, NULL, (GHashValFreeFP)valfreefp);
 }
 
 void BKE_node_instance_hash_clear(bNodeInstanceHash *hash, bNodeInstanceValueFP valfreefp)
 {
-  BLI_ghash_clear(hash->ghash, NULL, (GHashValFreeFP)valfreefp);
+	BLI_ghash_clear(hash->ghash, NULL, (GHashValFreeFP)valfreefp);
 }
 
 void *BKE_node_instance_hash_pop(bNodeInstanceHash *hash, bNodeInstanceKey key)
 {
-  return BLI_ghash_popkey(hash->ghash, &key, NULL);
+	return BLI_ghash_popkey(hash->ghash, &key, NULL);
 }
 
 int BKE_node_instance_hash_haskey(bNodeInstanceHash *hash, bNodeInstanceKey key)
 {
-  return BLI_ghash_haskey(hash->ghash, &key);
+	return BLI_ghash_haskey(hash->ghash, &key);
 }
 
 int BKE_node_instance_hash_size(bNodeInstanceHash *hash)
 {
-  return BLI_ghash_len(hash->ghash);
+	return BLI_ghash_len(hash->ghash);
 }
 
 void BKE_node_instance_hash_clear_tags(bNodeInstanceHash *hash)
 {
-  bNodeInstanceHashIterator iter;
+	bNodeInstanceHashIterator iter;
 
   NODE_INSTANCE_HASH_ITER(iter, hash)
   {
-    bNodeInstanceHashEntry *value = BKE_node_instance_hash_iterator_get_value(&iter);
-
-    value->tag = 0;
-  }
+		bNodeInstanceHashEntry *value = BKE_node_instance_hash_iterator_get_value(&iter);
+
+		value->tag = 0;
+	}
 }
 
 void BKE_node_instance_hash_tag(bNodeInstanceHash *UNUSED(hash), void *value)
 {
-  bNodeInstanceHashEntry *entry = value;
-  entry->tag = 1;
+	bNodeInstanceHashEntry *entry = value;
+	entry->tag = 1;
 }
 
 bool BKE_node_instance_hash_tag_key(bNodeInstanceHash *hash, bNodeInstanceKey key)
 {
-  bNodeInstanceHashEntry *entry = BKE_node_instance_hash_lookup(hash, key);
-
-  if (entry) {
-    entry->tag = 1;
-    return true;
-  }
-  else
-    return false;
+	bNodeInstanceHashEntry *entry = BKE_node_instance_hash_lookup(hash, key);
+
+	if (entry) {
+		entry->tag = 1;
+		return true;
+	}
+	else
+		return false;
 }
 
 void BKE_node_instance_hash_remove_untagged(bNodeInstanceHash *hash,
                                             bNodeInstanceValueFP valfreefp)
 {
-  /* NOTE: Hash must not be mutated during iterating!
-   * Store tagged entries in a separate list and remove items afterward.
-   */
+	/* NOTE: Hash must not be mutated during iterating!
+	 * Store tagged entries in a separate list and remove items afterward.
+	 */
   bNodeInstanceKey *untagged = MEM_mallocN(sizeof(bNodeInstanceKey) *
                                                BKE_node_instance_hash_size(hash),
                                            "temporary node instance key list");
-  bNodeInstanceHashIterator iter;
-  int num_untagged, i;
-
-  num_untagged = 0;
+	bNodeInstanceHashIterator iter;
+	int num_untagged, i;
+
+	num_untagged = 0;
   NODE_INSTANCE_HASH_ITER(iter, hash)
   {
-    bNodeInstanceHashEntry *value = BKE_node_instance_hash_iterator_get_value(&iter);
-
-    if (!value->tag)
-      untagged[num_untagged++] = BKE_node_instance_hash_iterator_get_key(&iter);
-  }
-
-  for (i = 0; i < num_untagged; ++i) {
-    BKE_node_instance_hash_remove(hash, untagged[i], valfreefp);
-  }
-
-  MEM_freeN(untagged);
+		bNodeInstanceHashEntry *value = BKE_node_instance_hash_iterator_get_value(&iter);
+
+		if (!value->tag)
+			untagged[num_untagged++] = BKE_node_instance_hash_iterator_get_key(&iter);
+	}
+
+	for (i = 0; i < num_untagged; ++i) {
+		BKE_node_instance_hash_remove(hash, untagged[i], valfreefp);
+	}
+
+	MEM_freeN(untagged);
 }
 
 /* ************** dependency stuff *********** */
@@ -2987,384 +2959,384 @@
 /* node is guaranteed to be not checked before */
 static int node_get_deplist_recurs(bNodeTree *ntree, bNode *node, bNode ***nsort)
 {
-  bNode *fromnode;
-  bNodeLink *link;
-  int level = 0xFFF;
-
-  node->done = true;
-
-  /* check linked nodes */
-  for (link = ntree->links.first; link; link = link->next) {
-    if (link->tonode == node) {
-      fromnode = link->fromnode;
-      if (fromnode->done == 0)
-        fromnode->level = node_get_deplist_recurs(ntree, fromnode, nsort);
-      if (fromnode->level <= level)
-        level = fromnode->level - 1;
-    }
-  }
-
-  /* check parent node */
-  if (node->parent) {
-    if (node->parent->done == 0)
-      node->parent->level = node_get_deplist_recurs(ntree, node->parent, nsort);
-    if (node->parent->level <= level)
-      level = node->parent->level - 1;
-  }
-
-  if (nsort) {
-    **nsort = node;
-    (*nsort)++;
-  }
-
-  return level;
+	bNode *fromnode;
+	bNodeLink *link;
+	int level = 0xFFF;
+
+	node->done = true;
+
+	/* check linked nodes */
+	for (link = ntree->links.first; link; link = link->next) {
+		if (link->tonode == node) {
+			fromnode = link->fromnode;
+			if (fromnode->done == 0)
+				fromnode->level = node_get_deplist_recurs(ntree, fromnode, nsort);
+			if (fromnode->level <= level)
+				level = fromnode->level - 1;
+		}
+	}
+
+	/* check parent node */
+	if (node->parent) {
+		if (node->parent->done == 0)
+			node->parent->level = node_get_deplist_recurs(ntree, node->parent, nsort);
+		if (node->parent->level <= level)
+			level = node->parent->level - 1;
+	}
+
+	if (nsort) {
+		**nsort = node;
+		(*nsort)++;
+	}
+
+	return level;
 }
 
 void ntreeGetDependencyList(struct bNodeTree *ntree, struct bNode ***deplist, int *totnodes)
 {
-  bNode *node, **nsort;
-
-  *totnodes = 0;
-
-  /* first clear data */
-  for (node = ntree->nodes.first; node; node = node->next) {
-    node->done = false;
-    (*totnodes)++;
-  }
-  if (*totnodes == 0) {
-    *deplist = NULL;
-    return;
-  }
-
-  nsort = *deplist = MEM_callocN((*totnodes) * sizeof(bNode *), "sorted node array");
-
-  /* recursive check */
-  for (node = ntree->nodes.first; node; node = node->next) {
-    if (node->done == 0) {
-      node->level = node_get_deplist_recurs(ntree, node, &nsort);
-    }
-  }
+	bNode *node, **nsort;
+
+	*totnodes = 0;
+
+	/* first clear data */
+	for (node = ntree->nodes.first; node; node = node->next) {
+		node->done = false;
+		(*totnodes)++;
+	}
+	if (*totnodes == 0) {
+		*deplist = NULL;
+		return;
+	}
+
+	nsort = *deplist = MEM_callocN((*totnodes) * sizeof(bNode *), "sorted node array");
+
+	/* recursive check */
+	for (node = ntree->nodes.first; node; node = node->next) {
+		if (node->done == 0) {
+			node->level = node_get_deplist_recurs(ntree, node, &nsort);
+		}
+	}
 }
 
 /* only updates node->level for detecting cycles links */
 static void ntree_update_node_level(bNodeTree *ntree)
 {
-  bNode *node;
-
-  /* first clear tag */
-  for (node = ntree->nodes.first; node; node = node->next) {
-    node->done = false;
-  }
-
-  /* recursive check */
-  for (node = ntree->nodes.first; node; node = node->next) {
-    if (node->done == 0) {
-      node->level = node_get_deplist_recurs(ntree, node, NULL);
-    }
-  }
+	bNode *node;
+
+	/* first clear tag */
+	for (node = ntree->nodes.first; node; node = node->next) {
+		node->done = false;
+	}
+
+	/* recursive check */
+	for (node = ntree->nodes.first; node; node = node->next) {
+		if (node->done == 0) {
+			node->level = node_get_deplist_recurs(ntree, node, NULL);
+		}
+	}
 }
 
 void ntreeTagUsedSockets(bNodeTree *ntree)
 {
-  bNode *node;
-  bNodeSocket *sock;
-  bNodeLink *link;
-
-  /* first clear data */
-  for (node = ntree->nodes.first; node; node = node->next) {
-    for (sock = node->inputs.first; sock; sock = sock->next) {
-      sock->flag &= ~SOCK_IN_USE;
-    }
-    for (sock = node->outputs.first; sock; sock = sock->next) {
-      sock->flag &= ~SOCK_IN_USE;
-    }
-  }
-
-  for (link = ntree->links.first; link; link = link->next) {
-    /* link is unused if either side is disabled */
-    if ((link->fromsock->flag & SOCK_UNAVAIL) || (link->tosock->flag & SOCK_UNAVAIL))
-      continue;
-
-    link->fromsock->flag |= SOCK_IN_USE;
-    link->tosock->flag |= SOCK_IN_USE;
-  }
+	bNode *node;
+	bNodeSocket *sock;
+	bNodeLink *link;
+
+	/* first clear data */
+	for (node = ntree->nodes.first; node; node = node->next) {
+		for (sock = node->inputs.first; sock; sock = sock->next) {
+			sock->flag &= ~SOCK_IN_USE;
+		}
+		for (sock = node->outputs.first; sock; sock = sock->next) {
+			sock->flag &= ~SOCK_IN_USE;
+		}
+	}
+
+	for (link = ntree->links.first; link; link = link->next) {
+		/* link is unused if either side is disabled */
+		if ((link->fromsock->flag & SOCK_UNAVAIL) || (link->tosock->flag & SOCK_UNAVAIL))
+			continue;
+
+		link->fromsock->flag |= SOCK_IN_USE;
+		link->tosock->flag |= SOCK_IN_USE;
+	}
 }
 
 static void ntree_update_link_pointers(bNodeTree *ntree)
 {
-  bNode *node;
-  bNodeSocket *sock;
-  bNodeLink *link;
-
-  /* first clear data */
-  for (node = ntree->nodes.first; node; node = node->next) {
-    for (sock = node->inputs.first; sock; sock = sock->next) {
-      sock->link = NULL;
-    }
-  }
-
-  for (link = ntree->links.first; link; link = link->next) {
-    link->tosock->link = link;
-  }
-
-  ntreeTagUsedSockets(ntree);
+	bNode *node;
+	bNodeSocket *sock;
+	bNodeLink *link;
+
+	/* first clear data */
+	for (node = ntree->nodes.first; node; node = node->next) {
+		for (sock = node->inputs.first; sock; sock = sock->next) {
+			sock->link = NULL;
+		}
+	}
+
+	for (link = ntree->links.first; link; link = link->next) {
+		link->tosock->link = link;
+	}
+
+	ntreeTagUsedSockets(ntree);
 }
 
 static void ntree_validate_links(bNodeTree *ntree)
 {
-  bNodeLink *link;
-
-  for (link = ntree->links.first; link; link = link->next) {
-    link->flag |= NODE_LINK_VALID;
-    if (link->fromnode && link->tonode && link->fromnode->level <= link->tonode->level)
-      link->flag &= ~NODE_LINK_VALID;
-    else if (ntree->typeinfo->validate_link) {
-      if (!ntree->typeinfo->validate_link(ntree, link))
-        link->flag &= ~NODE_LINK_VALID;
-    }
-  }
+	bNodeLink *link;
+
+	for (link = ntree->links.first; link; link = link->next) {
+		link->flag |= NODE_LINK_VALID;
+		if (link->fromnode && link->tonode && link->fromnode->level <= link->tonode->level)
+			link->flag &= ~NODE_LINK_VALID;
+		else if (ntree->typeinfo->validate_link) {
+			if (!ntree->typeinfo->validate_link(ntree, link))
+				link->flag &= ~NODE_LINK_VALID;
+		}
+	}
 }
 
 void ntreeVerifyNodes(struct Main *main, struct ID *id)
 {
-  FOREACH_NODETREE_BEGIN (main, ntree, owner_id) {
-    bNode *node;
-
-    for (node = ntree->nodes.first; node; node = node->next)
-      if (node->typeinfo->verifyfunc)
-        node->typeinfo->verifyfunc(ntree, node, id);
+	FOREACH_NODETREE_BEGIN(main, ntree, owner_id) {
+		bNode *node;
+
+		for (node = ntree->nodes.first; node; node = node->next)
+			if (node->typeinfo->verifyfunc)
+				node->typeinfo->verifyfunc(ntree, node, id);
   }
   FOREACH_NODETREE_END;
 }
 
 void ntreeUpdateTree(Main *bmain, bNodeTree *ntree)
 {
-  bNode *node;
-
-  if (!ntree)
-    return;
-
-  /* avoid reentrant updates, can be caused by RNA update callbacks */
-  if (ntree->is_updating)
-    return;
-  ntree->is_updating = true;
-
-  if (ntree->update & (NTREE_UPDATE_LINKS | NTREE_UPDATE_NODES)) {
-    /* set the bNodeSocket->link pointers */
-    ntree_update_link_pointers(ntree);
-  }
-
-  /* update individual nodes */
-  for (node = ntree->nodes.first; node; node = node->next) {
-    /* node tree update tags override individual node update flags */
-    if ((node->update & NODE_UPDATE) || (ntree->update & NTREE_UPDATE)) {
-      if (node->typeinfo->updatefunc)
-        node->typeinfo->updatefunc(ntree, node);
-
-      nodeUpdateInternalLinks(ntree, node);
-    }
-  }
-
-  /* generic tree update callback */
-  if (ntree->typeinfo->update)
-    ntree->typeinfo->update(ntree);
-  /* XXX this should be moved into the tree type update callback for tree supporting node groups.
-   * Currently the node tree interface is still a generic feature of the base NodeTree type.
-   */
-  if (ntree->update & NTREE_UPDATE_GROUP)
-    ntreeInterfaceTypeUpdate(ntree);
-
-  /* XXX hack, should be done by depsgraph!! */
-  if (bmain)
-    ntreeVerifyNodes(bmain, &ntree->id);
-
-  if (ntree->update & (NTREE_UPDATE_LINKS | NTREE_UPDATE_NODES)) {
-    /* node updates can change sockets or links, repeat link pointer update afterward */
-    ntree_update_link_pointers(ntree);
-
-    /* update the node level from link dependencies */
-    ntree_update_node_level(ntree);
-
-    /* check link validity */
-    ntree_validate_links(ntree);
-  }
-
-  /* clear update flags */
-  for (node = ntree->nodes.first; node; node = node->next) {
-    node->update = 0;
-  }
-  ntree->update = 0;
-
-  ntree->is_updating = false;
+	bNode *node;
+
+	if (!ntree)
+		return;
+
+	/* avoid reentrant updates, can be caused by RNA update callbacks */
+	if (ntree->is_updating)
+		return;
+	ntree->is_updating = true;
+
+	if (ntree->update & (NTREE_UPDATE_LINKS | NTREE_UPDATE_NODES)) {
+		/* set the bNodeSocket->link pointers */
+		ntree_update_link_pointers(ntree);
+	}
+
+	/* update individual nodes */
+	for (node = ntree->nodes.first; node; node = node->next) {
+		/* node tree update tags override individual node update flags */
+		if ((node->update & NODE_UPDATE) || (ntree->update & NTREE_UPDATE)) {
+			if (node->typeinfo->updatefunc)
+				node->typeinfo->updatefunc(ntree, node);
+
+			nodeUpdateInternalLinks(ntree, node);
+		}
+	}
+
+	/* generic tree update callback */
+	if (ntree->typeinfo->update)
+		ntree->typeinfo->update(ntree);
+	/* XXX this should be moved into the tree type update callback for tree supporting node groups.
+	 * Currently the node tree interface is still a generic feature of the base NodeTree type.
+	 */
+	if (ntree->update & NTREE_UPDATE_GROUP)
+		ntreeInterfaceTypeUpdate(ntree);
+
+	/* XXX hack, should be done by depsgraph!! */
+	if (bmain)
+		ntreeVerifyNodes(bmain, &ntree->id);
+
+	if (ntree->update & (NTREE_UPDATE_LINKS | NTREE_UPDATE_NODES)) {
+		/* node updates can change sockets or links, repeat link pointer update afterward */
+		ntree_update_link_pointers(ntree);
+
+		/* update the node level from link dependencies */
+		ntree_update_node_level(ntree);
+
+		/* check link validity */
+		ntree_validate_links(ntree);
+	}
+
+	/* clear update flags */
+	for (node = ntree->nodes.first; node; node = node->next) {
+		node->update = 0;
+	}
+	ntree->update = 0;
+
+	ntree->is_updating = false;
 }
 
 void nodeUpdate(bNodeTree *ntree, bNode *node)
 {
-  /* avoid reentrant updates, can be caused by RNA update callbacks */
-  if (ntree->is_updating)
-    return;
-  ntree->is_updating = true;
-
-  if (node->typeinfo->updatefunc)
-    node->typeinfo->updatefunc(ntree, node);
-
-  nodeUpdateInternalLinks(ntree, node);
-
-  /* clear update flag */
-  node->update = 0;
-
-  ntree->is_updating = false;
+	/* avoid reentrant updates, can be caused by RNA update callbacks */
+	if (ntree->is_updating)
+		return;
+	ntree->is_updating = true;
+
+	if (node->typeinfo->updatefunc)
+		node->typeinfo->updatefunc(ntree, node);
+
+	nodeUpdateInternalLinks(ntree, node);
+
+	/* clear update flag */
+	node->update = 0;
+
+	ntree->is_updating = false;
 }
 
 bool nodeUpdateID(bNodeTree *ntree, ID *id)
 {
-  bNode *node;
-  bool changed = false;
-
-  if (ELEM(NULL, id, ntree))
-    return changed;
-
-  /* avoid reentrant updates, can be caused by RNA update callbacks */
-  if (ntree->is_updating)
-    return changed;
-  ntree->is_updating = true;
-
-  for (node = ntree->nodes.first; node; node = node->next) {
-    if (node->id == id) {
-      changed = true;
-      node->update |= NODE_UPDATE_ID;
-      if (node->typeinfo->updatefunc)
-        node->typeinfo->updatefunc(ntree, node);
-      /* clear update flag */
-      node->update = 0;
-    }
-  }
-
-  for (node = ntree->nodes.first; node; node = node->next) {
-    nodeUpdateInternalLinks(ntree, node);
-  }
-
-  ntree->is_updating = false;
-  return changed;
+	bNode *node;
+	bool changed = false;
+
+	if (ELEM(NULL, id, ntree))
+		return changed;
+
+	/* avoid reentrant updates, can be caused by RNA update callbacks */
+	if (ntree->is_updating)
+		return changed;
+	ntree->is_updating = true;
+
+	for (node = ntree->nodes.first; node; node = node->next) {
+		if (node->id == id) {
+			changed = true;
+			node->update |= NODE_UPDATE_ID;
+			if (node->typeinfo->updatefunc)
+				node->typeinfo->updatefunc(ntree, node);
+			/* clear update flag */
+			node->update = 0;
+		}
+	}
+
+	for (node = ntree->nodes.first; node; node = node->next) {
+		nodeUpdateInternalLinks(ntree, node);
+	}
+
+	ntree->is_updating = false;
+	return changed;
 }
 
 void nodeUpdateInternalLinks(bNodeTree *ntree, bNode *node)
 {
-  BLI_freelistN(&node->internal_links);
-
-  if (node->typeinfo && node->typeinfo->update_internal_links)
-    node->typeinfo->update_internal_links(ntree, node);
+	BLI_freelistN(&node->internal_links);
+
+	if (node->typeinfo && node->typeinfo->update_internal_links)
+		node->typeinfo->update_internal_links(ntree, node);
 }
 
 /* ************* node type access ********** */
 
 void nodeLabel(bNodeTree *ntree, bNode *node, char *label, int maxlen)
 {
-  label[0] = '\0';
-
-  if (node->label[0] != '\0') {
-    BLI_strncpy(label, node->label, maxlen);
-  }
-  else if (node->typeinfo->labelfunc) {
-    node->typeinfo->labelfunc(ntree, node, label, maxlen);
-  }
-
-  /* The previous methods (labelfunc) could not provide an adequate label for the node. */
-  if (label[0] == '\0') {
-    /* Kind of hacky and weak... Ideally would be better to use RNA here. :| */
-    const char *tmp = CTX_IFACE_(BLT_I18NCONTEXT_ID_NODETREE, node->typeinfo->ui_name);
-    if (tmp == node->typeinfo->ui_name) {
-      tmp = IFACE_(node->typeinfo->ui_name);
-    }
-    BLI_strncpy(label, tmp, maxlen);
-  }
+	label[0] = '\0';
+
+	if (node->label[0] != '\0') {
+		BLI_strncpy(label, node->label, maxlen);
+	}
+	else if (node->typeinfo->labelfunc) {
+		node->typeinfo->labelfunc(ntree, node, label, maxlen);
+	}
+
+	/* The previous methods (labelfunc) could not provide an adequate label for the node. */
+	if (label[0] == '\0') {
+		/* Kind of hacky and weak... Ideally would be better to use RNA here. :| */
+		const char *tmp = CTX_IFACE_(BLT_I18NCONTEXT_ID_NODETREE, node->typeinfo->ui_name);
+		if (tmp == node->typeinfo->ui_name) {
+			tmp = IFACE_(node->typeinfo->ui_name);
+		}
+		BLI_strncpy(label, tmp, maxlen);
+	}
 }
 
 static void node_type_base_defaults(bNodeType *ntype)
 {
-  /* default size values */
-  node_type_size_preset(ntype, NODE_SIZE_DEFAULT);
-  ntype->height = 100;
-  ntype->minheight = 30;
-  ntype->maxheight = FLT_MAX;
+	/* default size values */
+	node_type_size_preset(ntype, NODE_SIZE_DEFAULT);
+	ntype->height = 100;
+	ntype->minheight = 30;
+	ntype->maxheight = FLT_MAX;
 }
 
 /* allow this node for any tree type */
 static bool node_poll_default(bNodeType *UNUSED(ntype), bNodeTree *UNUSED(ntree))
 {
-  return true;
+	return true;
 }
 
 /* use the basic poll function */
 static bool node_poll_instance_default(bNode *node, bNodeTree *ntree)
 {
-  return node->typeinfo->poll(node->typeinfo, ntree);
+	return node->typeinfo->poll(node->typeinfo, ntree);
 }
 
 void node_type_base(bNodeType *ntype, int type, const char *name, short nclass, short flag)
 {
-  /* Use static type info header to map static int type to identifier string and RNA struct type.
-   * Associate the RNA struct type with the bNodeType.
-   * Dynamically registered nodes will create an RNA type at runtime
-   * and call RNA_struct_blender_type_set, so this only needs to be done for old RNA types
-   * created in makesrna, which can not be associated to a bNodeType immediately,
-   * since bNodeTypes are registered afterward ...
-   */
+	/* Use static type info header to map static int type to identifier string and RNA struct type.
+	 * Associate the RNA struct type with the bNodeType.
+	 * Dynamically registered nodes will create an RNA type at runtime
+	 * and call RNA_struct_blender_type_set, so this only needs to be done for old RNA types
+	 * created in makesrna, which can not be associated to a bNodeType immediately,
+	 * since bNodeTypes are registered afterward ...
+	 */
 #define DefNode(Category, ID, DefFunc, EnumName, StructName, UIName, UIDesc) \
-  case ID: \
-    BLI_strncpy(ntype->idname, #Category #StructName, sizeof(ntype->idname)); \
-    ntype->ext.srna = RNA_struct_find(#Category #StructName); \
-    BLI_assert(ntype->ext.srna != NULL); \
-    RNA_struct_blender_type_set(ntype->ext.srna, ntype); \
-    break;
-
-  switch (type) {
+		case ID: \
+			BLI_strncpy(ntype->idname, #Category #StructName, sizeof(ntype->idname)); \
+			ntype->ext.srna = RNA_struct_find(#Category #StructName); \
+			BLI_assert(ntype->ext.srna != NULL); \
+			RNA_struct_blender_type_set(ntype->ext.srna, ntype); \
+			break;
+
+	switch (type) {
 #include "NOD_static_types.h"
-  }
-
-  /* make sure we have a valid type (everything registered) */
-  BLI_assert(ntype->idname[0] != '\0');
-
-  ntype->type = type;
-  BLI_strncpy(ntype->ui_name, name, sizeof(ntype->ui_name));
-  ntype->nclass = nclass;
-  ntype->flag = flag;
-
-  node_type_base_defaults(ntype);
-
-  ntype->poll = node_poll_default;
-  ntype->poll_instance = node_poll_instance_default;
+	}
+
+	/* make sure we have a valid type (everything registered) */
+	BLI_assert(ntype->idname[0] != '\0');
+
+	ntype->type = type;
+	BLI_strncpy(ntype->ui_name, name, sizeof(ntype->ui_name));
+	ntype->nclass = nclass;
+	ntype->flag = flag;
+
+	node_type_base_defaults(ntype);
+
+	ntype->poll = node_poll_default;
+	ntype->poll_instance = node_poll_instance_default;
 }
 
 void node_type_base_custom(
     bNodeType *ntype, const char *idname, const char *name, short nclass, short flag)
 {
-  BLI_strncpy(ntype->idname, idname, sizeof(ntype->idname));
-  ntype->type = NODE_CUSTOM;
-  BLI_strncpy(ntype->ui_name, name, sizeof(ntype->ui_name));
-  ntype->nclass = nclass;
-  ntype->flag = flag;
-
-  node_type_base_defaults(ntype);
+	BLI_strncpy(ntype->idname, idname, sizeof(ntype->idname));
+	ntype->type = NODE_CUSTOM;
+	BLI_strncpy(ntype->ui_name, name, sizeof(ntype->ui_name));
+	ntype->nclass = nclass;
+	ntype->flag = flag;
+
+	node_type_base_defaults(ntype);
 }
 
 static bool unique_socket_template_identifier_check(void *arg, const char *name)
 {
-  bNodeSocketTemplate *ntemp;
+	bNodeSocketTemplate *ntemp;
   struct {
     bNodeSocketTemplate *list;
     bNodeSocketTemplate *ntemp;
   } *data = arg;
 
-  for (ntemp = data->list; ntemp->type >= 0; ++ntemp) {
-    if (ntemp != data->ntemp) {
-      if (STREQ(ntemp->identifier, name)) {
-        return true;
-      }
-    }
-  }
-
-  return false;
+	for (ntemp = data->list; ntemp->type >= 0; ++ntemp) {
+		if (ntemp != data->ntemp) {
+			if (STREQ(ntemp->identifier, name)) {
+				return true;
+			}
+		}
+	}
+
+	return false;
 }
 
 static void unique_socket_template_identifier(bNodeSocketTemplate *list,
@@ -3376,8 +3348,8 @@
     bNodeSocketTemplate *list;
     bNodeSocketTemplate *ntemp;
   } data;
-  data.list = list;
-  data.ntemp = ntemp;
+	data.list = list;
+	data.ntemp = ntemp;
 
   BLI_uniquename_cb(unique_socket_template_identifier_check,
                     &data,
@@ -3391,66 +3363,66 @@
                                 struct bNodeSocketTemplate *inputs,
                                 struct bNodeSocketTemplate *outputs)
 {
-  bNodeSocketTemplate *ntemp;
-
-  ntype->inputs = inputs;
-  ntype->outputs = outputs;
-
-  /* automatically generate unique identifiers */
-  if (inputs) {
-    /* clear identifier strings (uninitialized memory) */
-    for (ntemp = inputs; ntemp->type >= 0; ++ntemp)
-      ntemp->identifier[0] = '\0';
-
-    for (ntemp = inputs; ntemp->type >= 0; ++ntemp) {
-      BLI_strncpy(ntemp->identifier, ntemp->name, sizeof(ntemp->identifier));
-      unique_socket_template_identifier(inputs, ntemp, ntemp->identifier, '_');
-    }
-  }
-  if (outputs) {
-    /* clear identifier strings (uninitialized memory) */
-    for (ntemp = outputs; ntemp->type >= 0; ++ntemp)
-      ntemp->identifier[0] = '\0';
-
-    for (ntemp = outputs; ntemp->type >= 0; ++ntemp) {
-      BLI_strncpy(ntemp->identifier, ntemp->name, sizeof(ntemp->identifier));
-      unique_socket_template_identifier(outputs, ntemp, ntemp->identifier, '_');
-    }
-  }
+	bNodeSocketTemplate *ntemp;
+
+	ntype->inputs = inputs;
+	ntype->outputs = outputs;
+
+	/* automatically generate unique identifiers */
+	if (inputs) {
+		/* clear identifier strings (uninitialized memory) */
+		for (ntemp = inputs; ntemp->type >= 0; ++ntemp)
+			ntemp->identifier[0] = '\0';
+
+		for (ntemp = inputs; ntemp->type >= 0; ++ntemp) {
+			BLI_strncpy(ntemp->identifier, ntemp->name, sizeof(ntemp->identifier));
+			unique_socket_template_identifier(inputs, ntemp, ntemp->identifier, '_');
+		}
+	}
+	if (outputs) {
+		/* clear identifier strings (uninitialized memory) */
+		for (ntemp = outputs; ntemp->type >= 0; ++ntemp)
+			ntemp->identifier[0] = '\0';
+
+		for (ntemp = outputs; ntemp->type >= 0; ++ntemp) {
+			BLI_strncpy(ntemp->identifier, ntemp->name, sizeof(ntemp->identifier));
+			unique_socket_template_identifier(outputs, ntemp, ntemp->identifier, '_');
+		}
+	}
 }
 
 void node_type_init(struct bNodeType *ntype,
                     void (*initfunc)(struct bNodeTree *ntree, struct bNode *node))
 {
-  ntype->initfunc = initfunc;
+	ntype->initfunc = initfunc;
 }
 
 void node_type_size(struct bNodeType *ntype, int width, int minwidth, int maxwidth)
 {
-  ntype->width = width;
-  ntype->minwidth = minwidth;
-  if (maxwidth <= minwidth)
-    ntype->maxwidth = FLT_MAX;
-  else
-    ntype->maxwidth = maxwidth;
+	ntype->width = width;
+	ntype->minwidth = minwidth;
+	if (maxwidth <= minwidth)
+		ntype->maxwidth = FLT_MAX;
+	else
+		ntype->maxwidth = maxwidth;
 }
 
 void node_type_size_preset(struct bNodeType *ntype, eNodeSizePreset size)
 {
-  switch (size) {
-    case NODE_SIZE_DEFAULT:
-      node_type_size(ntype, 140, 100, NODE_DEFAULT_MAX_WIDTH);
-      break;
-    case NODE_SIZE_SMALL:
-      node_type_size(ntype, 100, 80, NODE_DEFAULT_MAX_WIDTH);
-      break;
-    case NODE_SIZE_MIDDLE:
-      node_type_size(ntype, 150, 120, NODE_DEFAULT_MAX_WIDTH);
-      break;
-    case NODE_SIZE_LARGE:
-      node_type_size(ntype, 240, 140, NODE_DEFAULT_MAX_WIDTH);
-      break;
-  }
+	switch (size) {
+		case NODE_SIZE_DEFAULT:
+			node_type_size(ntype, 140, 100, NODE_DEFAULT_MAX_WIDTH);
+			break;
+		case NODE_SIZE_SMALL:
+			node_type_size(ntype, 100, 80, NODE_DEFAULT_MAX_WIDTH);
+			break;
+		case NODE_SIZE_MIDDLE:
+			node_type_size(ntype, 150, 120, NODE_DEFAULT_MAX_WIDTH);
+			break;
+		case NODE_SIZE_LARGE:
+			node_type_size(ntype, 240, 140, NODE_DEFAULT_MAX_WIDTH);
+			break;
+	}
 }
 
 /**
@@ -3458,25 +3430,25 @@
  * Otherwise nodes will reload as undefined (T46619).
  */
 void node_type_storage(bNodeType *ntype,
-                       const char *storagename,
-                       void (*freefunc)(struct bNode *node),
+	const char *storagename,
+	void (*freefunc)(struct bNode *node),
                        void (*copyfunc)(struct bNodeTree *dest_ntree,
                                         struct bNode *dest_node,
                                         struct bNode *src_node))
 {
-  if (storagename)
-    BLI_strncpy(ntype->storagename, storagename, sizeof(ntype->storagename));
-  else
-    ntype->storagename[0] = '\0';
-  ntype->copyfunc = copyfunc;
-  ntype->freefunc = freefunc;
+	if (storagename)
+		BLI_strncpy(ntype->storagename, storagename, sizeof(ntype->storagename));
+	else
+		ntype->storagename[0] = '\0';
+	ntype->copyfunc = copyfunc;
+	ntype->freefunc = freefunc;
 }
 
 void node_type_label(
     struct bNodeType *ntype,
     void (*labelfunc)(struct bNodeTree *ntree, struct bNode *node, char *label, int maxlen))
 {
-  ntype->labelfunc = labelfunc;
+	ntype->labelfunc = labelfunc;
 }
 
 void node_type_update(struct bNodeType *ntype,
@@ -3485,8 +3457,8 @@
                                          struct bNode *node,
                                          struct ID *id))
 {
-  ntype->updatefunc = updatefunc;
-  ntype->verifyfunc = verifyfunc;
+	ntype->updatefunc = updatefunc;
+	ntype->verifyfunc = verifyfunc;
 }
 
 void node_type_exec(struct bNodeType *ntype,
@@ -3494,357 +3466,357 @@
                     NodeFreeExecFunction freeexecfunc,
                     NodeExecFunction execfunc)
 {
-  ntype->initexecfunc = initexecfunc;
-  ntype->freeexecfunc = freeexecfunc;
-  ntype->execfunc = execfunc;
+	ntype->initexecfunc = initexecfunc;
+	ntype->freeexecfunc = freeexecfunc;
+	ntype->execfunc = execfunc;
 }
 
 void node_type_gpu(struct bNodeType *ntype, NodeGPUExecFunction gpufunc)
 {
-  ntype->gpufunc = gpufunc;
+	ntype->gpufunc = gpufunc;
 }
 
 void node_type_internal_links(bNodeType *ntype,
                               void (*update_internal_links)(bNodeTree *, bNode *))
 {
-  ntype->update_internal_links = update_internal_links;
+	ntype->update_internal_links = update_internal_links;
 }
 
 /* callbacks for undefined types */
 
 static bool node_undefined_poll(bNodeType *UNUSED(ntype), bNodeTree *UNUSED(nodetree))
 {
-  /* this type can not be added deliberately, it's just a placeholder */
-  return false;
+	/* this type can not be added deliberately, it's just a placeholder */
+	return false;
 }
 
 /* register fallback types used for undefined tree, nodes, sockets */
 static void register_undefined_types(void)
 {
-  /* Note: these types are not registered in the type hashes,
-   * they are just used as placeholders in case the actual types are not registered.
-   */
-
-  strcpy(NodeTreeTypeUndefined.idname, "NodeTreeUndefined");
-  strcpy(NodeTreeTypeUndefined.ui_name, N_("Undefined"));
-  strcpy(NodeTreeTypeUndefined.ui_description, N_("Undefined Node Tree Type"));
-
-  node_type_base_custom(&NodeTypeUndefined, "NodeUndefined", "Undefined", 0, 0);
-  NodeTypeUndefined.poll = node_undefined_poll;
+	/* Note: these types are not registered in the type hashes,
+	 * they are just used as placeholders in case the actual types are not registered.
+	 */
+
+	strcpy(NodeTreeTypeUndefined.idname, "NodeTreeUndefined");
+	strcpy(NodeTreeTypeUndefined.ui_name, N_("Undefined"));
+	strcpy(NodeTreeTypeUndefined.ui_description, N_("Undefined Node Tree Type"));
+
+	node_type_base_custom(&NodeTypeUndefined, "NodeUndefined", "Undefined", 0, 0);
+	NodeTypeUndefined.poll = node_undefined_poll;
 
   BLI_strncpy(NodeSocketTypeUndefined.idname,
               "NodeSocketUndefined",
               sizeof(NodeSocketTypeUndefined.idname));
-  /* extra type info for standard socket types */
-  NodeSocketTypeUndefined.type = SOCK_CUSTOM;
-  NodeSocketTypeUndefined.subtype = PROP_NONE;
+	/* extra type info for standard socket types */
+	NodeSocketTypeUndefined.type = SOCK_CUSTOM;
+	NodeSocketTypeUndefined.subtype = PROP_NONE;
 }
 
 static void registerCompositNodes(void)
 {
-  register_node_type_cmp_group();
-
-  register_node_type_cmp_rlayers();
-  register_node_type_cmp_image();
-  register_node_type_cmp_texture();
-  register_node_type_cmp_value();
-  register_node_type_cmp_rgb();
-  register_node_type_cmp_curve_time();
-  register_node_type_cmp_movieclip();
-
-  register_node_type_cmp_composite();
-  register_node_type_cmp_viewer();
-  register_node_type_cmp_splitviewer();
-  register_node_type_cmp_output_file();
-  register_node_type_cmp_view_levels();
-
-  register_node_type_cmp_curve_rgb();
-  register_node_type_cmp_mix_rgb();
-  register_node_type_cmp_hue_sat();
-  register_node_type_cmp_brightcontrast();
-  register_node_type_cmp_gamma();
-  register_node_type_cmp_invert();
-  register_node_type_cmp_alphaover();
-  register_node_type_cmp_zcombine();
-  register_node_type_cmp_colorbalance();
-  register_node_type_cmp_huecorrect();
-
-  register_node_type_cmp_normal();
-  register_node_type_cmp_curve_vec();
-  register_node_type_cmp_map_value();
-  register_node_type_cmp_map_range();
-  register_node_type_cmp_normalize();
-
-  register_node_type_cmp_filter();
-  register_node_type_cmp_blur();
-  register_node_type_cmp_dblur();
-  register_node_type_cmp_bilateralblur();
-  register_node_type_cmp_vecblur();
-  register_node_type_cmp_dilateerode();
-  register_node_type_cmp_inpaint();
-  register_node_type_cmp_despeckle();
-  register_node_type_cmp_defocus();
-  register_node_type_cmp_sunbeams();
-
-  register_node_type_cmp_valtorgb();
-  register_node_type_cmp_rgbtobw();
-  register_node_type_cmp_setalpha();
-  register_node_type_cmp_idmask();
-  register_node_type_cmp_math();
-  register_node_type_cmp_seprgba();
-  register_node_type_cmp_combrgba();
-  register_node_type_cmp_sephsva();
-  register_node_type_cmp_combhsva();
-  register_node_type_cmp_sepyuva();
-  register_node_type_cmp_combyuva();
-  register_node_type_cmp_sepycca();
-  register_node_type_cmp_combycca();
-  register_node_type_cmp_premulkey();
-
-  register_node_type_cmp_diff_matte();
-  register_node_type_cmp_distance_matte();
-  register_node_type_cmp_chroma_matte();
-  register_node_type_cmp_color_matte();
-  register_node_type_cmp_channel_matte();
-  register_node_type_cmp_color_spill();
-  register_node_type_cmp_luma_matte();
-  register_node_type_cmp_doubleedgemask();
-  register_node_type_cmp_keyingscreen();
-  register_node_type_cmp_keying();
-  register_node_type_cmp_cryptomatte();
-
-  register_node_type_cmp_translate();
-  register_node_type_cmp_rotate();
-  register_node_type_cmp_scale();
-  register_node_type_cmp_flip();
-  register_node_type_cmp_crop();
-  register_node_type_cmp_displace();
-  register_node_type_cmp_mapuv();
-  register_node_type_cmp_glare();
-  register_node_type_cmp_tonemap();
-  register_node_type_cmp_lensdist();
-  register_node_type_cmp_transform();
-  register_node_type_cmp_stabilize2d();
-  register_node_type_cmp_moviedistortion();
-
-  register_node_type_cmp_colorcorrection();
-  register_node_type_cmp_boxmask();
-  register_node_type_cmp_ellipsemask();
-  register_node_type_cmp_bokehimage();
-  register_node_type_cmp_bokehblur();
-  register_node_type_cmp_switch();
-  register_node_type_cmp_switch_view();
-  register_node_type_cmp_pixelate();
-
-  register_node_type_cmp_mask();
-  register_node_type_cmp_trackpos();
-  register_node_type_cmp_planetrackdeform();
-  register_node_type_cmp_cornerpin();
+	register_node_type_cmp_group();
+
+	register_node_type_cmp_rlayers();
+	register_node_type_cmp_image();
+	register_node_type_cmp_texture();
+	register_node_type_cmp_value();
+	register_node_type_cmp_rgb();
+	register_node_type_cmp_curve_time();
+	register_node_type_cmp_movieclip();
+
+	register_node_type_cmp_composite();
+	register_node_type_cmp_viewer();
+	register_node_type_cmp_splitviewer();
+	register_node_type_cmp_output_file();
+	register_node_type_cmp_view_levels();
+
+	register_node_type_cmp_curve_rgb();
+	register_node_type_cmp_mix_rgb();
+	register_node_type_cmp_hue_sat();
+	register_node_type_cmp_brightcontrast();
+	register_node_type_cmp_gamma();
+	register_node_type_cmp_invert();
+	register_node_type_cmp_alphaover();
+	register_node_type_cmp_zcombine();
+	register_node_type_cmp_colorbalance();
+	register_node_type_cmp_huecorrect();
+
+	register_node_type_cmp_normal();
+	register_node_type_cmp_curve_vec();
+	register_node_type_cmp_map_value();
+	register_node_type_cmp_map_range();
+	register_node_type_cmp_normalize();
+
+	register_node_type_cmp_filter();
+	register_node_type_cmp_blur();
+	register_node_type_cmp_dblur();
+	register_node_type_cmp_bilateralblur();
+	register_node_type_cmp_vecblur();
+	register_node_type_cmp_dilateerode();
+	register_node_type_cmp_inpaint();
+	register_node_type_cmp_despeckle();
+	register_node_type_cmp_defocus();
+	register_node_type_cmp_sunbeams();
+
+	register_node_type_cmp_valtorgb();
+	register_node_type_cmp_rgbtobw();
+	register_node_type_cmp_setalpha();
+	register_node_type_cmp_idmask();
+	register_node_type_cmp_math();
+	register_node_type_cmp_seprgba();
+	register_node_type_cmp_combrgba();
+	register_node_type_cmp_sephsva();
+	register_node_type_cmp_combhsva();
+	register_node_type_cmp_sepyuva();
+	register_node_type_cmp_combyuva();
+	register_node_type_cmp_sepycca();
+	register_node_type_cmp_combycca();
+	register_node_type_cmp_premulkey();
+
+	register_node_type_cmp_diff_matte();
+	register_node_type_cmp_distance_matte();
+	register_node_type_cmp_chroma_matte();
+	register_node_type_cmp_color_matte();
+	register_node_type_cmp_channel_matte();
+	register_node_type_cmp_color_spill();
+	register_node_type_cmp_luma_matte();
+	register_node_type_cmp_doubleedgemask();
+	register_node_type_cmp_keyingscreen();
+	register_node_type_cmp_keying();
+	register_node_type_cmp_cryptomatte();
+
+	register_node_type_cmp_translate();
+	register_node_type_cmp_rotate();
+	register_node_type_cmp_scale();
+	register_node_type_cmp_flip();
+	register_node_type_cmp_crop();
+	register_node_type_cmp_displace();
+	register_node_type_cmp_mapuv();
+	register_node_type_cmp_glare();
+	register_node_type_cmp_tonemap();
+	register_node_type_cmp_lensdist();
+	register_node_type_cmp_transform();
+	register_node_type_cmp_stabilize2d();
+	register_node_type_cmp_moviedistortion();
+
+	register_node_type_cmp_colorcorrection();
+	register_node_type_cmp_boxmask();
+	register_node_type_cmp_ellipsemask();
+	register_node_type_cmp_bokehimage();
+	register_node_type_cmp_bokehblur();
+	register_node_type_cmp_switch();
+	register_node_type_cmp_switch_view();
+	register_node_type_cmp_pixelate();
+
+	register_node_type_cmp_mask();
+	register_node_type_cmp_trackpos();
+	register_node_type_cmp_planetrackdeform();
+	register_node_type_cmp_cornerpin();
 }
 
 static void registerShaderNodes(void)
 {
-  register_node_type_sh_group();
-
-  register_node_type_sh_camera();
-  register_node_type_sh_gamma();
-  register_node_type_sh_brightcontrast();
-  register_node_type_sh_value();
-  register_node_type_sh_rgb();
-  register_node_type_sh_wireframe();
-  register_node_type_sh_wavelength();
-  register_node_type_sh_blackbody();
-  register_node_type_sh_mix_rgb();
-  register_node_type_sh_valtorgb();
-  register_node_type_sh_rgbtobw();
-  register_node_type_sh_shadertorgb();
-  register_node_type_sh_normal();
-  register_node_type_sh_mapping();
-  register_node_type_sh_curve_vec();
-  register_node_type_sh_curve_rgb();
-  register_node_type_sh_math();
-  register_node_type_sh_vect_math();
-  register_node_type_sh_vect_transform();
-  register_node_type_sh_squeeze();
-  register_node_type_sh_invert();
-  register_node_type_sh_seprgb();
-  register_node_type_sh_combrgb();
-  register_node_type_sh_sephsv();
-  register_node_type_sh_combhsv();
-  register_node_type_sh_sepxyz();
-  register_node_type_sh_combxyz();
-  register_node_type_sh_hue_sat();
-
-  register_node_type_sh_attribute();
-  register_node_type_sh_bevel();
-  register_node_type_sh_displacement();
-  register_node_type_sh_vector_displacement();
-  register_node_type_sh_geometry();
-  register_node_type_sh_light_path();
-  register_node_type_sh_light_falloff();
-  register_node_type_sh_object_info();
-  register_node_type_sh_fresnel();
-  register_node_type_sh_layer_weight();
-  register_node_type_sh_tex_coord();
-  register_node_type_sh_particle_info();
-  register_node_type_sh_bump();
-
-  register_node_type_sh_background();
-  register_node_type_sh_bsdf_anisotropic();
-  register_node_type_sh_bsdf_diffuse();
-  register_node_type_sh_bsdf_principled();
-  register_node_type_sh_bsdf_glossy();
-  register_node_type_sh_bsdf_glass();
-  register_node_type_sh_bsdf_translucent();
-  register_node_type_sh_bsdf_transparent();
-  register_node_type_sh_bsdf_velvet();
-  register_node_type_sh_bsdf_toon();
-  register_node_type_sh_bsdf_hair();
-  register_node_type_sh_bsdf_hair_principled();
-  register_node_type_sh_emission();
-  register_node_type_sh_holdout();
-  register_node_type_sh_volume_absorption();
-  register_node_type_sh_volume_scatter();
-  register_node_type_sh_volume_principled();
-  register_node_type_sh_subsurface_scattering();
-  register_node_type_sh_mix_shader();
-  register_node_type_sh_add_shader();
-  register_node_type_sh_uvmap();
-  register_node_type_sh_uvalongstroke();
-  register_node_type_sh_eevee_specular();
-
-  register_node_type_sh_output_light();
-  register_node_type_sh_output_material();
-  register_node_type_sh_output_world();
-  register_node_type_sh_output_linestyle();
-
-  register_node_type_sh_tex_image();
-  register_node_type_sh_tex_environment();
-  register_node_type_sh_tex_sky();
-  register_node_type_sh_tex_noise();
-  register_node_type_sh_tex_wave();
-  register_node_type_sh_tex_voronoi();
-  register_node_type_sh_tex_musgrave();
-  register_node_type_sh_tex_gradient();
-  register_node_type_sh_tex_magic();
-  register_node_type_sh_tex_checker();
-  register_node_type_sh_tex_brick();
-  register_node_type_sh_tex_pointdensity();
-  register_node_type_sh_tex_ies();
+	register_node_type_sh_group();
+
+	register_node_type_sh_camera();
+	register_node_type_sh_gamma();
+	register_node_type_sh_brightcontrast();
+	register_node_type_sh_value();
+	register_node_type_sh_rgb();
+	register_node_type_sh_wireframe();
+	register_node_type_sh_wavelength();
+	register_node_type_sh_blackbody();
+	register_node_type_sh_mix_rgb();
+	register_node_type_sh_valtorgb();
+	register_node_type_sh_rgbtobw();
+	register_node_type_sh_shadertorgb();
+	register_node_type_sh_normal();
+	register_node_type_sh_mapping();
+	register_node_type_sh_curve_vec();
+	register_node_type_sh_curve_rgb();
+	register_node_type_sh_math();
+	register_node_type_sh_vect_math();
+	register_node_type_sh_vect_transform();
+	register_node_type_sh_squeeze();
+	register_node_type_sh_invert();
+	register_node_type_sh_seprgb();
+	register_node_type_sh_combrgb();
+	register_node_type_sh_sephsv();
+	register_node_type_sh_combhsv();
+	register_node_type_sh_sepxyz();
+	register_node_type_sh_combxyz();
+	register_node_type_sh_hue_sat();
+
+	register_node_type_sh_attribute();
+	register_node_type_sh_bevel();
+	register_node_type_sh_displacement();
+	register_node_type_sh_vector_displacement();
+	register_node_type_sh_geometry();
+	register_node_type_sh_light_path();
+	register_node_type_sh_light_falloff();
+	register_node_type_sh_object_info();
+	register_node_type_sh_fresnel();
+	register_node_type_sh_layer_weight();
+	register_node_type_sh_tex_coord();
+	register_node_type_sh_particle_info();
+	register_node_type_sh_bump();
+
+	register_node_type_sh_background();
+	register_node_type_sh_bsdf_anisotropic();
+	register_node_type_sh_bsdf_diffuse();
+	register_node_type_sh_bsdf_principled();
+	register_node_type_sh_bsdf_glossy();
+	register_node_type_sh_bsdf_glass();
+	register_node_type_sh_bsdf_translucent();
+	register_node_type_sh_bsdf_transparent();
+	register_node_type_sh_bsdf_velvet();
+	register_node_type_sh_bsdf_toon();
+	register_node_type_sh_bsdf_hair();
+	register_node_type_sh_bsdf_hair_principled();
+	register_node_type_sh_emission();
+	register_node_type_sh_holdout();
+	register_node_type_sh_volume_absorption();
+	register_node_type_sh_volume_scatter();
+	register_node_type_sh_volume_principled();
+	register_node_type_sh_subsurface_scattering();
+	register_node_type_sh_mix_shader();
+	register_node_type_sh_add_shader();
+	register_node_type_sh_uvmap();
+	register_node_type_sh_uvalongstroke();
+	register_node_type_sh_eevee_specular();
+
+	register_node_type_sh_output_light();
+	register_node_type_sh_output_material();
+	register_node_type_sh_output_world();
+	register_node_type_sh_output_linestyle();
+
+	register_node_type_sh_tex_image();
+	register_node_type_sh_tex_environment();
+	register_node_type_sh_tex_sky();
+	register_node_type_sh_tex_noise();
+	register_node_type_sh_tex_wave();
+	register_node_type_sh_tex_voronoi();
+	register_node_type_sh_tex_musgrave();
+	register_node_type_sh_tex_gradient();
+	register_node_type_sh_tex_magic();
+	register_node_type_sh_tex_checker();
+	register_node_type_sh_tex_brick();
+	register_node_type_sh_tex_pointdensity();
+	register_node_type_sh_tex_ies();
 }
 
 static void registerTextureNodes(void)
 {
-  register_node_type_tex_group();
-
-  register_node_type_tex_math();
-  register_node_type_tex_mix_rgb();
-  register_node_type_tex_valtorgb();
-  register_node_type_tex_rgbtobw();
-  register_node_type_tex_valtonor();
-  register_node_type_tex_curve_rgb();
-  register_node_type_tex_curve_time();
-  register_node_type_tex_invert();
-  register_node_type_tex_hue_sat();
-  register_node_type_tex_coord();
-  register_node_type_tex_distance();
-  register_node_type_tex_compose();
-  register_node_type_tex_decompose();
-
-  register_node_type_tex_output();
-  register_node_type_tex_viewer();
-  register_node_type_sh_script();
-  register_node_type_sh_tangent();
-  register_node_type_sh_normal_map();
-  register_node_type_sh_hair_info();
-
-  register_node_type_tex_checker();
-  register_node_type_tex_texture();
-  register_node_type_tex_bricks();
-  register_node_type_tex_image();
-  register_node_type_sh_bsdf_refraction();
-  register_node_type_sh_ambient_occlusion();
-
-  register_node_type_tex_rotate();
-  register_node_type_tex_translate();
-  register_node_type_tex_scale();
-  register_node_type_tex_at();
-
-  register_node_type_tex_proc_voronoi();
-  register_node_type_tex_proc_blend();
-  register_node_type_tex_proc_magic();
-  register_node_type_tex_proc_marble();
-  register_node_type_tex_proc_clouds();
-  register_node_type_tex_proc_wood();
-  register_node_type_tex_proc_musgrave();
-  register_node_type_tex_proc_noise();
-  register_node_type_tex_proc_stucci();
-  register_node_type_tex_proc_distnoise();
+	register_node_type_tex_group();
+
+	register_node_type_tex_math();
+	register_node_type_tex_mix_rgb();
+	register_node_type_tex_valtorgb();
+	register_node_type_tex_rgbtobw();
+	register_node_type_tex_valtonor();
+	register_node_type_tex_curve_rgb();
+	register_node_type_tex_curve_time();
+	register_node_type_tex_invert();
+	register_node_type_tex_hue_sat();
+	register_node_type_tex_coord();
+	register_node_type_tex_distance();
+	register_node_type_tex_compose();
+	register_node_type_tex_decompose();
+
+	register_node_type_tex_output();
+	register_node_type_tex_viewer();
+	register_node_type_sh_script();
+	register_node_type_sh_tangent();
+	register_node_type_sh_normal_map();
+	register_node_type_sh_hair_info();
+
+	register_node_type_tex_checker();
+	register_node_type_tex_texture();
+	register_node_type_tex_bricks();
+	register_node_type_tex_image();
+	register_node_type_sh_bsdf_refraction();
+	register_node_type_sh_ambient_occlusion();
+
+	register_node_type_tex_rotate();
+	register_node_type_tex_translate();
+	register_node_type_tex_scale();
+	register_node_type_tex_at();
+
+	register_node_type_tex_proc_voronoi();
+	register_node_type_tex_proc_blend();
+	register_node_type_tex_proc_magic();
+	register_node_type_tex_proc_marble();
+	register_node_type_tex_proc_clouds();
+	register_node_type_tex_proc_wood();
+	register_node_type_tex_proc_musgrave();
+	register_node_type_tex_proc_noise();
+	register_node_type_tex_proc_stucci();
+	register_node_type_tex_proc_distnoise();
 }
 
 void init_nodesystem(void)
 {
-  nodetreetypes_hash = BLI_ghash_str_new("nodetreetypes_hash gh");
-  nodetypes_hash = BLI_ghash_str_new("nodetypes_hash gh");
-  nodesockettypes_hash = BLI_ghash_str_new("nodesockettypes_hash gh");
-  BLI_spin_init(&spin);
-
-  register_undefined_types();
-
-  register_standard_node_socket_types();
-
-  register_node_tree_type_cmp();
-  register_node_tree_type_sh();
-  register_node_tree_type_tex();
-
-  register_node_type_frame();
-  register_node_type_reroute();
-  register_node_type_group_input();
-  register_node_type_group_output();
-
-  registerCompositNodes();
-  registerShaderNodes();
-  registerTextureNodes();
+	nodetreetypes_hash = BLI_ghash_str_new("nodetreetypes_hash gh");
+	nodetypes_hash = BLI_ghash_str_new("nodetypes_hash gh");
+	nodesockettypes_hash = BLI_ghash_str_new("nodesockettypes_hash gh");
+	BLI_spin_init(&spin);
+
+	register_undefined_types();
+
+	register_standard_node_socket_types();
+
+	register_node_tree_type_cmp();
+	register_node_tree_type_sh();
+	register_node_tree_type_tex();
+
+	register_node_type_frame();
+	register_node_type_reroute();
+	register_node_type_group_input();
+	register_node_type_group_output();
+
+	registerCompositNodes();
+	registerShaderNodes();
+	registerTextureNodes();
 }
 
 void free_nodesystem(void)
 {
-  if (nodetypes_hash) {
-    NODE_TYPES_BEGIN (nt) {
-      if (nt->ext.free) {
-        nt->ext.free(nt->ext.data);
-      }
+	if (nodetypes_hash) {
+		NODE_TYPES_BEGIN(nt) {
+			if (nt->ext.free) {
+				nt->ext.free(nt->ext.data);
+			}
     }
     NODE_TYPES_END;
 
-    BLI_ghash_free(nodetypes_hash, NULL, node_free_type);
-    nodetypes_hash = NULL;
-  }
-
-  if (nodesockettypes_hash) {
-    NODE_SOCKET_TYPES_BEGIN (st) {
-      if (st->ext_socket.free)
-        st->ext_socket.free(st->ext_socket.data);
-      if (st->ext_interface.free)
-        st->ext_interface.free(st->ext_interface.data);
+		BLI_ghash_free(nodetypes_hash, NULL, node_free_type);
+		nodetypes_hash = NULL;
+	}
+
+	if (nodesockettypes_hash) {
+		NODE_SOCKET_TYPES_BEGIN(st) {
+			if (st->ext_socket.free)
+				st->ext_socket.free(st->ext_socket.data);
+			if (st->ext_interface.free)
+				st->ext_interface.free(st->ext_interface.data);
     }
     NODE_SOCKET_TYPES_END;
 
-    BLI_ghash_free(nodesockettypes_hash, NULL, node_free_socket_type);
-    nodesockettypes_hash = NULL;
-  }
-
-  if (nodetreetypes_hash) {
+		BLI_ghash_free(nodesockettypes_hash, NULL, node_free_socket_type);
+		nodesockettypes_hash = NULL;
+	}
+
+	if (nodetreetypes_hash) {
     NODE_TREE_TYPES_BEGIN (nt) {
-      if (nt->ext.free) {
-        nt->ext.free(nt->ext.data);
-      }
-    }
-    NODE_TREE_TYPES_END;
-
-    BLI_ghash_free(nodetreetypes_hash, NULL, ntree_free_type);
-    nodetreetypes_hash = NULL;
-  }
+			if (nt->ext.free) {
+				nt->ext.free(nt->ext.data);
+			}
+		}
+		NODE_TREE_TYPES_END;
+
+		BLI_ghash_free(nodetreetypes_hash, NULL, ntree_free_type);
+		nodetreetypes_hash = NULL;
+	}
 }
 
 /* -------------------------------------------------------------------- */
@@ -3852,58 +3824,58 @@
 
 void BKE_node_tree_iter_init(struct NodeTreeIterStore *ntreeiter, struct Main *bmain)
 {
-  ntreeiter->ngroup = bmain->nodetrees.first;
-  ntreeiter->scene = bmain->scenes.first;
-  ntreeiter->mat = bmain->materials.first;
-  ntreeiter->tex = bmain->textures.first;
-  ntreeiter->light = bmain->lights.first;
-  ntreeiter->world = bmain->worlds.first;
-  ntreeiter->linestyle = bmain->linestyles.first;
+	ntreeiter->ngroup = bmain->nodetrees.first;
+	ntreeiter->scene = bmain->scenes.first;
+	ntreeiter->mat = bmain->materials.first;
+	ntreeiter->tex = bmain->textures.first;
+	ntreeiter->light = bmain->lights.first;
+	ntreeiter->world = bmain->worlds.first;
+	ntreeiter->linestyle = bmain->linestyles.first;
 }
 bool BKE_node_tree_iter_step(struct NodeTreeIterStore *ntreeiter,
                              bNodeTree **r_nodetree,
                              struct ID **r_id)
 {
-  if (ntreeiter->ngroup) {
-    *r_nodetree = ntreeiter->ngroup;
-    *r_id = (ID *)ntreeiter->ngroup;
-    ntreeiter->ngroup = ntreeiter->ngroup->id.next;
-  }
-  else if (ntreeiter->scene) {
-    *r_nodetree = ntreeiter->scene->nodetree;
-    *r_id = (ID *)ntreeiter->scene;
-    ntreeiter->scene = ntreeiter->scene->id.next;
-  }
-  else if (ntreeiter->mat) {
-    *r_nodetree = ntreeiter->mat->nodetree;
-    *r_id = (ID *)ntreeiter->mat;
-    ntreeiter->mat = ntreeiter->mat->id.next;
-  }
-  else if (ntreeiter->tex) {
-    *r_nodetree = ntreeiter->tex->nodetree;
-    *r_id = (ID *)ntreeiter->tex;
-    ntreeiter->tex = ntreeiter->tex->id.next;
-  }
-  else if (ntreeiter->light) {
-    *r_nodetree = ntreeiter->light->nodetree;
-    *r_id = (ID *)ntreeiter->light;
-    ntreeiter->light = ntreeiter->light->id.next;
-  }
-  else if (ntreeiter->world) {
-    *r_nodetree = ntreeiter->world->nodetree;
-    *r_id = (ID *)ntreeiter->world;
-    ntreeiter->world = ntreeiter->world->id.next;
-  }
-  else if (ntreeiter->linestyle) {
-    *r_nodetree = ntreeiter->linestyle->nodetree;
-    *r_id = (ID *)ntreeiter->linestyle;
-    ntreeiter->linestyle = ntreeiter->linestyle->id.next;
-  }
-  else {
-    return false;
-  }
-
-  return true;
+	if (ntreeiter->ngroup) {
+		*r_nodetree =       ntreeiter->ngroup;
+		*r_id       = (ID *)ntreeiter->ngroup;
+		ntreeiter->ngroup = ntreeiter->ngroup->id.next;
+	}
+	else if (ntreeiter->scene) {
+		*r_nodetree =       ntreeiter->scene->nodetree;
+		*r_id       = (ID *)ntreeiter->scene;
+		ntreeiter->scene =  ntreeiter->scene->id.next;
+	}
+	else if (ntreeiter->mat) {
+		*r_nodetree =       ntreeiter->mat->nodetree;
+		*r_id       = (ID *)ntreeiter->mat;
+		ntreeiter->mat =    ntreeiter->mat->id.next;
+	}
+	else if (ntreeiter->tex) {
+		*r_nodetree =       ntreeiter->tex->nodetree;
+		*r_id       = (ID *)ntreeiter->tex;
+		ntreeiter->tex =    ntreeiter->tex->id.next;
+	}
+	else if (ntreeiter->light) {
+		*r_nodetree =       ntreeiter->light->nodetree;
+		*r_id       = (ID *)ntreeiter->light;
+		ntreeiter->light =  ntreeiter->light->id.next;
+	}
+	else if (ntreeiter->world) {
+		*r_nodetree =       ntreeiter->world->nodetree;
+		*r_id       = (ID *)ntreeiter->world;
+		ntreeiter->world  = ntreeiter->world->id.next;
+	}
+	else if (ntreeiter->linestyle) {
+		*r_nodetree =       ntreeiter->linestyle->nodetree;
+		*r_id       = (ID *)ntreeiter->linestyle;
+		ntreeiter->linestyle = ntreeiter->linestyle->id.next;
+	}
+	else {
+		return false;
+	}
+
+	return true;
 }
 
 /* -------------------------------------------------------------------- */
@@ -3911,22 +3883,22 @@
 
 void BKE_nodetree_remove_layer_n(bNodeTree *ntree, Scene *scene, const int layer_index)
 {
-  BLI_assert(layer_index != -1);
-  for (bNode *node = ntree->nodes.first; node; node = node->next) {
-    if (node->type == CMP_NODE_R_LAYERS && (Scene *)node->id == scene) {
-      if (node->custom1 == layer_index) {
-        node->custom1 = 0;
-      }
-      else if (node->custom1 > layer_index) {
-        node->custom1--;
-      }
-    }
-  }
+	BLI_assert(layer_index != -1);
+	for (bNode *node = ntree->nodes.first; node; node = node->next) {
+		if (node->type == CMP_NODE_R_LAYERS && (Scene *)node->id == scene) {
+			if (node->custom1 == layer_index) {
+				node->custom1 = 0;
+			}
+			else if (node->custom1 > layer_index) {
+				node->custom1--;
+			}
+		}
+	}
 }
 
 void BKE_nodetree_shading_params_eval(struct Depsgraph *depsgraph,
                                       bNodeTree *ntree_dst,
                                       const bNodeTree *ntree_src)
 {
-  DEG_debug_print_eval(depsgraph, __func__, ntree_src->id.name, ntree_dst);
+	DEG_debug_print_eval(depsgraph, __func__, ntree_src->id.name, ntree_dst);
 }