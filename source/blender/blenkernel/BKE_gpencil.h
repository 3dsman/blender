/*
 * This program is free software; you can redistribute it and/or
 * modify it under the terms of the GNU General Public License
 * as published by the Free Software Foundation; either version 2
 * of the License, or (at your option) any later version.
 *
 * This program is distributed in the hope that it will be useful,
 * but WITHOUT ANY WARRANTY; without even the implied warranty of
 * MERCHANTABILITY or FITNESS FOR A PARTICULAR PURPOSE.  See the
 * GNU General Public License for more details.
 *
 * You should have received a copy of the GNU General Public License
 * along with this program; if not, write to the Free Software Foundation,
 * Inc., 51 Franklin Street, Fifth Floor, Boston, MA 02110-1301, USA.
 *
 * The Original Code is Copyright (C) 2008, Blender Foundation
 * This is a new part of Blender
 */

#ifndef __BKE_GPENCIL_H__
#define __BKE_GPENCIL_H__

/** \file
 * \ingroup bke
 */

struct Scene;
struct ArrayGpencilModifierData;
struct BoundBox;
struct Brush;
struct CurveMapping;
struct Depsgraph;
struct GpencilModifierData;
struct LatticeGpencilModifierData;
struct ListBase;
struct Main;
struct Material;
struct Object;
struct SimplifyGpencilModifierData;
struct ToolSettings;
struct bDeformGroup;
struct bGPDframe;
struct bGPDlayer;
struct bGPDpalette;
struct bGPDpalettecolor;
struct bGPDspoint;
struct bGPDstroke;
struct bGPdata;

struct MDeformVert;
struct MDeformWeight;

struct GPUBatch;
struct GPUVertBuf;
struct GPUVertFormat;
struct GpencilBatchGroup;

#define GP_SIMPLIFY(scene) ((scene->r.simplify_gpencil & SIMPLIFY_GPENCIL_ENABLE))
#define GP_SIMPLIFY_ONPLAY(playing) \
  (((playing == true) && (scene->r.simplify_gpencil & SIMPLIFY_GPENCIL_ON_PLAY)) || \
   ((scene->r.simplify_gpencil & SIMPLIFY_GPENCIL_ON_PLAY) == 0))
#define GP_SIMPLIFY_FILL(scene, playing) \
  ((GP_SIMPLIFY_ONPLAY(playing) && (GP_SIMPLIFY(scene)) && \
    (scene->r.simplify_gpencil & SIMPLIFY_GPENCIL_FILL)))
#define GP_SIMPLIFY_MODIF(scene, playing) \
  ((GP_SIMPLIFY_ONPLAY(playing) && (GP_SIMPLIFY(scene)) && \
    (scene->r.simplify_gpencil & SIMPLIFY_GPENCIL_MODIFIER)))
#define GP_SIMPLIFY_FX(scene, playing) \
  ((GP_SIMPLIFY_ONPLAY(playing) && (GP_SIMPLIFY(scene)) && \
    (scene->r.simplify_gpencil & SIMPLIFY_GPENCIL_FX)))
#define GP_SIMPLIFY_BLEND(scene, playing) \
  ((GP_SIMPLIFY_ONPLAY(playing) && (GP_SIMPLIFY(scene)) && \
    (scene->r.simplify_gpencil & SIMPLIFY_GPENCIL_BLEND)))

/* GPUBatch Cache Element */
typedef struct GpencilBatchCacheElem {
  struct GPUBatch *batch;
  struct GPUVertBuf *vbo;
  int vbo_len;
  /* attr ids */
  struct GPUVertFormat *format;
  uint pos_id;
  uint color_id;
  uint thickness_id;
  uint uvdata_id;
  uint prev_pos_id;

  /* size for VBO alloc */
  int tot_vertex;
} GpencilBatchCacheElem;

/* Defines each batch group to define later the shgroup */
typedef struct GpencilBatchGroup {
  struct bGPDlayer *gpl;  /* reference to original layer */
  struct bGPDframe *gpf;  /* reference to original frame */
  struct bGPDstroke *gps; /* reference to original stroke */
  short type;             /* type of element */
  bool onion;             /* the group is part of onion skin */
  int vertex_idx;         /* index of vertex data */
} GpencilBatchGroup;

typedef enum GpencilBatchGroup_Type {
  eGpencilBatchGroupType_Stroke = 1,
  eGpencilBatchGroupType_Point = 2,
  eGpencilBatchGroupType_Fill = 3,
  eGpencilBatchGroupType_Edit = 4,
  eGpencilBatchGroupType_Edlin = 5,
} GpencilBatchGroup_Type;

/* Runtime data for GPU and derived frames after applying modifiers */
typedef struct GpencilBatchCache {
  struct GpencilBatchCacheElem b_stroke;
  struct GpencilBatchCacheElem b_point;
  struct GpencilBatchCacheElem b_fill;
  struct GpencilBatchCacheElem b_edit;
  struct GpencilBatchCacheElem b_edlin;

  /* settings to determine if cache is invalid */
  bool is_dirty;
  bool is_editmode;
  int cache_frame;

  /* data with the shading groups */
  int grp_used;                        /* total groups in arrays */
  int grp_size;                        /* max size of the array */
  struct GpencilBatchGroup *grp_cache; /* array of elements */
} GpencilBatchCache;

/* ------------ Grease-Pencil API ------------------ */

void BKE_gpencil_free_point_weights(struct MDeformVert *dvert);
void BKE_gpencil_free_stroke_weights(struct bGPDstroke *gps);
void BKE_gpencil_free_stroke(struct bGPDstroke *gps);
bool BKE_gpencil_free_strokes(struct bGPDframe *gpf);
void BKE_gpencil_free_frames(struct bGPDlayer *gpl);
void BKE_gpencil_free_layers(struct ListBase *list);
bool BKE_gpencil_free_frame_runtime_data(struct bGPDframe *derived_gpf);
void BKE_gpencil_free(struct bGPdata *gpd, bool free_all);

void BKE_gpencil_batch_cache_dirty_tag(struct bGPdata *gpd);
void BKE_gpencil_batch_cache_free(struct bGPdata *gpd);

void BKE_gpencil_stroke_sync_selection(struct bGPDstroke *gps);

struct bGPDframe *BKE_gpencil_frame_addnew(struct bGPDlayer *gpl, int cframe);
struct bGPDframe *BKE_gpencil_frame_addcopy(struct bGPDlayer *gpl, int cframe);
struct bGPDlayer *BKE_gpencil_layer_addnew(struct bGPdata *gpd, const char *name, bool setactive);
struct bGPdata *BKE_gpencil_data_addnew(struct Main *bmain, const char name[]);

struct bGPDframe *BKE_gpencil_frame_duplicate(const struct bGPDframe *gpf_src);
struct bGPDlayer *BKE_gpencil_layer_duplicate(const struct bGPDlayer *gpl_src);
void BKE_gpencil_frame_copy_strokes(struct bGPDframe *gpf_src, struct bGPDframe *gpf_dst);
struct bGPDstroke *BKE_gpencil_stroke_duplicate(struct bGPDstroke *gps_src);

void BKE_gpencil_copy_data(struct bGPdata *gpd_dst, const struct bGPdata *gpd_src, const int flag);
struct bGPdata *BKE_gpencil_copy(struct Main *bmain, const struct bGPdata *gpd);
struct bGPdata *BKE_gpencil_data_duplicate(struct Main *bmain,
                                           const struct bGPdata *gpd,
                                           bool internal_copy);

void BKE_gpencil_make_local(struct Main *bmain, struct bGPdata *gpd, const bool lib_local);

void BKE_gpencil_frame_delete_laststroke(struct bGPDlayer *gpl, struct bGPDframe *gpf);

/* materials */
void BKE_gpencil_material_index_reassign(struct bGPdata *gpd, int totcol, int index);
bool BKE_gpencil_material_index_used(struct bGPdata *gpd, int index);
void BKE_gpencil_material_remap(struct bGPdata *gpd,
                                const unsigned int *remap,
                                unsigned int remap_len);

/* statistics functions */
void BKE_gpencil_stats_update(struct bGPdata *gpd);

/* Utilities for creating and populating GP strokes */
/* - Number of values defining each point in the built-in data
 *   buffers for primitives (e.g. 2D Monkey)
 */
#define GP_PRIM_DATABUF_SIZE 5

void BKE_gpencil_stroke_add_points(struct bGPDstroke *gps,
                                   const float *array,
                                   const int totpoints,
                                   const float mat[4][4]);

struct bGPDstroke *BKE_gpencil_add_stroke(struct bGPDframe *gpf,
                                          int mat_idx,
                                          int totpoints,
                                          short thickness);

/* Stroke and Fill - Alpha Visibility Threshold */
#define GPENCIL_ALPHA_OPACITY_THRESH 0.001f
#define GPENCIL_STRENGTH_MIN 0.003f

bool gpencil_layer_is_editable(const struct bGPDlayer *gpl);

/* How gpencil_layer_getframe() should behave when there
 * is no existing GP-Frame on the frame requested.
 */
typedef enum eGP_GetFrame_Mode {
  /* Use the preceding gp-frame (i.e. don't add anything) */
  GP_GETFRAME_USE_PREV = 0,

  /* Add a new empty/blank frame */
  GP_GETFRAME_ADD_NEW = 1,
  /* Make a copy of the active frame */
  GP_GETFRAME_ADD_COPY = 2,
} eGP_GetFrame_Mode;

struct bGPDframe *BKE_gpencil_layer_getframe(struct bGPDlayer *gpl,
                                             int cframe,
                                             eGP_GetFrame_Mode addnew);
struct bGPDframe *BKE_gpencil_layer_find_frame(struct bGPDlayer *gpl, int cframe);
bool BKE_gpencil_layer_delframe(struct bGPDlayer *gpl, struct bGPDframe *gpf);

struct bGPDlayer *BKE_gpencil_layer_getactive(struct bGPdata *gpd);
void BKE_gpencil_layer_setactive(struct bGPdata *gpd, struct bGPDlayer *active);
void BKE_gpencil_layer_delete(struct bGPdata *gpd, struct bGPDlayer *gpl);

/* Brush */
struct Material *BKE_gpencil_brush_material_get(struct Brush *brush);
void BKE_gpencil_brush_material_set(struct Brush *brush, struct Material *material);

/* Object */
struct Material *BKE_gpencil_object_material_ensure_active(struct Main *bmain, struct Object *ob);
struct Material *BKE_gpencil_object_material_ensure_from_brush(struct Main *bmain,
                                                               struct Object *ob,
                                                               struct Brush *brush);
int BKE_gpencil_object_material_ensure(struct Main *bmain,
                                       struct Object *ob,
                                       struct Material *material);

struct Material *BKE_gpencil_object_material_new(struct Main *bmain,
                                                 struct Object *ob,
                                                 const char *name,
                                                 int *r_index);

int BKE_gpencil_object_material_get_index(struct Object *ob, struct Material *ma);

struct Material *BKE_gpencil_object_material_get_from_brush(struct Object *ob,
                                                            struct Brush *brush);
int BKE_gpencil_object_material_get_index_from_brush(struct Object *ob, struct Brush *brush);

struct Material *BKE_gpencil_object_material_ensure_from_active_input_toolsettings(
    struct Main *bmain, struct Object *ob, struct ToolSettings *ts);
struct Material *BKE_gpencil_object_material_ensure_from_active_input_brush(struct Main *bmain,
                                                                            struct Object *ob,
                                                                            struct Brush *brush);
struct Material *BKE_gpencil_object_material_ensure_from_active_input_material(struct Main *bmain,
                                                                               struct Object *ob);

/* object boundbox */
bool BKE_gpencil_data_minmax(const struct bGPdata *gpd, float r_min[3], float r_max[3]);
bool BKE_gpencil_stroke_minmax(const struct bGPDstroke *gps,
                               const bool use_select,
                               float r_min[3],
                               float r_max[3]);
bool BKE_gpencil_stroke_select_check(const struct bGPDstroke *gps);

struct BoundBox *BKE_gpencil_boundbox_get(struct Object *ob);
void BKE_gpencil_centroid_3d(struct bGPdata *gpd, float r_centroid[3]);

/* vertex groups */
void BKE_gpencil_dvert_ensure(struct bGPDstroke *gps);
void BKE_gpencil_vgroup_remove(struct Object *ob, struct bDeformGroup *defgroup);
void BKE_gpencil_stroke_weights_duplicate(struct bGPDstroke *gps_src, struct bGPDstroke *gps_dst);

/* GPencil geometry evaluation */
void BKE_gpencil_eval_geometry(struct Depsgraph *depsgraph, struct bGPdata *gpd);

/* stroke geometry utilities */
void BKE_gpencil_stroke_normal(const struct bGPDstroke *gps, float r_normal[3]);
void BKE_gpencil_simplify_stroke(struct bGPDstroke *gps, float factor);
void BKE_gpencil_simplify_fixed(struct bGPDstroke *gps);
void BKE_gpencil_subdivide(struct bGPDstroke *gps, int level, int flag);
bool BKE_gpencil_trim_stroke(struct bGPDstroke *gps);
void BKE_gpencil_merge_distance_stroke(struct bGPDframe *gpf,
                                       struct bGPDstroke *gps,
                                       const float threshold,
                                       const bool use_unselected);

void BKE_gpencil_stroke_2d_flat(const struct bGPDspoint *points,
                                int totpoints,
                                float (*points2d)[2],
                                int *r_direction);
void BKE_gpencil_stroke_2d_flat_ref(const struct bGPDspoint *ref_points,
                                    int ref_totpoints,
                                    const struct bGPDspoint *points,
                                    int totpoints,
                                    float (*points2d)[2],
                                    const float scale,
                                    int *r_direction);
float BKE_gpencil_stroke_length(const struct bGPDstroke *gps, bool use_3d);

void BKE_gpencil_transform(struct bGPdata *gpd, float mat[4][4]);

<<<<<<< HEAD
bool BKE_gpencil_sample_stroke(struct bGPDstroke *gps, const float dist);
bool BKE_gpencil_stretch_stroke(struct bGPDstroke *gps, const float dist);
bool BKE_gpencil_trim_stroke_points(struct bGPDstroke *gps,
                                    const int index_from,
                                    const int index_to);
bool BKE_gpencil_shrink_stroke(struct bGPDstroke *gps, const float dist);
bool BKE_gpencil_split_stroke(struct bGPDframe *gpf,
                              struct bGPDstroke *gps,
                              const int before_index,
                              struct bGPDstroke **remaining_gps);
=======
bool BKE_gpencil_sample_stroke(struct bGPDstroke *gps, const float dist, const bool select);
>>>>>>> 179e886a
bool BKE_gpencil_smooth_stroke(struct bGPDstroke *gps, int i, float inf);
bool BKE_gpencil_smooth_stroke_strength(struct bGPDstroke *gps, int point_index, float influence);
bool BKE_gpencil_smooth_stroke_thickness(struct bGPDstroke *gps, int point_index, float influence);
bool BKE_gpencil_smooth_stroke_uv(struct bGPDstroke *gps, int point_index, float influence);
bool BKE_gpencil_close_stroke(struct bGPDstroke *gps);
void BKE_gpencil_dissolve_points(struct bGPDframe *gpf, struct bGPDstroke *gps, const short tag);

void BKE_gpencil_get_range_selected(struct bGPDlayer *gpl, int *r_initframe, int *r_endframe);
float BKE_gpencil_multiframe_falloff_calc(
    struct bGPDframe *gpf, int actnum, int f_init, int f_end, struct CurveMapping *cur_falloff);

void BKE_gpencil_convert_curve(struct Main *bmain,
                               struct Scene *scene,
                               struct Object *ob_gp,
                               struct Object *ob_cu,
                               const bool gpencil_lines,
                               const bool use_collections);

extern void (*BKE_gpencil_batch_cache_dirty_tag_cb)(struct bGPdata *gpd);
extern void (*BKE_gpencil_batch_cache_free_cb)(struct bGPdata *gpd);

#endif /*  __BKE_GPENCIL_H__ */<|MERGE_RESOLUTION|>--- conflicted
+++ resolved
@@ -294,8 +294,6 @@
 
 void BKE_gpencil_transform(struct bGPdata *gpd, float mat[4][4]);
 
-<<<<<<< HEAD
-bool BKE_gpencil_sample_stroke(struct bGPDstroke *gps, const float dist);
 bool BKE_gpencil_stretch_stroke(struct bGPDstroke *gps, const float dist);
 bool BKE_gpencil_trim_stroke_points(struct bGPDstroke *gps,
                                     const int index_from,
@@ -305,9 +303,7 @@
                               struct bGPDstroke *gps,
                               const int before_index,
                               struct bGPDstroke **remaining_gps);
-=======
 bool BKE_gpencil_sample_stroke(struct bGPDstroke *gps, const float dist, const bool select);
->>>>>>> 179e886a
 bool BKE_gpencil_smooth_stroke(struct bGPDstroke *gps, int i, float inf);
 bool BKE_gpencil_smooth_stroke_strength(struct bGPDstroke *gps, int point_index, float influence);
 bool BKE_gpencil_smooth_stroke_thickness(struct bGPDstroke *gps, int point_index, float influence);
