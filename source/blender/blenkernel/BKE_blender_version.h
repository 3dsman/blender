--- conflicted
+++ resolved
@@ -37,11 +37,7 @@
 /* can be left blank, otherwise a,b,c... etc with no quotes */
 #define BLENDER_VERSION_CHAR    b
 /* alpha/beta/rc/release, docs use this */
-<<<<<<< HEAD
 #define BLENDER_VERSION_CYCLE   alpha
-=======
-#define BLENDER_VERSION_CYCLE   release
->>>>>>> 16b07fb0
 
 extern char versionstr[]; /* from blender.c */
 
