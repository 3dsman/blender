--- conflicted
+++ resolved
@@ -151,13 +151,10 @@
   G_DEBUG_IO = (1 << 17),                    /* IO Debugging (for Collada, ...)*/
   G_DEBUG_GPU_SHADERS = (1 << 18),           /* GLSL shaders */
   G_DEBUG_GPU_FORCE_WORKAROUNDS = (1 << 19), /* force gpu workarounds bypassing detections. */
-<<<<<<< HEAD
   G_DEBUG_XR = (1 << 20),                    /* XR/OpenXR messages */
   G_DEBUG_XR_TIME = (1 << 21),               /* XR/OpenXR timing messages */
-=======
 
   G_DEBUG_GHOST = (1 << 20), /* Debug GHOST module. */
->>>>>>> fc83dfdb
 };
 
 #define G_DEBUG_ALL \
