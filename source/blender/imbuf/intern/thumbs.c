--- conflicted
+++ resolved
@@ -44,11 +44,7 @@
 #include "BLI_threads.h"
 #include BLI_SYSTEM_PID_H
 
-<<<<<<< HEAD
-#include "BLO_readfile.h"  /* XXX Hope this is not badlevel! */
-=======
 #include "BLO_readfile.h"
->>>>>>> a67a51ed
 
 #include "IMB_imbuf_types.h"
 #include "IMB_imbuf.h"
