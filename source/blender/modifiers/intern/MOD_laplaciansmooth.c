/*
 * ***** BEGIN GPL LICENSE BLOCK *****
 *
 * This program is free software; you can redistribute it and/or
 * modify it under the terms of the GNU General Public License
 * as published by the Free Software Foundation; either version 2
 * of the License, or (at your option) any later version.
 *
 * This program is distributed in the hope that it will be useful,
 * but WITHOUT ANY WARRANTY; without even the implied warranty of
 * MERCHANTABILITY or FITNESS FOR A PARTICULAR PURPOSE.  See the
 * GNU General Public License for more details.
 *
 * You should have received a copy of the GNU General Public License
 * along with this program; if not, write to the Free Software  Foundation,
 * Inc., 51 Franklin Street, Fifth Floor, Boston, MA 02110-1301, USA.
 *
 * The Original Code is Copyright (C) 2005 by the Blender Foundation.
 * All rights reserved.
 *
 * Contributor(s): Alexander Pinzon
 *
 * ***** END GPL LICENSE BLOCK *****
 *
 */

/** \file blender/modifiers/intern/MOD_laplaciansmooth.c
 *  \ingroup modifiers
 */


#include "DNA_meshdata_types.h"
#include "DNA_object_types.h"

#include "BLI_math.h"
#include "BLI_utildefines.h"

#include "MEM_guardedalloc.h"

#include "BKE_cdderivedmesh.h"
#include "BKE_deform.h"
#include "BKE_modifier.h"

#include "MOD_util.h"

#include "eigen_capi.h"

#if 0
#define MOD_LAPLACIANSMOOTH_MAX_EDGE_PERCENTAGE 1.8f
#define MOD_LAPLACIANSMOOTH_MIN_EDGE_PERCENTAGE 0.02f
#endif

struct BLaplacianSystem {
	float *eweights;        /* Length weights per Edge */
	float (*fweights)[3];   /* Cotangent weights per face */
	float *ring_areas;      /* Total area per ring*/
	float *vlengths;        /* Total sum of lengths(edges) per vertice*/
	float *vweights;        /* Total sum of weights per vertice*/
	int numEdges;           /* Number of edges*/
	int numLoops;           /* Number of edges*/
	int numPolys;           /* Number of faces*/
	int numVerts;           /* Number of verts*/
	short *numNeFa;         /* Number of neighboors faces around vertice*/
	short *numNeEd;         /* Number of neighboors Edges around vertice*/
	short *zerola;          /* Is zero area or length*/

	/* Pointers to data*/
	float (*vertexCos)[3];
	const MPoly *mpoly;
	const MLoop *mloop;
	const MEdge *medges;
	LinearSolver *context;

	/*Data*/
	float min_area;
	float vert_centroid[3];
};
typedef struct BLaplacianSystem LaplacianSystem;

static CustomDataMask required_data_mask(Object *ob, ModifierData *md);
static bool is_disabled(ModifierData *md, int useRenderParams);
static float compute_volume(const float center[3], float (*vertexCos)[3], const MPoly *mpoly, int numPolys, const MLoop *mloop);
static LaplacianSystem *init_laplacian_system(int a_numEdges, int a_numPolys, int a_numLoops, int a_numVerts);
static void copy_data(ModifierData *md, ModifierData *target);
static void delete_laplacian_system(LaplacianSystem *sys);
static void fill_laplacian_matrix(LaplacianSystem *sys);
static void init_data(ModifierData *md);
static void init_laplacian_matrix(LaplacianSystem *sys);
static void memset_laplacian_system(LaplacianSystem *sys, int val);
static void volume_preservation(LaplacianSystem *sys, float vini, float vend, short flag);
static void validate_solution(LaplacianSystem *sys, short flag, float lambda, float lambda_border);

static void delete_laplacian_system(LaplacianSystem *sys)
{
	MEM_SAFE_FREE(sys->eweights);
	MEM_SAFE_FREE(sys->fweights);
	MEM_SAFE_FREE(sys->numNeEd);
	MEM_SAFE_FREE(sys->numNeFa);
	MEM_SAFE_FREE(sys->ring_areas);
	MEM_SAFE_FREE(sys->vlengths);
	MEM_SAFE_FREE(sys->vweights);
	MEM_SAFE_FREE(sys->zerola);

	if (sys->context) {
		EIG_linear_solver_delete(sys->context);
	}
	sys->vertexCos = NULL;
	sys->mpoly = NULL;
	sys->mloop = NULL;
	sys->medges = NULL;
	MEM_freeN(sys);
}

static void memset_laplacian_system(LaplacianSystem *sys, int val)
{
	memset(sys->eweights,     val, sizeof(float) * sys->numEdges);
	memset(sys->fweights,     val, sizeof(float[3]) * sys->numLoops);
	memset(sys->numNeEd,      val, sizeof(short) * sys->numVerts);
	memset(sys->numNeFa,      val, sizeof(short) * sys->numVerts);
	memset(sys->ring_areas,   val, sizeof(float) * sys->numVerts);
	memset(sys->vlengths,     val, sizeof(float) * sys->numVerts);
	memset(sys->vweights,     val, sizeof(float) * sys->numVerts);
	memset(sys->zerola,       val, sizeof(short) * sys->numVerts);
}

static LaplacianSystem *init_laplacian_system(int a_numEdges, int a_numPolys, int a_numLoops, int a_numVerts)
{
	LaplacianSystem *sys;
	sys = MEM_callocN(sizeof(LaplacianSystem), "ModLaplSmoothSystem");
	sys->numEdges = a_numEdges;
	sys->numPolys = a_numPolys;
	sys->numLoops = a_numLoops;
	sys->numVerts = a_numVerts;

	sys->eweights =  MEM_calloc_arrayN(sys->numEdges, sizeof(float), __func__);
	sys->fweights =  MEM_calloc_arrayN(sys->numLoops, sizeof(float[3]), __func__);
	sys->numNeEd =  MEM_calloc_arrayN(sys->numVerts, sizeof(short), __func__);
	sys->numNeFa =  MEM_calloc_arrayN(sys->numVerts, sizeof(short), __func__);
	sys->ring_areas =  MEM_calloc_arrayN(sys->numVerts, sizeof(float), __func__);
	sys->vlengths =  MEM_calloc_arrayN(sys->numVerts, sizeof(float), __func__);
	sys->vweights =  MEM_calloc_arrayN(sys->numVerts, sizeof(float), __func__);
	sys->zerola =  MEM_calloc_arrayN(sys->numVerts, sizeof(short), __func__);

	return sys;
}

static float compute_volume(
        const float center[3], float (*vertexCos)[3],
        const MPoly *mpoly, int numPolys, const MLoop *mloop)
{
	int i;
	float vol = 0.0f;

	for (i = 0; i < numPolys; i++) {
		const MPoly *mp = &mpoly[i];
		const MLoop *l_first = &mloop[mp->loopstart];
		const MLoop *l_prev = l_first + 1;
		const MLoop *l_curr = l_first + 2;
		const MLoop *l_term = l_first + mp->totloop;


		for (;
		     l_curr != l_term;
		     l_prev = l_curr, l_curr++)
		{
			vol += volume_tetrahedron_signed_v3(
			        center,
			        vertexCos[l_first->v],
			        vertexCos[l_prev->v],
			        vertexCos[l_curr->v]);
		}
	}

	return fabsf(vol);
}

static void volume_preservation(LaplacianSystem *sys, float vini, float vend, short flag)
{
	float beta;
	int i;

	if (vend != 0.0f) {
		beta  = pow(vini / vend, 1.0f / 3.0f);
		for (i = 0; i < sys->numVerts; i++) {
			if (flag & MOD_LAPLACIANSMOOTH_X) {
				sys->vertexCos[i][0] = (sys->vertexCos[i][0] - sys->vert_centroid[0]) * beta + sys->vert_centroid[0];
			}
			if (flag & MOD_LAPLACIANSMOOTH_Y) {
				sys->vertexCos[i][1] = (sys->vertexCos[i][1] - sys->vert_centroid[1]) * beta + sys->vert_centroid[1];
			}
			if (flag & MOD_LAPLACIANSMOOTH_Z) {
				sys->vertexCos[i][2] = (sys->vertexCos[i][2] - sys->vert_centroid[2]) * beta + sys->vert_centroid[2];
			}

		}
	}
}

static void init_laplacian_matrix(LaplacianSystem *sys)
{
	float *v1, *v2;
	float w1, w2, w3;
	float areaf;
	int i;
	unsigned int idv1, idv2;

	for (i = 0; i < sys->numEdges; i++) {
		idv1 = sys->medges[i].v1;
		idv2 = sys->medges[i].v2;

		v1 = sys->vertexCos[idv1];
		v2 = sys->vertexCos[idv2];

		sys->numNeEd[idv1] = sys->numNeEd[idv1] + 1;
		sys->numNeEd[idv2] = sys->numNeEd[idv2] + 1;
		w1 = len_v3v3(v1, v2);
		if (w1 < sys->min_area) {
			sys->zerola[idv1] = 1;
			sys->zerola[idv2] = 1;
		}
		else {
			w1 = 1.0f / w1;
		}

		sys->eweights[i] = w1;
	}

	for (i = 0; i < sys->numPolys; i++) {
		const MPoly *mp = &sys->mpoly[i];
		const MLoop *l_next = &sys->mloop[mp->loopstart];
		const MLoop *l_term = l_next + mp->totloop;
		const MLoop *l_prev = l_term - 2;
		const MLoop *l_curr = l_term - 1;

		for (;
		     l_next != l_term;
		     l_prev = l_curr, l_curr = l_next, l_next++)
		{
			const float *v_prev = sys->vertexCos[l_prev->v];
			const float *v_curr = sys->vertexCos[l_curr->v];
			const float *v_next = sys->vertexCos[l_next->v];
			const unsigned int l_curr_index = l_curr - sys->mloop;

			sys->numNeFa[l_curr->v] += 1;

			areaf = area_tri_v3(v_prev, v_curr, v_next);

			if (areaf < sys->min_area) {
				sys->zerola[l_curr->v] = 1;
			}

			sys->ring_areas[l_prev->v] += areaf;
			sys->ring_areas[l_curr->v] += areaf;
			sys->ring_areas[l_next->v] += areaf;

			w1 = cotangent_tri_weight_v3(v_curr, v_next, v_prev) / 2.0f;
			w2 = cotangent_tri_weight_v3(v_next, v_prev, v_curr) / 2.0f;
			w3 = cotangent_tri_weight_v3(v_prev, v_curr, v_next) / 2.0f;

			sys->fweights[l_curr_index][0] += w1;
			sys->fweights[l_curr_index][1] += w2;
			sys->fweights[l_curr_index][2] += w3;

			sys->vweights[l_curr->v] += w2 + w3;
			sys->vweights[l_next->v] += w1 + w3;
			sys->vweights[l_prev->v] += w1 + w2;
		}
	}
	for (i = 0; i < sys->numEdges; i++) {
		idv1 = sys->medges[i].v1;
		idv2 = sys->medges[i].v2;
		/* if is boundary, apply scale-dependent umbrella operator only with neighboors in boundary */
		if (sys->numNeEd[idv1] != sys->numNeFa[idv1] && sys->numNeEd[idv2] != sys->numNeFa[idv2]) {
			sys->vlengths[idv1] += sys->eweights[i];
			sys->vlengths[idv2] += sys->eweights[i];
		}
	}

}

static void fill_laplacian_matrix(LaplacianSystem *sys)
{
	int i;
	unsigned int idv1, idv2;

	for (i = 0; i < sys->numPolys; i++) {
		const MPoly *mp = &sys->mpoly[i];
		const MLoop *l_next = &sys->mloop[mp->loopstart];
		const MLoop *l_term = l_next + mp->totloop;
		const MLoop *l_prev = l_term - 2;
		const MLoop *l_curr = l_term - 1;

		for (;
		     l_next != l_term;
		     l_prev = l_curr, l_curr = l_next, l_next++)
		{
			const unsigned int l_curr_index = l_curr - sys->mloop;

			/* Is ring if number of faces == number of edges around vertice*/
			if (sys->numNeEd[l_curr->v] == sys->numNeFa[l_curr->v] && sys->zerola[l_curr->v] == 0) {
				EIG_linear_solver_matrix_add(sys->context, l_curr->v, l_next->v, sys->fweights[l_curr_index][2] * sys->vweights[l_curr->v]);
				EIG_linear_solver_matrix_add(sys->context, l_curr->v, l_prev->v, sys->fweights[l_curr_index][1] * sys->vweights[l_curr->v]);
			}
			if (sys->numNeEd[l_next->v] == sys->numNeFa[l_next->v] && sys->zerola[l_next->v] == 0) {
				EIG_linear_solver_matrix_add(sys->context, l_next->v, l_curr->v, sys->fweights[l_curr_index][2] * sys->vweights[l_next->v]);
				EIG_linear_solver_matrix_add(sys->context, l_next->v, l_prev->v, sys->fweights[l_curr_index][0] * sys->vweights[l_next->v]);
			}
			if (sys->numNeEd[l_prev->v] == sys->numNeFa[l_prev->v] && sys->zerola[l_prev->v] == 0) {
				EIG_linear_solver_matrix_add(sys->context, l_prev->v, l_curr->v, sys->fweights[l_curr_index][1] * sys->vweights[l_prev->v]);
				EIG_linear_solver_matrix_add(sys->context, l_prev->v, l_next->v, sys->fweights[l_curr_index][0] * sys->vweights[l_prev->v]);
			}
		}
	}

	for (i = 0; i < sys->numEdges; i++) {
		idv1 = sys->medges[i].v1;
		idv2 = sys->medges[i].v2;
		/* Is boundary */
		if (sys->numNeEd[idv1] != sys->numNeFa[idv1] &&
		    sys->numNeEd[idv2] != sys->numNeFa[idv2] &&
		    sys->zerola[idv1] == 0 &&
		    sys->zerola[idv2] == 0)
		{
			EIG_linear_solver_matrix_add(sys->context, idv1, idv2, sys->eweights[i] * sys->vlengths[idv1]);
			EIG_linear_solver_matrix_add(sys->context, idv2, idv1, sys->eweights[i] * sys->vlengths[idv2]);
		}
	}
}

static void validate_solution(LaplacianSystem *sys, short flag, float lambda, float lambda_border)
{
	int i;
	float lam;
	float vini, vend;

	if (flag & MOD_LAPLACIANSMOOTH_PRESERVE_VOLUME) {
		vini = compute_volume(sys->vert_centroid, sys->vertexCos, sys->mpoly, sys->numPolys, sys->mloop);
	}
	for (i = 0; i < sys->numVerts; i++) {
		if (sys->zerola[i] == 0) {
			lam = sys->numNeEd[i] == sys->numNeFa[i] ? (lambda >= 0.0f ? 1.0f : -1.0f) : (lambda_border >= 0.0f ? 1.0f : -1.0f);
			if (flag & MOD_LAPLACIANSMOOTH_X) {
				sys->vertexCos[i][0] += lam * ((float)EIG_linear_solver_variable_get(sys->context, 0, i) - sys->vertexCos[i][0]);
			}
			if (flag & MOD_LAPLACIANSMOOTH_Y) {
				sys->vertexCos[i][1] += lam * ((float)EIG_linear_solver_variable_get(sys->context, 1, i) - sys->vertexCos[i][1]);
			}
			if (flag & MOD_LAPLACIANSMOOTH_Z) {
				sys->vertexCos[i][2] += lam * ((float)EIG_linear_solver_variable_get(sys->context, 2, i) - sys->vertexCos[i][2]);
			}
		}
	}
	if (flag & MOD_LAPLACIANSMOOTH_PRESERVE_VOLUME) {
		vend = compute_volume(sys->vert_centroid, sys->vertexCos, sys->mpoly, sys->numPolys, sys->mloop);
		volume_preservation(sys, vini, vend, flag);
	}
}

static void laplaciansmoothModifier_do(
        LaplacianSmoothModifierData *smd, Object *ob, DerivedMesh *dm,
        float (*vertexCos)[3], int numVerts)
{
	LaplacianSystem *sys;
	MDeformVert *dvert = NULL;
	MDeformVert *dv = NULL;
	float w, wpaint;
	int i, iter;
	int defgrp_index;

	sys = init_laplacian_system(dm->getNumEdges(dm), dm->getNumPolys(dm), dm->getNumLoops(dm), numVerts);
	if (!sys) {
		return;
	}

	sys->mpoly = dm->getPolyArray(dm);
	sys->mloop = dm->getLoopArray(dm);
	sys->medges = dm->getEdgeArray(dm);
	sys->vertexCos = vertexCos;
	sys->min_area = 0.00001f;
	modifier_get_vgroup(ob, dm, smd->defgrp_name, &dvert, &defgrp_index);

	sys->vert_centroid[0] = 0.0f;
	sys->vert_centroid[1] = 0.0f;
	sys->vert_centroid[2] = 0.0f;
	memset_laplacian_system(sys, 0);

	sys->context = EIG_linear_least_squares_solver_new(numVerts, numVerts, 3);

	init_laplacian_matrix(sys);

	for (iter = 0; iter < smd->repeat; iter++) {
		for (i = 0; i < numVerts; i++) {
			EIG_linear_solver_variable_set(sys->context, 0, i, vertexCos[i][0]);
			EIG_linear_solver_variable_set(sys->context, 1, i, vertexCos[i][1]);
			EIG_linear_solver_variable_set(sys->context, 2, i, vertexCos[i][2]);
			if (iter == 0) {
				add_v3_v3(sys->vert_centroid, vertexCos[i]);
			}
		}
		if (iter == 0 && numVerts > 0) {
			mul_v3_fl(sys->vert_centroid, 1.0f / (float)numVerts);
		}

		dv = dvert;
		for (i = 0; i < numVerts; i++) {
			EIG_linear_solver_right_hand_side_add(sys->context, 0, i, vertexCos[i][0]);
			EIG_linear_solver_right_hand_side_add(sys->context, 1, i, vertexCos[i][1]);
			EIG_linear_solver_right_hand_side_add(sys->context, 2, i, vertexCos[i][2]);
			if (iter == 0) {
				if (dv) {
					wpaint = defvert_find_weight(dv, defgrp_index);
					dv++;
				}
				else {
					wpaint = 1.0f;
				}

				if (sys->zerola[i] == 0) {
					if (smd->flag & MOD_LAPLACIANSMOOTH_NORMALIZED) {
						w = sys->vweights[i];
						sys->vweights[i] = (w == 0.0f) ? 0.0f : -fabsf(smd->lambda) * wpaint / w;
						w = sys->vlengths[i];
						sys->vlengths[i] = (w == 0.0f) ? 0.0f : -fabsf(smd->lambda_border) * wpaint * 2.0f / w;
						if (sys->numNeEd[i] == sys->numNeFa[i]) {
							EIG_linear_solver_matrix_add(sys->context, i, i,  1.0f + fabsf(smd->lambda) * wpaint);
						}
						else {
							EIG_linear_solver_matrix_add(sys->context, i, i,  1.0f + fabsf(smd->lambda_border) * wpaint * 2.0f);
						}
					}
					else {
						w = sys->vweights[i] * sys->ring_areas[i];
						sys->vweights[i] = (w == 0.0f) ? 0.0f : -fabsf(smd->lambda) * wpaint / (4.0f * w);
						w = sys->vlengths[i];
						sys->vlengths[i] = (w == 0.0f) ? 0.0f : -fabsf(smd->lambda_border) * wpaint * 2.0f / w;

						if (sys->numNeEd[i] == sys->numNeFa[i]) {
							EIG_linear_solver_matrix_add(sys->context, i, i,  1.0f + fabsf(smd->lambda) * wpaint / (4.0f * sys->ring_areas[i]));
						}
						else {
							EIG_linear_solver_matrix_add(sys->context, i, i,  1.0f + fabsf(smd->lambda_border) * wpaint * 2.0f);
						}
					}
				}
				else {
					EIG_linear_solver_matrix_add(sys->context, i, i, 1.0f);
				}
			}
		}

		if (iter == 0) {
			fill_laplacian_matrix(sys);
		}

		if (EIG_linear_solver_solve(sys->context)) {
			validate_solution(sys, smd->flag, smd->lambda, smd->lambda_border);
		}
	}
	EIG_linear_solver_delete(sys->context);
	sys->context = NULL;

	delete_laplacian_system(sys);
}

static void init_data(ModifierData *md)
{
	LaplacianSmoothModifierData *smd = (LaplacianSmoothModifierData *) md;
	smd->lambda = 0.01f;
	smd->lambda_border = 0.01f;
	smd->repeat = 1;
	smd->flag = MOD_LAPLACIANSMOOTH_X | MOD_LAPLACIANSMOOTH_Y | MOD_LAPLACIANSMOOTH_Z | MOD_LAPLACIANSMOOTH_PRESERVE_VOLUME | MOD_LAPLACIANSMOOTH_NORMALIZED;
	smd->defgrp_name[0] = '\0';
}

static void copy_data(ModifierData *md, ModifierData *target)
{
#if 0
	LaplacianSmoothModifierData *smd = (LaplacianSmoothModifierData *) md;
	LaplacianSmoothModifierData *tsmd = (LaplacianSmoothModifierData *) target;
#endif

	modifier_copyData_generic(md, target);
}

static bool is_disabled(ModifierData *md, int UNUSED(useRenderParams))
{
	LaplacianSmoothModifierData *smd = (LaplacianSmoothModifierData *) md;
	short flag;

	flag = smd->flag & (MOD_LAPLACIANSMOOTH_X | MOD_LAPLACIANSMOOTH_Y | MOD_LAPLACIANSMOOTH_Z);

	/* disable if modifier is off for X, Y and Z or if factor is 0 */
	if (flag == 0) return 1;

	return 0;
}

static CustomDataMask required_data_mask(Object *UNUSED(ob), ModifierData *md)
{
	LaplacianSmoothModifierData *smd = (LaplacianSmoothModifierData *)md;
	CustomDataMask dataMask = 0;

	/* ask for vertexgroups if we need them */
	if (smd->defgrp_name[0]) dataMask |= CD_MASK_MDEFORMVERT;

	return dataMask;
}

static void deformVerts(ModifierData *md, const ModifierEvalContext *ctx, DerivedMesh *derivedData,
                        float (*vertexCos)[3], int numVerts)
{
	DerivedMesh *dm;

	if (numVerts == 0)
		return;

	dm = get_dm(ctx->object, NULL, derivedData, NULL, false, false);

	laplaciansmoothModifier_do((LaplacianSmoothModifierData *)md, ctx->object, dm,
	                           vertexCos, numVerts);

	if (dm != derivedData)
		dm->release(dm);
}

static void deformVertsEM(
        ModifierData *md, const ModifierEvalContext *ctx, struct BMEditMesh *editData,
        DerivedMesh *derivedData, float (*vertexCos)[3], int numVerts)
{
	DerivedMesh *dm;

	if (numVerts == 0)
		return;

	dm = get_dm(ctx->object, editData, derivedData, NULL, false, false);

	laplaciansmoothModifier_do((LaplacianSmoothModifierData *)md, ctx->object, dm,
	                           vertexCos, numVerts);

	if (dm != derivedData)
		dm->release(dm);
}


ModifierTypeInfo modifierType_LaplacianSmooth = {
	/* name */              "Laplacian Smooth",
	/* structName */        "LaplacianSmoothModifierData",
	/* structSize */        sizeof(LaplacianSmoothModifierData),
	/* type */              eModifierTypeType_OnlyDeform,
	/* flags */             eModifierTypeFlag_AcceptsMesh |
	                        eModifierTypeFlag_SupportsEditmode,

	/* copy_data */         copy_data,

	/* deformVerts_DM */    deformVerts,
	/* deformMatrices_DM */ NULL,
	/* deformVertsEM_DM */  deformVertsEM,
	/* deformMatricesEM_DM*/NULL,
	/* applyModifier_DM */  NULL,
	/* applyModifierEM_DM */NULL,

	/* deformVerts */       NULL,
	/* deformMatrices */    NULL,
	/* deformVertsEM */     NULL,
	/* deformMatricesEM */  NULL,
	/* applyModifier */     NULL,
	/* applyModifierEM */   NULL,
<<<<<<< HEAD
	/* deformStroke */      NULL,
	/* generateStrokes */   NULL,
	/* bakeModifierGP */    NULL,
=======

>>>>>>> 52aa1f3c
	/* initData */          init_data,
	/* requiredDataMask */  required_data_mask,
	/* freeData */          NULL,
	/* isDisabled */        is_disabled,
	/* updateDepsgraph */   NULL,
	/* dependsOnTime */     NULL,
	/* dependsOnNormals */	NULL,
	/* foreachObjectLink */ NULL,
	/* foreachIDLink */     NULL,
	/* foreachTexLink */    NULL,
};<|MERGE_RESOLUTION|>--- conflicted
+++ resolved
@@ -565,13 +565,11 @@
 	/* deformMatricesEM */  NULL,
 	/* applyModifier */     NULL,
 	/* applyModifierEM */   NULL,
-<<<<<<< HEAD
+
 	/* deformStroke */      NULL,
 	/* generateStrokes */   NULL,
 	/* bakeModifierGP */    NULL,
-=======
-
->>>>>>> 52aa1f3c
+
 	/* initData */          init_data,
 	/* requiredDataMask */  required_data_mask,
 	/* freeData */          NULL,
