--- conflicted
+++ resolved
@@ -112,13 +112,8 @@
 
 static void VertexIt_Step(CSG_IteratorPtr it)
 {
-<<<<<<< HEAD
-	VertexIt * iterator = (VertexIt *)it;
+	VertexIt *iterator = (VertexIt *)it;
 	iterator->pos ++;
-=======
-	VertexIt *iterator = (VertexIt *)it;
-	iterator->pos++;
->>>>>>> fbf06d0f
 } 
  
 static void VertexIt_Reset(CSG_IteratorPtr it)
@@ -211,13 +206,8 @@
 
 static void FaceIt_Step(CSG_IteratorPtr it)
 {
-<<<<<<< HEAD
-	FaceIt * face_it = (FaceIt *)it;		
+	FaceIt *face_it = (FaceIt *)it;
 	face_it->pos ++;
-=======
-	FaceIt *face_it = (FaceIt *)it;
-	face_it->pos++;
->>>>>>> fbf06d0f
 }
 
 static void FaceIt_Reset(CSG_IteratorPtr it)
@@ -610,13 +600,8 @@
 	dm = mesh_get_derived_final(scene, ob, CD_MASK_BAREMESH);
 	dm_select = mesh_create_derived_view(scene, ob_select, 0); // no modifiers in editmode ??
 
-<<<<<<< HEAD
-	maxmat= ob->totcol + ob_select->totcol;
+	maxmat = ob->totcol + ob_select->totcol;
 	mat= (Material**)MEM_mallocN(sizeof(Material*)*maxmat, "NewBooleanMeshMat");
-=======
-	maxmat = ob->totcol + ob_select->totcol;
-	mat = (Material **)MEM_mallocN(sizeof(Material *) * maxmat, "NewBooleanMeshMat");
->>>>>>> fbf06d0f
 	
 	/* put some checks in for nice user feedback */
 	if (dm == NULL || dm_select == NULL) {
