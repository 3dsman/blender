/*
 * ***** BEGIN GPL LICENSE BLOCK *****
 *
 * This program is free software; you can redistribute it and/or
 * modify it under the terms of the GNU General Public License
 * as published by the Free Software Foundation; either version 2
 * of the License, or (at your option) any later version.
 *
 * This program is distributed in the hope that it will be useful,
 * but WITHOUT ANY WARRANTY; without even the implied warranty of
 * MERCHANTABILITY or FITNESS FOR A PARTICULAR PURPOSE.  See the
 * GNU General Public License for more details.
 *
 * You should have received a copy of the GNU General Public License
 * along with this program; if not, write to the Free Software  Foundation,
 * Inc., 51 Franklin Street, Fifth Floor, Boston, MA 02110-1301, USA.
 *
 * The Original Code is Copyright (C) 2005 by the Blender Foundation.
 * All rights reserved.
 *
 * Contributor(s): Daniel Dunbar
 *                 Ton Roosendaal,
 *                 Ben Batt,
 *                 Brecht Van Lommel,
 *                 Campbell Barton
 *
 * ***** END GPL LICENSE BLOCK *****
 *
 */

/** \file blender/modifiers/intern/MOD_collision.c
 *  \ingroup modifiers
 */

#include "DNA_object_types.h"
#include "DNA_meshdata_types.h"

#include "MEM_guardedalloc.h"

#include "BLI_math.h"
#include "BLI_utildefines.h"

#include "BKE_collision.h"
#include "BKE_cdderivedmesh.h"
#include "BKE_global.h"
#include "BKE_modifier.h"
#include "BKE_pointcache.h"
#include "BKE_scene.h"

#include "MOD_modifiertypes.h"

static void initData(ModifierData *md)
{
	CollisionModifierData *collmd = (CollisionModifierData *) md;

	collmd->x = NULL;
	collmd->xnew = NULL;
	collmd->current_x = NULL;
	collmd->current_xnew = NULL;
	collmd->current_v = NULL;
	collmd->time_x = collmd->time_xnew = -1000;
	collmd->mvert_num = 0;
	collmd->tri_num = 0;
	collmd->is_static = false;
	collmd->bvhtree = NULL;
}

static void freeData(ModifierData *md)
{
	CollisionModifierData *collmd = (CollisionModifierData *) md;

	if (collmd) {  /* Seriously? */
		if (collmd->bvhtree) {
			BLI_bvhtree_free(collmd->bvhtree);
			collmd->bvhtree = NULL;
		}

		MEM_SAFE_FREE(collmd->x);
		MEM_SAFE_FREE(collmd->xnew);
		MEM_SAFE_FREE(collmd->current_x);
		MEM_SAFE_FREE(collmd->current_xnew);
		MEM_SAFE_FREE(collmd->current_v);

		MEM_SAFE_FREE(collmd->tri);

		collmd->time_x = collmd->time_xnew = -1000;
		collmd->mvert_num = 0;
		collmd->tri_num = 0;
		collmd->is_static = false;
	}
}

static bool dependsOnTime(ModifierData *UNUSED(md))
{
	return true;
}

static void deformVerts(
        ModifierData *md, Object *ob,
        DerivedMesh *derivedData,
        float (*vertexCos)[3],
        int UNUSED(numVerts),
        ModifierApplyFlag UNUSED(flag))
{
	CollisionModifierData *collmd = (CollisionModifierData *) md;
	DerivedMesh *dm = NULL;
	MVert *tempVert = NULL;

	/* if possible use/create DerivedMesh */
	if (derivedData) dm = CDDM_copy(derivedData);
	else if (ob->type == OB_MESH) dm = CDDM_from_mesh(ob->data);

	if (!ob->pd) {
		printf("CollisionModifier deformVerts: Should not happen!\n");
		return;
	}

	if (dm) {
		float current_time = 0;
		unsigned int mvert_num = 0;
		unsigned int i;

		CDDM_apply_vert_coords(dm, vertexCos);
		CDDM_calc_normals(dm);

		current_time = BKE_scene_frame_get(md->scene);

		if (G.debug_value > 0)
			printf("current_time %f, collmd->time_xnew %f\n", current_time, collmd->time_xnew);

		mvert_num = dm->getNumVerts(dm);
<<<<<<< HEAD
=======

		if (current_time > collmd->time_xnew) {
			unsigned int i;
>>>>>>> 51f14cfa

		if (current_time < collmd->time_xnew) {
			freeData((ModifierData *)collmd);
		}
		else if (current_time == collmd->time_xnew) {
			if (mvert_num != collmd->mvert_num) {
				freeData((ModifierData *)collmd);
			}
		}

		/* check if mesh has changed */
		if (collmd->x && (mvert_num != collmd->mvert_num))
			freeData((ModifierData *)collmd);

		if (collmd->time_xnew == -1000) { /* first time */

<<<<<<< HEAD
			collmd->x = dm->dupVertArray(dm); /* frame start position */
=======
				for (i = 0; i < mvert_num; i++) {
					/* we save global positions */
					mul_m4_v3(ob->obmat, collmd->x[i].co);
				}

				collmd->xnew = MEM_dupallocN(collmd->x); // frame end position
				collmd->current_x = MEM_dupallocN(collmd->x); // inter-frame
				collmd->current_xnew = MEM_dupallocN(collmd->x); // inter-frame
				collmd->current_v = MEM_dupallocN(collmd->x); // inter-frame

				collmd->mvert_num = mvert_num;

				collmd->tri_num = dm->getNumLoopTri(dm);
				{
					const MLoop *mloop = dm->getLoopArray(dm);
					const MLoopTri *looptri = dm->getLoopTriArray(dm);
					MVertTri *tri = MEM_malloc_arrayN(collmd->tri_num, sizeof(*tri), __func__);
					DM_verttri_from_looptri(tri, mloop, looptri, collmd->tri_num);
					collmd->tri = tri;
				}
>>>>>>> 51f14cfa

			for (i = 0; i < mvert_num; i++) {
				/* we save global positions */
				mul_m4_v3(ob->obmat, collmd->x[i].co);
			}

			collmd->xnew = MEM_dupallocN(collmd->x); // frame end position
			collmd->current_x = MEM_dupallocN(collmd->x); // inter-frame
			collmd->current_xnew = MEM_dupallocN(collmd->x); // inter-frame
			collmd->current_v = MEM_dupallocN(collmd->x); // inter-frame

			collmd->mvert_num = mvert_num;

			DM_ensure_looptri(dm);

			collmd->tri_num = dm->getNumLoopTri(dm);
			{
				const MLoop *mloop = dm->getLoopArray(dm);
				const MLoopTri *looptri = dm->getLoopTriArray(dm);
				MVertTri *tri = MEM_mallocN(sizeof(*tri) * collmd->tri_num, __func__);
				DM_verttri_from_looptri(tri, mloop, looptri, collmd->tri_num);
				collmd->tri = tri;
			}

			/* create bounding box hierarchy */
			collmd->bvhtree = bvhtree_build_from_mvert(
					collmd->x,
					collmd->tri, collmd->tri_num,
					ob->pd->pdef_sboft);

			collmd->time_x = collmd->time_xnew = current_time;
			collmd->is_static = true;
		}
		else if (mvert_num == collmd->mvert_num) {
			/* put positions to old positions */
			tempVert = collmd->x;
			collmd->x = collmd->xnew;
			collmd->xnew = tempVert;
			collmd->time_x = collmd->time_xnew;

			memcpy(collmd->xnew, dm->getVertArray(dm), mvert_num * sizeof(MVert));

			bool is_static = true;

<<<<<<< HEAD
			for (i = 0; i < mvert_num; i++) {
				/* we save global positions */
				mul_m4_v3(ob->obmat, collmd->xnew[i].co);
=======
				memcpy(collmd->current_xnew, collmd->x, mvert_num * sizeof(MVert));
				memcpy(collmd->current_x, collmd->x, mvert_num * sizeof(MVert));

				/* check if GUI setting has changed for bvh */
				if (collmd->bvhtree) {
					if (ob->pd->pdef_sboft != BLI_bvhtree_get_epsilon(collmd->bvhtree)) {
						BLI_bvhtree_free(collmd->bvhtree);
						collmd->bvhtree = bvhtree_build_from_mvert(
						        collmd->current_x,
						        collmd->tri, collmd->tri_num,
						        ob->pd->pdef_sboft);
					}

				}

				/* happens on file load (ONLY when i decomment changes in readfile.c) */
				if (!collmd->bvhtree) {
					collmd->bvhtree = bvhtree_build_from_mvert(
					        collmd->current_x,
					        collmd->tri, collmd->tri_num,
					        ob->pd->pdef_sboft);
				}
				else if (!collmd->is_static || !is_static) {
					/* recalc static bounding boxes */
					bvhtree_update_from_mvert(
					        collmd->bvhtree,
					        collmd->current_x, collmd->current_xnew,
					        collmd->tri, collmd->tri_num,
					        true);
				}
>>>>>>> 51f14cfa

				/* detect motion */
				is_static = is_static && equals_v3v3(collmd->x[i].co, collmd->xnew[i].co);
			}

			memcpy(collmd->current_xnew, collmd->x, mvert_num * sizeof(MVert));
			memcpy(collmd->current_x, collmd->x, mvert_num * sizeof(MVert));

			/* check if GUI setting has changed for bvh */
			if (collmd->bvhtree) {
				if (ob->pd->pdef_sboft != BLI_bvhtree_get_epsilon(collmd->bvhtree)) {
					BLI_bvhtree_free(collmd->bvhtree);
					collmd->bvhtree = bvhtree_build_from_mvert(
							collmd->current_x,
							collmd->tri, collmd->tri_num,
							ob->pd->pdef_sboft);
				}
			}
<<<<<<< HEAD
			
			/* happens on file load (ONLY when i decomment changes in readfile.c) */
			if (!collmd->bvhtree) {
				collmd->bvhtree = bvhtree_build_from_mvert(
						collmd->current_x,
						collmd->tri, collmd->tri_num,
						ob->pd->pdef_sboft);
			}
			else if (!collmd->is_static || !is_static) {
				/* recalc static bounding boxes */
				bvhtree_update_from_mvert(
						collmd->bvhtree,
						collmd->current_x, collmd->current_xnew,
						collmd->tri, collmd->tri_num,
						true);
			}

			collmd->is_static = is_static;
			collmd->time_xnew = current_time;
=======

>>>>>>> 51f14cfa
		}
		else if (mvert_num != collmd->mvert_num) {
			freeData((ModifierData *)collmd);
		}
	}

	if (dm)
		dm->release(dm);
}


ModifierTypeInfo modifierType_Collision = {
	/* name */              "Collision",
	/* structName */        "CollisionModifierData",
	/* structSize */        sizeof(CollisionModifierData),
	/* type */              eModifierTypeType_OnlyDeform,
	/* flags */             eModifierTypeFlag_AcceptsMesh |
	                        eModifierTypeFlag_Single,

	/* copyData */          NULL,
	/* deformVerts */       deformVerts,
	/* deformMatrices */    NULL,
	/* deformVertsEM */     NULL,
	/* deformMatricesEM */  NULL,
	/* applyModifier */     NULL,
	/* applyModifierEM */   NULL,
	/* initData */          initData,
	/* requiredDataMask */  NULL,
	/* freeData */          freeData,
	/* isDisabled */        NULL,
	/* updateDepgraph */    NULL,
	/* updateDepsgraph */   NULL,
	/* dependsOnTime */     dependsOnTime,
	/* dependsOnNormals */	NULL,
	/* foreachObjectLink */ NULL,
	/* foreachIDLink */     NULL,
	/* foreachTexLink */    NULL,
};<|MERGE_RESOLUTION|>--- conflicted
+++ resolved
@@ -49,10 +49,10 @@
 
 #include "MOD_modifiertypes.h"
 
-static void initData(ModifierData *md)
+static void initData(ModifierData *md) 
 {
 	CollisionModifierData *collmd = (CollisionModifierData *) md;
-
+	
 	collmd->x = NULL;
 	collmd->xnew = NULL;
 	collmd->current_x = NULL;
@@ -68,7 +68,7 @@
 static void freeData(ModifierData *md)
 {
 	CollisionModifierData *collmd = (CollisionModifierData *) md;
-
+	
 	if (collmd) {  /* Seriously? */
 		if (collmd->bvhtree) {
 			BLI_bvhtree_free(collmd->bvhtree);
@@ -129,12 +129,6 @@
 			printf("current_time %f, collmd->time_xnew %f\n", current_time, collmd->time_xnew);
 
 		mvert_num = dm->getNumVerts(dm);
-<<<<<<< HEAD
-=======
-
-		if (current_time > collmd->time_xnew) {
-			unsigned int i;
->>>>>>> 51f14cfa
 
 		if (current_time < collmd->time_xnew) {
 			freeData((ModifierData *)collmd);
@@ -151,30 +145,7 @@
 
 		if (collmd->time_xnew == -1000) { /* first time */
 
-<<<<<<< HEAD
 			collmd->x = dm->dupVertArray(dm); /* frame start position */
-=======
-				for (i = 0; i < mvert_num; i++) {
-					/* we save global positions */
-					mul_m4_v3(ob->obmat, collmd->x[i].co);
-				}
-
-				collmd->xnew = MEM_dupallocN(collmd->x); // frame end position
-				collmd->current_x = MEM_dupallocN(collmd->x); // inter-frame
-				collmd->current_xnew = MEM_dupallocN(collmd->x); // inter-frame
-				collmd->current_v = MEM_dupallocN(collmd->x); // inter-frame
-
-				collmd->mvert_num = mvert_num;
-
-				collmd->tri_num = dm->getNumLoopTri(dm);
-				{
-					const MLoop *mloop = dm->getLoopArray(dm);
-					const MLoopTri *looptri = dm->getLoopTriArray(dm);
-					MVertTri *tri = MEM_malloc_arrayN(collmd->tri_num, sizeof(*tri), __func__);
-					DM_verttri_from_looptri(tri, mloop, looptri, collmd->tri_num);
-					collmd->tri = tri;
-				}
->>>>>>> 51f14cfa
 
 			for (i = 0; i < mvert_num; i++) {
 				/* we save global positions */
@@ -188,13 +159,11 @@
 
 			collmd->mvert_num = mvert_num;
 
-			DM_ensure_looptri(dm);
-
 			collmd->tri_num = dm->getNumLoopTri(dm);
 			{
 				const MLoop *mloop = dm->getLoopArray(dm);
 				const MLoopTri *looptri = dm->getLoopTriArray(dm);
-				MVertTri *tri = MEM_mallocN(sizeof(*tri) * collmd->tri_num, __func__);
+				MVertTri *tri = MEM_malloc_arrayN(collmd->tri_num, sizeof(*tri), __func__);
 				DM_verttri_from_looptri(tri, mloop, looptri, collmd->tri_num);
 				collmd->tri = tri;
 			}
@@ -219,42 +188,9 @@
 
 			bool is_static = true;
 
-<<<<<<< HEAD
 			for (i = 0; i < mvert_num; i++) {
 				/* we save global positions */
 				mul_m4_v3(ob->obmat, collmd->xnew[i].co);
-=======
-				memcpy(collmd->current_xnew, collmd->x, mvert_num * sizeof(MVert));
-				memcpy(collmd->current_x, collmd->x, mvert_num * sizeof(MVert));
-
-				/* check if GUI setting has changed for bvh */
-				if (collmd->bvhtree) {
-					if (ob->pd->pdef_sboft != BLI_bvhtree_get_epsilon(collmd->bvhtree)) {
-						BLI_bvhtree_free(collmd->bvhtree);
-						collmd->bvhtree = bvhtree_build_from_mvert(
-						        collmd->current_x,
-						        collmd->tri, collmd->tri_num,
-						        ob->pd->pdef_sboft);
-					}
-
-				}
-
-				/* happens on file load (ONLY when i decomment changes in readfile.c) */
-				if (!collmd->bvhtree) {
-					collmd->bvhtree = bvhtree_build_from_mvert(
-					        collmd->current_x,
-					        collmd->tri, collmd->tri_num,
-					        ob->pd->pdef_sboft);
-				}
-				else if (!collmd->is_static || !is_static) {
-					/* recalc static bounding boxes */
-					bvhtree_update_from_mvert(
-					        collmd->bvhtree,
-					        collmd->current_x, collmd->current_xnew,
-					        collmd->tri, collmd->tri_num,
-					        true);
-				}
->>>>>>> 51f14cfa
 
 				/* detect motion */
 				is_static = is_static && equals_v3v3(collmd->x[i].co, collmd->xnew[i].co);
@@ -273,8 +209,7 @@
 							ob->pd->pdef_sboft);
 				}
 			}
-<<<<<<< HEAD
-			
+
 			/* happens on file load (ONLY when i decomment changes in readfile.c) */
 			if (!collmd->bvhtree) {
 				collmd->bvhtree = bvhtree_build_from_mvert(
@@ -293,9 +228,6 @@
 
 			collmd->is_static = is_static;
 			collmd->time_xnew = current_time;
-=======
-
->>>>>>> 51f14cfa
 		}
 		else if (mvert_num != collmd->mvert_num) {
 			freeData((ModifierData *)collmd);
