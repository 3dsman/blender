/*
 * This program is free software; you can redistribute it and/or
 * modify it under the terms of the GNU General Public License
 * as published by the Free Software Foundation; either version 2
 * of the License, or (at your option) any later version.
 *
 * This program is distributed in the hope that it will be useful,
 * but WITHOUT ANY WARRANTY; without even the implied warranty of
 * MERCHANTABILITY or FITNESS FOR A PARTICULAR PURPOSE.  See the
 * GNU General Public License for more details.
 *
 * You should have received a copy of the GNU General Public License
 * along with this program; if not, write to the Free Software  Foundation,
 * Inc., 51 Franklin Street, Fifth Floor, Boston, MA 02110-1301, USA.
 *
 * The Original Code is Copyright (C) 2005 by the Blender Foundation.
 * All rights reserved.
 */

/** \file
 * \ingroup modifiers
 */

#include <stddef.h>

#include "MEM_guardedalloc.h"

#include "BLI_utildefines.h"

#include "DNA_collection_types.h"
#include "DNA_object_types.h"
#include "DNA_scene_types.h"
#include "DNA_smoke_types.h"
#include "DNA_object_force_types.h"
#include "DNA_mesh_types.h"

#include "BKE_cdderivedmesh.h"
#include "BKE_layer.h"
#include "BKE_library_query.h"
#include "BKE_modifier.h"
#include "BKE_smoke.h"

#include "DEG_depsgraph.h"
#include "DEG_depsgraph_build.h"
#include "DEG_depsgraph_physics.h"
#include "DEG_depsgraph_query.h"

#include "MOD_modifiertypes.h"

static void initData(ModifierData *md)
{
  SmokeModifierData *smd = (SmokeModifierData *)md;

  smd->domain = NULL;
  smd->flow = NULL;
  smd->effec = NULL;
  smd->type = 0;
  smd->time = -1;
}

static void copyData(const ModifierData *md, ModifierData *target, const int flag)
{
  const SmokeModifierData *smd = (const SmokeModifierData *)md;
  SmokeModifierData *tsmd = (SmokeModifierData *)target;

  smokeModifier_free(tsmd);
  smokeModifier_copy(smd, tsmd, flag);
}

static void freeData(ModifierData *md)
{
  SmokeModifierData *smd = (SmokeModifierData *)md;

  smokeModifier_free(smd);
}

static void requiredDataMask(Object *UNUSED(ob),
                             ModifierData *md,
                             CustomData_MeshMasks *r_cddata_masks)
{
  SmokeModifierData *smd = (SmokeModifierData *)md;

  if (smd && (smd->type & MOD_SMOKE_TYPE_FLOW) && smd->flow) {
    if (smd->flow->source == FLUID_FLOW_SOURCE_MESH) {
      /* vertex groups */
      if (smd->flow->vgroup_density) {
        r_cddata_masks->vmask |= CD_MASK_MDEFORMVERT;
      }
      /* uv layer */
<<<<<<< HEAD
      if (smd->flow->texture_type == FLUID_FLOW_TEXTURE_MAP_UV)
=======
      if (smd->flow->texture_type == MOD_SMOKE_FLOW_TEXTURE_MAP_UV) {
>>>>>>> b52a0c78
        r_cddata_masks->fmask |= CD_MASK_MTFACE;
      }
    }
  }
}

static Mesh *applyModifier(ModifierData *md, const ModifierEvalContext *ctx, Mesh *me)
{
  SmokeModifierData *smd = (SmokeModifierData *)md;
  Mesh *result = NULL;

  if (ctx->flag & MOD_APPLY_ORCO) {
    return me;
  }

  Scene *scene = DEG_get_evaluated_scene(ctx->depsgraph);

  result = smokeModifier_do(smd, ctx->depsgraph, scene, ctx->object, me);
  return result ? result : me;
}

static bool dependsOnTime(ModifierData *UNUSED(md))
{
  return true;
}

static bool is_flow_cb(Object *UNUSED(ob), ModifierData *md)
{
  SmokeModifierData *smd = (SmokeModifierData *)md;
  return (smd->type & MOD_SMOKE_TYPE_FLOW) && smd->flow;
}

static bool is_coll_cb(Object *UNUSED(ob), ModifierData *md)
{
  SmokeModifierData *smd = (SmokeModifierData *)md;
  return (smd->type & MOD_SMOKE_TYPE_EFFEC) && smd->effec;
}

static void updateDepsgraph(ModifierData *md, const ModifierUpdateDepsgraphContext *ctx)
{
  SmokeModifierData *smd = (SmokeModifierData *)md;

  if (smd && (smd->type & MOD_SMOKE_TYPE_DOMAIN) && smd->domain) {
    DEG_add_collision_relations(ctx->node,
                                ctx->object,
                                smd->domain->fluid_group,
                                eModifierType_Smoke,
                                is_flow_cb,
                                "Smoke Flow");
    DEG_add_collision_relations(ctx->node,
                                ctx->object,
                                smd->domain->coll_group,
                                eModifierType_Smoke,
                                is_coll_cb,
                                "Smoke Coll");
    DEG_add_forcefield_relations(ctx->node,
                                 ctx->object,
                                 smd->domain->effector_weights,
                                 true,
                                 PFIELD_SMOKEFLOW,
                                 "Smoke Force Field");

    if (smd->domain->guiding_parent != NULL) {
      DEG_add_object_relation(
          ctx->node, smd->domain->guiding_parent, DEG_OB_COMP_TRANSFORM, "Fluid Guiding Object");
      DEG_add_object_relation(
          ctx->node, smd->domain->guiding_parent, DEG_OB_COMP_GEOMETRY, "Fluid Guiding Object");
    }
  }
}

static void foreachIDLink(ModifierData *md, Object *ob, IDWalkFunc walk, void *userData)
{
  SmokeModifierData *smd = (SmokeModifierData *)md;

  if (smd->type == MOD_SMOKE_TYPE_DOMAIN && smd->domain) {
    walk(userData, ob, (ID **)&smd->domain->coll_group, IDWALK_CB_NOP);
    walk(userData, ob, (ID **)&smd->domain->fluid_group, IDWALK_CB_NOP);
    walk(userData, ob, (ID **)&smd->domain->eff_group, IDWALK_CB_NOP);

    if (smd->domain->guiding_parent) {
      walk(userData, ob, (ID **)&smd->domain->guiding_parent, IDWALK_CB_NOP);
    }

    if (smd->domain->effector_weights) {
      walk(userData, ob, (ID **)&smd->domain->effector_weights->group, IDWALK_CB_NOP);
    }
  }

  if (smd->type == MOD_SMOKE_TYPE_FLOW && smd->flow) {
    walk(userData, ob, (ID **)&smd->flow->noise_texture, IDWALK_CB_USER);
  }
}

ModifierTypeInfo modifierType_Smoke = {
    /* name */ "Smoke",
    /* structName */ "SmokeModifierData",
    /* structSize */ sizeof(SmokeModifierData),
    /* type */ eModifierTypeType_Constructive,
    /* flags */ eModifierTypeFlag_AcceptsMesh | eModifierTypeFlag_UsesPointCache |
        eModifierTypeFlag_Single,

    /* copyData */ copyData,

    /* deformVerts */ NULL,
    /* deformMatrices */ NULL,
    /* deformVertsEM */ NULL,
    /* deformMatricesEM */ NULL,
    /* applyModifier */ applyModifier,

    /* initData */ initData,
    /* requiredDataMask */ requiredDataMask,
    /* freeData */ freeData,
    /* isDisabled */ NULL,
    /* updateDepsgraph */ updateDepsgraph,
    /* dependsOnTime */ dependsOnTime,
    /* dependsOnNormals */ NULL,
    /* foreachObjectLink */ NULL,
    /* foreachIDLink */ foreachIDLink,
    /* foreachTexLink */ NULL,
    /* freeRuntimeData */ NULL,
};<|MERGE_RESOLUTION|>--- conflicted
+++ resolved
@@ -87,11 +87,7 @@
         r_cddata_masks->vmask |= CD_MASK_MDEFORMVERT;
       }
       /* uv layer */
-<<<<<<< HEAD
-      if (smd->flow->texture_type == FLUID_FLOW_TEXTURE_MAP_UV)
-=======
-      if (smd->flow->texture_type == MOD_SMOKE_FLOW_TEXTURE_MAP_UV) {
->>>>>>> b52a0c78
+      if (smd->flow->texture_type == FLUID_FLOW_TEXTURE_MAP_UV) {
         r_cddata_masks->fmask |= CD_MASK_MTFACE;
       }
     }
