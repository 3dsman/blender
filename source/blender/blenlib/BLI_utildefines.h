--- conflicted
+++ resolved
@@ -157,41 +157,6 @@
 	} (void)0
 
 /* some math and copy defines */
-
-<<<<<<< HEAD
-/* Causes warning:
- * incompatible types when assigning to type 'Foo' from type 'Bar'
- * ... the compiler optimizes away the temp var */
-#if defined(__GNUC__) && !defined(__cplusplus)
-#define CHECK_TYPE(var, type)  {  \
-	__typeof(var) *__tmp;         \
-	__tmp = (type *)NULL;         \
-	(void)__tmp;                  \
-} (void)0
-
-#define CHECK_TYPE_PAIR(var_a, var_b)  {  \
-	__typeof(var_a) *__tmp;               \
-	__tmp = (__typeof(var_b) *)NULL;      \
-	(void)__tmp;                          \
-} (void)0
-
-#define CHECK_TYPE_PAIR_INLINE(var_a, var_b)  ((void)({  \
-	__typeof(var_a) *__tmp;                              \
-	__tmp = (__typeof(var_b) *)NULL;                     \
-	(void)__tmp;                                         \
-}))
-
-#else
-#  define CHECK_TYPE(var, type)
-#  define CHECK_TYPE_PAIR(var_a, var_b)
-#  define CHECK_TYPE_PAIR_INLINE(var_a, var_b) (void)0
-#endif
-
-/* can be used in simple macros */
-#define CHECK_TYPE_INLINE(val, type) \
-	((void)(((type)0) != (val)))
-=======
->>>>>>> 0f1c3958
 
 #define SWAP(type, a, b)  {    \
 	type sw_ap;                \
@@ -378,38 +343,6 @@
 #define IN_RANGE_INCL(a, b, c) ((b < c) ? ((b <= a && a <= c) ? 1 : 0) : ((c <= a && a <= b) ? 1 : 0))
 
 /* unpack vector for args */
-<<<<<<< HEAD
-#define UNPACK2(a)  ((a)[0]), ((a)[1])
-#define UNPACK3(a)  ((a)[0]), ((a)[1]), ((a)[2])
-#define UNPACK4(a)  ((a)[0]), ((a)[1]), ((a)[2]), ((a)[3])
-/* op may be '&' or '*' */
-#define UNPACK2OP(op, a)  op((a)[0]), op((a)[1])
-#define UNPACK3OP(op, a)  op((a)[0]), op((a)[1]), op((a)[2])
-#define UNPACK4OP(op, a)  op((a)[0]), op((a)[1]), op((a)[2]), op((a)[3])
-
-/* simple stack */
-#define STACK_DECLARE(stack)   unsigned int _##stack##_index
-#define STACK_INIT(stack)      ((void)stack, (void)((_##stack##_index) = 0))
-#define STACK_SIZE(stack)      ((void)stack, (_##stack##_index))
-#define STACK_PUSH(stack, val)  (void)((stack)[(_##stack##_index)++] = val)
-#define STACK_PUSH_RET(stack)  ((void)stack, ((stack)[(_##stack##_index)++]))
-#define STACK_PUSH_RET_PTR(stack)  ((void)stack, &((stack)[(_##stack##_index)++]))
-#define STACK_POP(stack)            ((_##stack##_index) ?  ((stack)[--(_##stack##_index)]) : NULL)
-#define STACK_POP_PTR(stack)        ((_##stack##_index) ? &((stack)[--(_##stack##_index)]) : NULL)
-#define STACK_POP_DEFAULT(stack, r) ((_##stack##_index) ?  ((stack)[--(_##stack##_index)]) : r)
-#define STACK_FREE(stack)      ((void)stack)
-#if defined(__GNUC__) && !defined(__cplusplus)
-#define STACK_SWAP(stack_a, stack_b) { \
-	SWAP(typeof(stack_a), stack_a, stack_b); \
-	SWAP(unsigned int, _##stack_a##_index, _##stack_b##_index); \
-	} (void)0
-#else
-#define STACK_SWAP(stack_a, stack_b) { \
-	SWAP(void *, stack_a, stack_b); \
-	SWAP(unsigned int, _##stack_a##_index, _##stack_b##_index); \
-	} (void)0
-#endif
-=======
 #define UNPACK2(a)  ((a)[0]),   ((a)[1])
 #define UNPACK3(a)  UNPACK2(a), ((a)[2])
 #define UNPACK4(a)  UNPACK3(a), ((a)[3])
@@ -417,7 +350,6 @@
 #define UNPACK2_EX(pre, a, post)  (pre((a)[0])post),        (pre((a)[1])post)
 #define UNPACK3_EX(pre, a, post)  UNPACK2_EX(pre, a, post), (pre((a)[2])post)
 #define UNPACK4_EX(pre, a, post)  UNPACK3_EX(pre, a, post), (pre((a)[3])post)
->>>>>>> 0f1c3958
 
 /* array helpers */
 #define ARRAY_LAST_ITEM(arr_start, arr_dtype, tot) \
