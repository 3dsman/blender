--- conflicted
+++ resolved
@@ -218,10 +218,7 @@
 	const char *types[8] = {"---", "--x", "-w-", "-wx", "r--", "r-x", "rw-", "rwx"};
 	/* symbolic display, indexed by mode field value */
 	int num;
-<<<<<<< HEAD
-=======
 	double size;
->>>>>>> f525483d
 	struct direntry *file;
 	struct tm *tm;
 	time_t zero = 0;
@@ -291,28 +288,8 @@
 		 * will buy us some time until files get bigger than 4GB or until
 		 * everyone starts using __USE_FILE_OFFSET64 or equivalent.
 		 */
-<<<<<<< HEAD
-		file->realsize = file->s.st_size;
-
-		BLI_file_size_string(file->realsize, file->size, sizeof(file->size));
-	}
-}
-
-void BLI_file_size_string(off_t st_size, char *size, size_t len)
-{
-	if (st_size > 1024 * 1024 * 1024) {
-		BLI_snprintf(size, len, "%.2f GiB", ((double)st_size) / (1024 * 1024 * 1024));
-	}
-	else if (st_size > 1024 * 1024) {
-		BLI_snprintf(size, len, "%.1f MiB", ((double)st_size) / (1024 * 1024));
-	}
-	else if (st_size > 1024) {
-		BLI_snprintf(size, len, "%d KiB", (int)(st_size / 1024));
-	}
-	else {
-		BLI_snprintf(size, len, "%d B", (int)st_size);
-=======
 		size = (double)file->s.st_size;
+		file->realsize = size;
 
 		if (size > 1024.0 * 1024.0 * 1024.0 * 1024.0) {
 			BLI_snprintf(file->size, sizeof(file->size), "%.1f TiB", size / (1024.0 * 1024.0 * 1024.0 * 1024.0));
@@ -329,7 +306,6 @@
 		else {
 			BLI_snprintf(file->size, sizeof(file->size), "%d B", (int)size);
 		}
->>>>>>> f525483d
 	}
 }
 
