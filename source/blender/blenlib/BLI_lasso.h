/*
 * ***** BEGIN GPL LICENSE BLOCK *****
 *
 * This program is free software; you can redistribute it and/or
 * modify it under the terms of the GNU General Public License
 * as published by the Free Software Foundation; either version 2
 * of the License, or (at your option) any later version.
 *
 * This program is distributed in the hope that it will be useful,
 * but WITHOUT ANY WARRANTY; without even the implied warranty of
 * MERCHANTABILITY or FITNESS FOR A PARTICULAR PURPOSE.  See the
 * GNU General Public License for more details.
 *
 * You should have received a copy of the GNU General Public License
 * along with this program; if not, write to the Free Software Foundation,
 * Inc., 51 Franklin Street, Fifth Floor, Boston, MA 02110-1301, USA.
 *
 * The Original Code is Copyright (C) 2001-2002 by NaN Holding BV.
 * All rights reserved.
 *
 * The Original Code is: all of this file.
 *
 * Contributor(s): none yet.
 *
 * ***** END GPL LICENSE BLOCK *****
 */

#ifndef __BLI_LASSO_H__
#define __BLI_LASSO_H__

/** \file BLI_lasso.h
 *  \ingroup bli
 */

struct rcti;

<<<<<<< HEAD
void BLI_lasso_boundbox(struct rcti *rect, int mcords[][2], short moves);
int  BLI_lasso_is_point_inside(int mcords[][2], short moves, int sx, int sy, int error_value);
int  BLI_lasso_is_edge_inside(int mcords[][2], short moves, int x0, int y0, int x1, int y1, int error_value);
=======
void BLI_lasso_boundbox(struct rcti *rect, const int mcords[][2], const short moves);
int  BLI_lasso_is_point_inside(const int mcords[][2], const short moves, const int sx, const int sy, const int error_value);
int  BLI_lasso_is_edge_inside(const int mcords[][2], const short moves, int x0, int y0, int x1, int y1, const int error_value);
>>>>>>> 7748133b

#endif<|MERGE_RESOLUTION|>--- conflicted
+++ resolved
@@ -34,14 +34,8 @@
 
 struct rcti;
 
-<<<<<<< HEAD
-void BLI_lasso_boundbox(struct rcti *rect, int mcords[][2], short moves);
-int  BLI_lasso_is_point_inside(int mcords[][2], short moves, int sx, int sy, int error_value);
-int  BLI_lasso_is_edge_inside(int mcords[][2], short moves, int x0, int y0, int x1, int y1, int error_value);
-=======
-void BLI_lasso_boundbox(struct rcti *rect, const int mcords[][2], const short moves);
-int  BLI_lasso_is_point_inside(const int mcords[][2], const short moves, const int sx, const int sy, const int error_value);
-int  BLI_lasso_is_edge_inside(const int mcords[][2], const short moves, int x0, int y0, int x1, int y1, const int error_value);
->>>>>>> 7748133b
+void BLI_lasso_boundbox(struct rcti *rect, const int mcords[][2], short moves);
+int  BLI_lasso_is_point_inside(const int mcords[][2], short moves, int sx, int sy, int error_value);
+int  BLI_lasso_is_edge_inside(const int mcords[][2], short moves, int x0, int y0, int x1, int y1, int error_value);
 
 #endif