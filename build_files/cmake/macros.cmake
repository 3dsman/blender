--- conflicted
+++ resolved
@@ -16,7 +16,7 @@
 	unset(_file_name_EXT)
 endmacro()
 
-# usefil for adding debug suffix to library lists:
+# useful for adding debug suffix to library lists:
 # /somepath/foo.lib --> /somepath/foo_d.lib
 macro(file_list_suffix
 	fp_list_new fp_list fn_suffix
@@ -434,8 +434,6 @@
 
 endmacro()
 
-<<<<<<< HEAD
-=======
 # note, we can only append flags on a single file so we need to negate the options.
 # at the moment we cant shut up ffmpeg deprecations, so use this, but will
 # probably add more removals here.
@@ -462,7 +460,6 @@
 endmacro()
 
 
->>>>>>> e1594ebb
 macro(ADD_CHECK_C_COMPILER_FLAG
 	_CFLAGS
 	_CACHE_VAR
