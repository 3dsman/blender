#!/usr/bin/env python

# ***** BEGIN GPL LICENSE BLOCK *****
#
# This program is free software; you can redistribute it and/or
# modify it under the terms of the GNU General Public License
# as published by the Free Software Foundation; either version 2
# of the License, or (at your option) any later version.
#
# This program is distributed in the hope that it will be useful,
# but WITHOUT ANY WARRANTY; without even the implied warranty of
# MERCHANTABILITY or FITNESS FOR A PARTICULAR PURPOSE.  See the
# GNU General Public License for more details.
#
# You should have received a copy of the GNU General Public License
# along with this program; if not, write to the Free Software Foundation,
# Inc., 51 Franklin Street, Fifth Floor, Boston, MA 02110-1301, USA.
#
# Contributor(s): Campbell Barton, M.G. Kishalmi
#
# ***** END GPL LICENSE BLOCK *****

# <pep8 compliant>

"""
Example Win32 usage:
 c:\Python32\python.exe c:\blender_dev\blender\build_files\cmake\cmake_qtcreator_project.py c:\blender_dev\cmake_build

example linux usage
 python .~/blenderSVN/blender/build_files/cmake/cmake_qtcreator_project.py ~/blenderSVN/cmake
"""

__all__ = (
    "SIMPLE_PROJECTFILE",
    "SOURCE_DIR",
    "CMAKE_DIR",
    "PROJECT_DIR",
    "source_list",
    "is_project_file",
    "is_c_header",
    "is_py",
    "cmake_advanced_info",
    "cmake_compiler_defines",
)

import sys
import os
from os.path import join, dirname, normpath, abspath, splitext, exists

SOURCE_DIR = join(dirname(__file__), "..", "..")
SOURCE_DIR = normpath(SOURCE_DIR)
SOURCE_DIR = abspath(SOURCE_DIR)

SIMPLE_PROJECTFILE = False

# get cmake path
CMAKE_DIR = sys.argv[-1]

if not exists(join(CMAKE_DIR, "CMakeCache.txt")):
    CMAKE_DIR = os.getcwd()
if not exists(join(CMAKE_DIR, "CMakeCache.txt")):
    print("CMakeCache.txt not found in %r or %r\n    Pass CMake build dir as an argument, or run from that dir, aborting" % (CMAKE_DIR, os.getcwd()))
    sys.exit(1)


# could be either.
# PROJECT_DIR = SOURCE_DIR
PROJECT_DIR = CMAKE_DIR


def source_list(path, filename_check=None):
    for dirpath, dirnames, filenames in os.walk(path):

        # skip '.svn'
        if dirpath.startswith("."):
            continue

        for filename in filenames:
            filepath = join(dirpath, filename)
            if filename_check is None or filename_check(filepath):
                yield filepath


# extension checking
def is_cmake(filename):
    ext = splitext(filename)[1]
    return (ext == ".cmake") or (filename.endswith("CMakeLists.txt"))


def is_c_header(filename):
    ext = splitext(filename)[1]
    return (ext in (".h", ".hpp", ".hxx"))


def is_py(filename):
    ext = splitext(filename)[1]
    return (ext == ".py")


def is_glsl(filename):
    ext = splitext(filename)[1]
    return (ext == ".glsl")


def is_c(filename):
    ext = splitext(filename)[1]
<<<<<<< HEAD
    return (ext in (".c", ".cpp", ".cxx", ".m", ".mm", ".rc"))
=======
    return (ext in (".c", ".cpp", ".cxx", ".m", ".mm", ".rc", ".cc"))
>>>>>>> 5b6224c8


def is_c_any(filename):
    return is_c(filename) or is_c_header(filename)


def is_svn_file(filename):
    dn, fn = os.path.split(filename)
    filename_svn = join(dn, ".svn", "text-base", "%s.svn-base" % fn)
    return exists(filename_svn)


def is_project_file(filename):
    return (is_c_any(filename) or is_cmake(filename) or is_glsl(filename))  # and is_svn_file(filename)


def cmake_advanced_info():
    """ Extracr includes and defines from cmake.
    """

    def create_eclipse_project(CMAKE_DIR):
        print("CMAKE_DIR %r" % CMAKE_DIR)
        if sys.platform == "win32":
            cmd = 'cmake "%s" -G"Eclipse CDT4 - MinGW Makefiles"' % CMAKE_DIR
        else:
            cmd = 'cmake "%s" -G"Eclipse CDT4 - Unix Makefiles"' % CMAKE_DIR

        os.system(cmd)

    includes = []
    defines = []

    create_eclipse_project(CMAKE_DIR)

    from xml.dom.minidom import parse
    tree = parse(join(CMAKE_DIR, ".cproject"))
    '''
    f = open(".cproject_pretty", 'w')
    f.write(tree.toprettyxml(indent="    ", newl=""))
    '''
    ELEMENT_NODE = tree.ELEMENT_NODE

    cproject, = tree.getElementsByTagName("cproject")
    for storage in cproject.childNodes:
        if storage.nodeType != ELEMENT_NODE:
            continue

        if storage.attributes["moduleId"].value == "org.eclipse.cdt.core.settings":
            cconfig = storage.getElementsByTagName("cconfiguration")[0]
            for substorage in cconfig.childNodes:
                if substorage.nodeType != ELEMENT_NODE:
                    continue

                moduleId = substorage.attributes["moduleId"].value

                # org.eclipse.cdt.core.settings
                # org.eclipse.cdt.core.language.mapping
                # org.eclipse.cdt.core.externalSettings
                # org.eclipse.cdt.core.pathentry
                # org.eclipse.cdt.make.core.buildtargets

                if moduleId == "org.eclipse.cdt.core.pathentry":
                    for path in substorage.childNodes:
                        if path.nodeType != ELEMENT_NODE:
                            continue
                        kind = path.attributes["kind"].value

                        if kind == "mac":
                            # <pathentry kind="mac" name="PREFIX" path="" value="&quot;/opt/blender25&quot;"/>
                            defines.append((path.attributes["name"].value, path.attributes["value"].value))
                        elif kind == "inc":
                            # <pathentry include="/data/src/blender/blender/source/blender/editors/include" kind="inc" path="" system="true"/>
                            includes.append(path.attributes["include"].value)
                        else:
                            pass

    return includes, defines


def cmake_cache_var(var):
    cache_file = open(join(CMAKE_DIR, "CMakeCache.txt"))
    lines = [l_strip for l in cache_file for l_strip in (l.strip(),) if l_strip if not l_strip.startswith("//") if not l_strip.startswith("#")]
    cache_file.close()

    for l in lines:
        if l.split(":")[0] == var:
            return l.split("=", 1)[-1]
    return None


def cmake_compiler_defines():
    compiler = cmake_cache_var("CMAKE_C_COMPILER")  # could do CXX too

    if compiler is None:
        print("Couldn't find the compiler, os defines will be omitted...")
        return

    import tempfile
    temp_c = tempfile.mkstemp(suffix=".c")[1]
    temp_def = tempfile.mkstemp(suffix=".def")[1]

    os.system("%s -dM -E %s > %s" % (compiler, temp_c, temp_def))

    temp_def_file = open(temp_def)
    lines = [l.strip() for l in temp_def_file if l.strip()]
    temp_def_file.close()

    os.remove(temp_c)
    os.remove(temp_def)
    return lines<|MERGE_RESOLUTION|>--- conflicted
+++ resolved
@@ -104,11 +104,7 @@
 
 def is_c(filename):
     ext = splitext(filename)[1]
-<<<<<<< HEAD
-    return (ext in (".c", ".cpp", ".cxx", ".m", ".mm", ".rc"))
-=======
     return (ext in (".c", ".cpp", ".cxx", ".m", ".mm", ".rc", ".cc"))
->>>>>>> 5b6224c8
 
 
 def is_c_any(filename):
