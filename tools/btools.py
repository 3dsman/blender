--- conflicted
+++ resolved
@@ -53,10 +53,7 @@
 			'WITH_BF_QUICKTIME', 'BF_QUICKTIME', 'BF_QUICKTIME_INC', 'BF_QUICKTIME_LIB', 'BF_QUICKTIME_LIBPATH',
 			'WITH_BF_FFTW3', 'BF_FFTW3', 'BF_FFTW3_INC', 'BF_FFTW3_LIB', 'BF_FFTW3_LIBPATH',
 			'WITH_BF_STATICOPENGL', 'BF_OPENGL', 'BF_OPENGL_INC', 'BF_OPENGL_LIB', 'BF_OPENGL_LIBPATH', 'BF_OPENGL_LIB_STATIC',
-<<<<<<< HEAD
 			'WITH_BF_COLLADA', 'BF_COLLADA', 'BF_COLLADA_INC', 'BF_COLLADA_LIB', 'BF_OPENCOLLADA', 'BF_OPENCOLLADA_INC', 'BF_OPENCOLLADA_LIB', 'BF_OPENCOLLADA_LIBPATH', 'BF_PCRE', 'BF_PCRE_LIB', 'BF_PCRE_LIBPATH', 'BF_EXPAT', 'BF_EXPAT_LIB', 'BF_EXPAT_LIBPATH',
-=======
->>>>>>> 16c1a294
 			'WITH_BF_PLAYER',
 			'WITH_BF_NOBLENDER',
 			'WITH_BF_BINRELOC',
@@ -335,7 +332,6 @@
 		('BF_OPENGL_LIBPATH', 'OpenGL library path', ''),
 		('BF_OPENGL_LIB_STATIC', 'OpenGL static libraries', ''),
 		('BF_OPENGL_LINKFLAGS', 'OpenGL link flags', ''),
-<<<<<<< HEAD
 
 		(BoolVariable('WITH_BF_COLLADA', 'Build COLLADA import/export module if true', True)),
 		('BF_COLLADA', 'COLLADA base path', ''),
@@ -351,8 +347,6 @@
 		('BF_EXPAT', 'Expat base path', ''),
 		('BF_EXPAT_LIB', 'Expat library', ''),
 		('BF_EXPAT_LIBPATH', 'Expat library path', ''),
-=======
->>>>>>> 16c1a294
 		
 		(BoolVariable('WITH_BF_PLAYER', 'Build blenderplayer if true', False)),
 		(BoolVariable('WITH_BF_NOBLENDER', 'Do not build blender if true', False)),
@@ -402,12 +396,9 @@
 		(BoolVariable('BF_QUIET', 'Enable silent output if true', True)),
 		(BoolVariable('WITH_BF_BINRELOC', 'Enable relocatable binary (linux only)', False)),
 		
-<<<<<<< HEAD
-=======
 		(BoolVariable('WITH_BF_LZO', 'Enable fast LZO pointcache compression', True)),
 		(BoolVariable('WITH_BF_LZMA', 'Enable best LZMA pointcache compression', True)),
 		
->>>>>>> 16c1a294
 		(BoolVariable('WITH_BF_LCMS', 'Enable color correction with lcms', False)),
 		('BF_LCMS_LIB', 'LCMSlibrary', 'lcms'),
 
